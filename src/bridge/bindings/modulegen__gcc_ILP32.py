--- conflicted
+++ resolved
@@ -52,31 +52,23 @@
     ## callback.h (module 'core'): ns3::CallbackBase [class]
     module.add_class('CallbackBase', import_from_module='ns.core')
     ## default-deleter.h (module 'core'): ns3::DefaultDeleter<ns3::AttributeAccessor> [struct]
-    module.add_class('DefaultDeleter', template_parameters=['ns3::AttributeAccessor'], import_from_module='ns.core')
+    module.add_class('DefaultDeleter', import_from_module='ns.core', template_parameters=['ns3::AttributeAccessor'])
     ## default-deleter.h (module 'core'): ns3::DefaultDeleter<ns3::AttributeChecker> [struct]
-    module.add_class('DefaultDeleter', template_parameters=['ns3::AttributeChecker'], import_from_module='ns.core')
+    module.add_class('DefaultDeleter', import_from_module='ns.core', template_parameters=['ns3::AttributeChecker'])
     ## default-deleter.h (module 'core'): ns3::DefaultDeleter<ns3::AttributeValue> [struct]
-    module.add_class('DefaultDeleter', template_parameters=['ns3::AttributeValue'], import_from_module='ns.core')
+    module.add_class('DefaultDeleter', import_from_module='ns.core', template_parameters=['ns3::AttributeValue'])
     ## default-deleter.h (module 'core'): ns3::DefaultDeleter<ns3::CallbackImplBase> [struct]
-<<<<<<< HEAD
-    module.add_class('DefaultDeleter', template_parameters=['ns3::CallbackImplBase'], import_from_module='ns.core')
-=======
     module.add_class('DefaultDeleter', import_from_module='ns.core', template_parameters=['ns3::CallbackImplBase'])
     ## default-deleter.h (module 'core'): ns3::DefaultDeleter<ns3::EventImpl> [struct]
     module.add_class('DefaultDeleter', import_from_module='ns.core', template_parameters=['ns3::EventImpl'])
->>>>>>> 23bb16ae
     ## default-deleter.h (module 'core'): ns3::DefaultDeleter<ns3::Hash::Implementation> [struct]
-    module.add_class('DefaultDeleter', template_parameters=['ns3::Hash::Implementation'], import_from_module='ns.core')
+    module.add_class('DefaultDeleter', import_from_module='ns.core', template_parameters=['ns3::Hash::Implementation'])
     ## default-deleter.h (module 'core'): ns3::DefaultDeleter<ns3::NixVector> [struct]
-    module.add_class('DefaultDeleter', template_parameters=['ns3::NixVector'], import_from_module='ns.core')
+    module.add_class('DefaultDeleter', import_from_module='ns.core', template_parameters=['ns3::NixVector'])
     ## default-deleter.h (module 'core'): ns3::DefaultDeleter<ns3::TraceSourceAccessor> [struct]
-<<<<<<< HEAD
-    module.add_class('DefaultDeleter', template_parameters=['ns3::TraceSourceAccessor'], import_from_module='ns.core')
-=======
     module.add_class('DefaultDeleter', import_from_module='ns.core', template_parameters=['ns3::TraceSourceAccessor'])
     ## event-id.h (module 'core'): ns3::EventId [class]
     module.add_class('EventId', import_from_module='ns.core')
->>>>>>> 23bb16ae
     ## hash.h (module 'core'): ns3::Hasher [class]
     module.add_class('Hasher', import_from_module='ns.core')
     ## ipv4-address.h (module 'network'): ns3::Ipv4Address [class]
@@ -137,11 +129,7 @@
     ## log.h (module 'core'): ns3::ParameterLogger [class]
     module.add_class('ParameterLogger', import_from_module='ns.core')
     ## simple-ref-count.h (module 'core'): ns3::SimpleRefCount<ns3::Object, ns3::ObjectBase, ns3::ObjectDeleter> [class]
-<<<<<<< HEAD
-    module.add_class('SimpleRefCount', template_parameters=['ns3::Object', 'ns3::ObjectBase', 'ns3::ObjectDeleter'], automatic_type_narrowing=True, memory_policy=cppclass.ReferenceCountingMethodsPolicy(incref_method='Ref', decref_method='Unref', peekref_method='GetReferenceCount'), import_from_module='ns.core', parent=root_module['ns3::ObjectBase'])
-=======
-    module.add_class('SimpleRefCount', memory_policy=cppclass.ReferenceCountingMethodsPolicy(incref_method='Ref', decref_method='Unref', peekref_method='GetReferenceCount'), automatic_type_narrowing=True, import_from_module='ns.core', template_parameters=['ns3::Object', 'ns3::ObjectBase', 'ns3::ObjectDeleter'], parent=root_module['ns3::ObjectBase'])
->>>>>>> 23bb16ae
+    module.add_class('SimpleRefCount', import_from_module='ns.core', memory_policy=cppclass.ReferenceCountingMethodsPolicy(incref_method='Ref', decref_method='Unref', peekref_method='GetReferenceCount'), automatic_type_narrowing=True, parent=root_module['ns3::ObjectBase'], template_parameters=['ns3::Object', 'ns3::ObjectBase', 'ns3::ObjectDeleter'])
     ## tag.h (module 'network'): ns3::Tag [class]
     module.add_class('Tag', import_from_module='ns.network', parent=root_module['ns3::ObjectBase'])
     ## tag-buffer.h (module 'network'): ns3::TagBuffer [class]
@@ -183,41 +171,23 @@
     ## object.h (module 'core'): ns3::Object::AggregateIterator [class]
     module.add_class('AggregateIterator', import_from_module='ns.core', outer_class=root_module['ns3::Object'])
     ## simple-ref-count.h (module 'core'): ns3::SimpleRefCount<ns3::AttributeAccessor, ns3::empty, ns3::DefaultDeleter<ns3::AttributeAccessor> > [class]
-<<<<<<< HEAD
-    module.add_class('SimpleRefCount', template_parameters=['ns3::AttributeAccessor', 'ns3::empty', 'ns3::DefaultDeleter<ns3::AttributeAccessor>'], automatic_type_narrowing=True, memory_policy=cppclass.ReferenceCountingMethodsPolicy(incref_method='Ref', decref_method='Unref', peekref_method='GetReferenceCount'), import_from_module='ns.core', parent=root_module['ns3::empty'])
+    module.add_class('SimpleRefCount', import_from_module='ns.core', memory_policy=cppclass.ReferenceCountingMethodsPolicy(incref_method='Ref', decref_method='Unref', peekref_method='GetReferenceCount'), automatic_type_narrowing=True, parent=root_module['ns3::empty'], template_parameters=['ns3::AttributeAccessor', 'ns3::empty', 'ns3::DefaultDeleter<ns3::AttributeAccessor>'])
     ## simple-ref-count.h (module 'core'): ns3::SimpleRefCount<ns3::AttributeChecker, ns3::empty, ns3::DefaultDeleter<ns3::AttributeChecker> > [class]
-    module.add_class('SimpleRefCount', template_parameters=['ns3::AttributeChecker', 'ns3::empty', 'ns3::DefaultDeleter<ns3::AttributeChecker>'], automatic_type_narrowing=True, memory_policy=cppclass.ReferenceCountingMethodsPolicy(incref_method='Ref', decref_method='Unref', peekref_method='GetReferenceCount'), import_from_module='ns.core', parent=root_module['ns3::empty'])
+    module.add_class('SimpleRefCount', import_from_module='ns.core', memory_policy=cppclass.ReferenceCountingMethodsPolicy(incref_method='Ref', decref_method='Unref', peekref_method='GetReferenceCount'), automatic_type_narrowing=True, parent=root_module['ns3::empty'], template_parameters=['ns3::AttributeChecker', 'ns3::empty', 'ns3::DefaultDeleter<ns3::AttributeChecker>'])
     ## simple-ref-count.h (module 'core'): ns3::SimpleRefCount<ns3::AttributeValue, ns3::empty, ns3::DefaultDeleter<ns3::AttributeValue> > [class]
-    module.add_class('SimpleRefCount', template_parameters=['ns3::AttributeValue', 'ns3::empty', 'ns3::DefaultDeleter<ns3::AttributeValue>'], automatic_type_narrowing=True, memory_policy=cppclass.ReferenceCountingMethodsPolicy(incref_method='Ref', decref_method='Unref', peekref_method='GetReferenceCount'), import_from_module='ns.core', parent=root_module['ns3::empty'])
+    module.add_class('SimpleRefCount', import_from_module='ns.core', memory_policy=cppclass.ReferenceCountingMethodsPolicy(incref_method='Ref', decref_method='Unref', peekref_method='GetReferenceCount'), automatic_type_narrowing=True, parent=root_module['ns3::empty'], template_parameters=['ns3::AttributeValue', 'ns3::empty', 'ns3::DefaultDeleter<ns3::AttributeValue>'])
     ## simple-ref-count.h (module 'core'): ns3::SimpleRefCount<ns3::CallbackImplBase, ns3::empty, ns3::DefaultDeleter<ns3::CallbackImplBase> > [class]
-    module.add_class('SimpleRefCount', template_parameters=['ns3::CallbackImplBase', 'ns3::empty', 'ns3::DefaultDeleter<ns3::CallbackImplBase>'], automatic_type_narrowing=True, memory_policy=cppclass.ReferenceCountingMethodsPolicy(incref_method='Ref', decref_method='Unref', peekref_method='GetReferenceCount'), import_from_module='ns.core', parent=root_module['ns3::empty'])
+    module.add_class('SimpleRefCount', import_from_module='ns.core', memory_policy=cppclass.ReferenceCountingMethodsPolicy(incref_method='Ref', decref_method='Unref', peekref_method='GetReferenceCount'), automatic_type_narrowing=True, parent=root_module['ns3::empty'], template_parameters=['ns3::CallbackImplBase', 'ns3::empty', 'ns3::DefaultDeleter<ns3::CallbackImplBase>'])
+    ## simple-ref-count.h (module 'core'): ns3::SimpleRefCount<ns3::EventImpl, ns3::empty, ns3::DefaultDeleter<ns3::EventImpl> > [class]
+    module.add_class('SimpleRefCount', import_from_module='ns.core', memory_policy=cppclass.ReferenceCountingMethodsPolicy(incref_method='Ref', decref_method='Unref', peekref_method='GetReferenceCount'), automatic_type_narrowing=True, parent=root_module['ns3::empty'], template_parameters=['ns3::EventImpl', 'ns3::empty', 'ns3::DefaultDeleter<ns3::EventImpl>'])
     ## simple-ref-count.h (module 'core'): ns3::SimpleRefCount<ns3::Hash::Implementation, ns3::empty, ns3::DefaultDeleter<ns3::Hash::Implementation> > [class]
-    module.add_class('SimpleRefCount', template_parameters=['ns3::Hash::Implementation', 'ns3::empty', 'ns3::DefaultDeleter<ns3::Hash::Implementation>'], automatic_type_narrowing=True, memory_policy=cppclass.ReferenceCountingMethodsPolicy(incref_method='Ref', decref_method='Unref', peekref_method='GetReferenceCount'), import_from_module='ns.core', parent=root_module['ns3::empty'])
+    module.add_class('SimpleRefCount', import_from_module='ns.core', memory_policy=cppclass.ReferenceCountingMethodsPolicy(incref_method='Ref', decref_method='Unref', peekref_method='GetReferenceCount'), automatic_type_narrowing=True, parent=root_module['ns3::empty'], template_parameters=['ns3::Hash::Implementation', 'ns3::empty', 'ns3::DefaultDeleter<ns3::Hash::Implementation>'])
     ## simple-ref-count.h (module 'core'): ns3::SimpleRefCount<ns3::NixVector, ns3::empty, ns3::DefaultDeleter<ns3::NixVector> > [class]
-    module.add_class('SimpleRefCount', template_parameters=['ns3::NixVector', 'ns3::empty', 'ns3::DefaultDeleter<ns3::NixVector>'], automatic_type_narrowing=True, memory_policy=cppclass.ReferenceCountingMethodsPolicy(incref_method='Ref', decref_method='Unref', peekref_method='GetReferenceCount'), import_from_module='ns.core', parent=root_module['ns3::empty'])
+    module.add_class('SimpleRefCount', import_from_module='ns.core', memory_policy=cppclass.ReferenceCountingMethodsPolicy(incref_method='Ref', decref_method='Unref', peekref_method='GetReferenceCount'), automatic_type_narrowing=True, parent=root_module['ns3::empty'], template_parameters=['ns3::NixVector', 'ns3::empty', 'ns3::DefaultDeleter<ns3::NixVector>'])
     ## simple-ref-count.h (module 'core'): ns3::SimpleRefCount<ns3::Packet, ns3::empty, ns3::DefaultDeleter<ns3::Packet> > [class]
-    module.add_class('SimpleRefCount', template_parameters=['ns3::Packet', 'ns3::empty', 'ns3::DefaultDeleter<ns3::Packet>'], automatic_type_narrowing=True, memory_policy=cppclass.ReferenceCountingMethodsPolicy(incref_method='Ref', decref_method='Unref', peekref_method='GetReferenceCount'), import_from_module='ns.core', parent=root_module['ns3::empty'])
+    module.add_class('SimpleRefCount', import_from_module='ns.core', memory_policy=cppclass.ReferenceCountingMethodsPolicy(incref_method='Ref', decref_method='Unref', peekref_method='GetReferenceCount'), automatic_type_narrowing=True, parent=root_module['ns3::empty'], template_parameters=['ns3::Packet', 'ns3::empty', 'ns3::DefaultDeleter<ns3::Packet>'])
     ## simple-ref-count.h (module 'core'): ns3::SimpleRefCount<ns3::TraceSourceAccessor, ns3::empty, ns3::DefaultDeleter<ns3::TraceSourceAccessor> > [class]
-    module.add_class('SimpleRefCount', template_parameters=['ns3::TraceSourceAccessor', 'ns3::empty', 'ns3::DefaultDeleter<ns3::TraceSourceAccessor>'], automatic_type_narrowing=True, memory_policy=cppclass.ReferenceCountingMethodsPolicy(incref_method='Ref', decref_method='Unref', peekref_method='GetReferenceCount'), import_from_module='ns.core', parent=root_module['ns3::empty'])
-=======
-    module.add_class('SimpleRefCount', memory_policy=cppclass.ReferenceCountingMethodsPolicy(incref_method='Ref', decref_method='Unref', peekref_method='GetReferenceCount'), automatic_type_narrowing=True, import_from_module='ns.core', template_parameters=['ns3::AttributeAccessor', 'ns3::empty', 'ns3::DefaultDeleter<ns3::AttributeAccessor>'], parent=root_module['ns3::empty'])
-    ## simple-ref-count.h (module 'core'): ns3::SimpleRefCount<ns3::AttributeChecker, ns3::empty, ns3::DefaultDeleter<ns3::AttributeChecker> > [class]
-    module.add_class('SimpleRefCount', memory_policy=cppclass.ReferenceCountingMethodsPolicy(incref_method='Ref', decref_method='Unref', peekref_method='GetReferenceCount'), automatic_type_narrowing=True, import_from_module='ns.core', template_parameters=['ns3::AttributeChecker', 'ns3::empty', 'ns3::DefaultDeleter<ns3::AttributeChecker>'], parent=root_module['ns3::empty'])
-    ## simple-ref-count.h (module 'core'): ns3::SimpleRefCount<ns3::AttributeValue, ns3::empty, ns3::DefaultDeleter<ns3::AttributeValue> > [class]
-    module.add_class('SimpleRefCount', memory_policy=cppclass.ReferenceCountingMethodsPolicy(incref_method='Ref', decref_method='Unref', peekref_method='GetReferenceCount'), automatic_type_narrowing=True, import_from_module='ns.core', template_parameters=['ns3::AttributeValue', 'ns3::empty', 'ns3::DefaultDeleter<ns3::AttributeValue>'], parent=root_module['ns3::empty'])
-    ## simple-ref-count.h (module 'core'): ns3::SimpleRefCount<ns3::CallbackImplBase, ns3::empty, ns3::DefaultDeleter<ns3::CallbackImplBase> > [class]
-    module.add_class('SimpleRefCount', memory_policy=cppclass.ReferenceCountingMethodsPolicy(incref_method='Ref', decref_method='Unref', peekref_method='GetReferenceCount'), automatic_type_narrowing=True, import_from_module='ns.core', template_parameters=['ns3::CallbackImplBase', 'ns3::empty', 'ns3::DefaultDeleter<ns3::CallbackImplBase>'], parent=root_module['ns3::empty'])
-    ## simple-ref-count.h (module 'core'): ns3::SimpleRefCount<ns3::EventImpl, ns3::empty, ns3::DefaultDeleter<ns3::EventImpl> > [class]
-    module.add_class('SimpleRefCount', memory_policy=cppclass.ReferenceCountingMethodsPolicy(incref_method='Ref', decref_method='Unref', peekref_method='GetReferenceCount'), automatic_type_narrowing=True, import_from_module='ns.core', template_parameters=['ns3::EventImpl', 'ns3::empty', 'ns3::DefaultDeleter<ns3::EventImpl>'], parent=root_module['ns3::empty'])
-    ## simple-ref-count.h (module 'core'): ns3::SimpleRefCount<ns3::Hash::Implementation, ns3::empty, ns3::DefaultDeleter<ns3::Hash::Implementation> > [class]
-    module.add_class('SimpleRefCount', memory_policy=cppclass.ReferenceCountingMethodsPolicy(incref_method='Ref', decref_method='Unref', peekref_method='GetReferenceCount'), automatic_type_narrowing=True, import_from_module='ns.core', template_parameters=['ns3::Hash::Implementation', 'ns3::empty', 'ns3::DefaultDeleter<ns3::Hash::Implementation>'], parent=root_module['ns3::empty'])
-    ## simple-ref-count.h (module 'core'): ns3::SimpleRefCount<ns3::NixVector, ns3::empty, ns3::DefaultDeleter<ns3::NixVector> > [class]
-    module.add_class('SimpleRefCount', memory_policy=cppclass.ReferenceCountingMethodsPolicy(incref_method='Ref', decref_method='Unref', peekref_method='GetReferenceCount'), automatic_type_narrowing=True, import_from_module='ns.core', template_parameters=['ns3::NixVector', 'ns3::empty', 'ns3::DefaultDeleter<ns3::NixVector>'], parent=root_module['ns3::empty'])
-    ## simple-ref-count.h (module 'core'): ns3::SimpleRefCount<ns3::Packet, ns3::empty, ns3::DefaultDeleter<ns3::Packet> > [class]
-    module.add_class('SimpleRefCount', memory_policy=cppclass.ReferenceCountingMethodsPolicy(incref_method='Ref', decref_method='Unref', peekref_method='GetReferenceCount'), automatic_type_narrowing=True, import_from_module='ns.core', template_parameters=['ns3::Packet', 'ns3::empty', 'ns3::DefaultDeleter<ns3::Packet>'], parent=root_module['ns3::empty'])
-    ## simple-ref-count.h (module 'core'): ns3::SimpleRefCount<ns3::TraceSourceAccessor, ns3::empty, ns3::DefaultDeleter<ns3::TraceSourceAccessor> > [class]
-    module.add_class('SimpleRefCount', memory_policy=cppclass.ReferenceCountingMethodsPolicy(incref_method='Ref', decref_method='Unref', peekref_method='GetReferenceCount'), automatic_type_narrowing=True, import_from_module='ns.core', template_parameters=['ns3::TraceSourceAccessor', 'ns3::empty', 'ns3::DefaultDeleter<ns3::TraceSourceAccessor>'], parent=root_module['ns3::empty'])
->>>>>>> 23bb16ae
+    module.add_class('SimpleRefCount', import_from_module='ns.core', memory_policy=cppclass.ReferenceCountingMethodsPolicy(incref_method='Ref', decref_method='Unref', peekref_method='GetReferenceCount'), automatic_type_narrowing=True, parent=root_module['ns3::empty'], template_parameters=['ns3::TraceSourceAccessor', 'ns3::empty', 'ns3::DefaultDeleter<ns3::TraceSourceAccessor>'])
     ## trace-source-accessor.h (module 'core'): ns3::TraceSourceAccessor [class]
     module.add_class('TraceSourceAccessor', import_from_module='ns.core', parent=root_module['ns3::SimpleRefCount< ns3::TraceSourceAccessor, ns3::empty, ns3::DefaultDeleter<ns3::TraceSourceAccessor> >'])
     ## trailer.h (module 'network'): ns3::Trailer [class]
@@ -225,15 +195,9 @@
     ## attribute.h (module 'core'): ns3::AttributeAccessor [class]
     module.add_class('AttributeAccessor', import_from_module='ns.core', parent=root_module['ns3::SimpleRefCount< ns3::AttributeAccessor, ns3::empty, ns3::DefaultDeleter<ns3::AttributeAccessor> >'])
     ## attribute.h (module 'core'): ns3::AttributeChecker [class]
-<<<<<<< HEAD
-    module.add_class('AttributeChecker', allow_subclassing=False, parent=root_module['ns3::SimpleRefCount< ns3::AttributeChecker, ns3::empty, ns3::DefaultDeleter<ns3::AttributeChecker> >'], import_from_module='ns.core', automatic_type_narrowing=True)
+    module.add_class('AttributeChecker', import_from_module='ns.core', automatic_type_narrowing=True, allow_subclassing=False, parent=root_module['ns3::SimpleRefCount< ns3::AttributeChecker, ns3::empty, ns3::DefaultDeleter<ns3::AttributeChecker> >'])
     ## attribute.h (module 'core'): ns3::AttributeValue [class]
-    module.add_class('AttributeValue', allow_subclassing=False, parent=root_module['ns3::SimpleRefCount< ns3::AttributeValue, ns3::empty, ns3::DefaultDeleter<ns3::AttributeValue> >'], import_from_module='ns.core', automatic_type_narrowing=True)
-=======
-    module.add_class('AttributeChecker', automatic_type_narrowing=True, import_from_module='ns.core', allow_subclassing=False, parent=root_module['ns3::SimpleRefCount< ns3::AttributeChecker, ns3::empty, ns3::DefaultDeleter<ns3::AttributeChecker> >'])
-    ## attribute.h (module 'core'): ns3::AttributeValue [class]
-    module.add_class('AttributeValue', automatic_type_narrowing=True, import_from_module='ns.core', allow_subclassing=False, parent=root_module['ns3::SimpleRefCount< ns3::AttributeValue, ns3::empty, ns3::DefaultDeleter<ns3::AttributeValue> >'])
->>>>>>> 23bb16ae
+    module.add_class('AttributeValue', import_from_module='ns.core', automatic_type_narrowing=True, allow_subclassing=False, parent=root_module['ns3::SimpleRefCount< ns3::AttributeValue, ns3::empty, ns3::DefaultDeleter<ns3::AttributeValue> >'])
     ## callback.h (module 'core'): ns3::CallbackChecker [class]
     module.add_class('CallbackChecker', import_from_module='ns.core', parent=root_module['ns3::AttributeChecker'])
     ## callback.h (module 'core'): ns3::CallbackImplBase [class]
@@ -324,10 +288,7 @@
     ## bridge-net-device.h (module 'bridge'): ns3::BridgeNetDevice [class]
     module.add_class('BridgeNetDevice', parent=root_module['ns3::NetDevice'])
     ## callback.h (module 'core'): ns3::CallbackImpl<ns3::ObjectBase *, ns3::empty, ns3::empty, ns3::empty, ns3::empty, ns3::empty, ns3::empty, ns3::empty, ns3::empty, ns3::empty> [class]
-<<<<<<< HEAD
-    module.add_class('CallbackImpl', template_parameters=['ns3::ObjectBase *', 'ns3::empty', 'ns3::empty', 'ns3::empty', 'ns3::empty', 'ns3::empty', 'ns3::empty', 'ns3::empty', 'ns3::empty', 'ns3::empty'], parent=root_module['ns3::CallbackImplBase'], import_from_module='ns.core')
-=======
-    module.add_class('CallbackImpl', import_from_module='ns.core', template_parameters=['ns3::ObjectBase *', 'ns3::empty', 'ns3::empty', 'ns3::empty', 'ns3::empty', 'ns3::empty', 'ns3::empty', 'ns3::empty', 'ns3::empty', 'ns3::empty'], parent=root_module['ns3::CallbackImplBase'])
+    module.add_class('CallbackImpl', import_from_module='ns.core', parent=root_module['ns3::CallbackImplBase'], template_parameters=['ns3::ObjectBase *', 'ns3::empty', 'ns3::empty', 'ns3::empty', 'ns3::empty', 'ns3::empty', 'ns3::empty', 'ns3::empty', 'ns3::empty', 'ns3::empty'])
     module.add_container('std::map< std::string, ns3::LogComponent * >', ('std::string', 'ns3::LogComponent *'), container_type='map')
     typehandlers.add_type_alias('void ( * ) ( std::ostream & )', 'ns3::TimePrinter')
     typehandlers.add_type_alias('void ( * ) ( std::ostream & )*', 'ns3::TimePrinter*')
@@ -335,7 +296,6 @@
     typehandlers.add_type_alias('void ( * ) ( std::ostream & )', 'ns3::NodePrinter')
     typehandlers.add_type_alias('void ( * ) ( std::ostream & )*', 'ns3::NodePrinter*')
     typehandlers.add_type_alias('void ( * ) ( std::ostream & )&', 'ns3::NodePrinter&')
->>>>>>> 23bb16ae
     
     ## Register a nested module for the namespace FatalImpl
     
@@ -1896,11 +1856,7 @@
     cls.add_method('GetInstanceTypeId', 
                    'ns3::TypeId', 
                    [], 
-<<<<<<< HEAD
-                   is_virtual=True, is_pure_virtual=True, is_const=True)
-=======
-                   is_const=True, is_virtual=True, is_pure_virtual=True)
->>>>>>> 23bb16ae
+                   is_const=True, is_virtual=True, is_pure_virtual=True)
     ## object-base.h (module 'core'): static ns3::TypeId ns3::ObjectBase::GetTypeId() [member function]
     cls.add_method('GetTypeId', 
                    'ns3::TypeId', 
@@ -1939,7 +1895,7 @@
     cls.add_method('NotifyConstructionCompleted', 
                    'void', 
                    [], 
-                   visibility='protected', is_virtual=True)
+                   is_virtual=True, visibility='protected')
     return
 
 def register_Ns3ObjectDeleter_methods(root_module, cls):
@@ -2230,11 +2186,7 @@
     cls.add_method('GetSerializedSize', 
                    'uint32_t', 
                    [], 
-<<<<<<< HEAD
-                   is_virtual=True, is_pure_virtual=True, is_const=True)
-=======
-                   is_const=True, is_virtual=True, is_pure_virtual=True)
->>>>>>> 23bb16ae
+                   is_const=True, is_virtual=True, is_pure_virtual=True)
     ## tag.h (module 'network'): static ns3::TypeId ns3::Tag::GetTypeId() [member function]
     cls.add_method('GetTypeId', 
                    'ns3::TypeId', 
@@ -2244,20 +2196,12 @@
     cls.add_method('Print', 
                    'void', 
                    [param('std::ostream &', 'os')], 
-<<<<<<< HEAD
-                   is_virtual=True, is_pure_virtual=True, is_const=True)
-=======
-                   is_const=True, is_virtual=True, is_pure_virtual=True)
->>>>>>> 23bb16ae
+                   is_const=True, is_virtual=True, is_pure_virtual=True)
     ## tag.h (module 'network'): void ns3::Tag::Serialize(ns3::TagBuffer i) const [member function]
     cls.add_method('Serialize', 
                    'void', 
                    [param('ns3::TagBuffer', 'i')], 
-<<<<<<< HEAD
-                   is_virtual=True, is_pure_virtual=True, is_const=True)
-=======
-                   is_const=True, is_virtual=True, is_pure_virtual=True)
->>>>>>> 23bb16ae
+                   is_const=True, is_virtual=True, is_pure_virtual=True)
     return
 
 def register_Ns3TagBuffer_methods(root_module, cls):
@@ -2841,11 +2785,7 @@
     cls.add_method('Print', 
                    'void', 
                    [param('std::ostream &', 'os')], 
-<<<<<<< HEAD
-                   is_virtual=True, is_pure_virtual=True, is_const=True)
-=======
-                   is_const=True, is_virtual=True, is_pure_virtual=True)
->>>>>>> 23bb16ae
+                   is_const=True, is_virtual=True, is_pure_virtual=True)
     return
 
 def register_Ns3Header_methods(root_module, cls):
@@ -2863,11 +2803,7 @@
     cls.add_method('GetSerializedSize', 
                    'uint32_t', 
                    [], 
-<<<<<<< HEAD
-                   is_virtual=True, is_pure_virtual=True, is_const=True)
-=======
-                   is_const=True, is_virtual=True, is_pure_virtual=True)
->>>>>>> 23bb16ae
+                   is_const=True, is_virtual=True, is_pure_virtual=True)
     ## header.h (module 'network'): static ns3::TypeId ns3::Header::GetTypeId() [member function]
     cls.add_method('GetTypeId', 
                    'ns3::TypeId', 
@@ -2877,20 +2813,12 @@
     cls.add_method('Print', 
                    'void', 
                    [param('std::ostream &', 'os')], 
-<<<<<<< HEAD
-                   is_virtual=True, is_pure_virtual=True, is_const=True)
-=======
-                   is_const=True, is_virtual=True, is_pure_virtual=True)
->>>>>>> 23bb16ae
+                   is_const=True, is_virtual=True, is_pure_virtual=True)
     ## header.h (module 'network'): void ns3::Header::Serialize(ns3::Buffer::Iterator start) const [member function]
     cls.add_method('Serialize', 
                    'void', 
                    [param('ns3::Buffer::Iterator', 'start')], 
-<<<<<<< HEAD
-                   is_virtual=True, is_pure_virtual=True, is_const=True)
-=======
-                   is_const=True, is_virtual=True, is_pure_virtual=True)
->>>>>>> 23bb16ae
+                   is_const=True, is_virtual=True, is_pure_virtual=True)
     return
 
 def register_Ns3Object_methods(root_module, cls):
@@ -2918,12 +2846,12 @@
     cls.add_method('GetObject', 
                    'ns3::Ptr< ns3::Object >', 
                    [], 
-                   is_const=True, custom_template_method_name='GetObject', template_parameters=['ns3::Object'])
+                   is_const=True, template_parameters=['ns3::Object'], custom_template_method_name='GetObject')
     ## object.h (module 'core'): ns3::Ptr<ns3::Object> ns3::Object::GetObject(ns3::TypeId tid) const [member function]
     cls.add_method('GetObject', 
                    'ns3::Ptr< ns3::Object >', 
                    [param('ns3::TypeId', 'tid')], 
-                   is_const=True, custom_template_method_name='GetObject', template_parameters=['ns3::Object'])
+                   is_const=True, template_parameters=['ns3::Object'], custom_template_method_name='GetObject')
     ## object.h (module 'core'): static ns3::TypeId ns3::Object::GetTypeId() [member function]
     cls.add_method('GetTypeId', 
                    'ns3::TypeId', 
@@ -2945,17 +2873,17 @@
     cls.add_method('DoDispose', 
                    'void', 
                    [], 
-                   visibility='protected', is_virtual=True)
+                   is_virtual=True, visibility='protected')
     ## object.h (module 'core'): void ns3::Object::DoInitialize() [member function]
     cls.add_method('DoInitialize', 
                    'void', 
                    [], 
-                   visibility='protected', is_virtual=True)
+                   is_virtual=True, visibility='protected')
     ## object.h (module 'core'): void ns3::Object::NotifyNewAggregate() [member function]
     cls.add_method('NotifyNewAggregate', 
                    'void', 
                    [], 
-                   visibility='protected', is_virtual=True)
+                   is_virtual=True, visibility='protected')
     return
 
 def register_Ns3ObjectAggregateIterator_methods(root_module, cls):
@@ -3046,38 +2974,22 @@
     cls.add_method('Connect', 
                    'bool', 
                    [param('ns3::ObjectBase *', 'obj', transfer_ownership=False), param('std::string', 'context'), param('ns3::CallbackBase const &', 'cb')], 
-<<<<<<< HEAD
-                   is_virtual=True, is_pure_virtual=True, is_const=True)
-=======
-                   is_const=True, is_virtual=True, is_pure_virtual=True)
->>>>>>> 23bb16ae
+                   is_const=True, is_virtual=True, is_pure_virtual=True)
     ## trace-source-accessor.h (module 'core'): bool ns3::TraceSourceAccessor::ConnectWithoutContext(ns3::ObjectBase * obj, ns3::CallbackBase const & cb) const [member function]
     cls.add_method('ConnectWithoutContext', 
                    'bool', 
                    [param('ns3::ObjectBase *', 'obj', transfer_ownership=False), param('ns3::CallbackBase const &', 'cb')], 
-<<<<<<< HEAD
-                   is_virtual=True, is_pure_virtual=True, is_const=True)
-=======
-                   is_const=True, is_virtual=True, is_pure_virtual=True)
->>>>>>> 23bb16ae
+                   is_const=True, is_virtual=True, is_pure_virtual=True)
     ## trace-source-accessor.h (module 'core'): bool ns3::TraceSourceAccessor::Disconnect(ns3::ObjectBase * obj, std::string context, ns3::CallbackBase const & cb) const [member function]
     cls.add_method('Disconnect', 
                    'bool', 
                    [param('ns3::ObjectBase *', 'obj', transfer_ownership=False), param('std::string', 'context'), param('ns3::CallbackBase const &', 'cb')], 
-<<<<<<< HEAD
-                   is_virtual=True, is_pure_virtual=True, is_const=True)
-=======
-                   is_const=True, is_virtual=True, is_pure_virtual=True)
->>>>>>> 23bb16ae
+                   is_const=True, is_virtual=True, is_pure_virtual=True)
     ## trace-source-accessor.h (module 'core'): bool ns3::TraceSourceAccessor::DisconnectWithoutContext(ns3::ObjectBase * obj, ns3::CallbackBase const & cb) const [member function]
     cls.add_method('DisconnectWithoutContext', 
                    'bool', 
                    [param('ns3::ObjectBase *', 'obj', transfer_ownership=False), param('ns3::CallbackBase const &', 'cb')], 
-<<<<<<< HEAD
-                   is_virtual=True, is_pure_virtual=True, is_const=True)
-=======
-                   is_const=True, is_virtual=True, is_pure_virtual=True)
->>>>>>> 23bb16ae
+                   is_const=True, is_virtual=True, is_pure_virtual=True)
     return
 
 def register_Ns3Trailer_methods(root_module, cls):
@@ -3100,11 +3012,7 @@
     cls.add_method('GetSerializedSize', 
                    'uint32_t', 
                    [], 
-<<<<<<< HEAD
-                   is_virtual=True, is_pure_virtual=True, is_const=True)
-=======
-                   is_const=True, is_virtual=True, is_pure_virtual=True)
->>>>>>> 23bb16ae
+                   is_const=True, is_virtual=True, is_pure_virtual=True)
     ## trailer.h (module 'network'): static ns3::TypeId ns3::Trailer::GetTypeId() [member function]
     cls.add_method('GetTypeId', 
                    'ns3::TypeId', 
@@ -3114,20 +3022,12 @@
     cls.add_method('Print', 
                    'void', 
                    [param('std::ostream &', 'os')], 
-<<<<<<< HEAD
-                   is_virtual=True, is_pure_virtual=True, is_const=True)
-=======
-                   is_const=True, is_virtual=True, is_pure_virtual=True)
->>>>>>> 23bb16ae
+                   is_const=True, is_virtual=True, is_pure_virtual=True)
     ## trailer.h (module 'network'): void ns3::Trailer::Serialize(ns3::Buffer::Iterator start) const [member function]
     cls.add_method('Serialize', 
                    'void', 
                    [param('ns3::Buffer::Iterator', 'start')], 
-<<<<<<< HEAD
-                   is_virtual=True, is_pure_virtual=True, is_const=True)
-=======
-                   is_const=True, is_virtual=True, is_pure_virtual=True)
->>>>>>> 23bb16ae
+                   is_const=True, is_virtual=True, is_pure_virtual=True)
     return
 
 def register_Ns3AttributeAccessor_methods(root_module, cls):
@@ -3139,38 +3039,22 @@
     cls.add_method('Get', 
                    'bool', 
                    [param('ns3::ObjectBase const *', 'object'), param('ns3::AttributeValue &', 'attribute')], 
-<<<<<<< HEAD
-                   is_virtual=True, is_pure_virtual=True, is_const=True)
-=======
-                   is_const=True, is_virtual=True, is_pure_virtual=True)
->>>>>>> 23bb16ae
+                   is_const=True, is_virtual=True, is_pure_virtual=True)
     ## attribute.h (module 'core'): bool ns3::AttributeAccessor::HasGetter() const [member function]
     cls.add_method('HasGetter', 
                    'bool', 
                    [], 
-<<<<<<< HEAD
-                   is_virtual=True, is_pure_virtual=True, is_const=True)
-=======
-                   is_const=True, is_virtual=True, is_pure_virtual=True)
->>>>>>> 23bb16ae
+                   is_const=True, is_virtual=True, is_pure_virtual=True)
     ## attribute.h (module 'core'): bool ns3::AttributeAccessor::HasSetter() const [member function]
     cls.add_method('HasSetter', 
                    'bool', 
                    [], 
-<<<<<<< HEAD
-                   is_virtual=True, is_pure_virtual=True, is_const=True)
-=======
-                   is_const=True, is_virtual=True, is_pure_virtual=True)
->>>>>>> 23bb16ae
+                   is_const=True, is_virtual=True, is_pure_virtual=True)
     ## attribute.h (module 'core'): bool ns3::AttributeAccessor::Set(ns3::ObjectBase * object, ns3::AttributeValue const & value) const [member function]
     cls.add_method('Set', 
                    'bool', 
                    [param('ns3::ObjectBase *', 'object', transfer_ownership=False), param('ns3::AttributeValue const &', 'value')], 
-<<<<<<< HEAD
-                   is_virtual=True, is_pure_virtual=True, is_const=True)
-=======
-                   is_const=True, is_virtual=True, is_pure_virtual=True)
->>>>>>> 23bb16ae
+                   is_const=True, is_virtual=True, is_pure_virtual=True)
     return
 
 def register_Ns3AttributeChecker_methods(root_module, cls):
@@ -3182,29 +3066,17 @@
     cls.add_method('Check', 
                    'bool', 
                    [param('ns3::AttributeValue const &', 'value')], 
-<<<<<<< HEAD
-                   is_virtual=True, is_pure_virtual=True, is_const=True)
-=======
-                   is_const=True, is_virtual=True, is_pure_virtual=True)
->>>>>>> 23bb16ae
+                   is_const=True, is_virtual=True, is_pure_virtual=True)
     ## attribute.h (module 'core'): bool ns3::AttributeChecker::Copy(ns3::AttributeValue const & source, ns3::AttributeValue & destination) const [member function]
     cls.add_method('Copy', 
                    'bool', 
                    [param('ns3::AttributeValue const &', 'source'), param('ns3::AttributeValue &', 'destination')], 
-<<<<<<< HEAD
-                   is_virtual=True, is_pure_virtual=True, is_const=True)
-=======
-                   is_const=True, is_virtual=True, is_pure_virtual=True)
->>>>>>> 23bb16ae
+                   is_const=True, is_virtual=True, is_pure_virtual=True)
     ## attribute.h (module 'core'): ns3::Ptr<ns3::AttributeValue> ns3::AttributeChecker::Create() const [member function]
     cls.add_method('Create', 
                    'ns3::Ptr< ns3::AttributeValue >', 
                    [], 
-<<<<<<< HEAD
-                   is_virtual=True, is_pure_virtual=True, is_const=True)
-=======
-                   is_const=True, is_virtual=True, is_pure_virtual=True)
->>>>>>> 23bb16ae
+                   is_const=True, is_virtual=True, is_pure_virtual=True)
     ## attribute.h (module 'core'): ns3::Ptr<ns3::AttributeValue> ns3::AttributeChecker::CreateValidValue(ns3::AttributeValue const & value) const [member function]
     cls.add_method('CreateValidValue', 
                    'ns3::Ptr< ns3::AttributeValue >', 
@@ -3214,29 +3086,17 @@
     cls.add_method('GetUnderlyingTypeInformation', 
                    'std::string', 
                    [], 
-<<<<<<< HEAD
-                   is_virtual=True, is_pure_virtual=True, is_const=True)
-=======
-                   is_const=True, is_virtual=True, is_pure_virtual=True)
->>>>>>> 23bb16ae
+                   is_const=True, is_virtual=True, is_pure_virtual=True)
     ## attribute.h (module 'core'): std::string ns3::AttributeChecker::GetValueTypeName() const [member function]
     cls.add_method('GetValueTypeName', 
                    'std::string', 
                    [], 
-<<<<<<< HEAD
-                   is_virtual=True, is_pure_virtual=True, is_const=True)
-=======
-                   is_const=True, is_virtual=True, is_pure_virtual=True)
->>>>>>> 23bb16ae
+                   is_const=True, is_virtual=True, is_pure_virtual=True)
     ## attribute.h (module 'core'): bool ns3::AttributeChecker::HasUnderlyingTypeInformation() const [member function]
     cls.add_method('HasUnderlyingTypeInformation', 
                    'bool', 
                    [], 
-<<<<<<< HEAD
-                   is_virtual=True, is_pure_virtual=True, is_const=True)
-=======
-                   is_const=True, is_virtual=True, is_pure_virtual=True)
->>>>>>> 23bb16ae
+                   is_const=True, is_virtual=True, is_pure_virtual=True)
     return
 
 def register_Ns3AttributeValue_methods(root_module, cls):
@@ -3248,11 +3108,7 @@
     cls.add_method('Copy', 
                    'ns3::Ptr< ns3::AttributeValue >', 
                    [], 
-<<<<<<< HEAD
-                   is_virtual=True, is_pure_virtual=True, is_const=True)
-=======
-                   is_const=True, is_virtual=True, is_pure_virtual=True)
->>>>>>> 23bb16ae
+                   is_const=True, is_virtual=True, is_pure_virtual=True)
     ## attribute.h (module 'core'): bool ns3::AttributeValue::DeserializeFromString(std::string value, ns3::Ptr<const ns3::AttributeChecker> checker) [member function]
     cls.add_method('DeserializeFromString', 
                    'bool', 
@@ -3262,11 +3118,7 @@
     cls.add_method('SerializeToString', 
                    'std::string', 
                    [param('ns3::Ptr< ns3::AttributeChecker const >', 'checker')], 
-<<<<<<< HEAD
-                   is_virtual=True, is_pure_virtual=True, is_const=True)
-=======
-                   is_const=True, is_virtual=True, is_pure_virtual=True)
->>>>>>> 23bb16ae
+                   is_const=True, is_virtual=True, is_pure_virtual=True)
     return
 
 def register_Ns3CallbackChecker_methods(root_module, cls):
@@ -3285,34 +3137,22 @@
     cls.add_method('GetTypeid', 
                    'std::string', 
                    [], 
-<<<<<<< HEAD
-                   is_virtual=True, is_pure_virtual=True, is_const=True)
-=======
-                   is_const=True, is_virtual=True, is_pure_virtual=True)
->>>>>>> 23bb16ae
+                   is_const=True, is_virtual=True, is_pure_virtual=True)
     ## callback.h (module 'core'): bool ns3::CallbackImplBase::IsEqual(ns3::Ptr<const ns3::CallbackImplBase> other) const [member function]
     cls.add_method('IsEqual', 
                    'bool', 
                    [param('ns3::Ptr< ns3::CallbackImplBase const >', 'other')], 
-<<<<<<< HEAD
-                   is_virtual=True, is_pure_virtual=True, is_const=True)
-=======
-                   is_const=True, is_virtual=True, is_pure_virtual=True)
->>>>>>> 23bb16ae
+                   is_const=True, is_virtual=True, is_pure_virtual=True)
     ## callback.h (module 'core'): static std::string ns3::CallbackImplBase::Demangle(std::string const & mangled) [member function]
     cls.add_method('Demangle', 
                    'std::string', 
                    [param('std::string const &', 'mangled')], 
-                   visibility='protected', is_static=True)
+                   is_static=True, visibility='protected')
     ## callback.h (module 'core'): static std::string ns3::CallbackImplBase::GetCppTypeid() [member function]
     cls.add_method('GetCppTypeid', 
                    'std::string', 
                    [], 
-<<<<<<< HEAD
-                   template_parameters=['ns3::ObjectBase*'], visibility='protected', is_static=True)
-=======
-                   visibility='protected', template_parameters=['ns3::ObjectBase*'], is_static=True)
->>>>>>> 23bb16ae
+                   is_static=True, template_parameters=['ns3::ObjectBase*'], visibility='protected')
     return
 
 def register_Ns3CallbackValue_methods(root_module, cls):
@@ -3352,11 +3192,7 @@
     cls.add_method('GetDevice', 
                    'ns3::Ptr< ns3::NetDevice >', 
                    [param('std::size_t', 'i')], 
-<<<<<<< HEAD
-                   is_virtual=True, is_pure_virtual=True, is_const=True)
-=======
-                   is_const=True, is_virtual=True, is_pure_virtual=True)
->>>>>>> 23bb16ae
+                   is_const=True, is_virtual=True, is_pure_virtual=True)
     ## channel.h (module 'network'): uint32_t ns3::Channel::GetId() const [member function]
     cls.add_method('GetId', 
                    'uint32_t', 
@@ -3366,11 +3202,7 @@
     cls.add_method('GetNDevices', 
                    'std::size_t', 
                    [], 
-<<<<<<< HEAD
-                   is_virtual=True, is_pure_virtual=True, is_const=True)
-=======
-                   is_const=True, is_virtual=True, is_pure_virtual=True)
->>>>>>> 23bb16ae
+                   is_const=True, is_virtual=True, is_pure_virtual=True)
     ## channel.h (module 'network'): static ns3::TypeId ns3::Channel::GetTypeId() [member function]
     cls.add_method('GetTypeId', 
                    'ns3::TypeId', 
@@ -3451,24 +3283,17 @@
     cls.add_method('Copy', 
                    'ns3::Ptr< ns3::AttributeValue >', 
                    [], 
-<<<<<<< HEAD
-                   is_virtual=True, visibility='private', is_const=True)
-=======
-                   visibility='private', is_const=True, is_virtual=True)
->>>>>>> 23bb16ae
+                   is_const=True, is_virtual=True, visibility='private')
     ## attribute.h (module 'core'): bool ns3::EmptyAttributeValue::DeserializeFromString(std::string value, ns3::Ptr<const ns3::AttributeChecker> checker) [member function]
     cls.add_method('DeserializeFromString', 
                    'bool', 
                    [param('std::string', 'value'), param('ns3::Ptr< ns3::AttributeChecker const >', 'checker')], 
-                   visibility='private', is_virtual=True)
+                   is_virtual=True, visibility='private')
     ## attribute.h (module 'core'): std::string ns3::EmptyAttributeValue::SerializeToString(ns3::Ptr<const ns3::AttributeChecker> checker) const [member function]
     cls.add_method('SerializeToString', 
                    'std::string', 
                    [param('ns3::Ptr< ns3::AttributeChecker const >', 'checker')], 
-<<<<<<< HEAD
-                   is_virtual=True, visibility='private', is_const=True)
-=======
-                   visibility='private', is_const=True, is_virtual=True)
+                   is_const=True, is_virtual=True, visibility='private')
     return
 
 def register_Ns3EventImpl_methods(root_module, cls):
@@ -3492,8 +3317,7 @@
     cls.add_method('Notify', 
                    'void', 
                    [], 
-                   visibility='protected', is_virtual=True, is_pure_virtual=True)
->>>>>>> 23bb16ae
+                   is_virtual=True, is_pure_virtual=True, visibility='protected')
     return
 
 def register_Ns3Ipv4AddressChecker_methods(root_module, cls):
@@ -3710,74 +3534,42 @@
     cls.add_method('GetAddress', 
                    'ns3::Address', 
                    [], 
-<<<<<<< HEAD
-                   is_virtual=True, is_pure_virtual=True, is_const=True)
-=======
-                   is_const=True, is_virtual=True, is_pure_virtual=True)
->>>>>>> 23bb16ae
+                   is_const=True, is_virtual=True, is_pure_virtual=True)
     ## net-device.h (module 'network'): ns3::Address ns3::NetDevice::GetBroadcast() const [member function]
     cls.add_method('GetBroadcast', 
                    'ns3::Address', 
                    [], 
-<<<<<<< HEAD
-                   is_virtual=True, is_pure_virtual=True, is_const=True)
-=======
-                   is_const=True, is_virtual=True, is_pure_virtual=True)
->>>>>>> 23bb16ae
+                   is_const=True, is_virtual=True, is_pure_virtual=True)
     ## net-device.h (module 'network'): ns3::Ptr<ns3::Channel> ns3::NetDevice::GetChannel() const [member function]
     cls.add_method('GetChannel', 
                    'ns3::Ptr< ns3::Channel >', 
                    [], 
-<<<<<<< HEAD
-                   is_virtual=True, is_pure_virtual=True, is_const=True)
-=======
-                   is_const=True, is_virtual=True, is_pure_virtual=True)
->>>>>>> 23bb16ae
+                   is_const=True, is_virtual=True, is_pure_virtual=True)
     ## net-device.h (module 'network'): uint32_t ns3::NetDevice::GetIfIndex() const [member function]
     cls.add_method('GetIfIndex', 
                    'uint32_t', 
                    [], 
-<<<<<<< HEAD
-                   is_virtual=True, is_pure_virtual=True, is_const=True)
-=======
-                   is_const=True, is_virtual=True, is_pure_virtual=True)
->>>>>>> 23bb16ae
+                   is_const=True, is_virtual=True, is_pure_virtual=True)
     ## net-device.h (module 'network'): uint16_t ns3::NetDevice::GetMtu() const [member function]
     cls.add_method('GetMtu', 
                    'uint16_t', 
                    [], 
-<<<<<<< HEAD
-                   is_virtual=True, is_pure_virtual=True, is_const=True)
-=======
-                   is_const=True, is_virtual=True, is_pure_virtual=True)
->>>>>>> 23bb16ae
+                   is_const=True, is_virtual=True, is_pure_virtual=True)
     ## net-device.h (module 'network'): ns3::Address ns3::NetDevice::GetMulticast(ns3::Ipv4Address multicastGroup) const [member function]
     cls.add_method('GetMulticast', 
                    'ns3::Address', 
                    [param('ns3::Ipv4Address', 'multicastGroup')], 
-<<<<<<< HEAD
-                   is_virtual=True, is_pure_virtual=True, is_const=True)
-=======
-                   is_const=True, is_virtual=True, is_pure_virtual=True)
->>>>>>> 23bb16ae
+                   is_const=True, is_virtual=True, is_pure_virtual=True)
     ## net-device.h (module 'network'): ns3::Address ns3::NetDevice::GetMulticast(ns3::Ipv6Address addr) const [member function]
     cls.add_method('GetMulticast', 
                    'ns3::Address', 
                    [param('ns3::Ipv6Address', 'addr')], 
-<<<<<<< HEAD
-                   is_virtual=True, is_pure_virtual=True, is_const=True)
-=======
-                   is_const=True, is_virtual=True, is_pure_virtual=True)
->>>>>>> 23bb16ae
+                   is_const=True, is_virtual=True, is_pure_virtual=True)
     ## net-device.h (module 'network'): ns3::Ptr<ns3::Node> ns3::NetDevice::GetNode() const [member function]
     cls.add_method('GetNode', 
                    'ns3::Ptr< ns3::Node >', 
                    [], 
-<<<<<<< HEAD
-                   is_virtual=True, is_pure_virtual=True, is_const=True)
-=======
-                   is_const=True, is_virtual=True, is_pure_virtual=True)
->>>>>>> 23bb16ae
+                   is_const=True, is_virtual=True, is_pure_virtual=True)
     ## net-device.h (module 'network'): static ns3::TypeId ns3::NetDevice::GetTypeId() [member function]
     cls.add_method('GetTypeId', 
                    'ns3::TypeId', 
@@ -3787,56 +3579,32 @@
     cls.add_method('IsBridge', 
                    'bool', 
                    [], 
-<<<<<<< HEAD
-                   is_virtual=True, is_pure_virtual=True, is_const=True)
-=======
-                   is_const=True, is_virtual=True, is_pure_virtual=True)
->>>>>>> 23bb16ae
+                   is_const=True, is_virtual=True, is_pure_virtual=True)
     ## net-device.h (module 'network'): bool ns3::NetDevice::IsBroadcast() const [member function]
     cls.add_method('IsBroadcast', 
                    'bool', 
                    [], 
-<<<<<<< HEAD
-                   is_virtual=True, is_pure_virtual=True, is_const=True)
-=======
-                   is_const=True, is_virtual=True, is_pure_virtual=True)
->>>>>>> 23bb16ae
+                   is_const=True, is_virtual=True, is_pure_virtual=True)
     ## net-device.h (module 'network'): bool ns3::NetDevice::IsLinkUp() const [member function]
     cls.add_method('IsLinkUp', 
                    'bool', 
                    [], 
-<<<<<<< HEAD
-                   is_virtual=True, is_pure_virtual=True, is_const=True)
-=======
-                   is_const=True, is_virtual=True, is_pure_virtual=True)
->>>>>>> 23bb16ae
+                   is_const=True, is_virtual=True, is_pure_virtual=True)
     ## net-device.h (module 'network'): bool ns3::NetDevice::IsMulticast() const [member function]
     cls.add_method('IsMulticast', 
                    'bool', 
                    [], 
-<<<<<<< HEAD
-                   is_virtual=True, is_pure_virtual=True, is_const=True)
-=======
-                   is_const=True, is_virtual=True, is_pure_virtual=True)
->>>>>>> 23bb16ae
+                   is_const=True, is_virtual=True, is_pure_virtual=True)
     ## net-device.h (module 'network'): bool ns3::NetDevice::IsPointToPoint() const [member function]
     cls.add_method('IsPointToPoint', 
                    'bool', 
                    [], 
-<<<<<<< HEAD
-                   is_virtual=True, is_pure_virtual=True, is_const=True)
-=======
-                   is_const=True, is_virtual=True, is_pure_virtual=True)
->>>>>>> 23bb16ae
+                   is_const=True, is_virtual=True, is_pure_virtual=True)
     ## net-device.h (module 'network'): bool ns3::NetDevice::NeedsArp() const [member function]
     cls.add_method('NeedsArp', 
                    'bool', 
                    [], 
-<<<<<<< HEAD
-                   is_virtual=True, is_pure_virtual=True, is_const=True)
-=======
-                   is_const=True, is_virtual=True, is_pure_virtual=True)
->>>>>>> 23bb16ae
+                   is_const=True, is_virtual=True, is_pure_virtual=True)
     ## net-device.h (module 'network'): bool ns3::NetDevice::Send(ns3::Ptr<ns3::Packet> packet, ns3::Address const & dest, uint16_t protocolNumber) [member function]
     cls.add_method('Send', 
                    'bool', 
@@ -3881,11 +3649,7 @@
     cls.add_method('SupportsSendFrom', 
                    'bool', 
                    [], 
-<<<<<<< HEAD
-                   is_virtual=True, is_pure_virtual=True, is_const=True)
-=======
-                   is_const=True, is_virtual=True, is_pure_virtual=True)
->>>>>>> 23bb16ae
+                   is_const=True, is_virtual=True, is_pure_virtual=True)
     return
 
 def register_Ns3NixVector_methods(root_module, cls):
@@ -4454,7 +4218,7 @@
     cls.add_method('DoDispose', 
                    'void', 
                    [], 
-                   visibility='protected', is_virtual=True)
+                   is_virtual=True, visibility='protected')
     ## bridge-net-device.h (module 'bridge'): void ns3::BridgeNetDevice::ForwardBroadcast(ns3::Ptr<ns3::NetDevice> incomingPort, ns3::Ptr<const ns3::Packet> packet, uint16_t protocol, ns3::Mac48Address src, ns3::Mac48Address dst) [member function]
     cls.add_method('ForwardBroadcast', 
                    'void', 
@@ -4501,11 +4265,7 @@
     cls.add_method('operator()', 
                    'ns3::ObjectBase *', 
                    [], 
-<<<<<<< HEAD
-                   is_virtual=True, is_pure_virtual=True, custom_name='__call__')
-=======
-                   custom_name='__call__', is_pure_virtual=True, is_virtual=True)
->>>>>>> 23bb16ae
+                   custom_name='__call__', is_virtual=True, is_pure_virtual=True)
     return
 
 def register_Ns3HashImplementation_methods(root_module, cls):
