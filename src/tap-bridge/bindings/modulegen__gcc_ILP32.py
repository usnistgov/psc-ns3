--- conflicted
+++ resolved
@@ -135,11 +135,7 @@
     ## log.h (module 'core'): ns3::ParameterLogger [class]
     module.add_class('ParameterLogger', import_from_module='ns.core')
     ## simple-ref-count.h (module 'core'): ns3::SimpleRefCount<ns3::Object, ns3::ObjectBase, ns3::ObjectDeleter> [class]
-<<<<<<< HEAD
-    module.add_class('SimpleRefCount', import_from_module='ns.core', memory_policy=cppclass.ReferenceCountingMethodsPolicy(incref_method='Ref', decref_method='Unref', peekref_method='GetReferenceCount'), automatic_type_narrowing=True, parent=root_module['ns3::ObjectBase'], template_parameters=['ns3::Object', 'ns3::ObjectBase', 'ns3::ObjectDeleter'])
-=======
     module.add_class('SimpleRefCount', automatic_type_narrowing=True, import_from_module='ns.core', memory_policy=cppclass.ReferenceCountingMethodsPolicy(incref_method='Ref', decref_method='Unref', peekref_method='GetReferenceCount'), parent=root_module['ns3::ObjectBase'], template_parameters=['ns3::Object', 'ns3::ObjectBase', 'ns3::ObjectDeleter'])
->>>>>>> bc453bcb
     ## tag.h (module 'network'): ns3::Tag [class]
     module.add_class('Tag', import_from_module='ns.network', parent=root_module['ns3::ObjectBase'])
     ## tag-buffer.h (module 'network'): ns3::TagBuffer [class]
@@ -183,29 +179,6 @@
     ## object.h (module 'core'): ns3::Object::AggregateIterator [class]
     module.add_class('AggregateIterator', import_from_module='ns.core', outer_class=root_module['ns3::Object'])
     ## simple-ref-count.h (module 'core'): ns3::SimpleRefCount<ns3::AttributeAccessor, ns3::empty, ns3::DefaultDeleter<ns3::AttributeAccessor> > [class]
-<<<<<<< HEAD
-    module.add_class('SimpleRefCount', import_from_module='ns.core', memory_policy=cppclass.ReferenceCountingMethodsPolicy(incref_method='Ref', decref_method='Unref', peekref_method='GetReferenceCount'), automatic_type_narrowing=True, parent=root_module['ns3::empty'], template_parameters=['ns3::AttributeAccessor', 'ns3::empty', 'ns3::DefaultDeleter<ns3::AttributeAccessor>'])
-    ## simple-ref-count.h (module 'core'): ns3::SimpleRefCount<ns3::AttributeChecker, ns3::empty, ns3::DefaultDeleter<ns3::AttributeChecker> > [class]
-    module.add_class('SimpleRefCount', import_from_module='ns.core', memory_policy=cppclass.ReferenceCountingMethodsPolicy(incref_method='Ref', decref_method='Unref', peekref_method='GetReferenceCount'), automatic_type_narrowing=True, parent=root_module['ns3::empty'], template_parameters=['ns3::AttributeChecker', 'ns3::empty', 'ns3::DefaultDeleter<ns3::AttributeChecker>'])
-    ## simple-ref-count.h (module 'core'): ns3::SimpleRefCount<ns3::AttributeValue, ns3::empty, ns3::DefaultDeleter<ns3::AttributeValue> > [class]
-    module.add_class('SimpleRefCount', import_from_module='ns.core', memory_policy=cppclass.ReferenceCountingMethodsPolicy(incref_method='Ref', decref_method='Unref', peekref_method='GetReferenceCount'), automatic_type_narrowing=True, parent=root_module['ns3::empty'], template_parameters=['ns3::AttributeValue', 'ns3::empty', 'ns3::DefaultDeleter<ns3::AttributeValue>'])
-    ## simple-ref-count.h (module 'core'): ns3::SimpleRefCount<ns3::CallbackImplBase, ns3::empty, ns3::DefaultDeleter<ns3::CallbackImplBase> > [class]
-    module.add_class('SimpleRefCount', import_from_module='ns.core', memory_policy=cppclass.ReferenceCountingMethodsPolicy(incref_method='Ref', decref_method='Unref', peekref_method='GetReferenceCount'), automatic_type_narrowing=True, parent=root_module['ns3::empty'], template_parameters=['ns3::CallbackImplBase', 'ns3::empty', 'ns3::DefaultDeleter<ns3::CallbackImplBase>'])
-    ## simple-ref-count.h (module 'core'): ns3::SimpleRefCount<ns3::EventImpl, ns3::empty, ns3::DefaultDeleter<ns3::EventImpl> > [class]
-    module.add_class('SimpleRefCount', import_from_module='ns.core', memory_policy=cppclass.ReferenceCountingMethodsPolicy(incref_method='Ref', decref_method='Unref', peekref_method='GetReferenceCount'), automatic_type_narrowing=True, parent=root_module['ns3::empty'], template_parameters=['ns3::EventImpl', 'ns3::empty', 'ns3::DefaultDeleter<ns3::EventImpl>'])
-    ## simple-ref-count.h (module 'core'): ns3::SimpleRefCount<ns3::FdReader, ns3::empty, ns3::DefaultDeleter<ns3::FdReader> > [class]
-    module.add_class('SimpleRefCount', import_from_module='ns.core', memory_policy=cppclass.ReferenceCountingMethodsPolicy(incref_method='Ref', decref_method='Unref', peekref_method='GetReferenceCount'), automatic_type_narrowing=True, parent=root_module['ns3::empty'], template_parameters=['ns3::FdReader', 'ns3::empty', 'ns3::DefaultDeleter<ns3::FdReader>'])
-    ## simple-ref-count.h (module 'core'): ns3::SimpleRefCount<ns3::Hash::Implementation, ns3::empty, ns3::DefaultDeleter<ns3::Hash::Implementation> > [class]
-    module.add_class('SimpleRefCount', import_from_module='ns.core', memory_policy=cppclass.ReferenceCountingMethodsPolicy(incref_method='Ref', decref_method='Unref', peekref_method='GetReferenceCount'), automatic_type_narrowing=True, parent=root_module['ns3::empty'], template_parameters=['ns3::Hash::Implementation', 'ns3::empty', 'ns3::DefaultDeleter<ns3::Hash::Implementation>'])
-    ## simple-ref-count.h (module 'core'): ns3::SimpleRefCount<ns3::NixVector, ns3::empty, ns3::DefaultDeleter<ns3::NixVector> > [class]
-    module.add_class('SimpleRefCount', import_from_module='ns.core', memory_policy=cppclass.ReferenceCountingMethodsPolicy(incref_method='Ref', decref_method='Unref', peekref_method='GetReferenceCount'), automatic_type_narrowing=True, parent=root_module['ns3::empty'], template_parameters=['ns3::NixVector', 'ns3::empty', 'ns3::DefaultDeleter<ns3::NixVector>'])
-    ## simple-ref-count.h (module 'core'): ns3::SimpleRefCount<ns3::Packet, ns3::empty, ns3::DefaultDeleter<ns3::Packet> > [class]
-    module.add_class('SimpleRefCount', import_from_module='ns.core', memory_policy=cppclass.ReferenceCountingMethodsPolicy(incref_method='Ref', decref_method='Unref', peekref_method='GetReferenceCount'), automatic_type_narrowing=True, parent=root_module['ns3::empty'], template_parameters=['ns3::Packet', 'ns3::empty', 'ns3::DefaultDeleter<ns3::Packet>'])
-    ## simple-ref-count.h (module 'core'): ns3::SimpleRefCount<ns3::SystemThread, ns3::empty, ns3::DefaultDeleter<ns3::SystemThread> > [class]
-    module.add_class('SimpleRefCount', import_from_module='ns.core', memory_policy=cppclass.ReferenceCountingMethodsPolicy(incref_method='Ref', decref_method='Unref', peekref_method='GetReferenceCount'), automatic_type_narrowing=True, parent=root_module['ns3::empty'], template_parameters=['ns3::SystemThread', 'ns3::empty', 'ns3::DefaultDeleter<ns3::SystemThread>'])
-    ## simple-ref-count.h (module 'core'): ns3::SimpleRefCount<ns3::TraceSourceAccessor, ns3::empty, ns3::DefaultDeleter<ns3::TraceSourceAccessor> > [class]
-    module.add_class('SimpleRefCount', import_from_module='ns.core', memory_policy=cppclass.ReferenceCountingMethodsPolicy(incref_method='Ref', decref_method='Unref', peekref_method='GetReferenceCount'), automatic_type_narrowing=True, parent=root_module['ns3::empty'], template_parameters=['ns3::TraceSourceAccessor', 'ns3::empty', 'ns3::DefaultDeleter<ns3::TraceSourceAccessor>'])
-=======
     module.add_class('SimpleRefCount', automatic_type_narrowing=True, import_from_module='ns.core', memory_policy=cppclass.ReferenceCountingMethodsPolicy(incref_method='Ref', decref_method='Unref', peekref_method='GetReferenceCount'), parent=root_module['ns3::empty'], template_parameters=['ns3::AttributeAccessor', 'ns3::empty', 'ns3::DefaultDeleter<ns3::AttributeAccessor>'])
     ## simple-ref-count.h (module 'core'): ns3::SimpleRefCount<ns3::AttributeChecker, ns3::empty, ns3::DefaultDeleter<ns3::AttributeChecker> > [class]
     module.add_class('SimpleRefCount', automatic_type_narrowing=True, import_from_module='ns.core', memory_policy=cppclass.ReferenceCountingMethodsPolicy(incref_method='Ref', decref_method='Unref', peekref_method='GetReferenceCount'), parent=root_module['ns3::empty'], template_parameters=['ns3::AttributeChecker', 'ns3::empty', 'ns3::DefaultDeleter<ns3::AttributeChecker>'])
@@ -227,7 +200,6 @@
     module.add_class('SimpleRefCount', automatic_type_narrowing=True, import_from_module='ns.core', memory_policy=cppclass.ReferenceCountingMethodsPolicy(incref_method='Ref', decref_method='Unref', peekref_method='GetReferenceCount'), parent=root_module['ns3::empty'], template_parameters=['ns3::SystemThread', 'ns3::empty', 'ns3::DefaultDeleter<ns3::SystemThread>'])
     ## simple-ref-count.h (module 'core'): ns3::SimpleRefCount<ns3::TraceSourceAccessor, ns3::empty, ns3::DefaultDeleter<ns3::TraceSourceAccessor> > [class]
     module.add_class('SimpleRefCount', automatic_type_narrowing=True, import_from_module='ns.core', memory_policy=cppclass.ReferenceCountingMethodsPolicy(incref_method='Ref', decref_method='Unref', peekref_method='GetReferenceCount'), parent=root_module['ns3::empty'], template_parameters=['ns3::TraceSourceAccessor', 'ns3::empty', 'ns3::DefaultDeleter<ns3::TraceSourceAccessor>'])
->>>>>>> bc453bcb
     ## system-thread.h (module 'core'): ns3::SystemThread [class]
     module.add_class('SystemThread', import_from_module='ns.core', parent=root_module['ns3::SimpleRefCount< ns3::SystemThread, ns3::empty, ns3::DefaultDeleter<ns3::SystemThread> >'])
     typehandlers.add_type_alias('pthread_t', 'ns3::SystemThread::ThreadId')
@@ -240,15 +212,9 @@
     ## attribute.h (module 'core'): ns3::AttributeAccessor [class]
     module.add_class('AttributeAccessor', import_from_module='ns.core', parent=root_module['ns3::SimpleRefCount< ns3::AttributeAccessor, ns3::empty, ns3::DefaultDeleter<ns3::AttributeAccessor> >'])
     ## attribute.h (module 'core'): ns3::AttributeChecker [class]
-<<<<<<< HEAD
-    module.add_class('AttributeChecker', import_from_module='ns.core', automatic_type_narrowing=True, allow_subclassing=False, parent=root_module['ns3::SimpleRefCount< ns3::AttributeChecker, ns3::empty, ns3::DefaultDeleter<ns3::AttributeChecker> >'])
-    ## attribute.h (module 'core'): ns3::AttributeValue [class]
-    module.add_class('AttributeValue', import_from_module='ns.core', automatic_type_narrowing=True, allow_subclassing=False, parent=root_module['ns3::SimpleRefCount< ns3::AttributeValue, ns3::empty, ns3::DefaultDeleter<ns3::AttributeValue> >'])
-=======
     module.add_class('AttributeChecker', allow_subclassing=False, automatic_type_narrowing=True, import_from_module='ns.core', parent=root_module['ns3::SimpleRefCount< ns3::AttributeChecker, ns3::empty, ns3::DefaultDeleter<ns3::AttributeChecker> >'])
     ## attribute.h (module 'core'): ns3::AttributeValue [class]
     module.add_class('AttributeValue', allow_subclassing=False, automatic_type_narrowing=True, import_from_module='ns.core', parent=root_module['ns3::SimpleRefCount< ns3::AttributeValue, ns3::empty, ns3::DefaultDeleter<ns3::AttributeValue> >'])
->>>>>>> bc453bcb
     ## callback.h (module 'core'): ns3::CallbackChecker [class]
     module.add_class('CallbackChecker', import_from_module='ns.core', parent=root_module['ns3::AttributeChecker'])
     ## callback.h (module 'core'): ns3::CallbackImplBase [class]
@@ -1365,7 +1331,7 @@
     cls.add_method('IsEqual', 
                    'bool', 
                    [param('ns3::Ipv4Address const &', 'other')], 
-                   is_const=True, deprecated=True)
+                   deprecated=True, is_const=True)
     ## ipv4-address.h (module 'network'): bool ns3::Ipv4Address::IsInitialized() const [member function]
     cls.add_method('IsInitialized', 
                    'bool', 
@@ -1462,7 +1428,7 @@
     cls.add_method('IsEqual', 
                    'bool', 
                    [param('ns3::Ipv4Mask', 'other')], 
-                   is_const=True, deprecated=True)
+                   deprecated=True, is_const=True)
     ## ipv4-address.h (module 'network'): bool ns3::Ipv4Mask::IsMatch(ns3::Ipv4Address a, ns3::Ipv4Address b) const [member function]
     cls.add_method('IsMatch', 
                    'bool', 
@@ -1583,7 +1549,7 @@
     cls.add_method('IsEqual', 
                    'bool', 
                    [param('ns3::Ipv6Address const &', 'other')], 
-                   is_const=True, deprecated=True)
+                   deprecated=True, is_const=True)
     ## ipv6-address.h (module 'network'): bool ns3::Ipv6Address::IsInitialized() const [member function]
     cls.add_method('IsInitialized', 
                    'bool', 
@@ -1758,7 +1724,7 @@
     cls.add_method('IsEqual', 
                    'bool', 
                    [param('ns3::Ipv6Prefix const &', 'other')], 
-                   is_const=True, deprecated=True)
+                   deprecated=True, is_const=True)
     ## ipv6-address.h (module 'network'): bool ns3::Ipv6Prefix::IsMatch(ns3::Ipv6Address a, ns3::Ipv6Address b) const [member function]
     cls.add_method('IsMatch', 
                    'bool', 
@@ -2002,11 +1968,7 @@
     cls.add_method('GetInstanceTypeId', 
                    'ns3::TypeId', 
                    [], 
-<<<<<<< HEAD
-                   is_const=True, is_virtual=True, is_pure_virtual=True)
-=======
                    is_const=True, is_pure_virtual=True, is_virtual=True)
->>>>>>> bc453bcb
     ## object-base.h (module 'core'): static ns3::TypeId ns3::ObjectBase::GetTypeId() [member function]
     cls.add_method('GetTypeId', 
                    'ns3::TypeId', 
@@ -2333,16 +2295,12 @@
     cls.add_method('Deserialize', 
                    'void', 
                    [param('ns3::TagBuffer', 'i')], 
-                   is_virtual=True, is_pure_virtual=True)
+                   is_pure_virtual=True, is_virtual=True)
     ## tag.h (module 'network'): uint32_t ns3::Tag::GetSerializedSize() const [member function]
     cls.add_method('GetSerializedSize', 
                    'uint32_t', 
                    [], 
-<<<<<<< HEAD
-                   is_const=True, is_virtual=True, is_pure_virtual=True)
-=======
                    is_const=True, is_pure_virtual=True, is_virtual=True)
->>>>>>> bc453bcb
     ## tag.h (module 'network'): static ns3::TypeId ns3::Tag::GetTypeId() [member function]
     cls.add_method('GetTypeId', 
                    'ns3::TypeId', 
@@ -2352,20 +2310,12 @@
     cls.add_method('Print', 
                    'void', 
                    [param('std::ostream &', 'os')], 
-<<<<<<< HEAD
-                   is_const=True, is_virtual=True, is_pure_virtual=True)
-=======
                    is_const=True, is_pure_virtual=True, is_virtual=True)
->>>>>>> bc453bcb
     ## tag.h (module 'network'): void ns3::Tag::Serialize(ns3::TagBuffer i) const [member function]
     cls.add_method('Serialize', 
                    'void', 
                    [param('ns3::TagBuffer', 'i')], 
-<<<<<<< HEAD
-                   is_const=True, is_virtual=True, is_pure_virtual=True)
-=======
                    is_const=True, is_pure_virtual=True, is_virtual=True)
->>>>>>> bc453bcb
     return
 
 def register_Ns3TagBuffer_methods(root_module, cls):
@@ -2982,7 +2932,7 @@
     cls.add_method('Deserialize', 
                    'uint32_t', 
                    [param('ns3::Buffer::Iterator', 'start')], 
-                   is_virtual=True, is_pure_virtual=True)
+                   is_pure_virtual=True, is_virtual=True)
     ## chunk.h (module 'network'): uint32_t ns3::Chunk::Deserialize(ns3::Buffer::Iterator start, ns3::Buffer::Iterator end) [member function]
     cls.add_method('Deserialize', 
                    'uint32_t', 
@@ -2997,11 +2947,7 @@
     cls.add_method('Print', 
                    'void', 
                    [param('std::ostream &', 'os')], 
-<<<<<<< HEAD
-                   is_const=True, is_virtual=True, is_pure_virtual=True)
-=======
                    is_const=True, is_pure_virtual=True, is_virtual=True)
->>>>>>> bc453bcb
     return
 
 def register_Ns3Header_methods(root_module, cls):
@@ -3014,16 +2960,12 @@
     cls.add_method('Deserialize', 
                    'uint32_t', 
                    [param('ns3::Buffer::Iterator', 'start')], 
-                   is_virtual=True, is_pure_virtual=True)
+                   is_pure_virtual=True, is_virtual=True)
     ## header.h (module 'network'): uint32_t ns3::Header::GetSerializedSize() const [member function]
     cls.add_method('GetSerializedSize', 
                    'uint32_t', 
                    [], 
-<<<<<<< HEAD
-                   is_const=True, is_virtual=True, is_pure_virtual=True)
-=======
                    is_const=True, is_pure_virtual=True, is_virtual=True)
->>>>>>> bc453bcb
     ## header.h (module 'network'): static ns3::TypeId ns3::Header::GetTypeId() [member function]
     cls.add_method('GetTypeId', 
                    'ns3::TypeId', 
@@ -3033,20 +2975,12 @@
     cls.add_method('Print', 
                    'void', 
                    [param('std::ostream &', 'os')], 
-<<<<<<< HEAD
-                   is_const=True, is_virtual=True, is_pure_virtual=True)
-=======
                    is_const=True, is_pure_virtual=True, is_virtual=True)
->>>>>>> bc453bcb
     ## header.h (module 'network'): void ns3::Header::Serialize(ns3::Buffer::Iterator start) const [member function]
     cls.add_method('Serialize', 
                    'void', 
                    [param('ns3::Buffer::Iterator', 'start')], 
-<<<<<<< HEAD
-                   is_const=True, is_virtual=True, is_pure_virtual=True)
-=======
                    is_const=True, is_pure_virtual=True, is_virtual=True)
->>>>>>> bc453bcb
     return
 
 def register_Ns3Object_methods(root_module, cls):
@@ -3074,20 +3008,12 @@
     cls.add_method('GetObject', 
                    'ns3::Ptr< ns3::Object >', 
                    [], 
-<<<<<<< HEAD
-                   is_const=True, template_parameters=['ns3::Object'], custom_template_method_name='GetObject')
-=======
                    custom_template_method_name='GetObject', is_const=True, template_parameters=['ns3::Object'])
->>>>>>> bc453bcb
     ## object.h (module 'core'): ns3::Ptr<ns3::Object> ns3::Object::GetObject(ns3::TypeId tid) const [member function]
     cls.add_method('GetObject', 
                    'ns3::Ptr< ns3::Object >', 
                    [param('ns3::TypeId', 'tid')], 
-<<<<<<< HEAD
-                   is_const=True, template_parameters=['ns3::Object'], custom_template_method_name='GetObject')
-=======
                    custom_template_method_name='GetObject', is_const=True, template_parameters=['ns3::Object'])
->>>>>>> bc453bcb
     ## object.h (module 'core'): static ns3::TypeId ns3::Object::GetTypeId() [member function]
     cls.add_method('GetTypeId', 
                    'ns3::TypeId', 
@@ -3249,38 +3175,22 @@
     cls.add_method('Connect', 
                    'bool', 
                    [param('ns3::ObjectBase *', 'obj', transfer_ownership=False), param('std::string', 'context'), param('ns3::CallbackBase const &', 'cb')], 
-<<<<<<< HEAD
-                   is_const=True, is_virtual=True, is_pure_virtual=True)
-=======
                    is_const=True, is_pure_virtual=True, is_virtual=True)
->>>>>>> bc453bcb
     ## trace-source-accessor.h (module 'core'): bool ns3::TraceSourceAccessor::ConnectWithoutContext(ns3::ObjectBase * obj, ns3::CallbackBase const & cb) const [member function]
     cls.add_method('ConnectWithoutContext', 
                    'bool', 
                    [param('ns3::ObjectBase *', 'obj', transfer_ownership=False), param('ns3::CallbackBase const &', 'cb')], 
-<<<<<<< HEAD
-                   is_const=True, is_virtual=True, is_pure_virtual=True)
-=======
                    is_const=True, is_pure_virtual=True, is_virtual=True)
->>>>>>> bc453bcb
     ## trace-source-accessor.h (module 'core'): bool ns3::TraceSourceAccessor::Disconnect(ns3::ObjectBase * obj, std::string context, ns3::CallbackBase const & cb) const [member function]
     cls.add_method('Disconnect', 
                    'bool', 
                    [param('ns3::ObjectBase *', 'obj', transfer_ownership=False), param('std::string', 'context'), param('ns3::CallbackBase const &', 'cb')], 
-<<<<<<< HEAD
-                   is_const=True, is_virtual=True, is_pure_virtual=True)
-=======
                    is_const=True, is_pure_virtual=True, is_virtual=True)
->>>>>>> bc453bcb
     ## trace-source-accessor.h (module 'core'): bool ns3::TraceSourceAccessor::DisconnectWithoutContext(ns3::ObjectBase * obj, ns3::CallbackBase const & cb) const [member function]
     cls.add_method('DisconnectWithoutContext', 
                    'bool', 
                    [param('ns3::ObjectBase *', 'obj', transfer_ownership=False), param('ns3::CallbackBase const &', 'cb')], 
-<<<<<<< HEAD
-                   is_const=True, is_virtual=True, is_pure_virtual=True)
-=======
                    is_const=True, is_pure_virtual=True, is_virtual=True)
->>>>>>> bc453bcb
     return
 
 def register_Ns3Trailer_methods(root_module, cls):
@@ -3293,7 +3203,7 @@
     cls.add_method('Deserialize', 
                    'uint32_t', 
                    [param('ns3::Buffer::Iterator', 'end')], 
-                   is_virtual=True, is_pure_virtual=True)
+                   is_pure_virtual=True, is_virtual=True)
     ## trailer.h (module 'network'): uint32_t ns3::Trailer::Deserialize(ns3::Buffer::Iterator start, ns3::Buffer::Iterator end) [member function]
     cls.add_method('Deserialize', 
                    'uint32_t', 
@@ -3303,11 +3213,7 @@
     cls.add_method('GetSerializedSize', 
                    'uint32_t', 
                    [], 
-<<<<<<< HEAD
-                   is_const=True, is_virtual=True, is_pure_virtual=True)
-=======
                    is_const=True, is_pure_virtual=True, is_virtual=True)
->>>>>>> bc453bcb
     ## trailer.h (module 'network'): static ns3::TypeId ns3::Trailer::GetTypeId() [member function]
     cls.add_method('GetTypeId', 
                    'ns3::TypeId', 
@@ -3317,20 +3223,12 @@
     cls.add_method('Print', 
                    'void', 
                    [param('std::ostream &', 'os')], 
-<<<<<<< HEAD
-                   is_const=True, is_virtual=True, is_pure_virtual=True)
-=======
                    is_const=True, is_pure_virtual=True, is_virtual=True)
->>>>>>> bc453bcb
     ## trailer.h (module 'network'): void ns3::Trailer::Serialize(ns3::Buffer::Iterator start) const [member function]
     cls.add_method('Serialize', 
                    'void', 
                    [param('ns3::Buffer::Iterator', 'start')], 
-<<<<<<< HEAD
-                   is_const=True, is_virtual=True, is_pure_virtual=True)
-=======
                    is_const=True, is_pure_virtual=True, is_virtual=True)
->>>>>>> bc453bcb
     return
 
 def register_Ns3AttributeAccessor_methods(root_module, cls):
@@ -3342,38 +3240,22 @@
     cls.add_method('Get', 
                    'bool', 
                    [param('ns3::ObjectBase const *', 'object'), param('ns3::AttributeValue &', 'attribute')], 
-<<<<<<< HEAD
-                   is_const=True, is_virtual=True, is_pure_virtual=True)
-=======
                    is_const=True, is_pure_virtual=True, is_virtual=True)
->>>>>>> bc453bcb
     ## attribute.h (module 'core'): bool ns3::AttributeAccessor::HasGetter() const [member function]
     cls.add_method('HasGetter', 
                    'bool', 
                    [], 
-<<<<<<< HEAD
-                   is_const=True, is_virtual=True, is_pure_virtual=True)
-=======
                    is_const=True, is_pure_virtual=True, is_virtual=True)
->>>>>>> bc453bcb
     ## attribute.h (module 'core'): bool ns3::AttributeAccessor::HasSetter() const [member function]
     cls.add_method('HasSetter', 
                    'bool', 
                    [], 
-<<<<<<< HEAD
-                   is_const=True, is_virtual=True, is_pure_virtual=True)
-=======
                    is_const=True, is_pure_virtual=True, is_virtual=True)
->>>>>>> bc453bcb
     ## attribute.h (module 'core'): bool ns3::AttributeAccessor::Set(ns3::ObjectBase * object, ns3::AttributeValue const & value) const [member function]
     cls.add_method('Set', 
                    'bool', 
                    [param('ns3::ObjectBase *', 'object', transfer_ownership=False), param('ns3::AttributeValue const &', 'value')], 
-<<<<<<< HEAD
-                   is_const=True, is_virtual=True, is_pure_virtual=True)
-=======
                    is_const=True, is_pure_virtual=True, is_virtual=True)
->>>>>>> bc453bcb
     return
 
 def register_Ns3AttributeChecker_methods(root_module, cls):
@@ -3385,29 +3267,17 @@
     cls.add_method('Check', 
                    'bool', 
                    [param('ns3::AttributeValue const &', 'value')], 
-<<<<<<< HEAD
-                   is_const=True, is_virtual=True, is_pure_virtual=True)
-=======
                    is_const=True, is_pure_virtual=True, is_virtual=True)
->>>>>>> bc453bcb
     ## attribute.h (module 'core'): bool ns3::AttributeChecker::Copy(ns3::AttributeValue const & source, ns3::AttributeValue & destination) const [member function]
     cls.add_method('Copy', 
                    'bool', 
                    [param('ns3::AttributeValue const &', 'source'), param('ns3::AttributeValue &', 'destination')], 
-<<<<<<< HEAD
-                   is_const=True, is_virtual=True, is_pure_virtual=True)
-=======
                    is_const=True, is_pure_virtual=True, is_virtual=True)
->>>>>>> bc453bcb
     ## attribute.h (module 'core'): ns3::Ptr<ns3::AttributeValue> ns3::AttributeChecker::Create() const [member function]
     cls.add_method('Create', 
                    'ns3::Ptr< ns3::AttributeValue >', 
                    [], 
-<<<<<<< HEAD
-                   is_const=True, is_virtual=True, is_pure_virtual=True)
-=======
                    is_const=True, is_pure_virtual=True, is_virtual=True)
->>>>>>> bc453bcb
     ## attribute.h (module 'core'): ns3::Ptr<ns3::AttributeValue> ns3::AttributeChecker::CreateValidValue(ns3::AttributeValue const & value) const [member function]
     cls.add_method('CreateValidValue', 
                    'ns3::Ptr< ns3::AttributeValue >', 
@@ -3417,29 +3287,17 @@
     cls.add_method('GetUnderlyingTypeInformation', 
                    'std::string', 
                    [], 
-<<<<<<< HEAD
-                   is_const=True, is_virtual=True, is_pure_virtual=True)
-=======
                    is_const=True, is_pure_virtual=True, is_virtual=True)
->>>>>>> bc453bcb
     ## attribute.h (module 'core'): std::string ns3::AttributeChecker::GetValueTypeName() const [member function]
     cls.add_method('GetValueTypeName', 
                    'std::string', 
                    [], 
-<<<<<<< HEAD
-                   is_const=True, is_virtual=True, is_pure_virtual=True)
-=======
                    is_const=True, is_pure_virtual=True, is_virtual=True)
->>>>>>> bc453bcb
     ## attribute.h (module 'core'): bool ns3::AttributeChecker::HasUnderlyingTypeInformation() const [member function]
     cls.add_method('HasUnderlyingTypeInformation', 
                    'bool', 
                    [], 
-<<<<<<< HEAD
-                   is_const=True, is_virtual=True, is_pure_virtual=True)
-=======
                    is_const=True, is_pure_virtual=True, is_virtual=True)
->>>>>>> bc453bcb
     return
 
 def register_Ns3AttributeValue_methods(root_module, cls):
@@ -3451,25 +3309,17 @@
     cls.add_method('Copy', 
                    'ns3::Ptr< ns3::AttributeValue >', 
                    [], 
-<<<<<<< HEAD
-                   is_const=True, is_virtual=True, is_pure_virtual=True)
-=======
                    is_const=True, is_pure_virtual=True, is_virtual=True)
->>>>>>> bc453bcb
     ## attribute.h (module 'core'): bool ns3::AttributeValue::DeserializeFromString(std::string value, ns3::Ptr<const ns3::AttributeChecker> checker) [member function]
     cls.add_method('DeserializeFromString', 
                    'bool', 
                    [param('std::string', 'value'), param('ns3::Ptr< ns3::AttributeChecker const >', 'checker')], 
-                   is_virtual=True, is_pure_virtual=True)
+                   is_pure_virtual=True, is_virtual=True)
     ## attribute.h (module 'core'): std::string ns3::AttributeValue::SerializeToString(ns3::Ptr<const ns3::AttributeChecker> checker) const [member function]
     cls.add_method('SerializeToString', 
                    'std::string', 
                    [param('ns3::Ptr< ns3::AttributeChecker const >', 'checker')], 
-<<<<<<< HEAD
-                   is_const=True, is_virtual=True, is_pure_virtual=True)
-=======
                    is_const=True, is_pure_virtual=True, is_virtual=True)
->>>>>>> bc453bcb
     return
 
 def register_Ns3CallbackChecker_methods(root_module, cls):
@@ -3488,20 +3338,12 @@
     cls.add_method('GetTypeid', 
                    'std::string', 
                    [], 
-<<<<<<< HEAD
-                   is_const=True, is_virtual=True, is_pure_virtual=True)
-=======
                    is_const=True, is_pure_virtual=True, is_virtual=True)
->>>>>>> bc453bcb
     ## callback.h (module 'core'): bool ns3::CallbackImplBase::IsEqual(ns3::Ptr<const ns3::CallbackImplBase> other) const [member function]
     cls.add_method('IsEqual', 
                    'bool', 
                    [param('ns3::Ptr< ns3::CallbackImplBase const >', 'other')], 
-<<<<<<< HEAD
-                   is_const=True, is_virtual=True, is_pure_virtual=True)
-=======
                    is_const=True, is_pure_virtual=True, is_virtual=True)
->>>>>>> bc453bcb
     ## callback.h (module 'core'): static std::string ns3::CallbackImplBase::Demangle(std::string const & mangled) [member function]
     cls.add_method('Demangle', 
                    'std::string', 
@@ -3734,7 +3576,7 @@
     cls.add_method('Notify', 
                    'void', 
                    [], 
-                   is_virtual=True, is_pure_virtual=True, visibility='protected')
+                   is_pure_virtual=True, is_virtual=True, visibility='protected')
     return
 
 def register_Ns3FdReader_methods(root_module, cls):
@@ -3754,7 +3596,7 @@
     cls.add_method('DoRead', 
                    'ns3::FdReader::Data', 
                    [], 
-                   is_virtual=True, is_pure_virtual=True, visibility='protected')
+                   is_pure_virtual=True, is_virtual=True, visibility='protected')
     return
 
 def register_Ns3Ipv4AddressChecker_methods(root_module, cls):
@@ -3966,79 +3808,47 @@
     cls.add_method('AddLinkChangeCallback', 
                    'void', 
                    [param('ns3::Callback< void, ns3::empty, ns3::empty, ns3::empty, ns3::empty, ns3::empty, ns3::empty, ns3::empty, ns3::empty, ns3::empty >', 'callback')], 
-                   is_virtual=True, is_pure_virtual=True)
+                   is_pure_virtual=True, is_virtual=True)
     ## net-device.h (module 'network'): ns3::Address ns3::NetDevice::GetAddress() const [member function]
     cls.add_method('GetAddress', 
                    'ns3::Address', 
                    [], 
-<<<<<<< HEAD
-                   is_const=True, is_virtual=True, is_pure_virtual=True)
-=======
                    is_const=True, is_pure_virtual=True, is_virtual=True)
->>>>>>> bc453bcb
     ## net-device.h (module 'network'): ns3::Address ns3::NetDevice::GetBroadcast() const [member function]
     cls.add_method('GetBroadcast', 
                    'ns3::Address', 
                    [], 
-<<<<<<< HEAD
-                   is_const=True, is_virtual=True, is_pure_virtual=True)
-=======
                    is_const=True, is_pure_virtual=True, is_virtual=True)
->>>>>>> bc453bcb
     ## net-device.h (module 'network'): ns3::Ptr<ns3::Channel> ns3::NetDevice::GetChannel() const [member function]
     cls.add_method('GetChannel', 
                    'ns3::Ptr< ns3::Channel >', 
                    [], 
-<<<<<<< HEAD
-                   is_const=True, is_virtual=True, is_pure_virtual=True)
-=======
                    is_const=True, is_pure_virtual=True, is_virtual=True)
->>>>>>> bc453bcb
     ## net-device.h (module 'network'): uint32_t ns3::NetDevice::GetIfIndex() const [member function]
     cls.add_method('GetIfIndex', 
                    'uint32_t', 
                    [], 
-<<<<<<< HEAD
-                   is_const=True, is_virtual=True, is_pure_virtual=True)
-=======
                    is_const=True, is_pure_virtual=True, is_virtual=True)
->>>>>>> bc453bcb
     ## net-device.h (module 'network'): uint16_t ns3::NetDevice::GetMtu() const [member function]
     cls.add_method('GetMtu', 
                    'uint16_t', 
                    [], 
-<<<<<<< HEAD
-                   is_const=True, is_virtual=True, is_pure_virtual=True)
-=======
                    is_const=True, is_pure_virtual=True, is_virtual=True)
->>>>>>> bc453bcb
     ## net-device.h (module 'network'): ns3::Address ns3::NetDevice::GetMulticast(ns3::Ipv4Address multicastGroup) const [member function]
     cls.add_method('GetMulticast', 
                    'ns3::Address', 
                    [param('ns3::Ipv4Address', 'multicastGroup')], 
-<<<<<<< HEAD
-                   is_const=True, is_virtual=True, is_pure_virtual=True)
-=======
                    is_const=True, is_pure_virtual=True, is_virtual=True)
->>>>>>> bc453bcb
     ## net-device.h (module 'network'): ns3::Address ns3::NetDevice::GetMulticast(ns3::Ipv6Address addr) const [member function]
     cls.add_method('GetMulticast', 
                    'ns3::Address', 
                    [param('ns3::Ipv6Address', 'addr')], 
-<<<<<<< HEAD
-                   is_const=True, is_virtual=True, is_pure_virtual=True)
-=======
                    is_const=True, is_pure_virtual=True, is_virtual=True)
->>>>>>> bc453bcb
     ## net-device.h (module 'network'): ns3::Ptr<ns3::Node> ns3::NetDevice::GetNode() const [member function]
     cls.add_method('GetNode', 
                    'ns3::Ptr< ns3::Node >', 
                    [], 
-<<<<<<< HEAD
-                   is_const=True, is_virtual=True, is_pure_virtual=True)
-=======
                    is_const=True, is_pure_virtual=True, is_virtual=True)
->>>>>>> bc453bcb
     ## net-device.h (module 'network'): static ns3::TypeId ns3::NetDevice::GetTypeId() [member function]
     cls.add_method('GetTypeId', 
                    'ns3::TypeId', 
@@ -4048,105 +3858,77 @@
     cls.add_method('IsBridge', 
                    'bool', 
                    [], 
-<<<<<<< HEAD
-                   is_const=True, is_virtual=True, is_pure_virtual=True)
-=======
                    is_const=True, is_pure_virtual=True, is_virtual=True)
->>>>>>> bc453bcb
     ## net-device.h (module 'network'): bool ns3::NetDevice::IsBroadcast() const [member function]
     cls.add_method('IsBroadcast', 
                    'bool', 
                    [], 
-<<<<<<< HEAD
-                   is_const=True, is_virtual=True, is_pure_virtual=True)
-=======
                    is_const=True, is_pure_virtual=True, is_virtual=True)
->>>>>>> bc453bcb
     ## net-device.h (module 'network'): bool ns3::NetDevice::IsLinkUp() const [member function]
     cls.add_method('IsLinkUp', 
                    'bool', 
                    [], 
-<<<<<<< HEAD
-                   is_const=True, is_virtual=True, is_pure_virtual=True)
-=======
                    is_const=True, is_pure_virtual=True, is_virtual=True)
->>>>>>> bc453bcb
     ## net-device.h (module 'network'): bool ns3::NetDevice::IsMulticast() const [member function]
     cls.add_method('IsMulticast', 
                    'bool', 
                    [], 
-<<<<<<< HEAD
-                   is_const=True, is_virtual=True, is_pure_virtual=True)
-=======
                    is_const=True, is_pure_virtual=True, is_virtual=True)
->>>>>>> bc453bcb
     ## net-device.h (module 'network'): bool ns3::NetDevice::IsPointToPoint() const [member function]
     cls.add_method('IsPointToPoint', 
                    'bool', 
                    [], 
-<<<<<<< HEAD
-                   is_const=True, is_virtual=True, is_pure_virtual=True)
-=======
                    is_const=True, is_pure_virtual=True, is_virtual=True)
->>>>>>> bc453bcb
     ## net-device.h (module 'network'): bool ns3::NetDevice::NeedsArp() const [member function]
     cls.add_method('NeedsArp', 
                    'bool', 
                    [], 
-<<<<<<< HEAD
-                   is_const=True, is_virtual=True, is_pure_virtual=True)
-=======
                    is_const=True, is_pure_virtual=True, is_virtual=True)
->>>>>>> bc453bcb
     ## net-device.h (module 'network'): bool ns3::NetDevice::Send(ns3::Ptr<ns3::Packet> packet, ns3::Address const & dest, uint16_t protocolNumber) [member function]
     cls.add_method('Send', 
                    'bool', 
                    [param('ns3::Ptr< ns3::Packet >', 'packet'), param('ns3::Address const &', 'dest'), param('uint16_t', 'protocolNumber')], 
-                   is_virtual=True, is_pure_virtual=True)
+                   is_pure_virtual=True, is_virtual=True)
     ## net-device.h (module 'network'): bool ns3::NetDevice::SendFrom(ns3::Ptr<ns3::Packet> packet, ns3::Address const & source, ns3::Address const & dest, uint16_t protocolNumber) [member function]
     cls.add_method('SendFrom', 
                    'bool', 
                    [param('ns3::Ptr< ns3::Packet >', 'packet'), param('ns3::Address const &', 'source'), param('ns3::Address const &', 'dest'), param('uint16_t', 'protocolNumber')], 
-                   is_virtual=True, is_pure_virtual=True)
+                   is_pure_virtual=True, is_virtual=True)
     ## net-device.h (module 'network'): void ns3::NetDevice::SetAddress(ns3::Address address) [member function]
     cls.add_method('SetAddress', 
                    'void', 
                    [param('ns3::Address', 'address')], 
-                   is_virtual=True, is_pure_virtual=True)
+                   is_pure_virtual=True, is_virtual=True)
     ## net-device.h (module 'network'): void ns3::NetDevice::SetIfIndex(uint32_t const index) [member function]
     cls.add_method('SetIfIndex', 
                    'void', 
                    [param('uint32_t const', 'index')], 
-                   is_virtual=True, is_pure_virtual=True)
+                   is_pure_virtual=True, is_virtual=True)
     ## net-device.h (module 'network'): bool ns3::NetDevice::SetMtu(uint16_t const mtu) [member function]
     cls.add_method('SetMtu', 
                    'bool', 
                    [param('uint16_t const', 'mtu')], 
-                   is_virtual=True, is_pure_virtual=True)
+                   is_pure_virtual=True, is_virtual=True)
     ## net-device.h (module 'network'): void ns3::NetDevice::SetNode(ns3::Ptr<ns3::Node> node) [member function]
     cls.add_method('SetNode', 
                    'void', 
                    [param('ns3::Ptr< ns3::Node >', 'node')], 
-                   is_virtual=True, is_pure_virtual=True)
+                   is_pure_virtual=True, is_virtual=True)
     ## net-device.h (module 'network'): void ns3::NetDevice::SetPromiscReceiveCallback(ns3::NetDevice::PromiscReceiveCallback cb) [member function]
     cls.add_method('SetPromiscReceiveCallback', 
                    'void', 
                    [param('ns3::Callback< bool, ns3::Ptr< ns3::NetDevice >, ns3::Ptr< ns3::Packet const >, unsigned short, ns3::Address const &, ns3::Address const &, ns3::NetDevice::PacketType, ns3::empty, ns3::empty, ns3::empty >', 'cb')], 
-                   is_virtual=True, is_pure_virtual=True)
+                   is_pure_virtual=True, is_virtual=True)
     ## net-device.h (module 'network'): void ns3::NetDevice::SetReceiveCallback(ns3::NetDevice::ReceiveCallback cb) [member function]
     cls.add_method('SetReceiveCallback', 
                    'void', 
                    [param('ns3::Callback< bool, ns3::Ptr< ns3::NetDevice >, ns3::Ptr< ns3::Packet const >, unsigned short, ns3::Address const &, ns3::empty, ns3::empty, ns3::empty, ns3::empty, ns3::empty >', 'cb')], 
-                   is_virtual=True, is_pure_virtual=True)
+                   is_pure_virtual=True, is_virtual=True)
     ## net-device.h (module 'network'): bool ns3::NetDevice::SupportsSendFrom() const [member function]
     cls.add_method('SupportsSendFrom', 
                    'bool', 
                    [], 
-<<<<<<< HEAD
-                   is_const=True, is_virtual=True, is_pure_virtual=True)
-=======
                    is_const=True, is_pure_virtual=True, is_virtual=True)
->>>>>>> bc453bcb
     return
 
 def register_Ns3NixVector_methods(root_module, cls):
@@ -4839,7 +4621,7 @@
     cls.add_method('operator()', 
                    'bool', 
                    [param('ns3::Ptr< ns3::NetDevice >', 'arg0'), param('ns3::Ptr< ns3::Packet const >', 'arg1'), param('short unsigned int', 'arg2'), param('ns3::Address const &', 'arg3'), param('ns3::Address const &', 'arg4'), param('ns3::NetDevice::PacketType', 'arg5')], 
-                   custom_name='__call__', is_virtual=True, is_pure_virtual=True)
+                   custom_name='__call__', is_pure_virtual=True, is_virtual=True)
     return
 
 def register_Ns3CallbackImpl__Bool_Ns3Ptr__lt__ns3NetDevice__gt___Ns3Ptr__lt__const_ns3Packet__gt___Unsigned_short_Const_ns3Address___amp___Ns3Empty_Ns3Empty_Ns3Empty_Ns3Empty_Ns3Empty_methods(root_module, cls):
@@ -4861,7 +4643,7 @@
     cls.add_method('operator()', 
                    'bool', 
                    [param('ns3::Ptr< ns3::NetDevice >', 'arg0'), param('ns3::Ptr< ns3::Packet const >', 'arg1'), param('short unsigned int', 'arg2'), param('ns3::Address const &', 'arg3')], 
-                   custom_name='__call__', is_virtual=True, is_pure_virtual=True)
+                   custom_name='__call__', is_pure_virtual=True, is_virtual=True)
     return
 
 def register_Ns3CallbackImpl__Ns3ObjectBase___star___Ns3Empty_Ns3Empty_Ns3Empty_Ns3Empty_Ns3Empty_Ns3Empty_Ns3Empty_Ns3Empty_Ns3Empty_methods(root_module, cls):
@@ -4883,7 +4665,7 @@
     cls.add_method('operator()', 
                    'ns3::ObjectBase *', 
                    [], 
-                   custom_name='__call__', is_virtual=True, is_pure_virtual=True)
+                   custom_name='__call__', is_pure_virtual=True, is_virtual=True)
     return
 
 def register_Ns3CallbackImpl__Void_Ns3Ptr__lt__ns3NetDevice__gt___Ns3Ptr__lt__const_ns3Packet__gt___Unsigned_short_Const_ns3Address___amp___Const_ns3Address___amp___Ns3NetDevicePacketType_Ns3Empty_Ns3Empty_Ns3Empty_methods(root_module, cls):
@@ -4905,7 +4687,7 @@
     cls.add_method('operator()', 
                    'void', 
                    [param('ns3::Ptr< ns3::NetDevice >', 'arg0'), param('ns3::Ptr< ns3::Packet const >', 'arg1'), param('short unsigned int', 'arg2'), param('ns3::Address const &', 'arg3'), param('ns3::Address const &', 'arg4'), param('ns3::NetDevice::PacketType', 'arg5')], 
-                   custom_name='__call__', is_virtual=True, is_pure_virtual=True)
+                   custom_name='__call__', is_pure_virtual=True, is_virtual=True)
     return
 
 def register_Ns3CallbackImpl__Void_Ns3Ptr__lt__ns3NetDevice__gt___Ns3Empty_Ns3Empty_Ns3Empty_Ns3Empty_Ns3Empty_Ns3Empty_Ns3Empty_Ns3Empty_methods(root_module, cls):
@@ -4927,7 +4709,7 @@
     cls.add_method('operator()', 
                    'void', 
                    [param('ns3::Ptr< ns3::NetDevice >', 'arg0')], 
-                   custom_name='__call__', is_virtual=True, is_pure_virtual=True)
+                   custom_name='__call__', is_pure_virtual=True, is_virtual=True)
     return
 
 def register_Ns3CallbackImpl__Void_Ns3Empty_Ns3Empty_Ns3Empty_Ns3Empty_Ns3Empty_Ns3Empty_Ns3Empty_Ns3Empty_Ns3Empty_methods(root_module, cls):
@@ -4949,7 +4731,7 @@
     cls.add_method('operator()', 
                    'void', 
                    [], 
-                   custom_name='__call__', is_virtual=True, is_pure_virtual=True)
+                   custom_name='__call__', is_pure_virtual=True, is_virtual=True)
     return
 
 def register_Ns3CallbackImpl__Void_Unsigned_char___star___Long_Ns3Empty_Ns3Empty_Ns3Empty_Ns3Empty_Ns3Empty_Ns3Empty_Ns3Empty_methods(root_module, cls):
@@ -4971,7 +4753,7 @@
     cls.add_method('operator()', 
                    'void', 
                    [param('unsigned char *', 'arg0'), param('long int', 'arg1')], 
-                   custom_name='__call__', is_virtual=True, is_pure_virtual=True)
+                   custom_name='__call__', is_pure_virtual=True, is_virtual=True)
     return
 
 def register_Ns3HashImplementation_methods(root_module, cls):
@@ -4983,7 +4765,7 @@
     cls.add_method('GetHash32', 
                    'uint32_t', 
                    [param('char const *', 'buffer'), param('std::size_t const', 'size')], 
-                   is_virtual=True, is_pure_virtual=True)
+                   is_pure_virtual=True, is_virtual=True)
     ## hash-function.h (module 'core'): uint64_t ns3::Hash::Implementation::GetHash64(char const * buffer, std::size_t const size) [member function]
     cls.add_method('GetHash64', 
                    'uint64_t', 
@@ -4993,7 +4775,7 @@
     cls.add_method('clear', 
                    'void', 
                    [], 
-                   is_virtual=True, is_pure_virtual=True)
+                   is_pure_virtual=True, is_virtual=True)
     return
 
 def register_Ns3HashFunctionFnv1a_methods(root_module, cls):
