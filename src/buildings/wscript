## -*- Mode: python; py-indent-offset: 4; indent-tabs-mode: nil; coding: utf-8; -*-

def build(bld):

    module = bld.create_ns3_module('buildings', ['mobility', 'propagation', 'config-store'])
    module.source = [
        'model/building.cc',
        'model/building-list.cc',
        'model/mobility-building-info.cc',
        'model/itu-r-1238-propagation-loss-model.cc',
        'model/buildings-propagation-loss-model.cc',
        'model/hybrid-buildings-propagation-loss-model.cc',
        'model/hybrid-3gpp-propagation-loss-model.cc',
        'model/outdoor-to-indoor-propagation-loss-model.cc',
        'model/indoor-to-indoor-propagation-loss-model.cc',
        'model/oh-buildings-propagation-loss-model.cc',
<<<<<<< HEAD
        'model/outdoor-to-outdoor-propagation-loss-model.cc',
        'model/scm-urbanmacrocell-propagation-loss-model.cc',
        'model/urbanmacrocell-propagation-loss-model.cc',
=======
        'model/buildings-channel-condition-model.cc',
>>>>>>> 9ddd31c6
        'helper/building-container.cc',
        'helper/building-position-allocator.cc',
        'helper/building-allocator.cc',
        'helper/buildings-helper.cc',
        ]

    module_test = bld.create_ns3_module_test_library('buildings')
    module_test.source = [
        'test/buildings-helper-test.cc',
        'test/building-position-allocator-test.cc',
        'test/buildings-pathloss-test.cc',
        'test/buildings-shadowing-test.cc',
        'test/buildings-channel-condition-model-test.cc',
        ]

    headers = bld(features='ns3header')
    headers.module = 'buildings'
    headers.source = [
        'model/building.h',
        'model/building-list.h',
        'model/mobility-building-info.h',
        'model/itu-r-1238-propagation-loss-model.h',
        'model/buildings-propagation-loss-model.h',
        'model/hybrid-buildings-propagation-loss-model.h',
        'model/hybrid-3gpp-propagation-loss-model.h',
        'model/outdoor-to-indoor-propagation-loss-model.h',
        'model/indoor-to-indoor-propagation-loss-model.h',
        'model/oh-buildings-propagation-loss-model.h',
<<<<<<< HEAD
        'model/outdoor-to-outdoor-propagation-loss-model.h',
        'model/scm-urbanmacrocell-propagation-loss-model.h',
        'model/urbanmacrocell-propagation-loss-model.h',
=======
        'model/buildings-channel-condition-model.h',
>>>>>>> 9ddd31c6
        'helper/building-container.h',
        'helper/building-allocator.h',
        'helper/building-position-allocator.h',
        'helper/buildings-helper.h',
        ]

    if (bld.env['ENABLE_EXAMPLES']):
        bld.recurse('examples')


    bld.ns3_python_bindings()<|MERGE_RESOLUTION|>--- conflicted
+++ resolved
@@ -14,13 +14,10 @@
         'model/outdoor-to-indoor-propagation-loss-model.cc',
         'model/indoor-to-indoor-propagation-loss-model.cc',
         'model/oh-buildings-propagation-loss-model.cc',
-<<<<<<< HEAD
         'model/outdoor-to-outdoor-propagation-loss-model.cc',
         'model/scm-urbanmacrocell-propagation-loss-model.cc',
         'model/urbanmacrocell-propagation-loss-model.cc',
-=======
         'model/buildings-channel-condition-model.cc',
->>>>>>> 9ddd31c6
         'helper/building-container.cc',
         'helper/building-position-allocator.cc',
         'helper/building-allocator.cc',
@@ -49,13 +46,10 @@
         'model/outdoor-to-indoor-propagation-loss-model.h',
         'model/indoor-to-indoor-propagation-loss-model.h',
         'model/oh-buildings-propagation-loss-model.h',
-<<<<<<< HEAD
         'model/outdoor-to-outdoor-propagation-loss-model.h',
         'model/scm-urbanmacrocell-propagation-loss-model.h',
         'model/urbanmacrocell-propagation-loss-model.h',
-=======
         'model/buildings-channel-condition-model.h',
->>>>>>> 9ddd31c6
         'helper/building-container.h',
         'helper/building-allocator.h',
         'helper/building-position-allocator.h',
