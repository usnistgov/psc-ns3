/* -*-  Mode: C++; c-file-style: "gnu"; indent-tabs-mode:nil; -*- */
/*
 * Copyright (c) 2011 Centre Tecnologic de Telecomunicacions de Catalunya (CTTC)
 *
 * This program is free software; you can redistribute it and/or modify
 * it under the terms of the GNU General Public License version 2 as
 * published by the Free Software Foundation;
 *
 * This program is distributed in the hope that it will be useful,
 * but WITHOUT ANY WARRANTY; without even the implied warranty of
 * MERCHANTABILITY or FITNESS FOR A PARTICULAR PURPOSE.  See the
 * GNU General Public License for more details.
 *
 * You should have received a copy of the GNU General Public License
 * along with this program; if not, write to the Free Software
 * Foundation, Inc., 59 Temple Place, Suite 330, Boston, MA  02111-1307  USA
 *
 * Author: Marco Miozzo  <marco.miozzo@cttc.es>
 * 
 */
#ifndef MOBILITY_BUILDING_INFO_H
#define MOBILITY_BUILDING_INFO_H



#include <ns3/simple-ref-count.h>
#include <ns3/ptr.h>
#include <ns3/object.h>
#include <ns3/box.h>
#include <map>
#include <ns3/building.h>
#include <ns3/constant-velocity-helper.h>
#include <ns3/mobility-model.h>



namespace ns3 {


/**
 * \ingroup buildings
 * \brief mobility buildings information (to be used by mobility models)
 *
 * This model implements the management of scenarios where users might be
 * either indoor (e.g., houses, offices, etc.) and outdoor.
 * 
 */
class MobilityBuildingInfo : public Object
{
public:
  /**
   * \brief Get the type ID.
   *
   * \return the object TypeId
   */
  static TypeId GetTypeId (void);
  MobilityBuildingInfo ();

  /**
   * \brief Parameterized constructor
   *
   * \param building The building in which the MobilityBuildingInfo instance would be placed
   */
  MobilityBuildingInfo (Ptr<Building> building);

  /** 
   * \brief Is indoor method.
   *
   * \return true if the MobilityBuildingInfo instance is indoor, false otherwise
   */
  bool IsIndoor (void);

  /** 
   * 
   * \brief Is outdoor function
   *
   * \return true if the MobilityBuildingInfo instance is outdoor, false otherwise
   *
   * \deprecated This method will go away in future release of ns-3.
   *  Calling \c IsInside () method of \c MobilityBuildingInfo class
   *  will suffice the need to determine if a node is inside or outside
   *  a building.
   */
  NS_DEPRECATED
  bool IsOutdoor (void);

  /** 
   * \brief Mark this MobilityBuildingInfo instance as indoor
   * 
   * \param building the building into which the MobilityBuildingInfo instance is located
   * \param nfloor the floor number 1...nFloors at which the  MobilityBuildingInfo instance is located
   * \param nroomx the X room number 1...nRoomsX at which the  MobilityBuildingInfo instance is located
   * \param nroomy the Y room number 1...nRoomsY at which the  MobilityBuildingInfo instance is located
   */
  void SetIndoor (Ptr<Building> building, uint8_t nfloor, uint8_t nroomx, uint8_t nroomy);

  /**
   * \brief Mark this MobilityBuildingInfo instance as indoor
   *
   * \param nfloor the floor number 1...nFloors at which the MobilityBuildingInfo instance is located
   * \param nroomx the X room number 1...nRoomsX at which the MobilityBuildingInfo instance is located
   * \param nroomy the Y room number 1...nRoomsY at which the MobilityBuildingInfo instance is located
   */

  void SetIndoor (uint8_t nfloor, uint8_t nroomx, uint8_t nroomy);

  /** 
   * \brief Mark this MobilityBuildingInfo instance as outdoor
   */
  void SetOutdoor ();

  /**
   * Mark this MobilityBuildingInfo instance consistent
   *
   */
  void SetMobilityModelConsistentFlag ();

  /** 
   * \brief Get the floor number at which the MobilityBuildingInfo instance is located
   *
   * \return The floor number
   */
  uint8_t GetFloorNumber (void);

  /** 
   * \brief Get the room number along x-axis at which the MobilityBuildingInfo instance is located
   * 
   * \return The room number
   */
  uint8_t GetRoomNumberX (void);

  /** 
   * \brief Get the room number along y-axis at which the MobilityBuildingInfo instance is located
   * 
   * \return The room number
   */
  uint8_t GetRoomNumberY (void);

  /** 
   * \brief Get the building in which the MobilityBuildingInfo instance is located
   * 
   * \return The building in which the MobilityBuildingInfo instance is located
   */
  Ptr<Building> GetBuilding ();
  /**
   * \brief Make the given mobility model consistent, by determining whether
   * its position falls inside any of the building in BuildingList, and
   * updating accordingly the BuildingInfo aggregated with the MobilityModel.
   *
   * \param mm the mobility model to be made consistent
   */
  void MakeConsistent (Ptr<MobilityModel> mm);

protected:
  // inherited from Object
  virtual void DoInitialize ();

  /**
   * Returns true if this MobilityBuildingInfo made
   * consistent
   *
   *\return MobilityModelConsistentFlag
   */
  bool GetMobilityModelConsistentFlag ();



private:

<<<<<<< HEAD
  Ptr<Building> m_myBuilding;
  bool m_indoor;
  uint8_t m_nFloor;
  uint8_t m_roomX;
  uint8_t m_roomY;
  bool m_consistent;
=======
  Ptr<Building> m_myBuilding; ///< Building
  bool m_indoor; ///< Node position (indoor/outdoor) ?
  uint8_t m_nFloor; ///< The floor number at which the MobilityBuildingInfo instance is located
  uint8_t m_roomX; ///< The room number along x-axis at which the MobilityBuildingInfo instance is located
  uint8_t m_roomY; ///< The room number along y-axis at which the MobilityBuildingInfo instance is located
  Vector m_cachedPosition; ///< The node position cached after making its mobility model consistent
>>>>>>> b278e6be

};



} // namespace ns3


#endif // MOBILITY_BUILDING_INFO_H<|MERGE_RESOLUTION|>--- conflicted
+++ resolved
@@ -109,12 +109,6 @@
    */
   void SetOutdoor ();
 
-  /**
-   * Mark this MobilityBuildingInfo instance consistent
-   *
-   */
-  void SetMobilityModelConsistentFlag ();
-
   /** 
    * \brief Get the floor number at which the MobilityBuildingInfo instance is located
    *
@@ -155,33 +149,16 @@
   // inherited from Object
   virtual void DoInitialize ();
 
-  /**
-   * Returns true if this MobilityBuildingInfo made
-   * consistent
-   *
-   *\return MobilityModelConsistentFlag
-   */
-  bool GetMobilityModelConsistentFlag ();
-
 
 
 private:
 
-<<<<<<< HEAD
-  Ptr<Building> m_myBuilding;
-  bool m_indoor;
-  uint8_t m_nFloor;
-  uint8_t m_roomX;
-  uint8_t m_roomY;
-  bool m_consistent;
-=======
   Ptr<Building> m_myBuilding; ///< Building
   bool m_indoor; ///< Node position (indoor/outdoor) ?
   uint8_t m_nFloor; ///< The floor number at which the MobilityBuildingInfo instance is located
   uint8_t m_roomX; ///< The room number along x-axis at which the MobilityBuildingInfo instance is located
   uint8_t m_roomY; ///< The room number along y-axis at which the MobilityBuildingInfo instance is located
   Vector m_cachedPosition; ///< The node position cached after making its mobility model consistent
->>>>>>> b278e6be
 
 };
 
