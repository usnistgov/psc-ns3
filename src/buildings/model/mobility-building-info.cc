--- conflicted
+++ resolved
@@ -60,11 +60,7 @@
   m_nFloor = 1;
   m_roomX = 1;
   m_roomY = 1;
-<<<<<<< HEAD
-  m_consistent = false;
-=======
   m_cachedPosition = Vector (0, 0, 0);
->>>>>>> b278e6be
 }
 
 
@@ -76,17 +72,12 @@
   m_nFloor = 1;
   m_roomX = 1;
   m_roomY = 1;
-  m_consistent = false;
 }
 
 bool
 MobilityBuildingInfo::IsIndoor (void)
 {
   NS_LOG_FUNCTION (this);
-<<<<<<< HEAD
-  NS_ABORT_MSG_IF(!m_consistent, "This MobilityBuildingInfo is not consistent. You should call BuildingsHelper::MakeMobilityModelConsistent at least once");
-  return (m_indoor);
-=======
   Ptr<MobilityModel> mm = this->GetObject<MobilityModel> ();
   Vector currentPosition = mm->GetPosition ();
   bool posNotEqual = (currentPosition < m_cachedPosition) || (m_cachedPosition < currentPosition);
@@ -96,20 +87,14 @@
     }
 
   return m_indoor;
->>>>>>> b278e6be
 }
 
 bool
 MobilityBuildingInfo::IsOutdoor (void)
 {
   NS_LOG_FUNCTION (this);
-<<<<<<< HEAD
-  NS_ABORT_MSG_IF(!m_consistent, "This MobilityBuildingInfo is not consistent. You should call BuildingsHelper::MakeMobilityModelConsistent at least once");
-  return (!m_indoor);
-=======
   bool isIndoor = IsIndoor ();
   return (!isIndoor);
->>>>>>> b278e6be
 }
 
 void
@@ -160,13 +145,6 @@
   m_indoor = false;
 }
 
-void
-MobilityBuildingInfo::SetMobilityModelConsistentFlag (void)
-{
-  NS_LOG_FUNCTION (this);
-  m_consistent = true;
-}
-
 uint8_t
 MobilityBuildingInfo::GetFloorNumber (void)
 {
@@ -196,13 +174,6 @@
   return (m_myBuilding);
 }
 
-<<<<<<< HEAD
-bool
-MobilityBuildingInfo::GetMobilityModelConsistentFlag (void)
-{
-  NS_LOG_FUNCTION (this);
-  return m_consistent;
-=======
 void
 MobilityBuildingInfo::MakeConsistent (Ptr<MobilityModel> mm)
 {
@@ -230,7 +201,6 @@
 
   m_cachedPosition = pos;
 
->>>>>>> b278e6be
 }
 
   
