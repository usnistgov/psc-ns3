/*
 * Copyright (c) 2011 Centre Tecnologic de Telecomunicacions de Catalunya (CTTC)
 *
 * This program is free software; you can redistribute it and/or modify
 * it under the terms of the GNU General Public License version 2 as
 * published by the Free Software Foundation;
 *
 * This program is distributed in the hope that it will be useful,
 * but WITHOUT ANY WARRANTY; without even the implied warranty of
 * MERCHANTABILITY or FITNESS FOR A PARTICULAR PURPOSE.  See the
 * GNU General Public License for more details.
 *
 * You should have received a copy of the GNU General Public License
 * along with this program; if not, write to the Free Software
 * Foundation, Inc., 59 Temple Place, Suite 330, Boston, MA  02111-1307  USA
 *
 * Author: Marco Miozzo <marco.miozzo@cttc.es>
 */

#include "lte-test-harq.h"

#include <ns3/boolean.h>
#include <ns3/buildings-helper.h>
#include <ns3/config.h>
#include <ns3/double.h>
#include <ns3/enum.h>
#include <ns3/eps-bearer.h>
#include <ns3/ff-mac-scheduler.h>
#include <ns3/hybrid-buildings-propagation-loss-model.h>
#include <ns3/log.h>
#include <ns3/lte-enb-net-device.h>
#include <ns3/lte-enb-phy.h>
#include <ns3/lte-helper.h>
#include <ns3/lte-ue-net-device.h>
#include <ns3/lte-ue-phy.h>
#include <ns3/lte-ue-rrc.h>
#include <ns3/mobility-building-info.h>
#include <ns3/mobility-helper.h>
#include <ns3/net-device-container.h>
#include <ns3/node-container.h>
#include <ns3/object.h>
#include <ns3/packet.h>
#include <ns3/ptr.h>
#include <ns3/radio-bearer-stats-calculator.h>
#include <ns3/simulator.h>
#include <ns3/spectrum-error-model.h>
#include <ns3/spectrum-interference.h>
#include <ns3/string.h>
#include <ns3/test.h>

#include <cmath>
#include <iostream>

using namespace ns3;

NS_LOG_COMPONENT_DEFINE("LenaTestHarq");

LenaTestHarqSuite::LenaTestHarqSuite()
    : TestSuite("lte-harq", SYSTEM)
{
    NS_LOG_INFO("creating LenaTestHarqTestCase");

    // Tests on DL/UL Data channels (PDSCH, PUSCH)
    // MCS 0 TB size of 66 bytes SINR -9.91 dB expected throughput 31822 bytes/s
    // TBLER 1st tx 1.0
    // TBLER 2nd tx 0.074
    AddTestCase(new LenaHarqTestCase(2, 2400, 66, 0.12, 31822), TestCase::QUICK);

    // Tests on DL/UL Data channels (PDSCH, PUSCH)
    // MCS 10 TB size of 472 bytes SINR 0.3 dB expected throughput 209964 bytes/s
    // TBLER 1st tx 1.0
    // TBLER 2nd tx 0.248
    AddTestCase(new LenaHarqTestCase(1, 770, 472, 0.06, 209964), TestCase::QUICK);
}

/**
 * \ingroup lte-test
 * Static variable for test initialization
 */
static LenaTestHarqSuite lenaTestHarqSuite;

std::string
LenaHarqTestCase::BuildNameString(uint16_t nUser, uint16_t dist, uint16_t tbSize)
{
    std::ostringstream oss;
    oss << nUser << " UEs, distance " << dist << " m, TB size " << tbSize;
    return oss.str();
}

LenaHarqTestCase::LenaHarqTestCase(uint16_t nUser,
                                   uint16_t dist,
                                   uint16_t tbSize,
                                   double amcBer,
                                   double thrRef)
    : TestCase(BuildNameString(nUser, dist, tbSize)),
      m_nUser(nUser),
      m_dist(dist),
      m_amcBer(amcBer),
      m_throughputRef(thrRef)
{
}

LenaHarqTestCase::~LenaHarqTestCase()
{
}

void
LenaHarqTestCase::DoRun()
{
    Config::SetDefault("ns3::LteAmc::Ber", DoubleValue(m_amcBer));
    Config::SetDefault("ns3::LteAmc::AmcModel", EnumValue(LteAmc::PiroEW2010));
    Config::SetDefault("ns3::LteSpectrumPhy::CtrlErrorModelEnabled", BooleanValue(false));
    Config::SetDefault("ns3::LteSpectrumPhy::DataErrorModelEnabled", BooleanValue(true));
    Config::SetDefault("ns3::LteHelper::UseIdealRrc", BooleanValue(true));
    Config::SetDefault("ns3::MacStatsCalculator::DlOutputFilename",
                       StringValue(CreateTempDirFilename("DlMacStats.txt")));
    Config::SetDefault("ns3::MacStatsCalculator::UlOutputFilename",
                       StringValue(CreateTempDirFilename("UlMacStats.txt")));
    Config::SetDefault("ns3::RadioBearerStatsCalculator::DlRlcOutputFilename",
                       StringValue(CreateTempDirFilename("DlRlcStats.txt")));
    Config::SetDefault("ns3::RadioBearerStatsCalculator::UlRlcOutputFilename",
                       StringValue(CreateTempDirFilename("UlRlcStats.txt")));

    // Disable Uplink Power Control
    Config::SetDefault("ns3::LteUePhy::EnableUplinkPowerControl", BooleanValue(false));

    //   Config::SetDefault ("ns3::RrFfMacScheduler::HarqEnabled", BooleanValue (false));
    //   LogComponentEnable ("LteEnbRrc", LOG_LEVEL_ALL);
    //   LogComponentEnable ("LteUeRrc", LOG_LEVEL_ALL);
    //   LogComponentEnable ("LteEnbMac", LOG_LEVEL_ALL);
    //   LogComponentEnable ("LteUeMac", LOG_LEVEL_ALL);
    //   LogComponentEnable ("LteRlc", LOG_LEVEL_ALL);
    //
    //   LogComponentEnable ("LtePhy", LOG_LEVEL_ALL);
    //   LogComponentEnable ("LteEnbPhy", LOG_LEVEL_ALL);
    //   LogComponentEnable ("LteUePhy", LOG_LEVEL_ALL);

    //   LogComponentEnable ("LteSpectrumPhy", LOG_LEVEL_ALL);
    //   LogComponentEnable ("LteInterference", LOG_LEVEL_ALL);
    //   LogComponentEnable ("LteChunkProcessor", LOG_LEVEL_ALL);
    //
    //   LogComponentEnable ("LtePropagationLossModel", LOG_LEVEL_ALL);
    //   LogComponentEnable ("LossModel", LOG_LEVEL_ALL);
    //   LogComponentEnable ("ShadowingLossModel", LOG_LEVEL_ALL);
    //   LogComponentEnable ("PenetrationLossModel", LOG_LEVEL_ALL);
    //   LogComponentEnable ("MultipathLossModel", LOG_LEVEL_ALL);
    //   LogComponentEnable ("PathLossModel", LOG_LEVEL_ALL);
    //
    //   LogComponentEnable ("LteNetDevice", LOG_LEVEL_ALL);
    //   LogComponentEnable ("LteUeNetDevice", LOG_LEVEL_ALL);
    //   LogComponentEnable ("LteEnbNetDevice", LOG_LEVEL_ALL);

    //   LogComponentEnable ("RrFfMacScheduler", LOG_LEVEL_ALL);
    //   LogComponentEnable ("LenaHelper", LOG_LEVEL_ALL);
    //   LogComponentEnable ("RlcStatsCalculator", LOG_LEVEL_ALL);

    //   LogComponentEnable ("LteSpectrumPhy", LOG_LEVEL_ALL);
    //   LogComponentEnable ("LteEnbMac", LOG_LEVEL_ALL);
    //   LogComponentEnable ("LteEnbPhy", LOG_LEVEL_ALL);
    //   LogComponentEnable ("LteUePhy", LOG_LEVEL_ALL);
    //   LogComponentEnable ("RrFfMacScheduler", LOG_LEVEL_ALL);
    //   LogComponentEnable ("LenaHelper", LOG_LEVEL_ALL);
    //   LogComponentEnable ("BuildingsPropagationLossModel", LOG_LEVEL_ALL);
    //   LogComponentEnable ("LteMiErrorModel", LOG_LEVEL_ALL);
    //   LogComponentEnable ("LteAmc", LOG_LEVEL_ALL);
    //
    //   LogComponentDisableAll (LOG_LEVEL_ALL);

    //  LogComponentEnable ("LenaTestHarq", LOG_LEVEL_ALL);

    /**
     * Initialize Simulation Scenario: 1 eNB and m_nUser UEs
     */

    Ptr<LteHelper> lena = CreateObject<LteHelper>();

    // Create Nodes: eNodeB and UE
    NodeContainer enbNodes;
    NodeContainer ueNodes;
    enbNodes.Create(1);
    ueNodes.Create(m_nUser);

    // Install Mobility Model
    MobilityHelper mobility;
    mobility.SetMobilityModel("ns3::ConstantPositionMobilityModel");
    mobility.Install(enbNodes);
    BuildingsHelper::Install(enbNodes);

    mobility.SetMobilityModel("ns3::ConstantPositionMobilityModel");
    mobility.Install(ueNodes);
    BuildingsHelper::Install(ueNodes);

    // remove random shadowing component
    lena->SetAttribute("PathlossModel", StringValue("ns3::HybridBuildingsPropagationLossModel"));
    lena->SetPathlossModelAttribute("ShadowSigmaOutdoor", DoubleValue(0.0));
    lena->SetPathlossModelAttribute("ShadowSigmaIndoor", DoubleValue(0.0));
    lena->SetPathlossModelAttribute("ShadowSigmaExtWalls", DoubleValue(0.0));

    // Create Devices and install them in the Nodes (eNB and UE)
    NetDeviceContainer enbDevs;
    NetDeviceContainer ueDevs;
    lena->SetSchedulerType("ns3::RrFfMacScheduler");
    lena->SetSchedulerAttribute("UlCqiFilter", EnumValue(FfMacScheduler::PUSCH_UL_CQI));

    enbDevs = lena->InstallEnbDevice(enbNodes);
    ueDevs = lena->InstallUeDevice(ueNodes);

    // Attach a UE to a eNB
    lena->Attach(ueDevs, enbDevs.Get(0));

    // Activate an EPS bearer
    EpsBearer::Qci q = EpsBearer::GBR_CONV_VOICE;
    EpsBearer bearer(q);
    lena->ActivateDataRadioBearer(ueDevs, bearer);

    Ptr<LteEnbNetDevice> lteEnbDev = enbDevs.Get(0)->GetObject<LteEnbNetDevice>();
    Ptr<LteEnbPhy> enbPhy = lteEnbDev->GetPhy();
    enbPhy->SetAttribute("TxPower", DoubleValue(43.0));
    enbPhy->SetAttribute("NoiseFigure", DoubleValue(5.0));
    // place the HeNB over the default rooftop level (20 mt.)
    Ptr<MobilityModel> mm = enbNodes.Get(0)->GetObject<MobilityModel>();
    mm->SetPosition(Vector(0.0, 0.0, 30.0));

    // Set UEs' position and power
    for (int i = 0; i < m_nUser; i++)
    {
        Ptr<MobilityModel> mm = ueNodes.Get(i)->GetObject<MobilityModel>();
        mm->SetPosition(Vector(m_dist, 0.0, 1.0));
        Ptr<LteUeNetDevice> lteUeDev = ueDevs.Get(i)->GetObject<LteUeNetDevice>();
        Ptr<LteUePhy> uePhy = lteUeDev->GetPhy();
        uePhy->SetAttribute("TxPower", DoubleValue(23.0));
        uePhy->SetAttribute("NoiseFigure", DoubleValue(9.0));
    }

    double statsStartTime = 0.050; // need to allow for RRC connection establishment + SRS
    double statsDuration = 2.0;
    Simulator::Stop(Seconds(statsStartTime + statsDuration - 0.0001));

    lena->EnableRlcTraces();
    Ptr<RadioBearerStatsCalculator> rlcStats = lena->GetRlcStats();
    rlcStats->SetAttribute("StartTime", TimeValue(Seconds(statsStartTime)));
    rlcStats->SetAttribute("EpochDuration", TimeValue(Seconds(statsDuration)));

    // for debugging purposes
    lena->EnableMacTraces();

<<<<<<< HEAD
  // for debugging purposes
  lena->EnableMacTraces ();
  Simulator::Run ();

  /**
   * Check that the assignment is done in a RR fashion
   */
  NS_LOG_INFO ("\tTest on downlink data shared channels (PDSCH)");
  NS_LOG_INFO ("Test with " << m_nUser << " user(s) at distance " << m_dist << " expected Thr " << m_throughputRef);
  for (int i = 0; i < m_nUser; i++)
=======
    Simulator::Run();

    /**
     * Check that the assignment is done in a RR fashion
     */
    NS_LOG_INFO("\tTest on downlink data shared channels (PDSCH)");
    NS_LOG_INFO("Test with " << m_nUser << " user(s) at distance " << m_dist << " expected Thr "
                             << m_throughputRef);
    for (int i = 0; i < m_nUser; i++)
>>>>>>> 8d25ef3c
    {
        // get the imsi
        uint64_t imsi = ueDevs.Get(i)->GetObject<LteUeNetDevice>()->GetImsi();
        uint8_t lcId = 3;
        double txed = rlcStats->GetDlTxData(imsi, lcId);
        double rxed = rlcStats->GetDlRxData(imsi, lcId);
        double tolerance = 0.1;

        NS_LOG_INFO(" User " << i << " imsi " << imsi << " bytes rxed/t " << rxed / statsDuration
                             << " txed/t " << txed / statsDuration << " thr Ref " << m_throughputRef
                             << " Err "
                             << (std::abs(txed / statsDuration - m_throughputRef)) /
                                    m_throughputRef);

        NS_TEST_ASSERT_MSG_EQ_TOL(txed / statsDuration,
                                  m_throughputRef,
                                  m_throughputRef * tolerance,
                                  " Unexpected Throughput!");
        NS_TEST_ASSERT_MSG_EQ_TOL(rxed / statsDuration,
                                  m_throughputRef,
                                  m_throughputRef * tolerance,
                                  " Unexpected Throughput!");
    }

    Simulator::Destroy();
}<|MERGE_RESOLUTION|>--- conflicted
+++ resolved
@@ -243,19 +243,6 @@
 
     // for debugging purposes
     lena->EnableMacTraces();
-
-<<<<<<< HEAD
-  // for debugging purposes
-  lena->EnableMacTraces ();
-  Simulator::Run ();
-
-  /**
-   * Check that the assignment is done in a RR fashion
-   */
-  NS_LOG_INFO ("\tTest on downlink data shared channels (PDSCH)");
-  NS_LOG_INFO ("Test with " << m_nUser << " user(s) at distance " << m_dist << " expected Thr " << m_throughputRef);
-  for (int i = 0; i < m_nUser; i++)
-=======
     Simulator::Run();
 
     /**
@@ -265,7 +252,6 @@
     NS_LOG_INFO("Test with " << m_nUser << " user(s) at distance " << m_dist << " expected Thr "
                              << m_throughputRef);
     for (int i = 0; i < m_nUser; i++)
->>>>>>> 8d25ef3c
     {
         // get the imsi
         uint64_t imsi = ueDevs.Get(i)->GetObject<LteUeNetDevice>()->GetImsi();
