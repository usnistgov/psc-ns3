/*
 * Copyright (c) 2011 Centre Tecnologic de Telecomunicacions de Catalunya (CTTC)
 *
 * This program is free software; you can redistribute it and/or modify
 * it under the terms of the GNU General Public License version 2 as
 * published by the Free Software Foundation;
 *
 * This program is distributed in the hope that it will be useful,
 * but WITHOUT ANY WARRANTY; without even the implied warranty of
 * MERCHANTABILITY or FITNESS FOR A PARTICULAR PURPOSE.  See the
 * GNU General Public License for more details.
 *
 * You should have received a copy of the GNU General Public License
 * along with this program; if not, write to the Free Software
 * Foundation, Inc., 59 Temple Place, Suite 330, Boston, MA  02111-1307  USA
 *
 * Author: Manuel Requena <manuel.requena@cttc.es>
 */

#include "lte-test-entities.h"

#include "ns3/log.h"
#include "ns3/lte-pdcp-header.h"
#include "ns3/lte-rlc-am-header.h"
#include "ns3/lte-rlc-header.h"
#include "ns3/node.h"
#include "ns3/simulator.h"

namespace ns3
{

NS_LOG_COMPONENT_DEFINE("LteTestEntities");

/////////////////////////////////////////////////////////////////////

TypeId
LteTestRrc::GetTypeId()
{
<<<<<<< HEAD
  static TypeId tid = TypeId ("ns3::LteTestRrc")
    .SetParent<Object> ()
    .AddConstructor<LteTestRrc> ()
  ;
=======
    static TypeId tid = TypeId("ns3::LteTestRrc").SetParent<Object>().AddConstructor<LteTestRrc>();
>>>>>>> 8d25ef3c

    return tid;
}

LteTestRrc::LteTestRrc()
{
    NS_LOG_FUNCTION(this);

    m_txPdus = 0;
    m_txBytes = 0;
    m_rxPdus = 0;
    m_rxBytes = 0;
    m_txLastTime = Time(0);
    m_rxLastTime = Time(0);

    m_pdcpSapUser = new LtePdcpSpecificLtePdcpSapUser<LteTestRrc>(this);
    //   Simulator::ScheduleNow (&LteTestRrc::Start, this);
}

LteTestRrc::~LteTestRrc()
{
    NS_LOG_FUNCTION(this);
}

void
LteTestRrc::DoDispose()
{
    NS_LOG_FUNCTION(this);
    delete m_pdcpSapUser;
}

void
LteTestRrc::SetDevice(Ptr<NetDevice> device)
{
    m_device = device;
}

void
LteTestRrc::SetLtePdcpSapProvider(LtePdcpSapProvider* s)
{
    m_pdcpSapProvider = s;
}

LtePdcpSapUser*
LteTestRrc::GetLtePdcpSapUser()
{
    return m_pdcpSapUser;
}

std::string
LteTestRrc::GetDataReceived()
{
    NS_LOG_FUNCTION(this);
    return m_receivedData;
}

// Stats
uint32_t
LteTestRrc::GetTxPdus()
{
    NS_LOG_FUNCTION(this << m_txPdus);
    return m_txPdus;
}

uint32_t
LteTestRrc::GetTxBytes()
{
    NS_LOG_FUNCTION(this << m_txBytes);
    return m_txBytes;
}

uint32_t
LteTestRrc::GetRxPdus()
{
    NS_LOG_FUNCTION(this << m_rxPdus);
    return m_rxPdus;
}

uint32_t
LteTestRrc::GetRxBytes()
{
    NS_LOG_FUNCTION(this << m_rxBytes);
    return m_rxBytes;
}

Time
LteTestRrc::GetTxLastTime()
{
    NS_LOG_FUNCTION(this << m_txLastTime);
    return m_txLastTime;
}

Time
LteTestRrc::GetRxLastTime()
{
    NS_LOG_FUNCTION(this << m_rxLastTime);
    return m_rxLastTime;
}

void
LteTestRrc::SetArrivalTime(Time arrivalTime)
{
    NS_LOG_FUNCTION(this << arrivalTime);
    m_arrivalTime = arrivalTime;
}

void
LteTestRrc::SetPduSize(uint32_t pduSize)
{
    NS_LOG_FUNCTION(this << pduSize);
    m_pduSize = pduSize;
}

/**
 * PDCP SAP
 */

void
LteTestRrc::DoReceivePdcpSdu(LtePdcpSapUser::ReceivePdcpSduParameters params)
{
<<<<<<< HEAD
  NS_LOG_FUNCTION (this << params.pdcpSdu->GetSize ());
  Ptr<Packet> p = params.pdcpSdu;
//   NS_LOG_LOGIC ("PDU received = " << (*p));
  params.srcL2Id = 0;
  params.dstL2Id = 0;
=======
    NS_LOG_FUNCTION(this << params.pdcpSdu->GetSize());
    Ptr<Packet> p = params.pdcpSdu;
    //   NS_LOG_LOGIC ("PDU received = " << (*p));
>>>>>>> 8d25ef3c

    uint32_t dataLen = p->GetSize();
    uint8_t* buf = new uint8_t[dataLen];

    // Stats
    m_rxPdus++;
    m_rxBytes += dataLen;
    m_rxLastTime = Simulator::Now();

    p->CopyData(buf, dataLen);
    m_receivedData = std::string((char*)buf, dataLen);

    //   NS_LOG_LOGIC (m_receivedData);

    delete[] buf;
}

/**
 * START
 */

void
<<<<<<< HEAD
LteTestRrc::Start ()
{
  NS_LOG_FUNCTION (this);
  NS_ASSERT_MSG (m_arrivalTime != Time (0), "Arrival time must be different from 0");

  // Stats
  m_txPdus++;
  m_txBytes += m_pduSize;
  m_txLastTime = Simulator::Now ();

  LtePdcpSapProvider::TransmitPdcpSduParameters p;
  p.rnti = 1111;
  p.lcid = 222;
  p.pdcpSdu = Create<Packet> (m_pduSize);
  p.srcL2Id = 0;
  p.dstL2Id = 0;
  p.sduType = 0;
  
  bool haveContext = false;
  Ptr<Node> node;
  if (m_device != 0)
    {
      node = m_device->GetNode ();
      if (node != 0)
        {
          haveContext = true;
=======
LteTestRrc::Start()
{
    NS_LOG_FUNCTION(this);
    NS_ASSERT_MSG(m_arrivalTime != Time(0), "Arrival time must be different from 0");

    // Stats
    m_txPdus++;
    m_txBytes += m_pduSize;
    m_txLastTime = Simulator::Now();

    LtePdcpSapProvider::TransmitPdcpSduParameters p;
    p.rnti = 1111;
    p.lcid = 222;
    p.pdcpSdu = Create<Packet>(m_pduSize);

    bool haveContext = false;
    Ptr<Node> node;
    if (m_device)
    {
        node = m_device->GetNode();
        if (node)
        {
            haveContext = true;
>>>>>>> 8d25ef3c
        }
    }
    if (haveContext)
    {
        Simulator::ScheduleWithContext(node->GetId(),
                                       Seconds(0),
                                       &LtePdcpSapProvider::TransmitPdcpSdu,
                                       m_pdcpSapProvider,
                                       p);
    }
    else
    {
        Simulator::Schedule(Seconds(0), &LtePdcpSapProvider::TransmitPdcpSdu, m_pdcpSapProvider, p);
    }

    m_nextPdu = Simulator::Schedule(m_arrivalTime, &LteTestRrc::Start, this);
    //   Simulator::Run ();
}

void
LteTestRrc::Stop()
{
    NS_LOG_FUNCTION(this);
    m_nextPdu.Cancel();
}

void
LteTestRrc::SendData(Time at, std::string dataToSend)
{
    NS_LOG_FUNCTION(this << at << dataToSend.length() << dataToSend);

    // Stats
    m_txPdus++;
    m_txBytes += dataToSend.length();

<<<<<<< HEAD
  LtePdcpSapProvider::TransmitPdcpSduParameters p;
  p.rnti = 1111;
  p.lcid = 222;
  p.srcL2Id = 0;
  p.dstL2Id = 0;
  p.sduType = 0;
=======
    LtePdcpSapProvider::TransmitPdcpSduParameters p;
    p.rnti = 1111;
    p.lcid = 222;
>>>>>>> 8d25ef3c

    NS_LOG_LOGIC("Data(" << dataToSend.length() << ") = " << dataToSend.data());
    p.pdcpSdu = Create<Packet>((uint8_t*)dataToSend.data(), dataToSend.length());

    NS_LOG_LOGIC("Packet(" << p.pdcpSdu->GetSize() << ")");
    Simulator::Schedule(at, &LtePdcpSapProvider::TransmitPdcpSdu, m_pdcpSapProvider, p);
}

/////////////////////////////////////////////////////////////////////

TypeId
LteTestPdcp::GetTypeId()
{
<<<<<<< HEAD
  static TypeId tid = TypeId ("ns3::LteTestPdcp")
    .SetParent<Object> ()
    .AddConstructor<LteTestPdcp> ()
  ;
=======
    static TypeId tid =
        TypeId("ns3::LteTestPdcp").SetParent<Object>().AddConstructor<LteTestPdcp>();
>>>>>>> 8d25ef3c

    return tid;
}

LteTestPdcp::LteTestPdcp()
{
    NS_LOG_FUNCTION(this);
    m_rlcSapUser = new LteRlcSpecificLteRlcSapUser<LteTestPdcp>(this);
    Simulator::ScheduleNow(&LteTestPdcp::Start, this);
}

LteTestPdcp::~LteTestPdcp()
{
    NS_LOG_FUNCTION(this);
}

void
LteTestPdcp::DoDispose()
{
    NS_LOG_FUNCTION(this);
    delete m_rlcSapUser;
}

void
LteTestPdcp::SetLteRlcSapProvider(LteRlcSapProvider* s)
{
    m_rlcSapProvider = s;
}

LteRlcSapUser*
LteTestPdcp::GetLteRlcSapUser()
{
    return m_rlcSapUser;
}

std::string
LteTestPdcp::GetDataReceived()
{
    NS_LOG_FUNCTION(this);

    return m_receivedData;
}

/**
 * RLC SAP
 */

void
LteTestPdcp::DoReceivePdcpPdu(Ptr<Packet> p)
{
    NS_LOG_FUNCTION(this << p->GetSize());
    NS_LOG_LOGIC("Data = " << (*p));

    uint32_t dataLen = p->GetSize();
    uint8_t* buf = new uint8_t[dataLen];
    p->CopyData(buf, dataLen);
    m_receivedData = std::string((char*)buf, dataLen);

    NS_LOG_LOGIC(m_receivedData);

    delete[] buf;
}

/**
 * START
 */

void
LteTestPdcp::Start()
{
    NS_LOG_FUNCTION(this);
}

void
LteTestPdcp::SendData(Time time, std::string dataToSend)
{
    NS_LOG_FUNCTION(this << time << dataToSend.length() << dataToSend);

<<<<<<< HEAD
  LteRlcSapProvider::TransmitPdcpPduParameters p;
  p.rnti = 1111;
  p.lcid = 222;
  p.srcL2Id = 0;
  p.dstL2Id = 0;
=======
    LteRlcSapProvider::TransmitPdcpPduParameters p;
    p.rnti = 1111;
    p.lcid = 222;
>>>>>>> 8d25ef3c

    NS_LOG_LOGIC("Data(" << dataToSend.length() << ") = " << dataToSend.data());
    p.pdcpPdu = Create<Packet>((uint8_t*)dataToSend.data(), dataToSend.length());

    NS_LOG_LOGIC("Packet(" << p.pdcpPdu->GetSize() << ")");
    Simulator::Schedule(time, &LteRlcSapProvider::TransmitPdcpPdu, m_rlcSapProvider, p);
}

/////////////////////////////////////////////////////////////////////

TypeId
LteTestMac::GetTypeId()
{
<<<<<<< HEAD
  static TypeId tid = TypeId ("ns3::LteTestMac")
    .SetParent<Object> ()
    .AddConstructor<LteTestMac> ()
  ;
=======
    static TypeId tid = TypeId("ns3::LteTestMac").SetParent<Object>().AddConstructor<LteTestMac>();
>>>>>>> 8d25ef3c

    return tid;
}

LteTestMac::LteTestMac()
{
    NS_LOG_FUNCTION(this);
    m_device = nullptr;
    m_macSapProvider = new EnbMacMemberLteMacSapProvider<LteTestMac>(this);
    m_macSapUser = nullptr;
    m_macLoopback = nullptr;
    m_pdcpHeaderPresent = false;
    m_rlcHeaderType = UM_RLC_HEADER;
    m_txOpportunityMode = MANUAL_MODE;
    m_txOppTime = Seconds(0.001);
    m_txOppSize = 0;

    m_txPdus = 0;
    m_txBytes = 0;
    m_rxPdus = 0;
    m_rxBytes = 0;

    //   m_cmacSapProvider = new EnbMacMemberLteEnbCmacSapProvider (this);
    //   m_schedSapUser = new EnbMacMemberFfMacSchedSapUser (this);
    //   m_cschedSapUser = new EnbMacMemberFfMacCschedSapUser (this);
    //   m_enbPhySapUser = new EnbMacMemberLteEnbPhySapUser (this);
}

LteTestMac::~LteTestMac()
{
    NS_LOG_FUNCTION(this);
}

void
LteTestMac::DoDispose()
{
    NS_LOG_FUNCTION(this);
    delete m_macSapProvider;
    //   delete m_cmacSapProvider;
    //   delete m_schedSapUser;
    //   delete m_cschedSapUser;
    //   delete m_enbPhySapUser;

    m_device = nullptr;
}

void
LteTestMac::SetDevice(Ptr<NetDevice> device)
{
    m_device = device;
}

void
LteTestMac::SetLteMacSapUser(LteMacSapUser* s)
{
    m_macSapUser = s;
}

LteMacSapProvider*
LteTestMac::GetLteMacSapProvider()
{
    return m_macSapProvider;
}

void
LteTestMac::SetLteMacLoopback(Ptr<LteTestMac> s)
{
    m_macLoopback = s;
}

std::string
LteTestMac::GetDataReceived()
{
    NS_LOG_FUNCTION(this);
    return m_receivedData;
}

// Stats
uint32_t
LteTestMac::GetTxPdus()
{
    NS_LOG_FUNCTION(this << m_txPdus);
    return m_txPdus;
}

uint32_t
LteTestMac::GetTxBytes()
{
    NS_LOG_FUNCTION(this << m_txBytes);
    return m_txBytes;
}

uint32_t
LteTestMac::GetRxPdus()
{
    NS_LOG_FUNCTION(this << m_rxPdus);
    return m_rxPdus;
}

uint32_t
LteTestMac::GetRxBytes()
{
    NS_LOG_FUNCTION(this << m_rxBytes);
    return m_rxBytes;
}

void
LteTestMac::SendTxOpportunity(Time time, uint32_t bytes)
{
    NS_LOG_FUNCTION(this << time << bytes);
    bool haveContext = false;
    Ptr<Node> node;
    if (m_device)
    {
<<<<<<< HEAD
      node = m_device->GetNode ();
      if (node != 0)
        {
          haveContext = true;
        }
    }
  LteMacSapUser::TxOpportunityParameters txOpParams;
  txOpParams.bytes = bytes;
  txOpParams.layer = 0;
  txOpParams.componentCarrierId = 0;
  txOpParams.harqId = 0;
  txOpParams.rnti = 0;
  txOpParams.lcid = 0;
  txOpParams.srcL2Id = 0;
  txOpParams.dstL2Id = 0;

  if (haveContext)
    {
      Simulator::ScheduleWithContext (node->GetId (), time, &LteMacSapUser::NotifyTxOpportunity, m_macSapUser, txOpParams);
=======
        node = m_device->GetNode();
        if (node)
        {
            haveContext = true;
        }
    }
    LteMacSapUser::TxOpportunityParameters txOpParmas;
    txOpParmas.bytes = bytes;
    txOpParmas.layer = 0;
    txOpParmas.componentCarrierId = 0;
    txOpParmas.harqId = 0;
    txOpParmas.rnti = 0;
    txOpParmas.lcid = 0;

    if (haveContext)
    {
        Simulator::ScheduleWithContext(node->GetId(),
                                       time,
                                       &LteMacSapUser::NotifyTxOpportunity,
                                       m_macSapUser,
                                       txOpParmas);
>>>>>>> 8d25ef3c
    }
    else
    {
<<<<<<< HEAD
      Simulator::Schedule (time, &LteMacSapUser::NotifyTxOpportunity, m_macSapUser, txOpParams);
    }

  if (m_txOpportunityMode == RANDOM_MODE)
    {
      if (m_txOppTime != Seconds (0))
        {
          Simulator::Schedule (m_txOppTime, &LteTestMac::SendTxOpportunity, this, m_txOppTime, m_txOppSize);
=======
        Simulator::Schedule(time, &LteMacSapUser::NotifyTxOpportunity, m_macSapUser, txOpParmas);
    }

    if (m_txOpportunityMode == RANDOM_MODE)
    {
        if (m_txOppTime != Seconds(0))
        {
            Simulator::Schedule(m_txOppTime,
                                &LteTestMac::SendTxOpportunity,
                                this,
                                m_txOppTime,
                                m_txOppSize);
>>>>>>> 8d25ef3c
        }
    }
}

void
LteTestMac::SetPdcpHeaderPresent(bool present)
{
    NS_LOG_FUNCTION(this << present);
    m_pdcpHeaderPresent = present;
}

void
LteTestMac::SetRlcHeaderType(uint8_t rlcHeaderType)
{
    NS_LOG_FUNCTION(this << rlcHeaderType);
    m_rlcHeaderType = rlcHeaderType;
}

void
LteTestMac::SetTxOpportunityMode(uint8_t mode)
{
    NS_LOG_FUNCTION(this << (uint32_t)mode);
    m_txOpportunityMode = mode;

    if (m_txOpportunityMode == RANDOM_MODE)
    {
        if (m_txOppTime != Seconds(0.0))
        {
            SendTxOpportunity(m_txOppTime, m_txOppSize);
        }
    }
}

void
LteTestMac::SetTxOppTime(Time txOppTime)
{
    NS_LOG_FUNCTION(this << txOppTime);
    m_txOppTime = txOppTime;
}

void
LteTestMac::SetTxOppSize(uint32_t txOppSize)
{
    NS_LOG_FUNCTION(this << txOppSize);
    m_txOppSize = txOppSize;
}

/**
 * MAC SAP
 */

void
LteTestMac::DoTransmitPdu(LteMacSapProvider::TransmitPduParameters params)
{
    NS_LOG_FUNCTION(this << params.pdu->GetSize());

    m_txPdus++;
    m_txBytes += params.pdu->GetSize();

<<<<<<< HEAD
  LteMacSapUser::ReceivePduParameters rxPduParams;
  rxPduParams.p = params.pdu;
  rxPduParams.rnti = params.rnti;
  rxPduParams.lcid = params.lcid;
  rxPduParams.srcL2Id = params.srcL2Id;
  rxPduParams.dstL2Id = params.dstL2Id;
=======
    LteMacSapUser::ReceivePduParameters rxPduParams;
    rxPduParams.p = params.pdu;
    rxPduParams.rnti = params.rnti;
    rxPduParams.lcid = params.lcid;
>>>>>>> 8d25ef3c

    if (m_device)
    {
        m_device->Send(params.pdu, m_device->GetBroadcast(), 0);
    }
    else if (m_macLoopback)
    {
        Simulator::Schedule(Seconds(0.1),
                            &LteMacSapUser::ReceivePdu,
                            m_macLoopback->m_macSapUser,
                            rxPduParams);
    }
    else
    {
        LtePdcpHeader pdcpHeader;

        if (m_rlcHeaderType == AM_RLC_HEADER)
        {
            // Remove AM RLC header
            LteRlcAmHeader rlcAmHeader;
            params.pdu->RemoveHeader(rlcAmHeader);
            NS_LOG_LOGIC("AM RLC header: " << rlcAmHeader);
        }
        else // if (m_rlcHeaderType == UM_RLC_HEADER)
        {
            // Remove UM RLC header
            LteRlcHeader rlcHeader;
            params.pdu->RemoveHeader(rlcHeader);
            NS_LOG_LOGIC("UM RLC header: " << rlcHeader);
        }

        // Remove PDCP header, if present
        if (m_pdcpHeaderPresent)
        {
            params.pdu->RemoveHeader(pdcpHeader);
            NS_LOG_LOGIC("PDCP header: " << pdcpHeader);
        }

        // Copy data to a string
        uint32_t dataLen = params.pdu->GetSize();
        uint8_t* buf = new uint8_t[dataLen];
        params.pdu->CopyData(buf, dataLen);
        m_receivedData = std::string((char*)buf, dataLen);

        NS_LOG_LOGIC("Data (" << dataLen << ") = " << m_receivedData);
        delete[] buf;
    }
}

void
LteTestMac::DoReportBufferStatus(LteMacSapProvider::ReportBufferStatusParameters params)
{
    NS_LOG_FUNCTION(this << params.txQueueSize << params.retxQueueSize << params.statusPduSize);

    if (m_txOpportunityMode == AUTOMATIC_MODE)
    {
<<<<<<< HEAD
      // cancel all previously scheduled TxOpps
      for (std::list<EventId>::iterator it = m_nextTxOppList.begin ();
           it != m_nextTxOppList.end ();
           ++it)
        {
          it->Cancel ();
        }
      m_nextTxOppList.clear ();

      int32_t size = params.statusPduSize + params.txQueueSize  + params.retxQueueSize;
      Time time = m_txOppTime;
      LteMacSapUser::TxOpportunityParameters txOpParams;
      txOpParams.bytes = m_txOppSize;
      txOpParams.layer = 0;
      txOpParams.componentCarrierId = 0;
      txOpParams.harqId = 0;
      txOpParams.rnti = params.rnti;
      txOpParams.lcid = params.lcid;
      txOpParams.srcL2Id = 0;
      txOpParams.dstL2Id = 0;
      while (size > 0)
        {
          EventId e = Simulator::Schedule (time,
                                           &LteMacSapUser::NotifyTxOpportunity,
                                           m_macSapUser, txOpParams);
          m_nextTxOppList.push_back (e);
          size -= m_txOppSize;
          time += m_txOppTime;
=======
        // cancel all previously scheduled TxOpps
        for (std::list<EventId>::iterator it = m_nextTxOppList.begin(); it != m_nextTxOppList.end();
             ++it)
        {
            it->Cancel();
        }
        m_nextTxOppList.clear();

        int32_t size = params.statusPduSize + params.txQueueSize + params.retxQueueSize;
        Time time = m_txOppTime;
        LteMacSapUser::TxOpportunityParameters txOpParmas;
        txOpParmas.bytes = m_txOppSize;
        txOpParmas.layer = 0;
        txOpParmas.componentCarrierId = 0;
        txOpParmas.harqId = 0;
        txOpParmas.rnti = params.rnti;
        txOpParmas.lcid = params.lcid;
        while (size > 0)
        {
            EventId e = Simulator::Schedule(time,
                                            &LteMacSapUser::NotifyTxOpportunity,
                                            m_macSapUser,
                                            txOpParmas);
            m_nextTxOppList.push_back(e);
            size -= m_txOppSize;
            time += m_txOppTime;
>>>>>>> 8d25ef3c
        }
    }
}

bool
LteTestMac::Receive(Ptr<NetDevice> nd, Ptr<const Packet> p, uint16_t protocol, const Address& addr)
{
    NS_LOG_FUNCTION(this << addr << protocol << p->GetSize());

    m_rxPdus++;
    m_rxBytes += p->GetSize();

<<<<<<< HEAD
  Ptr<Packet> packet = p->Copy ();
  LteMacSapUser::ReceivePduParameters rxPduParams;
  rxPduParams.p = packet;
  rxPduParams.rnti = 0;
  rxPduParams.lcid = 0;
  rxPduParams.srcL2Id = 0;
  rxPduParams.dstL2Id = 0;
  m_macSapUser->ReceivePdu (rxPduParams);
  return true;
=======
    Ptr<Packet> packet = p->Copy();
    LteMacSapUser::ReceivePduParameters rxPduParams;
    rxPduParams.p = packet;
    rxPduParams.rnti = 0;
    rxPduParams.lcid = 0;
    m_macSapUser->ReceivePdu(rxPduParams);
    return true;
>>>>>>> 8d25ef3c
}

NS_OBJECT_ENSURE_REGISTERED(EpcTestRrc);

EpcTestRrc::EpcTestRrc()
    : m_s1SapProvider(nullptr)
{
    NS_LOG_FUNCTION(this);
    m_s1SapUser = new MemberEpcEnbS1SapUser<EpcTestRrc>(this);
}

EpcTestRrc::~EpcTestRrc()
{
    NS_LOG_FUNCTION(this);
}

void
EpcTestRrc::DoDispose()
{
    NS_LOG_FUNCTION(this);
    delete m_s1SapUser;
}

TypeId
EpcTestRrc::GetTypeId()
{
    NS_LOG_FUNCTION("EpcTestRrc::GetTypeId");
    static TypeId tid = TypeId("ns3::EpcTestRrc").SetParent<Object>().AddConstructor<EpcTestRrc>();
    return tid;
}
<<<<<<< HEAD
void
EpcTestRrc::SetS1SapProvider (EpcEnbS1SapProvider * s)
=======

void
EpcTestRrc::SetS1SapProvider(EpcEnbS1SapProvider* s)
>>>>>>> 8d25ef3c
{
    m_s1SapProvider = s;
}

<<<<<<< HEAD

EpcEnbS1SapUser*
EpcTestRrc::GetS1SapUser ()
=======
EpcEnbS1SapUser*
EpcTestRrc::GetS1SapUser()
>>>>>>> 8d25ef3c
{
    return m_s1SapUser;
}

void
EpcTestRrc::DoInitialContextSetupRequest(
    EpcEnbS1SapUser::InitialContextSetupRequestParameters request)
{
}

void
<<<<<<< HEAD
EpcTestRrc::DoDataRadioBearerSetupRequest (EpcEnbS1SapUser::DataRadioBearerSetupRequestParameters request)
=======
EpcTestRrc::DoDataRadioBearerSetupRequest(
    EpcEnbS1SapUser::DataRadioBearerSetupRequestParameters request)
>>>>>>> 8d25ef3c
{
}
<<<<<<< HEAD

void
EpcTestRrc::DoPathSwitchRequestAcknowledge (EpcEnbS1SapUser::PathSwitchRequestAcknowledgeParameters params)
{
=======
>>>>>>> 8d25ef3c

void
EpcTestRrc::DoPathSwitchRequestAcknowledge(
    EpcEnbS1SapUser::PathSwitchRequestAcknowledgeParameters params)
{
}

} // namespace ns3<|MERGE_RESOLUTION|>--- conflicted
+++ resolved
@@ -36,14 +36,7 @@
 TypeId
 LteTestRrc::GetTypeId()
 {
-<<<<<<< HEAD
-  static TypeId tid = TypeId ("ns3::LteTestRrc")
-    .SetParent<Object> ()
-    .AddConstructor<LteTestRrc> ()
-  ;
-=======
     static TypeId tid = TypeId("ns3::LteTestRrc").SetParent<Object>().AddConstructor<LteTestRrc>();
->>>>>>> 8d25ef3c
 
     return tid;
 }
@@ -164,17 +157,11 @@
 void
 LteTestRrc::DoReceivePdcpSdu(LtePdcpSapUser::ReceivePdcpSduParameters params)
 {
-<<<<<<< HEAD
-  NS_LOG_FUNCTION (this << params.pdcpSdu->GetSize ());
-  Ptr<Packet> p = params.pdcpSdu;
-//   NS_LOG_LOGIC ("PDU received = " << (*p));
-  params.srcL2Id = 0;
-  params.dstL2Id = 0;
-=======
     NS_LOG_FUNCTION(this << params.pdcpSdu->GetSize());
     Ptr<Packet> p = params.pdcpSdu;
     //   NS_LOG_LOGIC ("PDU received = " << (*p));
->>>>>>> 8d25ef3c
+    params.srcL2Id = 0;
+    params.dstL2Id = 0;
 
     uint32_t dataLen = p->GetSize();
     uint8_t* buf = new uint8_t[dataLen];
@@ -197,34 +184,6 @@
  */
 
 void
-<<<<<<< HEAD
-LteTestRrc::Start ()
-{
-  NS_LOG_FUNCTION (this);
-  NS_ASSERT_MSG (m_arrivalTime != Time (0), "Arrival time must be different from 0");
-
-  // Stats
-  m_txPdus++;
-  m_txBytes += m_pduSize;
-  m_txLastTime = Simulator::Now ();
-
-  LtePdcpSapProvider::TransmitPdcpSduParameters p;
-  p.rnti = 1111;
-  p.lcid = 222;
-  p.pdcpSdu = Create<Packet> (m_pduSize);
-  p.srcL2Id = 0;
-  p.dstL2Id = 0;
-  p.sduType = 0;
-  
-  bool haveContext = false;
-  Ptr<Node> node;
-  if (m_device != 0)
-    {
-      node = m_device->GetNode ();
-      if (node != 0)
-        {
-          haveContext = true;
-=======
 LteTestRrc::Start()
 {
     NS_LOG_FUNCTION(this);
@@ -239,6 +198,9 @@
     p.rnti = 1111;
     p.lcid = 222;
     p.pdcpSdu = Create<Packet>(m_pduSize);
+    p.srcL2Id = 0;
+    p.dstL2Id = 0;
+    p.sduType = 0;
 
     bool haveContext = false;
     Ptr<Node> node;
@@ -248,7 +210,6 @@
         if (node)
         {
             haveContext = true;
->>>>>>> 8d25ef3c
         }
     }
     if (haveContext)
@@ -284,18 +245,12 @@
     m_txPdus++;
     m_txBytes += dataToSend.length();
 
-<<<<<<< HEAD
-  LtePdcpSapProvider::TransmitPdcpSduParameters p;
-  p.rnti = 1111;
-  p.lcid = 222;
-  p.srcL2Id = 0;
-  p.dstL2Id = 0;
-  p.sduType = 0;
-=======
     LtePdcpSapProvider::TransmitPdcpSduParameters p;
     p.rnti = 1111;
     p.lcid = 222;
->>>>>>> 8d25ef3c
+    p.srcL2Id = 0;
+    p.dstL2Id = 0;
+    p.sduType = 0;
 
     NS_LOG_LOGIC("Data(" << dataToSend.length() << ") = " << dataToSend.data());
     p.pdcpSdu = Create<Packet>((uint8_t*)dataToSend.data(), dataToSend.length());
@@ -309,15 +264,8 @@
 TypeId
 LteTestPdcp::GetTypeId()
 {
-<<<<<<< HEAD
-  static TypeId tid = TypeId ("ns3::LteTestPdcp")
-    .SetParent<Object> ()
-    .AddConstructor<LteTestPdcp> ()
-  ;
-=======
     static TypeId tid =
         TypeId("ns3::LteTestPdcp").SetParent<Object>().AddConstructor<LteTestPdcp>();
->>>>>>> 8d25ef3c
 
     return tid;
 }
@@ -396,17 +344,11 @@
 {
     NS_LOG_FUNCTION(this << time << dataToSend.length() << dataToSend);
 
-<<<<<<< HEAD
-  LteRlcSapProvider::TransmitPdcpPduParameters p;
-  p.rnti = 1111;
-  p.lcid = 222;
-  p.srcL2Id = 0;
-  p.dstL2Id = 0;
-=======
     LteRlcSapProvider::TransmitPdcpPduParameters p;
     p.rnti = 1111;
     p.lcid = 222;
->>>>>>> 8d25ef3c
+    p.srcL2Id = 0;
+    p.dstL2Id = 0;
 
     NS_LOG_LOGIC("Data(" << dataToSend.length() << ") = " << dataToSend.data());
     p.pdcpPdu = Create<Packet>((uint8_t*)dataToSend.data(), dataToSend.length());
@@ -420,14 +362,7 @@
 TypeId
 LteTestMac::GetTypeId()
 {
-<<<<<<< HEAD
-  static TypeId tid = TypeId ("ns3::LteTestMac")
-    .SetParent<Object> ()
-    .AddConstructor<LteTestMac> ()
-  ;
-=======
     static TypeId tid = TypeId("ns3::LteTestMac").SetParent<Object>().AddConstructor<LteTestMac>();
->>>>>>> 8d25ef3c
 
     return tid;
 }
@@ -542,40 +477,21 @@
     Ptr<Node> node;
     if (m_device)
     {
-<<<<<<< HEAD
-      node = m_device->GetNode ();
-      if (node != 0)
-        {
-          haveContext = true;
-        }
-    }
-  LteMacSapUser::TxOpportunityParameters txOpParams;
-  txOpParams.bytes = bytes;
-  txOpParams.layer = 0;
-  txOpParams.componentCarrierId = 0;
-  txOpParams.harqId = 0;
-  txOpParams.rnti = 0;
-  txOpParams.lcid = 0;
-  txOpParams.srcL2Id = 0;
-  txOpParams.dstL2Id = 0;
-
-  if (haveContext)
-    {
-      Simulator::ScheduleWithContext (node->GetId (), time, &LteMacSapUser::NotifyTxOpportunity, m_macSapUser, txOpParams);
-=======
         node = m_device->GetNode();
         if (node)
         {
             haveContext = true;
         }
     }
-    LteMacSapUser::TxOpportunityParameters txOpParmas;
-    txOpParmas.bytes = bytes;
-    txOpParmas.layer = 0;
-    txOpParmas.componentCarrierId = 0;
-    txOpParmas.harqId = 0;
-    txOpParmas.rnti = 0;
-    txOpParmas.lcid = 0;
+    LteMacSapUser::TxOpportunityParameters txOpParams;
+    txOpParams.bytes = bytes;
+    txOpParams.layer = 0;
+    txOpParams.componentCarrierId = 0;
+    txOpParams.harqId = 0;
+    txOpParams.rnti = 0;
+    txOpParams.lcid = 0;
+    txOpParams.srcL2Id = 0;
+    txOpParams.dstL2Id = 0;
 
     if (haveContext)
     {
@@ -583,22 +499,11 @@
                                        time,
                                        &LteMacSapUser::NotifyTxOpportunity,
                                        m_macSapUser,
-                                       txOpParmas);
->>>>>>> 8d25ef3c
+                                       txOpParams);
     }
     else
     {
-<<<<<<< HEAD
-      Simulator::Schedule (time, &LteMacSapUser::NotifyTxOpportunity, m_macSapUser, txOpParams);
-    }
-
-  if (m_txOpportunityMode == RANDOM_MODE)
-    {
-      if (m_txOppTime != Seconds (0))
-        {
-          Simulator::Schedule (m_txOppTime, &LteTestMac::SendTxOpportunity, this, m_txOppTime, m_txOppSize);
-=======
-        Simulator::Schedule(time, &LteMacSapUser::NotifyTxOpportunity, m_macSapUser, txOpParmas);
+        Simulator::Schedule(time, &LteMacSapUser::NotifyTxOpportunity, m_macSapUser, txOpParams);
     }
 
     if (m_txOpportunityMode == RANDOM_MODE)
@@ -610,7 +515,6 @@
                                 this,
                                 m_txOppTime,
                                 m_txOppSize);
->>>>>>> 8d25ef3c
         }
     }
 }
@@ -670,19 +574,12 @@
     m_txPdus++;
     m_txBytes += params.pdu->GetSize();
 
-<<<<<<< HEAD
-  LteMacSapUser::ReceivePduParameters rxPduParams;
-  rxPduParams.p = params.pdu;
-  rxPduParams.rnti = params.rnti;
-  rxPduParams.lcid = params.lcid;
-  rxPduParams.srcL2Id = params.srcL2Id;
-  rxPduParams.dstL2Id = params.dstL2Id;
-=======
     LteMacSapUser::ReceivePduParameters rxPduParams;
     rxPduParams.p = params.pdu;
     rxPduParams.rnti = params.rnti;
     rxPduParams.lcid = params.lcid;
->>>>>>> 8d25ef3c
+    rxPduParams.srcL2Id = params.srcL2Id;
+    rxPduParams.dstL2Id = params.dstL2Id;
 
     if (m_device)
     {
@@ -739,36 +636,6 @@
 
     if (m_txOpportunityMode == AUTOMATIC_MODE)
     {
-<<<<<<< HEAD
-      // cancel all previously scheduled TxOpps
-      for (std::list<EventId>::iterator it = m_nextTxOppList.begin ();
-           it != m_nextTxOppList.end ();
-           ++it)
-        {
-          it->Cancel ();
-        }
-      m_nextTxOppList.clear ();
-
-      int32_t size = params.statusPduSize + params.txQueueSize  + params.retxQueueSize;
-      Time time = m_txOppTime;
-      LteMacSapUser::TxOpportunityParameters txOpParams;
-      txOpParams.bytes = m_txOppSize;
-      txOpParams.layer = 0;
-      txOpParams.componentCarrierId = 0;
-      txOpParams.harqId = 0;
-      txOpParams.rnti = params.rnti;
-      txOpParams.lcid = params.lcid;
-      txOpParams.srcL2Id = 0;
-      txOpParams.dstL2Id = 0;
-      while (size > 0)
-        {
-          EventId e = Simulator::Schedule (time,
-                                           &LteMacSapUser::NotifyTxOpportunity,
-                                           m_macSapUser, txOpParams);
-          m_nextTxOppList.push_back (e);
-          size -= m_txOppSize;
-          time += m_txOppTime;
-=======
         // cancel all previously scheduled TxOpps
         for (std::list<EventId>::iterator it = m_nextTxOppList.begin(); it != m_nextTxOppList.end();
              ++it)
@@ -779,23 +646,24 @@
 
         int32_t size = params.statusPduSize + params.txQueueSize + params.retxQueueSize;
         Time time = m_txOppTime;
-        LteMacSapUser::TxOpportunityParameters txOpParmas;
-        txOpParmas.bytes = m_txOppSize;
-        txOpParmas.layer = 0;
-        txOpParmas.componentCarrierId = 0;
-        txOpParmas.harqId = 0;
-        txOpParmas.rnti = params.rnti;
-        txOpParmas.lcid = params.lcid;
+        LteMacSapUser::TxOpportunityParameters txOpParams;
+        txOpParams.bytes = m_txOppSize;
+        txOpParams.layer = 0;
+        txOpParams.componentCarrierId = 0;
+        txOpParams.harqId = 0;
+        txOpParams.rnti = params.rnti;
+        txOpParams.lcid = params.lcid;
+        txOpParams.srcL2Id = 0;
+        txOpParams.dstL2Id = 0;
         while (size > 0)
         {
             EventId e = Simulator::Schedule(time,
                                             &LteMacSapUser::NotifyTxOpportunity,
                                             m_macSapUser,
-                                            txOpParmas);
+                                            txOpParams);
             m_nextTxOppList.push_back(e);
             size -= m_txOppSize;
             time += m_txOppTime;
->>>>>>> 8d25ef3c
         }
     }
 }
@@ -808,25 +676,15 @@
     m_rxPdus++;
     m_rxBytes += p->GetSize();
 
-<<<<<<< HEAD
-  Ptr<Packet> packet = p->Copy ();
-  LteMacSapUser::ReceivePduParameters rxPduParams;
-  rxPduParams.p = packet;
-  rxPduParams.rnti = 0;
-  rxPduParams.lcid = 0;
-  rxPduParams.srcL2Id = 0;
-  rxPduParams.dstL2Id = 0;
-  m_macSapUser->ReceivePdu (rxPduParams);
-  return true;
-=======
     Ptr<Packet> packet = p->Copy();
     LteMacSapUser::ReceivePduParameters rxPduParams;
     rxPduParams.p = packet;
     rxPduParams.rnti = 0;
     rxPduParams.lcid = 0;
+    rxPduParams.srcL2Id = 0;
+    rxPduParams.dstL2Id = 0;
     m_macSapUser->ReceivePdu(rxPduParams);
     return true;
->>>>>>> 8d25ef3c
 }
 
 NS_OBJECT_ENSURE_REGISTERED(EpcTestRrc);
@@ -857,26 +715,15 @@
     static TypeId tid = TypeId("ns3::EpcTestRrc").SetParent<Object>().AddConstructor<EpcTestRrc>();
     return tid;
 }
-<<<<<<< HEAD
-void
-EpcTestRrc::SetS1SapProvider (EpcEnbS1SapProvider * s)
-=======
 
 void
 EpcTestRrc::SetS1SapProvider(EpcEnbS1SapProvider* s)
->>>>>>> 8d25ef3c
 {
     m_s1SapProvider = s;
 }
 
-<<<<<<< HEAD
-
-EpcEnbS1SapUser*
-EpcTestRrc::GetS1SapUser ()
-=======
 EpcEnbS1SapUser*
 EpcTestRrc::GetS1SapUser()
->>>>>>> 8d25ef3c
 {
     return m_s1SapUser;
 }
@@ -888,21 +735,10 @@
 }
 
 void
-<<<<<<< HEAD
-EpcTestRrc::DoDataRadioBearerSetupRequest (EpcEnbS1SapUser::DataRadioBearerSetupRequestParameters request)
-=======
 EpcTestRrc::DoDataRadioBearerSetupRequest(
     EpcEnbS1SapUser::DataRadioBearerSetupRequestParameters request)
->>>>>>> 8d25ef3c
-{
-}
-<<<<<<< HEAD
-
-void
-EpcTestRrc::DoPathSwitchRequestAcknowledge (EpcEnbS1SapUser::PathSwitchRequestAcknowledgeParameters params)
-{
-=======
->>>>>>> 8d25ef3c
+{
+}
 
 void
 EpcTestRrc::DoPathSwitchRequestAcknowledge(
