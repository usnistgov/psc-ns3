--- conflicted
+++ resolved
@@ -48,34 +48,6 @@
 /// EnbMacMemberLteEnbCmacSapProvider class
 class EnbMacMemberLteEnbCmacSapProvider : public LteEnbCmacSapProvider
 {
-<<<<<<< HEAD
-public:
-  /**
-   * Constructor
-   *
-   * \param mac the MAC
-   */
-  EnbMacMemberLteEnbCmacSapProvider (LteEnbMac* mac);
-
-  // inherited from LteEnbCmacSapProvider
-  virtual void ConfigureMac (uint16_t ulBandwidth, uint16_t dlBandwidth);
-  virtual void AddUe (uint16_t rnti);
-  virtual void RemoveUe (uint16_t rnti);
-  virtual void AddLc (LcInfo lcinfo, LteMacSapUser* msu);
-  virtual void ReconfigureLc (LcInfo lcinfo);
-  virtual void ReleaseLc (uint16_t rnti, uint8_t lcid);
-  virtual void UeUpdateConfigurationReq (UeConfig params);
-  virtual void AddPool (uint32_t group, Ptr<SidelinkCommResourcePool> pool);
-  virtual void RemovePool (uint32_t group);
-  virtual void AddPool (uint8_t resReq, Ptr<SidelinkDiscResourcePool> pool);
-  virtual void RemoveDiscPool (uint8_t resReq);
-  virtual RachConfig GetRachConfig ();
-  virtual AllocateNcRaPreambleReturnValue AllocateNcRaPreamble (uint16_t rnti);
-
-
-private:
-  LteEnbMac* m_mac; ///< the MAC
-=======
   public:
     /**
      * Constructor
@@ -92,12 +64,15 @@
     void ReconfigureLc(LcInfo lcinfo) override;
     void ReleaseLc(uint16_t rnti, uint8_t lcid) override;
     void UeUpdateConfigurationReq(UeConfig params) override;
+    void AddPool(uint32_t group, Ptr<SidelinkCommResourcePool> pool) override;
+    void RemovePool(uint32_t group) override;
+    void AddPool(uint8_t resReq, Ptr<SidelinkDiscResourcePool> pool) override;
+    void RemoveDiscPool(uint8_t resReq) override;
     RachConfig GetRachConfig() override;
     AllocateNcRaPreambleReturnValue AllocateNcRaPreamble(uint16_t rnti) override;
 
   private:
     LteEnbMac* m_mac; ///< the MAC
->>>>>>> 8d25ef3c
 };
 
 EnbMacMemberLteEnbCmacSapProvider::EnbMacMemberLteEnbCmacSapProvider(LteEnbMac* mac)
@@ -147,47 +122,38 @@
     m_mac->DoUeUpdateConfigurationReq(params);
 }
 
-<<<<<<< HEAD
-void
-EnbMacMemberLteEnbCmacSapProvider::AddPool (uint32_t group, Ptr<SidelinkCommResourcePool> pool)
-{
-  m_mac->DoAddPool (group, pool);
-}
-
-void
-EnbMacMemberLteEnbCmacSapProvider::RemovePool (uint32_t group)
-{
-  m_mac->DoRemovePool (group);
-}
-
-void
-EnbMacMemberLteEnbCmacSapProvider::AddPool (uint8_t resReq, Ptr<SidelinkDiscResourcePool> pool)
-{
-  m_mac->DoAddPool (resReq, pool);
-}
-
-void
-EnbMacMemberLteEnbCmacSapProvider::RemoveDiscPool (uint8_t resReq)
-{
-  m_mac->DoRemoveDiscPool (resReq);
-}
-
-LteEnbCmacSapProvider::RachConfig
-EnbMacMemberLteEnbCmacSapProvider::GetRachConfig ()
-=======
+void
+EnbMacMemberLteEnbCmacSapProvider::AddPool(uint32_t group, Ptr<SidelinkCommResourcePool> pool)
+{
+    m_mac->DoAddPool(group, pool);
+}
+
+void
+EnbMacMemberLteEnbCmacSapProvider::RemovePool(uint32_t group)
+{
+    m_mac->DoRemovePool(group);
+}
+
+void
+EnbMacMemberLteEnbCmacSapProvider::AddPool(uint8_t resReq, Ptr<SidelinkDiscResourcePool> pool)
+{
+    m_mac->DoAddPool(resReq, pool);
+}
+
+void
+EnbMacMemberLteEnbCmacSapProvider::RemoveDiscPool(uint8_t resReq)
+{
+    m_mac->DoRemoveDiscPool(resReq);
+}
+
 LteEnbCmacSapProvider::RachConfig
 EnbMacMemberLteEnbCmacSapProvider::GetRachConfig()
->>>>>>> 8d25ef3c
 {
     return m_mac->DoGetRachConfig();
 }
 
 LteEnbCmacSapProvider::AllocateNcRaPreambleReturnValue
-<<<<<<< HEAD
-EnbMacMemberLteEnbCmacSapProvider::AllocateNcRaPreamble (uint16_t rnti)
-=======
 EnbMacMemberLteEnbCmacSapProvider::AllocateNcRaPreamble(uint16_t rnti)
->>>>>>> 8d25ef3c
 {
     return m_mac->DoAllocateNcRaPreamble(rnti);
 }
@@ -195,15 +161,6 @@
 /// EnbMacMemberFfMacSchedSapUser class
 class EnbMacMemberFfMacSchedSapUser : public FfMacSchedSapUser
 {
-<<<<<<< HEAD
-public:
-  /**
-   * Constructor
-   *
-   * \param mac the MAC
-   */
-  EnbMacMemberFfMacSchedSapUser (LteEnbMac* mac);
-=======
   public:
     /**
      * Constructor
@@ -211,7 +168,6 @@
      * \param mac the MAC
      */
     EnbMacMemberFfMacSchedSapUser(LteEnbMac* mac);
->>>>>>> 8d25ef3c
 
     void SchedDlConfigInd(const SchedDlConfigIndParameters& params) override;
     void SchedUlConfigInd(const SchedUlConfigIndParameters& params) override;
@@ -385,69 +341,6 @@
 // //////////////////////////////////////
 
 TypeId
-<<<<<<< HEAD
-LteEnbMac::GetTypeId (void)
-{
-  static TypeId tid = TypeId ("ns3::LteEnbMac")
-    .SetParent<Object> ()
-    .SetGroupName ("Lte")
-    .AddConstructor<LteEnbMac> ()
-    .AddAttribute ("NumberOfRaPreambles",
-                   "how many random access preambles are available for the contention based RACH process",
-                   UintegerValue (52),
-                   MakeUintegerAccessor (&LteEnbMac::m_numberOfRaPreambles),
-                   MakeUintegerChecker<uint8_t> (4, 64))
-    .AddAttribute ("PreambleTransMax",
-                   "Maximum number of random access preamble transmissions",
-                   UintegerValue (50),
-                   MakeUintegerAccessor (&LteEnbMac::m_preambleTransMax),
-                   MakeUintegerChecker<uint8_t> (3, 200))
-    .AddAttribute ("RaResponseWindowSize",
-                   "length of the window (in TTIs) for the reception of the random access response (RAR); the resulting RAR timeout is this value + 3 ms",
-                   UintegerValue (3),
-                   MakeUintegerAccessor (&LteEnbMac::m_raResponseWindowSize),
-                   MakeUintegerChecker<uint8_t> (2, 10))
-    .AddAttribute ("ConnEstFailCount",
-                   "how many time T300 timer can expire on the same cell",
-                   UintegerValue (1),
-                   MakeUintegerAccessor (&LteEnbMac::m_connEstFailCount),
-                   MakeUintegerChecker<uint8_t> (1, 4))
-    .AddTraceSource ("DlScheduling",
-                     "Information regarding DL scheduling.",
-                     MakeTraceSourceAccessor (&LteEnbMac::m_dlScheduling),
-                     "ns3::LteEnbMac::DlSchedulingTracedCallback")
-    .AddTraceSource ("UlScheduling",
-                     "Information regarding UL scheduling.",
-                     MakeTraceSourceAccessor (&LteEnbMac::m_ulScheduling),
-                     "ns3::LteEnbMac::UlSchedulingTracedCallback")
-    .AddAttribute ("ComponentCarrierId",
-                   "ComponentCarrier Id, needed to reply on the appropriate sap.",
-                   UintegerValue (0),
-                   MakeUintegerAccessor (&LteEnbMac::m_componentCarrierId),
-                   MakeUintegerChecker<uint8_t> (0,4))
-  ;
-
-  return tid;
-}
-
-
-LteEnbMac::LteEnbMac () :
-  m_ccmMacSapUser (0)
-{
-  NS_LOG_FUNCTION (this);
-  m_macSapProvider = new EnbMacMemberLteMacSapProvider<LteEnbMac> (this);
-  m_cmacSapProvider = new EnbMacMemberLteEnbCmacSapProvider (this);
-  m_schedSapUser = new EnbMacMemberFfMacSchedSapUser (this);
-  m_cschedSapUser = new EnbMacMemberFfMacCschedSapUser (this);
-  m_enbPhySapUser = new EnbMacMemberLteEnbPhySapUser (this);
-  m_ccmMacSapProvider = new MemberLteCcmMacSapProvider<LteEnbMac> (this);
-}
-
-
-LteEnbMac::~LteEnbMac ()
-{
-  NS_LOG_FUNCTION (this);
-=======
 LteEnbMac::GetTypeId()
 {
     static TypeId tid =
@@ -509,7 +402,6 @@
 LteEnbMac::~LteEnbMac()
 {
     NS_LOG_FUNCTION(this);
->>>>>>> 8d25ef3c
 }
 
 void
@@ -644,15 +536,9 @@
             NS_ASSERT(it->second != 0);
             if (it->second > 1)
             {
-<<<<<<< HEAD
-              NS_LOG_INFO ("preambleId " << (uint32_t) it->first << ": collision");
-              // in case of collision we assume that no preamble is
-              // successfully received, hence no RAR is sent
-=======
                 NS_LOG_INFO("preambleId " << (uint32_t)it->first << ": collision");
                 // in case of collision we assume that no preamble is
                 // successfully received, hence no RAR is sent
->>>>>>> 8d25ef3c
             }
             else
             {
@@ -661,15 +547,9 @@
                     m_allocatedNcRaPreambleMap.find(it->first);
                 if (jt != m_allocatedNcRaPreambleMap.end())
                 {
-<<<<<<< HEAD
-                  rnti = jt->second.rnti;
-                  NS_LOG_INFO ("preambleId previously allocated for NC based RA, RNTI =" << (uint32_t) rnti << ", sending RAR");
-
-=======
                     rnti = jt->second.rnti;
                     NS_LOG_INFO("preambleId previously allocated for NC based RA, RNTI ="
                                 << (uint32_t)rnti << ", sending RAR");
->>>>>>> 8d25ef3c
                 }
                 else
                 {
@@ -696,43 +576,28 @@
         m_schedSapProvider->SchedDlRachInfoReq(rachInfoReqParams);
         m_receivedRachPreambleCount.clear();
     }
-<<<<<<< HEAD
-  // Get downlink transmission opportunities
-  uint32_t dlSchedFrameNo = m_frameNo;
-  uint32_t dlSchedSubframeNo = m_subframeNo;
-  if (dlSchedSubframeNo + m_macChTtiDelay > 10)
-    {
-      dlSchedFrameNo++;
-      if (dlSchedFrameNo > 1024)
-        {
-          dlSchedFrameNo = 1;
-        }
-      dlSchedSubframeNo = (dlSchedSubframeNo + m_macChTtiDelay) % 10;
-=======
     // Get downlink transmission opportunities
     uint32_t dlSchedFrameNo = m_frameNo;
     uint32_t dlSchedSubframeNo = m_subframeNo;
-    //   NS_LOG_DEBUG (this << " sfn " << frameNo << " sbfn " << subframeNo);
     if (dlSchedSubframeNo + m_macChTtiDelay > 10)
     {
         dlSchedFrameNo++;
+        if (dlSchedFrameNo > 1024)
+        {
+            dlSchedFrameNo = 1;
+        }
         dlSchedSubframeNo = (dlSchedSubframeNo + m_macChTtiDelay) % 10;
->>>>>>> 8d25ef3c
     }
     else
     {
         dlSchedSubframeNo = dlSchedSubframeNo + m_macChTtiDelay;
     }
-<<<<<<< HEAD
-
-  NS_ABORT_MSG_IF (dlSchedFrameNo > 1024, "Downlink frame number should not cross maximum limit of 1024");
-
-  FfMacSchedSapProvider::SchedDlTriggerReqParameters dlparams;
-  dlparams.m_sfnSf = ((0x3FF & dlSchedFrameNo) << 4) | (0xF & dlSchedSubframeNo);
-=======
+
+    NS_ABORT_MSG_IF(dlSchedFrameNo > 1024,
+                    "Downlink frame number should not cross maximum limit of 1024");
+
     FfMacSchedSapProvider::SchedDlTriggerReqParameters dlparams;
     dlparams.m_sfnSf = ((0x3FF & dlSchedFrameNo) << 4) | (0xF & dlSchedSubframeNo);
->>>>>>> 8d25ef3c
 
     // Forward DL HARQ Feedbacks collected during last TTI
     if (!m_dlInfoListReceived.empty())
@@ -748,15 +613,9 @@
     // Send UL-CQI info to the scheduler
     for (std::size_t i = 0; i < m_ulCqiReceived.size(); i++)
     {
-<<<<<<< HEAD
-      if (subframeNo > 1)
-        {
-          m_ulCqiReceived.at (i).m_sfnSf = ((0x3FF & frameNo) << 4) | (0xF & (subframeNo - 1));
-=======
         if (subframeNo > 1)
         {
             m_ulCqiReceived.at(i).m_sfnSf = ((0x3FF & frameNo) << 4) | (0xF & (subframeNo - 1));
->>>>>>> 8d25ef3c
         }
         else
         {
@@ -764,17 +623,10 @@
         }
         m_schedSapProvider->SchedUlCqiInfoReq(m_ulCqiReceived.at(i));
     }
-<<<<<<< HEAD
-  m_ulCqiReceived.clear ();
-
-  // Send BSR reports to the scheduler
-  if (m_ulCeReceived.size () > 0)
-=======
     m_ulCqiReceived.clear();
 
     // Send BSR reports to the scheduler
     if (!m_ulCeReceived.empty())
->>>>>>> 8d25ef3c
     {
         FfMacSchedSapProvider::SchedUlMacCtrlInfoReqParameters ulMacReq;
         ulMacReq.m_sfnSf = ((0x3FF & frameNo) << 4) | (0xF & subframeNo);
@@ -791,39 +643,19 @@
     //   NS_LOG_DEBUG (this << " sfn " << frameNo << " sbfn " << subframeNo);
     if (ulSchedSubframeNo + (m_macChTtiDelay + UL_PUSCH_TTIS_DELAY) > 10)
     {
-<<<<<<< HEAD
-      ulSchedFrameNo++;
-      if (ulSchedFrameNo > 1024)
-        {
-          ulSchedFrameNo = 1;
-        }
-      ulSchedSubframeNo = (ulSchedSubframeNo + (m_macChTtiDelay + UL_PUSCH_TTIS_DELAY)) % 10;
-=======
         ulSchedFrameNo++;
+        if (ulSchedFrameNo > 1024)
+        {
+            ulSchedFrameNo = 1;
+        }
         ulSchedSubframeNo = (ulSchedSubframeNo + (m_macChTtiDelay + UL_PUSCH_TTIS_DELAY)) % 10;
->>>>>>> 8d25ef3c
     }
     else
     {
         ulSchedSubframeNo = ulSchedSubframeNo + (m_macChTtiDelay + UL_PUSCH_TTIS_DELAY);
     }
-<<<<<<< HEAD
-
-  NS_ABORT_MSG_IF (ulSchedFrameNo > 1024, "Uplink frame number should not cross maximum limit of 1024");
-
-  FfMacSchedSapProvider::SchedUlTriggerReqParameters ulparams;
-  ulparams.m_sfnSf = ((0x3FF & ulSchedFrameNo) << 4) | (0xF & ulSchedSubframeNo);
-
-  // Forward DL HARQ feedbacks collected during last TTI
-  if (m_ulInfoListReceived.size () > 0)
-    {
-      ulparams.m_ulInfoList = m_ulInfoListReceived;
-      // empty local buffer
-      m_ulInfoListReceived.clear ();
-    }
-
-  m_schedSapProvider->SchedUlTriggerReq (ulparams);
-=======
+    NS_ABORT_MSG_IF(ulSchedFrameNo > 1024,
+                    "Uplink frame number should not cross maximum limit of 1024");
     FfMacSchedSapProvider::SchedUlTriggerReqParameters ulparams;
     ulparams.m_sfnSf = ((0x3FF & ulSchedFrameNo) << 4) | (0xF & ulSchedSubframeNo);
 
@@ -836,7 +668,6 @@
     }
 
     m_schedSapProvider->SchedUlTriggerReq(ulparams);
->>>>>>> 8d25ef3c
 }
 
 void
@@ -875,15 +706,9 @@
 }
 
 void
-<<<<<<< HEAD
-LteEnbMac::DoUlCqiReport (FfMacSchedSapProvider::SchedUlCqiInfoReqParameters ulcqi)
-{
-  if (ulcqi.m_ulCqi.m_type == UlCqi_s::PUSCH)
-=======
 LteEnbMac::DoUlCqiReport(FfMacSchedSapProvider::SchedUlCqiInfoReqParameters ulcqi)
 {
     if (ulcqi.m_ulCqi.m_type == UlCqi_s::PUSCH)
->>>>>>> 8d25ef3c
     {
         NS_LOG_DEBUG(this << " eNB rxed an PUSCH UL-CQI");
     }
@@ -908,14 +733,9 @@
 void
 LteEnbMac::ReceiveBsrMessage(MacCeListElement_s bsr)
 {
-<<<<<<< HEAD
-  NS_LOG_FUNCTION (this);
-  //store BSR, both normal LTE and Sidelink
-  m_ccmMacSapUser->UlReceiveMacCe (bsr, m_componentCarrierId);
-=======
-    NS_LOG_FUNCTION(this);
+    NS_LOG_FUNCTION(this);
+    // store BSR, both normal LTE and Sidelink
     m_ccmMacSapUser->UlReceiveMacCe(bsr, m_componentCarrierId);
->>>>>>> 8d25ef3c
 }
 
 void
@@ -930,63 +750,6 @@
 }
 
 void
-<<<<<<< HEAD
-LteEnbMac::DoReceivePhyPdu (Ptr<Packet> p)
-{
-  NS_LOG_FUNCTION (this);
-  LteRadioBearerTag tag;
-  p->RemovePacketTag (tag);
-
-  // store info of the packet received
-
-//   std::map <uint16_t,UlInfoListElement_s>::iterator it;
-//   u_int rnti = tag.GetRnti ();
-//  u_int lcid = tag.GetLcid ();
-//   it = m_ulInfoListElements.find (tag.GetRnti ());
-//   if (it == m_ulInfoListElements.end ())
-//     {
-//       // new RNTI
-//       UlInfoListElement_s ulinfonew;
-//       ulinfonew.m_rnti = tag.GetRnti ();
-//       // always allocate full size of ulReception vector, initializing all elements to 0
-//       ulinfonew.m_ulReception.assign (MAX_LC_LIST+1, 0);
-//       // set the element for the current LCID
-//       ulinfonew.m_ulReception.at (tag.GetLcid ()) = p->GetSize ();
-//       ulinfonew.m_receptionStatus = UlInfoListElement_s::Ok;
-//       ulinfonew.m_tpc = 0; // Tx power control not implemented at this stage
-//       m_ulInfoListElements.insert (std::pair<uint16_t, UlInfoListElement_s > (tag.GetRnti (), ulinfonew));
-//
-//     }
-//   else
-//     {
-//       // existing RNTI: we just set the value for the current
-//       // LCID. Note that the corresponding element had already been
-//       // allocated previously.
-//       NS_ASSERT_MSG ((*it).second.m_ulReception.at (tag.GetLcid ()) == 0, "would overwrite previously written ulReception element");
-//       (*it).second.m_ulReception.at (tag.GetLcid ()) = p->GetSize ();
-//       (*it).second.m_receptionStatus = UlInfoListElement_s::Ok;
-//     }
-
-
-
-  // forward the packet to the correspondent RLC
-  uint16_t rnti = tag.GetRnti ();
-  uint8_t lcid = tag.GetLcid ();
-  std::map <uint16_t, std::map<uint8_t, LteMacSapUser*> >::iterator rntiIt = m_rlcAttached.find (rnti);
-  NS_ASSERT_MSG (rntiIt != m_rlcAttached.end (), "could not find RNTI" << rnti);
-  std::map<uint8_t, LteMacSapUser*>::iterator lcidIt = rntiIt->second.find (lcid);
-  //NS_ASSERT_MSG (lcidIt != rntiIt->second.end (), "could not find LCID" << lcid);
-
-  LteMacSapUser::ReceivePduParameters rxPduParams;
-  rxPduParams.p = p;
-  rxPduParams.rnti = rnti;
-  rxPduParams.lcid = lcid;
-  rxPduParams.srcL2Id = 0;
-  rxPduParams.dstL2Id = 0;
-
-  //Receive PDU only if LCID is found
-  if (lcidIt != rntiIt->second.end ())
-=======
 LteEnbMac::DoReceivePhyPdu(Ptr<Packet> p)
 {
     NS_LOG_FUNCTION(this);
@@ -1038,10 +801,11 @@
     rxPduParams.p = p;
     rxPduParams.rnti = rnti;
     rxPduParams.lcid = lcid;
+    rxPduParams.srcL2Id = 0;
+    rxPduParams.dstL2Id = 0;
 
     // Receive PDU only if LCID is found
     if (lcidIt != rntiIt->second.end())
->>>>>>> 8d25ef3c
     {
         (*lcidIt).second->ReceivePdu(rxPduParams);
     }
@@ -1067,20 +831,11 @@
 void
 LteEnbMac::DoAddUe(uint16_t rnti)
 {
-<<<<<<< HEAD
-  NS_LOG_FUNCTION (this << " rnti=" << rnti);
-  std::map<uint8_t, LteMacSapUser*> empty;
-  std::pair <std::map <uint16_t, std::map<uint8_t, LteMacSapUser*> >::iterator, bool>
-  ret = m_rlcAttached.insert (std::pair <uint16_t,  std::map<uint8_t, LteMacSapUser*> >
-                                (rnti, empty));
-  NS_ASSERT_MSG (ret.second, "element already present, RNTI already existed");
-=======
     NS_LOG_FUNCTION(this << " rnti=" << rnti);
     std::map<uint8_t, LteMacSapUser*> empty;
     std::pair<std::map<uint16_t, std::map<uint8_t, LteMacSapUser*>>::iterator, bool> ret =
         m_rlcAttached.insert(std::pair<uint16_t, std::map<uint8_t, LteMacSapUser*>>(rnti, empty));
     NS_ASSERT_MSG(ret.second, "element already present, RNTI already existed");
->>>>>>> 8d25ef3c
 
     FfMacCschedSapProvider::CschedUeConfigReqParameters params;
     params.m_rnti = rnti;
@@ -1156,20 +911,6 @@
 }
 
 void
-<<<<<<< HEAD
-LteEnbMac::DoAddLc (LteEnbCmacSapProvider::LcInfo lcinfo, LteMacSapUser* msu)
-{
-  NS_LOG_FUNCTION (this << lcinfo.rnti << (uint16_t) lcinfo.lcId);
-
-  std::map <LteFlowId_t, LteMacSapUser* >::iterator it;
-
-  LteFlowId_t flow (lcinfo.rnti, lcinfo.lcId);
-
-  std::map <uint16_t, std::map<uint8_t, LteMacSapUser*> >::iterator rntiIt = m_rlcAttached.find (lcinfo.rnti);
-  NS_ASSERT_MSG (rntiIt != m_rlcAttached.end (), "RNTI not found");
-  std::map<uint8_t, LteMacSapUser*>::iterator lcidIt = rntiIt->second.find (lcinfo.lcId);
-  if (lcidIt == rntiIt->second.end ())
-=======
 LteEnbMac::DoAddLc(LteEnbCmacSapProvider::LcInfo lcinfo, LteMacSapUser* msu)
 {
     NS_LOG_FUNCTION(this << lcinfo.rnti << (uint16_t)lcinfo.lcId);
@@ -1183,7 +924,6 @@
     NS_ASSERT_MSG(rntiIt != m_rlcAttached.end(), "RNTI not found");
     std::map<uint8_t, LteMacSapUser*>::iterator lcidIt = rntiIt->second.find(lcinfo.lcId);
     if (lcidIt == rntiIt->second.end())
->>>>>>> 8d25ef3c
     {
         rntiIt->second.insert(std::pair<uint8_t, LteMacSapUser*>(lcinfo.lcId, msu));
     }
@@ -1192,19 +932,11 @@
         NS_LOG_ERROR("LC already exists");
     }
 
-<<<<<<< HEAD
-  // CCCH (LCID 0) is pre-configured
-  // see FF LTE MAC Scheduler
-  // Interface Specification v1.11,
-  // 4.3.4 logicalChannelConfigListElement
-  if (lcinfo.lcId != 0)
-=======
     // CCCH (LCID 0) is pre-configured
     // see FF LTE MAC Scheduler
     // Interface Specification v1.11,
     // 4.3.4 logicalChannelConfigListElement
     if (lcinfo.lcId != 0)
->>>>>>> 8d25ef3c
     {
         FfMacCschedSapProvider::CschedLcConfigReqParameters params;
         params.m_rnti = lcinfo.rnti;
@@ -1255,75 +987,63 @@
 {
     NS_LOG_FUNCTION(this);
 
-<<<<<<< HEAD
-  // propagates to scheduler
-  FfMacCschedSapProvider::CschedUeConfigReqParameters req;
-  req.m_rnti = params.m_rnti;
-  req.m_transmissionMode = params.m_transmissionMode;
-  req.m_slDestinations = params.m_slDestinations;
-  NS_LOG_DEBUG ("Sidelink: adding " << params.m_slDestinations.size () << " destinations for UE with RNTI " << params.m_rnti);
-  req.m_reconfigureFlag = true;
-  m_cschedSapProvider->CschedUeConfigReq (req);
-}
-
-void
-LteEnbMac::DoAddPool (uint32_t group, Ptr<SidelinkCommResourcePool> pool)
-{
-  NS_LOG_FUNCTION (this);
-
-  // propagates to scheduler
-  FfMacCschedSapProvider::CschedPoolConfigReqParameters req;
-  req.m_group = group;
-  req.m_pool = pool;
-  m_cschedSapProvider->CschedPoolConfigReq (req);
-}
-
-void
-LteEnbMac::DoRemovePool (uint32_t group)
-{
-  NS_LOG_FUNCTION (this);
-
-  // propagates to scheduler
-  FfMacCschedSapProvider::CschedPoolReleaseReqParameters req;
-  req.m_group = group;
-  m_cschedSapProvider->CschedPoolReleaseReq (req);
-}
-
-void
-LteEnbMac::DoAddPool (uint8_t resReq, Ptr<SidelinkDiscResourcePool> pool)
-{
-  NS_LOG_FUNCTION (this);
-  // propagates to scheduler
-  FfMacCschedSapProvider::CschedDiscPoolConfigReqParameters req;
-  req.m_discTxResourceReq = resReq; // for discovery
-  req.m_pool = pool;
-  m_cschedSapProvider->CschedDiscPoolConfigReq (req);
-}
-
-void
-LteEnbMac::DoRemoveDiscPool (uint8_t resReq)
-{
-  NS_LOG_FUNCTION (this);
-  // propagates to scheduler
-  FfMacCschedSapProvider::CschedDiscPoolReleaseReqParameters req;
-  req.m_discTxResourceReq = resReq;
-  m_cschedSapProvider->CschedDiscPoolReleaseReq (req);
-}
-
-LteEnbCmacSapProvider::RachConfig
-LteEnbMac::DoGetRachConfig ()
-=======
     // propagates to scheduler
     FfMacCschedSapProvider::CschedUeConfigReqParameters req;
     req.m_rnti = params.m_rnti;
     req.m_transmissionMode = params.m_transmissionMode;
+    req.m_slDestinations = params.m_slDestinations;
+    NS_LOG_DEBUG("Sidelink: adding " << params.m_slDestinations.size()
+                                     << " destinations for UE with RNTI " << params.m_rnti);
     req.m_reconfigureFlag = true;
     m_cschedSapProvider->CschedUeConfigReq(req);
 }
 
+void
+LteEnbMac::DoAddPool(uint32_t group, Ptr<SidelinkCommResourcePool> pool)
+{
+    NS_LOG_FUNCTION(this);
+
+    // propagates to scheduler
+    FfMacCschedSapProvider::CschedPoolConfigReqParameters req;
+    req.m_group = group;
+    req.m_pool = pool;
+    m_cschedSapProvider->CschedPoolConfigReq(req);
+}
+
+void
+LteEnbMac::DoRemovePool(uint32_t group)
+{
+    NS_LOG_FUNCTION(this);
+
+    // propagates to scheduler
+    FfMacCschedSapProvider::CschedPoolReleaseReqParameters req;
+    req.m_group = group;
+    m_cschedSapProvider->CschedPoolReleaseReq(req);
+}
+
+void
+LteEnbMac::DoAddPool(uint8_t resReq, Ptr<SidelinkDiscResourcePool> pool)
+{
+    NS_LOG_FUNCTION(this);
+    // propagates to scheduler
+    FfMacCschedSapProvider::CschedDiscPoolConfigReqParameters req;
+    req.m_discTxResourceReq = resReq; // for discovery
+    req.m_pool = pool;
+    m_cschedSapProvider->CschedDiscPoolConfigReq(req);
+}
+
+void
+LteEnbMac::DoRemoveDiscPool(uint8_t resReq)
+{
+    NS_LOG_FUNCTION(this);
+    // propagates to scheduler
+    FfMacCschedSapProvider::CschedDiscPoolReleaseReqParameters req;
+    req.m_discTxResourceReq = resReq;
+    m_cschedSapProvider->CschedDiscPoolReleaseReq(req);
+}
+
 LteEnbCmacSapProvider::RachConfig
 LteEnbMac::DoGetRachConfig() const
->>>>>>> 8d25ef3c
 {
     LteEnbCmacSapProvider::RachConfig rc;
     rc.numberOfRaPreambles = m_numberOfRaPreambles;
@@ -1334,11 +1054,7 @@
 }
 
 LteEnbCmacSapProvider::AllocateNcRaPreambleReturnValue
-<<<<<<< HEAD
-LteEnbMac::DoAllocateNcRaPreamble (uint16_t rnti)
-=======
 LteEnbMac::DoAllocateNcRaPreamble(uint16_t rnti)
->>>>>>> 8d25ef3c
 {
     bool found = false;
     uint8_t preambleId;
@@ -1368,17 +1084,6 @@
         }
         if ((it == m_allocatedNcRaPreambleMap.end()) || (it->second.expiryTime < Simulator::Now()))
         {
-<<<<<<< HEAD
-          found = true;
-          NcRaPreambleInfo preambleInfo;
-          uint32_t expiryIntervalMs = (uint32_t) m_preambleTransMax * ((uint32_t) m_raResponseWindowSize + 5);
-
-          preambleInfo.expiryTime = Simulator::Now () + MilliSeconds (expiryIntervalMs);
-          preambleInfo.rnti = rnti;
-          NS_LOG_INFO ("allocated preamble for NC based RA: preamble " << preambleId << ", RNTI " << preambleInfo.rnti << ", exiryTime " << preambleInfo.expiryTime);
-          m_allocatedNcRaPreambleMap[preambleId] = preambleInfo; // create if not exist, update otherwise
-          break;
-=======
             found = true;
             NcRaPreambleInfo preambleInfo;
             uint32_t expiryIntervalMs =
@@ -1392,7 +1097,6 @@
             m_allocatedNcRaPreambleMap[preambleId] =
                 preambleInfo; // create if not exist, update otherwise
             break;
->>>>>>> 8d25ef3c
         }
     }
     LteEnbCmacSapProvider::AllocateNcRaPreambleReturnValue ret;
@@ -1416,22 +1120,6 @@
 // ////////////////////////////////////////////
 
 void
-<<<<<<< HEAD
-LteEnbMac::DoTransmitPdu (LteMacSapProvider::TransmitPduParameters params)
-{
-  NS_LOG_FUNCTION (this);
-  LteRadioBearerTag tag (params.rnti, params.lcid, params.layer);
-  params.pdu->AddPacketTag (tag);
-  params.componentCarrierId = m_componentCarrierId;
-  // Store pkt in HARQ buffer
-  std::map <uint16_t, DlHarqProcessesBuffer_t>::iterator it =  m_miDlHarqProcessesPackets.find (params.rnti);
-  NS_ASSERT (it != m_miDlHarqProcessesPackets.end ());
-  NS_LOG_DEBUG (this << " LAYER " << (uint16_t)tag.GetLayer () << " HARQ ID " << (uint16_t)params.harqProcessId);
-
-  //(*it).second.at (params.layer).at (params.harqProcessId) = params.pdu;//->Copy ();
-  (*it).second.at (params.layer).at (params.harqProcessId)->AddPacket (params.pdu);
-  m_enbPhySapProvider->SendMacPdu (params.pdu);
-=======
 LteEnbMac::DoTransmitPdu(LteMacSapProvider::TransmitPduParameters params)
 {
     NS_LOG_FUNCTION(this);
@@ -1448,7 +1136,6 @@
     //(*it).second.at (params.layer).at (params.harqProcessId) = params.pdu;//->Copy ();
     (*it).second.at(params.layer).at(params.harqProcessId)->AddPacket(params.pdu);
     m_enbPhySapProvider->SendMacPdu(params.pdu);
->>>>>>> 8d25ef3c
 }
 
 void
@@ -1502,25 +1189,6 @@
             {
                 if (ind.m_buildDataList.at(i).m_dci.m_ndi.at(k) == 1)
                 {
-<<<<<<< HEAD
-                  // New Data -> retrieve it from RLC
-                  uint16_t rnti = ind.m_buildDataList.at (i).m_rnti;
-                  uint8_t lcid = ind.m_buildDataList.at (i).m_rlcPduList.at (j).at (k).m_logicalChannelIdentity;
-                  std::map <uint16_t, std::map<uint8_t, LteMacSapUser*> >::iterator rntiIt = m_rlcAttached.find (rnti);
-                  NS_ASSERT_MSG (rntiIt != m_rlcAttached.end (), "could not find RNTI" << rnti);
-                  std::map<uint8_t, LteMacSapUser*>::iterator lcidIt = rntiIt->second.find (lcid);
-                  NS_ASSERT_MSG (lcidIt != rntiIt->second.end (), "could not find LCID" << (uint32_t)lcid << " carrier id:" << (uint16_t)m_componentCarrierId);
-                  NS_LOG_DEBUG (this << " rnti= " << rnti << " lcid= " << (uint32_t) lcid << " layer= " << k);
-                  txOpParams.bytes = ind.m_buildDataList.at (i).m_rlcPduList.at (j).at (k).m_size;
-                  txOpParams.layer = k;
-                  txOpParams.harqId = ind.m_buildDataList.at (i).m_dci.m_harqProcess;
-                  txOpParams.componentCarrierId = m_componentCarrierId;
-                  txOpParams.rnti = rnti;
-                  txOpParams.lcid = lcid;
-                  txOpParams.srcL2Id = 0;
-                  txOpParams.dstL2Id = 0;
-                  (*lcidIt).second->NotifyTxOpportunity (txOpParams);
-=======
                     // New Data -> retrieve it from RLC
                     uint16_t rnti = ind.m_buildDataList.at(i).m_rnti;
                     uint8_t lcid =
@@ -1540,8 +1208,9 @@
                     txOpParams.componentCarrierId = m_componentCarrierId;
                     txOpParams.rnti = rnti;
                     txOpParams.lcid = lcid;
+                    txOpParams.srcL2Id = 0;
+                    txOpParams.dstL2Id = 0;
                     (*lcidIt).second->NotifyTxOpportunity(txOpParams);
->>>>>>> 8d25ef3c
                 }
                 else
                 {
@@ -1575,18 +1244,6 @@
         // Only one TB used
         if (ind.m_buildDataList.at(i).m_dci.m_tbsSize.size() == 1)
         {
-<<<<<<< HEAD
-          DlSchedulingCallbackInfo dlSchedulingCallbackInfo;
-          dlSchedulingCallbackInfo.frameNo = m_frameNo;
-          dlSchedulingCallbackInfo.subframeNo = m_subframeNo;
-          dlSchedulingCallbackInfo.rnti = ind.m_buildDataList.at (i).m_dci.m_rnti;
-          dlSchedulingCallbackInfo.mcsTb1 = ind.m_buildDataList.at (i).m_dci.m_mcs.at (0);
-          dlSchedulingCallbackInfo.sizeTb1 = ind.m_buildDataList.at (i).m_dci.m_tbsSize.at (0);
-          dlSchedulingCallbackInfo.mcsTb2 = 0;
-          dlSchedulingCallbackInfo.sizeTb2 = 0;
-          dlSchedulingCallbackInfo.componentCarrierId = m_componentCarrierId;
-          m_dlScheduling (dlSchedulingCallbackInfo);
-=======
             DlSchedulingCallbackInfo dlSchedulingCallbackInfo;
             dlSchedulingCallbackInfo.frameNo = m_frameNo;
             dlSchedulingCallbackInfo.subframeNo = m_subframeNo;
@@ -1597,23 +1254,10 @@
             dlSchedulingCallbackInfo.sizeTb2 = 0;
             dlSchedulingCallbackInfo.componentCarrierId = m_componentCarrierId;
             m_dlScheduling(dlSchedulingCallbackInfo);
->>>>>>> 8d25ef3c
         }
         // Two TBs used
         else if (ind.m_buildDataList.at(i).m_dci.m_tbsSize.size() == 2)
         {
-<<<<<<< HEAD
-          DlSchedulingCallbackInfo dlSchedulingCallbackInfo;
-          dlSchedulingCallbackInfo.frameNo = m_frameNo;
-          dlSchedulingCallbackInfo.subframeNo = m_subframeNo;
-          dlSchedulingCallbackInfo.rnti = ind.m_buildDataList.at (i).m_dci.m_rnti;
-          dlSchedulingCallbackInfo.mcsTb1 = ind.m_buildDataList.at (i).m_dci.m_mcs.at (0);
-          dlSchedulingCallbackInfo.sizeTb1 = ind.m_buildDataList.at (i).m_dci.m_tbsSize.at (0);
-          dlSchedulingCallbackInfo.mcsTb2 = ind.m_buildDataList.at (i).m_dci.m_mcs.at (1);
-          dlSchedulingCallbackInfo.sizeTb2 = ind.m_buildDataList.at (i).m_dci.m_tbsSize.at (1);
-          dlSchedulingCallbackInfo.componentCarrierId = m_componentCarrierId;
-          m_dlScheduling (dlSchedulingCallbackInfo);
-=======
             DlSchedulingCallbackInfo dlSchedulingCallbackInfo;
             dlSchedulingCallbackInfo.frameNo = m_frameNo;
             dlSchedulingCallbackInfo.subframeNo = m_subframeNo;
@@ -1624,7 +1268,6 @@
             dlSchedulingCallbackInfo.sizeTb2 = ind.m_buildDataList.at(i).m_dci.m_tbsSize.at(1);
             dlSchedulingCallbackInfo.componentCarrierId = m_componentCarrierId;
             m_dlScheduling(dlSchedulingCallbackInfo);
->>>>>>> 8d25ef3c
         }
         else
         {
@@ -1691,25 +1334,21 @@
                        ind.m_dciList.at(i).m_tbSize,
                        m_componentCarrierId);
     }
-<<<<<<< HEAD
-
-  if (ind.m_sldciList.size () > 0)
-    {
-      NS_LOG_DEBUG ("Sending " << ind.m_sldciList.size () << " SL_DCI messages");
-    }
-
-  for (unsigned int i = 0; i < ind.m_sldciList.size (); i++)
-    {
-      NS_LOG_DEBUG ("i=" << i << " rnti=" << (uint32_t) (ind.m_sldciList.at (i).m_rnti));
-      // send the correspondent sl dci
-      Ptr<SlDciLteControlMessage> msg = Create<SlDciLteControlMessage> ();
-      msg->SetDci (ind.m_sldciList.at (i));
-      m_enbPhySapProvider->SendLteControlMessage (msg);
-    }
-// Trace for Sidelink UE uplink scheduling is implemented in UE MAC
-
-=======
->>>>>>> 8d25ef3c
+
+    if (!ind.m_sldciList.empty())
+    {
+        NS_LOG_DEBUG("Sending " << ind.m_sldciList.size() << " SL_DCI messages");
+    }
+
+    for (unsigned int i = 0; i < ind.m_sldciList.size(); i++)
+    {
+        NS_LOG_DEBUG("i=" << i << " rnti=" << (uint32_t)(ind.m_sldciList.at(i).m_rnti));
+        // send the correspondent sl dci
+        Ptr<SlDciLteControlMessage> msg = Create<SlDciLteControlMessage>();
+        msg->SetDci(ind.m_sldciList.at(i));
+        m_enbPhySapProvider->SendLteControlMessage(msg);
+    }
+    // Trace for Sidelink UE uplink scheduling is implemented in UE MAC
 }
 
 // ////////////////////////////////////////////
