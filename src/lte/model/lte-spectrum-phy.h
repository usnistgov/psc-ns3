/*
 * Copyright (c) 2009 CTTC
 *
 * This program is free software; you can redistribute it and/or modify
 * it under the terms of the GNU General Public License version 2 as
 * published by the Free Software Foundation;
 *
 * This program is distributed in the hope that it will be useful,
 * but WITHOUT ANY WARRANTY; without even the implied warranty of
 * MERCHANTABILITY or FITNESS FOR A PARTICULAR PURPOSE.  See the
 * GNU General Public License for more details.
 *
 * You should have received a copy of the GNU General Public License
 * along with this program; if not, write to the Free Software
 * Foundation, Inc., 59 Temple Place, Suite 330, Boston, MA  02111-1307  USA
 *
 * Author: Nicola Baldo <nbaldo@cttc.es>
 *         Giuseppe Piro  <g.piro@poliba.it>
 * Modified by: Marco Miozzo <mmiozzo@cttc.es> (introduce physical error model)
 *              NIST // Contributions may not be subject to US copyright. (D2D extensions)
 */

#ifndef LTE_SPECTRUM_PHY_H
#define LTE_SPECTRUM_PHY_H

#include "ff-mac-common.h"
#include "lte-common.h"
#include "lte-harq-phy.h"
#include "lte-interference.h"

#include <ns3/data-rate.h>
#include <ns3/event-id.h>
#include <ns3/generic-phy.h>
#include <ns3/mobility-model.h>
#include <ns3/net-device.h>
#include <ns3/nstime.h>
#include <ns3/packet-burst.h>
#include <ns3/packet.h>
#include <ns3/random-variable-stream.h>
#include <ns3/spectrum-channel.h>
#include <ns3/spectrum-interference.h>
<<<<<<< HEAD
#include <ns3/data-rate.h>
#include <ns3/generic-phy.h>
#include <ns3/packet-burst.h>
#include <ns3/lte-interference.h>
#include <ns3/lte-sl-interference.h>
#include <ns3/lte-nist-error-model.h>
#include "ns3/random-variable-stream.h"
#include <map>
#include <ns3/ff-mac-common.h>
#include <ns3/lte-harq-phy.h>
#include <ns3/lte-sl-harq-phy.h>
#include <ns3/lte-common.h>
#include <ns3/lte-sl-pool.h>
=======
#include <ns3/spectrum-phy.h>
#include <ns3/spectrum-value.h>

#include <map>
>>>>>>> 8d25ef3c

namespace ns3
{

/// TbId_t structure
struct TbId_t
{
<<<<<<< HEAD
  uint16_t m_rnti; ///< RNTI
  uint8_t m_layer; ///< layer

public:
  TbId_t ();
  /**
   * Constructor
   *
   * \param a RNTI
   * \param b Layer
   */
  TbId_t (const uint16_t a, const uint8_t b);

  /**
   * \brief Implements equal operator
   * \param a element to compare
   * \param b element to compare
   * \return true if the elements are equal
   */
  friend bool operator == (const TbId_t &a, const TbId_t &b);

  /**
   * \brief Implements less operator
   * \param a element to compare
   * \param b element to compare
   * \return true if a is less than b
   */
  friend bool operator < (const TbId_t &a, const TbId_t &b);
};


/// tbInfo_t structure
struct tbInfo_t
{
  uint8_t ndi; ///< New data indicator
  uint16_t size; ///< Transport block size
  uint8_t mcs; ///< MCS
  std::vector<int> rbBitmap; ///< Resource block bitmap
  uint8_t harqProcessId; ///< HARQ process id
  uint8_t rv; ///< Redundancy version
  double mi; ///< Mutual information
  bool downlink; ///< whether is downlink
  bool corrupt; ///< whether is corrupt
  bool harqFeedbackSent; ///< is HARQ feedback sent
  double sinr; ///< mean SINR
=======
    uint16_t m_rnti; ///< RNTI
    uint8_t m_layer; ///< layer

  public:
    TbId_t();
    /**
     * Constructor
     *
     * \param a RNTI
     * \param b Layer
     */
    TbId_t(const uint16_t a, const uint8_t b);

    friend bool operator==(const TbId_t& a, const TbId_t& b);
    friend bool operator<(const TbId_t& a, const TbId_t& b);
};

/// tbInfo_t structure
struct tbInfo_t
{
    uint8_t ndi;               ///< New data indicator
    uint16_t size;             ///< Transport block size
    uint8_t mcs;               ///< MCS
    std::vector<int> rbBitmap; ///< Resource block bitmap
    uint8_t harqProcessId;     ///< HARQ process id
    uint8_t rv;                ///< Redundancy version
    double mi;                 ///< Mutual information
    bool downlink;             ///< whether is downlink
    bool corrupt;              ///< whether is corrupt
    bool harqFeedbackSent;     ///< is HARQ feedback sent
>>>>>>> 8d25ef3c
};

typedef std::map<TbId_t, tbInfo_t> expectedTbs_t; ///< expectedTbs_t typedef

<<<<<<< HEAD
/// SlTbId_t structure
struct SlTbId_t
{
  uint16_t m_rnti; ///< source SL-RNTI
  uint8_t m_l1dst; ///< layer 1 group Id

public:
  SlTbId_t ();
  /**
   * Constructor
   *
   * \param a The RNTI
   * \param b The l1dst
   */
  SlTbId_t (const uint16_t a, const uint8_t b);

  /**
   * \brief Implements equal operator
   * \param a element to compare
   * \param b element to compare
   * \return true if the elements are equal
   */
  friend bool operator == (const SlTbId_t &a, const SlTbId_t &b);

  /**
   * \brief Implements less operator
   * \param a element to compare
   * \param b element to compare
   * \return true if a is less than b
   */

  friend bool operator < (const SlTbId_t &a, const SlTbId_t &b);
};

/// SltbInfo_t structure
struct SltbInfo_t
{
  uint8_t ndi; ///< New data indicator
  uint16_t size; ///< Transport block size
  uint8_t mcs; ///< MCS
  std::vector<int> rbBitmap; ///< Resource block bitmap
  uint8_t rv; ///< The redundancy version
  double mi; ///< Mutual information
  bool corrupt; ///< whether is corrupt
  bool harqFeedbackSent; ///< is HARQ feedback sent
  double sinr; ///< mean SINR
};

/// Map to store Sidelink communication expected TBs
typedef std::map<SlTbId_t, SltbInfo_t> expectedSlTbs_t; ///< expectedSlTbs_t typedef.

/// SlDiscTbId_t structure
struct SlDiscTbId_t
{
  uint16_t m_rnti; ///< source SL-RNTI
  uint8_t m_resPsdch; ///< PSDCH resource number

public:
  SlDiscTbId_t ();
  /**
   * Constructor
   *
   * \param a The RNTI
   * \param b The resPsdch
   */
  SlDiscTbId_t (const uint16_t a, const uint8_t b);

  /**
   * \brief Implements equal operator
   * \param a element to compare
   * \param b element to compare
   * \return true if the elements are equal
   */
  friend bool operator == (const SlDiscTbId_t &a, const SlDiscTbId_t &b);

  /**
   * \brief Implements less operator
   * \param a element to compare
   * \param b element to compare
   * \return true if a is less than b
   */
  friend bool operator < (const SlDiscTbId_t &a, const SlDiscTbId_t &b);
};

/// SlDisctbInfo_t structure
struct SlDisctbInfo_t
{
  uint8_t ndi; ///< New data indicator
  uint8_t resPsdch; ///< PSDCH resource number
  std::vector<int> rbBitmap; ///< RB bitmap
  uint8_t rv; ///< The redundancy version
  double mi; ///< Mutual information
  bool corrupt; ///< whether is corrupt
  bool harqFeedbackSent; ///< is HARQ feedback sent
  double sinr; ///< mean SINR
  int index; ///< index of the packet received in the reception buffer
};

/// Map to store Sidelink discovery expected TBs
typedef std::map<SlDiscTbId_t, SlDisctbInfo_t> expectedDiscTbs_t; ///< expectedDiscTbs_t typedef.



=======
>>>>>>> 8d25ef3c
class LteNetDevice;
class AntennaModel;
class LteControlMessage;
struct LteSpectrumSignalParametersDataFrame;
struct LteSpectrumSignalParametersDlCtrlFrame;
struct LteSpectrumSignalParametersUlSrsFrame;
struct LteSpectrumSignalParametersSlFrame;
struct LteSpectrumSignalParametersSlDataFrame;
struct LteSpectrumSignalParametersSlCtrlFrame;
struct LteSpectrumSignalParametersSlDiscFrame;
struct LteSpectrumSignalParametersSlMibFrame;

/**
 * Structure for Sidelink packets being received
 */
struct SlRxPacketInfo_t
{
  Ptr<LteSpectrumSignalParametersSlFrame> params; ///< Parameters of sidelink signal
  std::vector<int> rbBitmap;  ///< RB bitmap
};

/// SlCtrlPacketInfo_t structure
struct SlCtrlPacketInfo_t
{
  double sinr; ///< SINR
  int index; ///< index of the packet received in the reception buffer

  /**
   * \brief Implements equal operator
   * \param a element to compare
   * \param b element to compare
   * \return true if the elements are equal
   */
  friend bool operator == (const SlCtrlPacketInfo_t &a, const SlCtrlPacketInfo_t &b);

  /**
   * \brief Implements less operator
   * \param a element to compare
   * \param b element to compare
   * \return true if a is less than b
   */
  friend bool operator < (const SlCtrlPacketInfo_t &a, const SlCtrlPacketInfo_t &b);
};

/**
 * This method is used by the LteSpectrumPhy to notify the PHY that a
 * previously started RX attempt has terminated without success
 */
typedef Callback<void> LtePhyRxDataEndErrorCallback;
/**
<<<<<<< HEAD
* This method is used by the LteSpectrumPhy to notify the PHY that a
* previously started RX attempt has been successfully completed.
*
* \param packet The received Packet
*/
typedef Callback< void, Ptr<Packet> > LtePhyRxDataEndOkCallback;

/**
* This method is used by the LteSpectrumPhy to notify the PHY that a
* previously started RX attempt has been successfully completed.
*
* \param packet The received Packet
*/
typedef Callback< void, Ptr<Packet>, uint16_t > LtePhyRxPsbchEndOkCallback;

/**
* This method is used by the LteSpectrumPhy to notify the PHY that a
* previously started RX of a control frame attempt has been
* successfully completed.
*/
typedef Callback< void, std::list<Ptr<LteControlMessage> > > LtePhyRxCtrlEndOkCallback;

/**
* This method is used by the LteSpectrumPhy to notify the PHY that a
* previously started RX of a control frame attempt has terminated
* without success.
*/
typedef Callback< void > LtePhyRxCtrlEndErrorCallback;
=======
 * This method is used by the LteSpectrumPhy to notify the PHY that a
 * previously started RX attempt has been successfully completed.
 *
 * @param packet the received Packet
 */
typedef Callback<void, Ptr<Packet>> LtePhyRxDataEndOkCallback;

/**
 * This method is used by the LteSpectrumPhy to notify the PHY that a
 * previously started RX of a control frame attempt has been
 * successfully completed.
 *
 * @param packet the received Packet
 */
typedef Callback<void, std::list<Ptr<LteControlMessage>>> LtePhyRxCtrlEndOkCallback;

/**
 * This method is used by the LteSpectrumPhy to notify the PHY that a
 * previously started RX of a control frame attempt has terminated
 * without success.
 */
typedef Callback<void> LtePhyRxCtrlEndErrorCallback;
>>>>>>> 8d25ef3c

/**
 * This method is used by the LteSpectrumPhy to notify the UE PHY that a
 * PSS has been received
 */
typedef Callback<void, uint16_t, Ptr<SpectrumValue>> LtePhyRxPssCallback;

/**
 * This method is used by the LteSpectrumPhy to notify the PHY about
 * the status of a certain DL HARQ process
 */
typedef Callback<void, DlInfoListElement_s> LtePhyDlHarqFeedbackCallback;

/**
<<<<<<< HEAD
* This method is used by the LteSpectrumPhy to notify the PHY about
* the status of a certain UL HARQ process
*/
typedef Callback< void, UlInfoListElement_s > LtePhyUlHarqFeedbackCallback;

/**
* This method is used by the LteSpectrumPhy to notify the UE PHY that a
* SLSS has been received
*/
typedef Callback< void, uint16_t, Ptr<SpectrumValue> > LtePhyRxSlssCallback;

/**
* This method is used by the LteSpectrumPhy to notify the UE PHY that a
* PSDCH has been received and measure the SD-RSRP using the corresponding RBs
*/
typedef Callback< void, Ptr<Packet>, Ptr<SpectrumValue>, const std::vector<int>& > LtePhyRxPsdchSdRsrpCallback;
=======
 * This method is used by the LteSpectrumPhy to notify the PHY about
 * the status of a certain UL HARQ process
 */
typedef Callback<void, UlInfoListElement_s> LtePhyUlHarqFeedbackCallback;
>>>>>>> 8d25ef3c

/**
 * \ingroup lte
 * \class LteSpectrumPhy
 *
 * The LteSpectrumPhy models the physical layer of LTE
 *
 * It supports a single antenna model instance which is
 * used for both transmission and reception.
 */
class LteSpectrumPhy : public SpectrumPhy
{
<<<<<<< HEAD

public:
  LteSpectrumPhy ();
  virtual ~LteSpectrumPhy ();

  /**
   *  PHY states
   */
  enum State
  {
    IDLE, TX_DL_CTRL, TX_DATA, TX_UL_SRS, RX_DL_CTRL, RX_DATA, RX_UL_SRS
  };

  /**
   * \brief Get the type ID.
   * \return The object TypeId
   */
  static TypeId GetTypeId (void);
  // inherited from Object
  virtual void DoDispose ();

  // inherited from SpectrumPhy
  void SetChannel (Ptr<SpectrumChannel> c);
  void SetMobility (Ptr<MobilityModel> m);
  void SetDevice (Ptr<NetDevice> d);
  Ptr<MobilityModel> GetMobility () const;
  Ptr<NetDevice> GetDevice () const;
  Ptr<const SpectrumModel> GetRxSpectrumModel () const;
  Ptr<Object> GetAntenna () const;
  void StartRx (Ptr<SpectrumSignalParameters> params);
  /**
   * \brief Start receive data function
   * \param params Ptr<LteSpectrumSignalParametersDataFrame>
   */
  void StartRxData (Ptr<LteSpectrumSignalParametersDataFrame> params);
  /**
   * \brief Start receive DL control function
   * \param lteDlCtrlRxParams Ptr<LteSpectrumSignalParametersDlCtrlFrame>
   */
  void StartRxDlCtrl (Ptr<LteSpectrumSignalParametersDlCtrlFrame> lteDlCtrlRxParams);
  /**
   * \brief Start receive UL SRS function
   * \param lteUlSrsRxParams Ptr<LteSpectrumSignalParametersUlSrsFrame>
   */
  void StartRxUlSrs (Ptr<LteSpectrumSignalParametersUlSrsFrame> lteUlSrsRxParams);
  /**
   * \brief Start receive Sidelink data function
   * \param lteSlRxParams Ptr<LteSpectrumSignalParametersUlSrsFrame>
   */
  void StartRxSlFrame (Ptr<LteSpectrumSignalParametersSlFrame> lteSlRxParams);
  /**
   * \brief Set HARQ phy function
   * \param harq The HARQ phy module
   */
  void SetHarqPhyModule (Ptr<LteHarqPhy> harq);
  /**
   * \brief Set Sidelink HARQ phy function
   * \param lteSlHarq The Sidelink HARQ phy module
   */
  void SetSlHarqPhyModule (Ptr<LteSlHarqPhy> lteSlHarq);

  /**
   * set the Power Spectral Density of outgoing signals in W/Hz.
   *
   * \param txPsd The Transmit Power Spectral Density of outgoing signals in W/Hz.
   */
  void SetTxPowerSpectralDensity (Ptr<SpectrumValue> txPsd);

  /**
   * \brief set the noise power spectral density
   * \param noisePsd The Noise Power Spectral Density in power units
   * (Watt, Pascal...) per Hz.
   */
  void SetNoisePowerSpectralDensity (Ptr<const SpectrumValue> noisePsd);

  /**
   * reset the internal state
   *
   */
  void Reset ();

  /**
   * Clear expected SL TBs
   *
   */
  void ClearExpectedSlTb ();

  /**
   * Clear expected discovery TBs
   *
   */
  void ClearExpectedDiscTb ();

  /**
   * set the AntennaModel to be used
   *
   * \param a The Antenna Model
   */
  void SetAntenna (Ptr<AntennaModel> a);

  /**
  * Start a transmission of data frame in DL and UL
  *
  *
  * \param pb The burst of packets to be transmitted in PDSCH/PUSCH
  * \param ctrlMsgList The list of LteControlMessage to send
  * \param duration The duration of the data frame
  *
  * \return true if an error occurred and the transmission was not
  * started, false otherwise.
  */
  bool StartTxDataFrame (Ptr<PacketBurst> pb, std::list<Ptr<LteControlMessage> > ctrlMsgList, Time duration);

  /**
   * Start a transmission of Sidelink data frame in DL and UL
   *
   *
   * \param pb The burst of packets to be transmitted in PSSCH/PSCCH
   * \param duration The duration of the data frame
   *
   * \return true if an error occurred and the transmission was not
   * started, false otherwise.
   */
  bool StartTxSlMibFrame (Ptr<PacketBurst> pb, Time duration);

  /**
  * Start a transmission of Sidelink data frame in DL and UL
  *
  *
  * \param pb The burst of packets to be transmitted in PSCCH
  * \param duration The duration of the data frame
  *
  * \return true if an error occurred and the transmission was not
  * started, false otherwise.
  */
  bool StartTxSlCtrlFrame (Ptr<PacketBurst> pb, Time duration);

  /**
   * Start a transmission of Sidelink data frame in DL and UL
   *
   *
   * \param pb The burst of packets to be transmitted in PSSCH
   * \param duration The duration of the data frame
   * \param groupId The group id
   *
   * \return true if an error occurred and the transmission was not
   * started, false otherwise.
   */
  bool StartTxSlDataFrame (Ptr<PacketBurst> pb, Time duration, uint8_t groupId);

  /**
   * Start a transmission of Sidelink data frame in DL and UL
   *
   *
   * \param pb The burst of packets to be transmitted in PSDCH
   * \param resNo The resource number in the PSDCH pool
   * \param rv The redundancy version number
   * \param duration The duration of the data frame
   *
   * \return true if an error occurred and the transmission was not
   * started, false otherwise.
   */
  bool StartTxSlDiscFrame (Ptr<PacketBurst> pb, uint32_t resNo, uint8_t rv, Time duration);

  /**
  * Start a transmission of Sidelink data frame in DL and UL
  *
  *
  * \param pb The burst of packets to be transmitted in PSDCH
  * \param ctrlMsgList The list of LteControlMessage to send
  * \param duration The duration of the data frame
  *
  * \return true if an error occurred and the transmission was not
  * started, false otherwise.
  */
  bool StartTxSlMibFrame (Ptr<PacketBurst> pb, std::list<Ptr<LteControlMessage> > ctrlMsgList, Time duration);


  /**
  * Start a transmission of control frame in DL
  *
  *
  * \param ctrlMsgList The burst of control messages to be transmitted
  * \param pss The flag for transmitting the primary synchronization signal
  *
  * \return true if an error occurred and the transmission was not
  * started, false otherwise.
  */
  bool StartTxDlCtrlFrame (std::list<Ptr<LteControlMessage> > ctrlMsgList, bool pss);


  /**
  * Start a transmission of control frame in UL
  *
  * \return true if an error occurred and the transmission was not
  * started, false otherwise.
  */
  bool StartTxUlSrsFrame ();

  /**
   * set the callback for the end of a RX in error, as part of the
   * interconnections between the PHY and the MAC
   *
   * \param c The callback
   */
  void SetLtePhyRxDataEndErrorCallback (LtePhyRxDataEndErrorCallback c);

  /**
   * set the callback for the successful end of a RX, as part of the
   * interconnections between the PHY and the MAC
   *
   * \param c The callback
   */
  void SetLtePhyRxDataEndOkCallback (LtePhyRxDataEndOkCallback c);

  /**
   * set the callback for the successful end of a PSCCH RX, as part of the
   * interconnections between the PHY and the MAC
   *
   * \param c The callback
   */
  void SetLtePhyRxPscchEndOkCallback (LtePhyRxDataEndOkCallback c);

  /**
   * set the callback for the successful end of a PSDCH RX, as part of the
   * interconnections between the PHY and the MAC
   *
   * \param c The callback
   */
  void SetLtePhyRxPsdchEndOkCallback (LtePhyRxDataEndOkCallback c);

  /**
   * set the callback for the successful end of a PSBCH RX, as part of the
   * interconnections between the PHY and the MAC
   *
   * \param c The callback
   */
  void SetLtePhyRxPsbchEndOkCallback (LtePhyRxPsbchEndOkCallback c);

  /**
  * set the callback for the successful end of a RX ctrl frame, as part
  * of the interconnections between the LteSpectrumPhy and the PHY
  *
  * \param c The callback
  */
  void SetLtePhyRxCtrlEndOkCallback (LtePhyRxCtrlEndOkCallback c);

  /**
  * set the callback for the erroneous end of a RX ctrl frame, as part
  * of the interconnections between the LteSpectrumPhy and the PHY
  *
  * \param c The callback
  */
  void SetLtePhyRxCtrlEndErrorCallback (LtePhyRxCtrlEndErrorCallback c);

  /**
  * set the callback for the reception of the PSS as part
  * of the interconnections between the LteSpectrumPhy and the UE PHY
  *
  * \param c The callback
  */
  void SetLtePhyRxPssCallback (LtePhyRxPssCallback c);

  /**
  * set the callback for the DL HARQ feedback as part of the
  * interconnections between the LteSpectrumPhy and the PHY
  *
  * \param c The callback
  */
  void SetLtePhyDlHarqFeedbackCallback (LtePhyDlHarqFeedbackCallback c);

  /**
  * set the callback for the UL HARQ feedback as part of the
  * interconnections between the LteSpectrumPhy and the PHY
  *
  * \param c The callback
  */
  void SetLtePhyUlHarqFeedbackCallback (LtePhyUlHarqFeedbackCallback c);

  /**
   * \brief Set the state of the phy layer
   * \param newState The state of the phy layer
   */
  void SetState (State newState);

  /**
   * \brief Set the Cell Identifier
   * \param cellId The Cell Identifier
   */
  void SetCellId (uint16_t cellId);

  /**
   * \brief Add a new L1 group for filtering
   *
   * \param groupId The L1 Group Identifier
   */
  void AddL1GroupId (uint8_t groupId);

  /**
   * \brief Remove a new L1 group for filtering
   *
   * \param groupId The L1 Group Identifier
   */
  void RemoveL1GroupId (uint8_t groupId);

  /**
   *
   * \param componentCarrierId The component carrier id
   */
  void SetComponentCarrierId (uint8_t componentCarrierId);

  /**
   *
   *
   * \param p The new LteChunkProcessor to be added to the RS power
   *          processing chain
   */
  void AddRsPowerChunkProcessor (Ptr<LteChunkProcessor> p);

  /**
   *
   *
   * \param p The new LteChunkProcessor to be added to the Data Channel power
   *          processing chain
   */
  void AddDataPowerChunkProcessor (Ptr<LteChunkProcessor> p);

  /**
   *
   *
   * \param p The new LteChunkProcessor to be added to the data processing chain
   */
  void AddDataSinrChunkProcessor (Ptr<LteChunkProcessor> p);

  /**
   *  LteChunkProcessor devoted to evaluate interference + noise power
   *  in control symbols of the subframe
   *
   * \param p The new LteChunkProcessor to be added to the data processing chain
   */
  void AddInterferenceCtrlChunkProcessor (Ptr<LteChunkProcessor> p);

  /**
   *  LteChunkProcessor devoted to evaluate interference + noise power
   *  in data symbols of the subframe
   *
   * \param p The new LteChunkProcessor to be added to the data processing chain
   */
  void AddInterferenceDataChunkProcessor (Ptr<LteChunkProcessor> p);


  /**
   *
   *
   * \param p The new LteChunkProcessor to be added to the ctrl processing chain
   */
  void AddCtrlSinrChunkProcessor (Ptr<LteChunkProcessor> p);

  /**
   *
   *
   * \param p The new LteSlChunkProcessor to be added to the Sidelink processing chain
   */
  void AddSlSinrChunkProcessor (Ptr<LteSlChunkProcessor> p);

  /**
   *
   *
   * \param p The new LteSlChunkProcessor to be added to the Sidelink processing chain
   */
  void AddSlSignalChunkProcessor (Ptr<LteSlChunkProcessor> p);

  /**
   *
   *
   * \param p The new LteSlChunkProcessor to be added to the Sidelink processing chain
   */
  void AddSlInterferenceChunkProcessor (Ptr<LteSlChunkProcessor> p);

  /**
   *
   *
   * \param rnti the RNTI of the source of the TB
   * \param ndi new data indicator flag
   * \param size the size of the TB
   * \param mcs the MCS of the TB
   * \param map the map of RB(s) used
   * \param layer the layer (in case of MIMO tx)
   * \param harqId the id of the HARQ process (valid only for DL)
   * \param rv the redundancy version
   * \param downlink true when the TB is for DL
   */
  void AddExpectedTb (uint16_t  rnti, uint8_t ndi, uint16_t size, uint8_t mcs, std::vector<int> map, uint8_t layer, uint8_t harqId, uint8_t rv, bool downlink);
  /**
   * \brief Remove expected transport block.
   *
   * When UE context at eNodeB is removed and if UL TB is expected to be received
   * but not transmitted due to break in radio link. The TB with different rnti or lcid
   * remains during the transmission of a new TB and causes problems with
   * m_ulPhyReception trace, since the UE context was already removed. TB has to be
   * removed when ue context at eNodeB is removed
   *
   * \param rnti The RNTI of the UE
   */
  void RemoveExpectedTb (uint16_t  rnti);
  
  /**
   * \brief Add Expected TB method for Sidelink communication
   * \param rnti The RNTI of the source of the TB
   * \param l1dst the layer 1 destination id of the TB
   * \param ndi The new data indicator flag
   * \param size the size of the TB
   * \param mcs The MCS of the TB
   * \param map The map of RB(s) used
   * \param rv The redundancy version
   */
  void AddExpectedTb (uint16_t  rnti, uint8_t l1dst, uint8_t ndi, uint16_t size, uint8_t mcs, std::vector<int> map, uint8_t rv);

  /**
   * \brief Add Expected TB method for Sidelink Discovery
   * 
   * no mcs, size fixed to 232 bits, no l1dst
   *
   * \param rnti The RNTI of the source of the TB
   * \param resPsdch The PSDCH resource identifier
   * \param ndi The new data indicator flag
   * \param map map of RBs used
   * \param rv The redundancy version
   * \param index The packet index in the list of discovery messages received
   */
  void AddExpectedTb (uint16_t  rnti, uint8_t resPsdch, uint8_t ndi, std::vector<int> map, uint8_t rv, int index);


  /**
   *
   *
   * \param sinr vector of SINR perceived per each RB
   */
  void UpdateSinrPerceived (const SpectrumValue& sinr);

  /**
   *
   *
   * \param sinr vector of SINR perceived per each RB per Sidelink packet
   */
  void UpdateSlSinrPerceived (std::vector <SpectrumValue> sinr);

  /**
   *
   *
   * \param signal vector of signal perceived per each RB per Sidelink packet
   */
  void UpdateSlSigPerceived (std::vector <SpectrumValue> signal);

  /**
   *
   *
   * \param interference vector of interference perceived per each RB per Sidelink packet
   */
  void UpdateSlIntPerceived (std::vector <SpectrumValue> interference);

  /**
   *
   *
   * \param txMode UE transmission mode (SISO, MIMO tx diversity, ...)
   */
  void SetTransmissionMode (uint8_t txMode);


  /**
   *
   * \return The previously set channel
   */
  Ptr<SpectrumChannel> GetChannel ();

  /**
   * Sets the SLSSID of the SyncRef to which the UE is synchronized
   * \param slssid the SyncRef identifier
   */
  void SetSlssid (uint64_t slssid);
  /**
   * Sets the callback for the reception of the SLSS as part
   * of the interconnections between the LteSpectrumPhy and the UE PHY
   *
   * \param c The callback
   */
  void SetLtePhyRxSlssCallback (LtePhyRxSlssCallback c);

  /**
   * Sets the callback for the measurement of the SD-RSRP as part
   * of the interconnections between the LteSpectrumPhy and the UE PHY
   *
   * \param c The callback
   */
  void SetLtePhyRxPsdchSdRsrpCallback (LtePhyRxPsdchSdRsrpCallback c);


  /// allow LteUePhy class friend access
  friend class LteUePhy;

  /**
   * Assign a fixed random variable stream number to the random variables
   * used by this model.  Return the number of streams (possibly zero) that
   * have been assigned.
   *
   * \param stream The first stream index to use
   * \return The number of stream indices assigned by this model
   */
  int64_t AssignStreams (int64_t stream);

  /**
   *
   * \return The state of the PHY
   */
  State GetState ();

  /**
   * Set Rx pool function
   * Sets the Sidelink Discovery reception pool
   *
   * \param newpool The Sidelink discovery resource pool
   */
  void SetRxPool (Ptr<SidelinkDiscResourcePool> newpool);

  /**
   * Set Discovery number of retransmission function
   * Sets the number of retransmissions for Sidelink Discovery messages
   *
   * \param retx The number of retransmissions
   */
  void SetDiscNumRetx (uint8_t retx);

  /**
  * TracedCallback signature for TB drop.
  *
  * \param [in] TB The transport block index
  */
  typedef void (* DropSlTbTracedCallback)(uint64_t);
  /**
  * TracedCallback signature for Sidelink start Rx.
  *
  * \param [in] pointer The pointer to LteSpectrumPhy
  */
  typedef void (* SlStartRxTracedCallback)(Ptr<LteSpectrumPhy>);

private:
  /**
   * \brief Change state function
   *
   * \param newState The new state to set
   */
  void ChangeState (State newState);
  /// End transmit data function
  void EndTxData ();
  /// End transmit DL control function
  void EndTxDlCtrl ();
  /// End transmit UL SRS function
  void EndTxUlSrs ();
  /// End receive data function
  void EndRxData ();
  /// End receive DL control function
  void EndRxDlCtrl ();
  /// End receive UL SRS function
  void EndRxUlSrs ();
  /// End receive Sidelink Data function
  void EndRxSlFrame ();

  /**
   * \brief Set transmit mode gain function
   *
   * \param txMode The transmit mode
   * \param gain The gain to set
   */
  void SetTxModeGain (uint8_t txMode, double gain);

  /**
   * \brief Set Sidelink transmit mode gain function
   * Average gain for SIMO based on [CatreuxMIMO]
   *
   * \param gain The gain to set
   */
  void SetSlRxGain (double gain);

  /**
   * \brief Get mean SINR function
   *
   * \param sinr The SINR values
   * \param rbBitMap The vector whose size is equal to the number active RBs
   * \return The average SINR per RB in linear scale
   */
  double GetMeanSinr (const SpectrumValue& sinr, const std::vector<int>& rbBitMap);

  /**
   * \brief Process received PSCCH messages function
   * \param pktIndexes Indexes of PSCCH messages received
   */
  void RxSlPscch (std::vector<uint32_t> pktIndexes);

  /**
   * \brief Process received PSSCH messages function
   * \param pktIndexes Indexes of PSSCH messages received
   */
  void RxSlPssch (std::vector<uint32_t> pktIndexes);

  /**
   * \brief Process received PSDCH messages function
   * \param pktIndexes Indexes of PSDCH messages received
   */
  void RxSlPsdch (std::vector<uint32_t> pktIndexes);

  /**
   * \brief Process received PSBCH messages function
   * \param pktIndexes Indexes of PSBCH messages received
   */
  void RxSlPsbch (std::vector<uint32_t> pktIndexes);

  Ptr<MobilityModel> m_mobility; ///< the mobility model
  Ptr<AntennaModel> m_antenna; ///< the antenna model
  Ptr<NetDevice> m_device; ///< the device

  Ptr<SpectrumChannel> m_channel; ///< the channel

  Ptr<const SpectrumModel> m_rxSpectrumModel; ///< the spectrum model
  Ptr<SpectrumValue> m_txPsd; ///< the transmit PSD
  Ptr<PacketBurst> m_txPacketBurst; ///< the transmit packet burst
  std::list<Ptr<PacketBurst> > m_rxPacketBurstList; ///< the receive burst list

  std::list<Ptr<LteControlMessage> > m_txControlMessageList; ///< the transmit control message list
  std::list<Ptr<LteControlMessage> > m_rxControlMessageList; ///< the receive control message list


  State m_state; ///< the state
  Time m_firstRxStart; ///< the first receive start
  Time m_firstRxDuration; ///< the first receive duration

  TracedCallback<Ptr<const PacketBurst> > m_phyTxStartTrace; ///< the phy transmit start trace callback
  TracedCallback<Ptr<const PacketBurst> > m_phyTxEndTrace; ///< the phy transmit end trace callback
  TracedCallback<Ptr<const PacketBurst> > m_phyRxStartTrace; ///< the phy receive start trace callback
  TracedCallback<Ptr<const Packet> >      m_phyRxEndOkTrace; ///< the phy receive end ok trace callback
  TracedCallback<Ptr<const Packet> >      m_phyRxEndErrorTrace; ///< the phy receive end error trace callback

  LtePhyRxDataEndErrorCallback   m_ltePhyRxDataEndErrorCallback; ///< the LTE phy receive data end error callback
  LtePhyRxDataEndOkCallback      m_ltePhyRxDataEndOkCallback; ///< the LTE phy receive data end ok callback
  LtePhyRxDataEndOkCallback      m_ltePhyRxPscchEndOkCallback; ///< the LTE phy receive PSCCH end ok callback
  LtePhyRxDataEndOkCallback      m_ltePhyRxPsdchEndOkCallback; ///< the LTE phy receive PSDCH end ok callback
  LtePhyRxPsbchEndOkCallback      m_ltePhyRxPsbchEndOkCallback; ///< the LTE phy receive PSBCH end ok callback

  LtePhyRxCtrlEndOkCallback     m_ltePhyRxCtrlEndOkCallback; ///< the LTE phy receive control end ok callback
  LtePhyRxCtrlEndErrorCallback  m_ltePhyRxCtrlEndErrorCallback; ///< the LTE phy receive control end error callback
  LtePhyRxPssCallback  m_ltePhyRxPssCallback; ///< the LTE phy receive PSS callback

  Ptr<LteInterference> m_interferenceData; ///< the data interference
  Ptr<LteInterference> m_interferenceCtrl; ///< the control interference

  uint16_t m_cellId; ///< the cell ID

  uint8_t m_componentCarrierId; ///< the component carrier ID
  expectedTbs_t m_expectedTbs; ///< the expected TBS
  expectedDiscTbs_t m_expectedDiscTbs; ///< the expected Sidelink Discovery TBS
  SpectrumValue m_sinrPerceived; ///< the perceived SINR

  // Information for Sidelink Communication
  Ptr<LteSlInterference> m_interferenceSl; ///< the Sidelink interference
  std::set<uint8_t> m_l1GroupIds; ///< identifiers for D2D layer 1 filtering
  expectedSlTbs_t m_expectedSlTbs; ///< the expected Sidelink Communication TBS
  std::vector<SpectrumValue> m_slSinrPerceived; ///< SINR for each D2D packet received
  std::vector<SpectrumValue> m_slSignalPerceived; ///< Signal for each D2D packet received
  std::vector<SpectrumValue> m_slInterferencePerceived; ///< interference for each D2D packet received
  std::vector< SlRxPacketInfo_t > m_rxPacketInfo; ///< Sidelink received packet information

  /// Provides uniform random variables.
  Ptr<UniformRandomVariable> m_random; ///< Uniform random variable used to toss for the reception of the TB
  bool m_dataErrorModelEnabled; ///< when true (default) the phy error model is enabled
  bool m_ctrlErrorModelEnabled; ///< when true (default) the phy error model is enabled for DL ctrl frame

  bool m_ctrlFullDuplexEnabled; ///< when true the PSCCH operates in Full Duplex mode (disabled by default).

  bool m_dropRbOnCollisionEnabled; ///< when true, drop all receptions on colliding RBs regardless SINR value.
  bool m_slDataErrorModelEnabled; ///< when true (default) the PSSCH phy error model is enabled
  bool m_slCtrlErrorModelEnabled; ///< when true (default) the PSCCH phy error model is enabled
  bool m_slDiscoveryErrorModelEnabled; ///< when true (default) the PSDCH phy error model is enabled
  LteNistErrorModel::LteFadingModel m_fadingModel; ///< Type of fading model

  uint8_t m_transmissionMode; ///< for UEs: store the transmission mode
  uint8_t m_layersNum; ///< layers num
  bool m_ulDataSlCheck; ///< Flag used to indicate the transmission of data in uplink
  std::vector <double> m_txModeGain; ///< duplicate value of LteUePhy

  Ptr<LteHarqPhy> m_harqPhyModule; ///< the HARQ phy module
  Ptr<LteSlHarqPhy> m_slHarqPhyModule; ///< the Sidelink HARQ phy module
  LtePhyDlHarqFeedbackCallback m_ltePhyDlHarqFeedbackCallback; ///< the LTE phy DL HARQ feedback callback
  LtePhyUlHarqFeedbackCallback m_ltePhyUlHarqFeedbackCallback; ///< the LTE phy UL HARQ feedback callback

  Ptr<LteSpectrumPhy> m_halfDuplexPhy; ///< Pointer to a UL LteSpectrumPhy object

  std::list< Ptr<SidelinkDiscResourcePool> > m_discRxPools; ///< List of discovery Rx pools

  uint64_t m_slssId; ///< the Sidelink Synchronization Signal Identifier (SLSSID)

  double m_slRxGain; ///< Sidelink Rx gain (Linear units)
  std::map <uint16_t, uint16_t> m_slDiscTxCount; ///< Map to store the count of discovery transmissions
  ///< by a UE. The RNTI of a UE is used as the key of this map

  LtePhyRxSlssCallback  m_ltePhyRxSlssCallback; ///< Callback used to notify the PHY about the reception of a SLSS

  LtePhyRxPsdchSdRsrpCallback m_ltePhyRxPsdchSdRsrpCallback; ///< Callback used to notify the PHY about the reception of PSDCH and SD-RSRP measurement

  /**
   * Trace information regarding PHY stats from DL Rx perspective
   * PhyReceptionStatParameters (see lte-common.h)
   */
  TracedCallback<PhyReceptionStatParameters> m_dlPhyReception;


  /**
   * Trace information regarding PHY stats from UL Rx perspective
   * PhyReceptionStatParameters (see lte-common.h)
   */
  TracedCallback<PhyReceptionStatParameters> m_ulPhyReception;

  /**
   * Trace information regarding PHY stats from Sidelink Rx perspective
   * PhyReceptionStatParameters (see lte-common.h)
   */
  TracedCallback<PhyReceptionStatParameters> m_slPhyReception;

  /**
   * Trace information regarding PHY stats from SL Rx PSCCH perspective
   * PhyReceptionStatParameters (see lte-common.h)
   */
  TracedCallback<SlPhyReceptionStatParameters> m_slPscchReception;

  /**
   * The `SlStartRx` trace source. Trace fired when reception at Sidelink starts.
   */
  TracedCallback<Ptr<LteSpectrumPhy> > m_slStartRx;

  EventId m_endTxEvent; ///< end transmit event
  EventId m_endRxDataEvent; ///< end receive data event
  EventId m_endRxDlCtrlEvent; ///< end receive DL control event
  EventId m_endRxUlSrsEvent; ///< end receive UL SRS event


};


}
=======
  public:
    LteSpectrumPhy();
    ~LteSpectrumPhy() override;

    /**
     *  PHY states
     */
    enum State
    {
        IDLE,
        TX_DL_CTRL,
        TX_DATA,
        TX_UL_SRS,
        RX_DL_CTRL,
        RX_DATA,
        RX_UL_SRS
    };

    /**
     * \brief Get the type ID.
     * \return the object TypeId
     */
    static TypeId GetTypeId();
    // inherited from Object
    void DoDispose() override;

    // inherited from SpectrumPhy
    void SetChannel(Ptr<SpectrumChannel> c) override;
    void SetMobility(Ptr<MobilityModel> m) override;
    void SetDevice(Ptr<NetDevice> d) override;
    Ptr<MobilityModel> GetMobility() const override;
    Ptr<NetDevice> GetDevice() const override;
    Ptr<const SpectrumModel> GetRxSpectrumModel() const override;
    Ptr<Object> GetAntenna() const override;
    void StartRx(Ptr<SpectrumSignalParameters> params) override;
    /**
     * \brief Start receive data function
     * \param params Ptr<LteSpectrumSignalParametersDataFrame>
     */
    void StartRxData(Ptr<LteSpectrumSignalParametersDataFrame> params);
    /**
     * \brief Start receive DL control function
     * \param lteDlCtrlRxParams Ptr<LteSpectrumSignalParametersDlCtrlFrame>
     */
    void StartRxDlCtrl(Ptr<LteSpectrumSignalParametersDlCtrlFrame> lteDlCtrlRxParams);
    /**
     * \brief Start receive UL SRS function
     * \param lteUlSrsRxParams Ptr<LteSpectrumSignalParametersUlSrsFrame>
     */
    void StartRxUlSrs(Ptr<LteSpectrumSignalParametersUlSrsFrame> lteUlSrsRxParams);
    /**
     * \brief Set HARQ phy function
     * \param harq the HARQ phy module
     */
    void SetHarqPhyModule(Ptr<LteHarqPhy> harq);

    /**
     * set the Power Spectral Density of outgoing signals in W/Hz.
     *
     * @param txPsd
     */
    void SetTxPowerSpectralDensity(Ptr<SpectrumValue> txPsd);

    /**
     * \brief set the noise power spectral density
     * @param noisePsd the Noise Power Spectral Density in power units
     * (Watt, Pascal...) per Hz.
     */
    void SetNoisePowerSpectralDensity(Ptr<const SpectrumValue> noisePsd);

    /**
     * reset the internal state
     *
     */
    void Reset();

    /**
     * set the AntennaModel to be used
     *
     * \param a the Antenna Model
     */
    void SetAntenna(Ptr<AntennaModel> a);

    /**
     * Start a transmission of data frame in DL and UL
     *
     *
     * @param pb the burst of packets to be transmitted in PDSCH/PUSCH
     * @param ctrlMsgList the list of LteControlMessage to send
     * @param duration the duration of the data frame
     *
     * @return true if an error occurred and the transmission was not
     * started, false otherwise.
     */
    bool StartTxDataFrame(Ptr<PacketBurst> pb,
                          std::list<Ptr<LteControlMessage>> ctrlMsgList,
                          Time duration);

    /**
     * Start a transmission of control frame in DL
     *
     *
     * @param ctrlMsgList the burst of control messages to be transmitted
     * @param pss the flag for transmitting the primary synchronization signal
     *
     * @return true if an error occurred and the transmission was not
     * started, false otherwise.
     */
    bool StartTxDlCtrlFrame(std::list<Ptr<LteControlMessage>> ctrlMsgList, bool pss);

    /**
     * Start a transmission of control frame in UL
     *
     * @return true if an error occurred and the transmission was not
     * started, false otherwise.
     */
    bool StartTxUlSrsFrame();

    /**
     * set the callback for the end of a RX in error, as part of the
     * interconnections between the PHY and the MAC
     *
     * @param c the callback
     */
    void SetLtePhyRxDataEndErrorCallback(LtePhyRxDataEndErrorCallback c);

    /**
     * set the callback for the successful end of a RX, as part of the
     * interconnections between the PHY and the MAC
     *
     * @param c the callback
     */
    void SetLtePhyRxDataEndOkCallback(LtePhyRxDataEndOkCallback c);

    /**
     * set the callback for the successful end of a RX ctrl frame, as part
     * of the interconnections between the LteSpectrumPhy and the PHY
     *
     * @param c the callback
     */
    void SetLtePhyRxCtrlEndOkCallback(LtePhyRxCtrlEndOkCallback c);

    /**
     * set the callback for the erroneous end of a RX ctrl frame, as part
     * of the interconnections between the LteSpectrumPhy and the PHY
     *
     * @param c the callback
     */
    void SetLtePhyRxCtrlEndErrorCallback(LtePhyRxCtrlEndErrorCallback c);

    /**
     * set the callback for the reception of the PSS as part
     * of the interconnections between the LteSpectrumPhy and the UE PHY
     *
     * @param c the callback
     */
    void SetLtePhyRxPssCallback(LtePhyRxPssCallback c);

    /**
     * set the callback for the DL HARQ feedback as part of the
     * interconnections between the LteSpectrumPhy and the PHY
     *
     * @param c the callback
     */
    void SetLtePhyDlHarqFeedbackCallback(LtePhyDlHarqFeedbackCallback c);

    /**
     * set the callback for the UL HARQ feedback as part of the
     * interconnections between the LteSpectrumPhy and the PHY
     *
     * @param c the callback
     */
    void SetLtePhyUlHarqFeedbackCallback(LtePhyUlHarqFeedbackCallback c);

    /**
     * \brief Set the state of the phy layer
     * \param newState the state
     */
    void SetState(State newState);

    /**
     *
     *
     * \param cellId the Cell Identifier
     */
    void SetCellId(uint16_t cellId);

    /**
     *
     * \param componentCarrierId the component carrier id
     */
    void SetComponentCarrierId(uint8_t componentCarrierId);

    /**
     *
     *
     * \param p the new LteChunkProcessor to be added to the RS power
     *          processing chain
     */
    void AddRsPowerChunkProcessor(Ptr<LteChunkProcessor> p);

    /**
     *
     *
     * \param p the new LteChunkProcessor to be added to the Data Channel power
     *          processing chain
     */
    void AddDataPowerChunkProcessor(Ptr<LteChunkProcessor> p);

    /**
     *
     *
     * \param p the new LteChunkProcessor to be added to the data processing chain
     */
    void AddDataSinrChunkProcessor(Ptr<LteChunkProcessor> p);

    /**
     *  LteChunkProcessor devoted to evaluate interference + noise power
     *  in control symbols of the subframe
     *
     * \param p the new LteChunkProcessor to be added to the data processing chain
     */
    void AddInterferenceCtrlChunkProcessor(Ptr<LteChunkProcessor> p);

    /**
     *  LteChunkProcessor devoted to evaluate interference + noise power
     *  in data symbols of the subframe
     *
     * \param p the new LteChunkProcessor to be added to the data processing chain
     */
    void AddInterferenceDataChunkProcessor(Ptr<LteChunkProcessor> p);

    /**
     *
     *
     * \param p the new LteChunkProcessor to be added to the ctrl processing chain
     */
    void AddCtrlSinrChunkProcessor(Ptr<LteChunkProcessor> p);

    /**
     *
     *
     * \param rnti the RNTI of the source of the TB
     * \param ndi new data indicator flag
     * \param size the size of the TB
     * \param mcs the MCS of the TB
     * \param map the map of RB(s) used
     * \param layer the layer (in case of MIMO tx)
     * \param harqId the id of the HARQ process (valid only for DL)
     * \param rv the redundancy version
     * \param downlink true when the TB is for DL
     */
    void AddExpectedTb(uint16_t rnti,
                       uint8_t ndi,
                       uint16_t size,
                       uint8_t mcs,
                       std::vector<int> map,
                       uint8_t layer,
                       uint8_t harqId,
                       uint8_t rv,
                       bool downlink);
    /**
     * \brief Remove expected transport block.
     *
     * When UE context at eNodeB is removed and if UL TB is expected to be received
     * but not transmitted due to break in radio link. The TB with different rnti or lcid
     * remains during the transmission of a new TB and causes problems with
     * m_ulPhyReception trace, since the UE context was already removed. TB has to be
     * removed when ue context at eNodeB is removed
     *
     * \param rnti The RNTI of the UE
     */
    void RemoveExpectedTb(uint16_t rnti);

    /**
     *
     *
     * \param sinr vector of sinr perceived per each RB
     */
    void UpdateSinrPerceived(const SpectrumValue& sinr);

    /**
     *
     *
     * \param txMode UE transmission mode (SISO, MIMO tx diversity, ...)
     */
    void SetTransmissionMode(uint8_t txMode);

    /**
     *
     * \return the previously set channel
     */
    Ptr<SpectrumChannel> GetChannel();

    /// allow LteUePhy class friend access
    friend class LteUePhy;

    /**
     * Assign a fixed random variable stream number to the random variables
     * used by this model.  Return the number of streams (possibly zero) that
     * have been assigned.
     *
     * \param stream first stream index to use
     * \return the number of stream indices assigned by this model
     */
    int64_t AssignStreams(int64_t stream);

  private:
    /**
     * \brief Change state function
     *
     * \param newState the new state to set
     */
    void ChangeState(State newState);
    /// End transmit data function
    void EndTxData();
    /// End transmit DL control function
    void EndTxDlCtrl();
    /// End transmit UL SRS function
    void EndTxUlSrs();
    /// End receive data function
    void EndRxData();
    /// End receive DL control function
    void EndRxDlCtrl();
    /// End receive UL SRS function
    void EndRxUlSrs();

    /**
     * \brief Set transmit mode gain function
     *
     * \param txMode the transmit mode
     * \param gain the gain to set
     */
    void SetTxModeGain(uint8_t txMode, double gain);

    Ptr<MobilityModel> m_mobility; ///< the modility model
    Ptr<AntennaModel> m_antenna;   ///< the antenna model
    Ptr<NetDevice> m_device;       ///< the device

    Ptr<SpectrumChannel> m_channel; ///< the channel

    Ptr<const SpectrumModel> m_rxSpectrumModel;      ///< the spectrum model
    Ptr<SpectrumValue> m_txPsd;                      ///< the transmit PSD
    Ptr<PacketBurst> m_txPacketBurst;                ///< the transmit packet burst
    std::list<Ptr<PacketBurst>> m_rxPacketBurstList; ///< the receive burst list

    std::list<Ptr<LteControlMessage>> m_txControlMessageList; ///< the transmit control message list
    std::list<Ptr<LteControlMessage>> m_rxControlMessageList; ///< the receive control message list

    State m_state;          ///< the state
    Time m_firstRxStart;    ///< the first receive start
    Time m_firstRxDuration; ///< the first receive duration

    TracedCallback<Ptr<const PacketBurst>>
        m_phyTxStartTrace; ///< the phy transmit start trace callback
    TracedCallback<Ptr<const PacketBurst>> m_phyTxEndTrace; ///< the phy transmit end trace callback
    TracedCallback<Ptr<const PacketBurst>>
        m_phyRxStartTrace;                               ///< the phy receive start trace callback
    TracedCallback<Ptr<const Packet>> m_phyRxEndOkTrace; ///< the phy receive end ok trace callback
    TracedCallback<Ptr<const Packet>>
        m_phyRxEndErrorTrace; ///< the phy receive end error trace callback

    LtePhyRxDataEndErrorCallback
        m_ltePhyRxDataEndErrorCallback; ///< the LTE phy receive data end error callback
    LtePhyRxDataEndOkCallback
        m_ltePhyRxDataEndOkCallback; ///< the LTE phy receive data end ok callback

    LtePhyRxCtrlEndOkCallback
        m_ltePhyRxCtrlEndOkCallback; ///< the LTE phy receive control end ok callback
    LtePhyRxCtrlEndErrorCallback
        m_ltePhyRxCtrlEndErrorCallback;        ///< the LTE phy receive control end error callback
    LtePhyRxPssCallback m_ltePhyRxPssCallback; ///< the LTE phy receive PSS callback

    Ptr<LteInterference> m_interferenceData; ///< the data interference
    Ptr<LteInterference> m_interferenceCtrl; ///< the control interference

    uint16_t m_cellId; ///< the cell ID

    uint8_t m_componentCarrierId;  ///< the component carrier ID
    expectedTbs_t m_expectedTbs;   ///< the expected TBS
    SpectrumValue m_sinrPerceived; ///< the preceived SINR

    /// Provides uniform random variables.
    Ptr<UniformRandomVariable> m_random;
    bool m_dataErrorModelEnabled; ///< when true (default) the phy error model is enabled
    bool m_ctrlErrorModelEnabled; ///< when true (default) the phy error model is enabled for DL
                                  ///< ctrl frame

    uint8_t m_transmissionMode;       ///< for UEs: store the transmission mode
    uint8_t m_layersNum;              ///< layers num
    std::vector<double> m_txModeGain; ///< duplicate value of LteUePhy

    Ptr<LteHarqPhy> m_harqPhyModule; ///< the HARQ phy module
    LtePhyDlHarqFeedbackCallback
        m_ltePhyDlHarqFeedbackCallback; ///< the LTE phy DL HARQ feedback callback
    LtePhyUlHarqFeedbackCallback
        m_ltePhyUlHarqFeedbackCallback; ///< the LTE phy UL HARQ feedback callback

    /**
     * Trace information regarding PHY stats from DL Rx perspective
     * PhyReceptionStatParameters (see lte-common.h)
     */
    TracedCallback<PhyReceptionStatParameters> m_dlPhyReception;

    /**
     * Trace information regarding PHY stats from UL Rx perspective
     * PhyReceptionStatParameters (see lte-common.h)
     */
    TracedCallback<PhyReceptionStatParameters> m_ulPhyReception;

    EventId m_endTxEvent;       ///< end transmit event
    EventId m_endRxDataEvent;   ///< end receive data event
    EventId m_endRxDlCtrlEvent; ///< end receive DL control event
    EventId m_endRxUlSrsEvent;  ///< end receive UL SRS event
};

} // namespace ns3
>>>>>>> 8d25ef3c

#endif /* LTE_SPECTRUM_PHY_H */<|MERGE_RESOLUTION|>--- conflicted
+++ resolved
@@ -27,6 +27,10 @@
 #include "lte-common.h"
 #include "lte-harq-phy.h"
 #include "lte-interference.h"
+#include "lte-nist-error-model.h"
+#include "lte-sl-harq-phy.h"
+#include "lte-sl-interference.h"
+#include "lte-sl-pool.h"
 
 #include <ns3/data-rate.h>
 #include <ns3/event-id.h>
@@ -39,26 +43,10 @@
 #include <ns3/random-variable-stream.h>
 #include <ns3/spectrum-channel.h>
 #include <ns3/spectrum-interference.h>
-<<<<<<< HEAD
-#include <ns3/data-rate.h>
-#include <ns3/generic-phy.h>
-#include <ns3/packet-burst.h>
-#include <ns3/lte-interference.h>
-#include <ns3/lte-sl-interference.h>
-#include <ns3/lte-nist-error-model.h>
-#include "ns3/random-variable-stream.h"
-#include <map>
-#include <ns3/ff-mac-common.h>
-#include <ns3/lte-harq-phy.h>
-#include <ns3/lte-sl-harq-phy.h>
-#include <ns3/lte-common.h>
-#include <ns3/lte-sl-pool.h>
-=======
 #include <ns3/spectrum-phy.h>
 #include <ns3/spectrum-value.h>
 
 #include <map>
->>>>>>> 8d25ef3c
 
 namespace ns3
 {
@@ -66,53 +54,6 @@
 /// TbId_t structure
 struct TbId_t
 {
-<<<<<<< HEAD
-  uint16_t m_rnti; ///< RNTI
-  uint8_t m_layer; ///< layer
-
-public:
-  TbId_t ();
-  /**
-   * Constructor
-   *
-   * \param a RNTI
-   * \param b Layer
-   */
-  TbId_t (const uint16_t a, const uint8_t b);
-
-  /**
-   * \brief Implements equal operator
-   * \param a element to compare
-   * \param b element to compare
-   * \return true if the elements are equal
-   */
-  friend bool operator == (const TbId_t &a, const TbId_t &b);
-
-  /**
-   * \brief Implements less operator
-   * \param a element to compare
-   * \param b element to compare
-   * \return true if a is less than b
-   */
-  friend bool operator < (const TbId_t &a, const TbId_t &b);
-};
-
-
-/// tbInfo_t structure
-struct tbInfo_t
-{
-  uint8_t ndi; ///< New data indicator
-  uint16_t size; ///< Transport block size
-  uint8_t mcs; ///< MCS
-  std::vector<int> rbBitmap; ///< Resource block bitmap
-  uint8_t harqProcessId; ///< HARQ process id
-  uint8_t rv; ///< Redundancy version
-  double mi; ///< Mutual information
-  bool downlink; ///< whether is downlink
-  bool corrupt; ///< whether is corrupt
-  bool harqFeedbackSent; ///< is HARQ feedback sent
-  double sinr; ///< mean SINR
-=======
     uint16_t m_rnti; ///< RNTI
     uint8_t m_layer; ///< layer
 
@@ -126,7 +67,20 @@
      */
     TbId_t(const uint16_t a, const uint8_t b);
 
+    /**
+     * \brief Implements equal operator
+     * \param a element to compare
+     * \param b element to compare
+     * \return true if the elements are equal
+     */
     friend bool operator==(const TbId_t& a, const TbId_t& b);
+
+    /**
+     * \brief Implements less operator
+     * \param a element to compare
+     * \param b element to compare
+     * \return true if a is less than b
+     */
     friend bool operator<(const TbId_t& a, const TbId_t& b);
 };
 
@@ -143,58 +97,57 @@
     bool downlink;             ///< whether is downlink
     bool corrupt;              ///< whether is corrupt
     bool harqFeedbackSent;     ///< is HARQ feedback sent
->>>>>>> 8d25ef3c
+    double sinr;               ///< mean SINR
 };
 
 typedef std::map<TbId_t, tbInfo_t> expectedTbs_t; ///< expectedTbs_t typedef
 
-<<<<<<< HEAD
 /// SlTbId_t structure
 struct SlTbId_t
 {
-  uint16_t m_rnti; ///< source SL-RNTI
-  uint8_t m_l1dst; ///< layer 1 group Id
-
-public:
-  SlTbId_t ();
-  /**
-   * Constructor
-   *
-   * \param a The RNTI
-   * \param b The l1dst
-   */
-  SlTbId_t (const uint16_t a, const uint8_t b);
-
-  /**
-   * \brief Implements equal operator
-   * \param a element to compare
-   * \param b element to compare
-   * \return true if the elements are equal
-   */
-  friend bool operator == (const SlTbId_t &a, const SlTbId_t &b);
-
-  /**
-   * \brief Implements less operator
-   * \param a element to compare
-   * \param b element to compare
-   * \return true if a is less than b
-   */
-
-  friend bool operator < (const SlTbId_t &a, const SlTbId_t &b);
+    uint16_t m_rnti; ///< source SL-RNTI
+    uint8_t m_l1dst; ///< layer 1 group Id
+
+  public:
+    SlTbId_t();
+    /**
+     * Constructor
+     *
+     * \param a The RNTI
+     * \param b The l1dst
+     */
+    SlTbId_t(const uint16_t a, const uint8_t b);
+
+    /**
+     * \brief Implements equal operator
+     * \param a element to compare
+     * \param b element to compare
+     * \return true if the elements are equal
+     */
+    friend bool operator==(const SlTbId_t& a, const SlTbId_t& b);
+
+    /**
+     * \brief Implements less operator
+     * \param a element to compare
+     * \param b element to compare
+     * \return true if a is less than b
+     */
+
+    friend bool operator<(const SlTbId_t& a, const SlTbId_t& b);
 };
 
 /// SltbInfo_t structure
 struct SltbInfo_t
 {
-  uint8_t ndi; ///< New data indicator
-  uint16_t size; ///< Transport block size
-  uint8_t mcs; ///< MCS
-  std::vector<int> rbBitmap; ///< Resource block bitmap
-  uint8_t rv; ///< The redundancy version
-  double mi; ///< Mutual information
-  bool corrupt; ///< whether is corrupt
-  bool harqFeedbackSent; ///< is HARQ feedback sent
-  double sinr; ///< mean SINR
+    uint8_t ndi;               ///< New data indicator
+    uint16_t size;             ///< Transport block size
+    uint8_t mcs;               ///< MCS
+    std::vector<int> rbBitmap; ///< Resource block bitmap
+    uint8_t rv;                ///< The redundancy version
+    double mi;                 ///< Mutual information
+    bool corrupt;              ///< whether is corrupt
+    bool harqFeedbackSent;     ///< is HARQ feedback sent
+    double sinr;               ///< mean SINR
 };
 
 /// Map to store Sidelink communication expected TBs
@@ -203,57 +156,53 @@
 /// SlDiscTbId_t structure
 struct SlDiscTbId_t
 {
-  uint16_t m_rnti; ///< source SL-RNTI
-  uint8_t m_resPsdch; ///< PSDCH resource number
-
-public:
-  SlDiscTbId_t ();
-  /**
-   * Constructor
-   *
-   * \param a The RNTI
-   * \param b The resPsdch
-   */
-  SlDiscTbId_t (const uint16_t a, const uint8_t b);
-
-  /**
-   * \brief Implements equal operator
-   * \param a element to compare
-   * \param b element to compare
-   * \return true if the elements are equal
-   */
-  friend bool operator == (const SlDiscTbId_t &a, const SlDiscTbId_t &b);
-
-  /**
-   * \brief Implements less operator
-   * \param a element to compare
-   * \param b element to compare
-   * \return true if a is less than b
-   */
-  friend bool operator < (const SlDiscTbId_t &a, const SlDiscTbId_t &b);
+    uint16_t m_rnti;    ///< source SL-RNTI
+    uint8_t m_resPsdch; ///< PSDCH resource number
+
+  public:
+    SlDiscTbId_t();
+    /**
+     * Constructor
+     *
+     * \param a The RNTI
+     * \param b The resPsdch
+     */
+    SlDiscTbId_t(const uint16_t a, const uint8_t b);
+
+    /**
+     * \brief Implements equal operator
+     * \param a element to compare
+     * \param b element to compare
+     * \return true if the elements are equal
+     */
+    friend bool operator==(const SlDiscTbId_t& a, const SlDiscTbId_t& b);
+
+    /**
+     * \brief Implements less operator
+     * \param a element to compare
+     * \param b element to compare
+     * \return true if a is less than b
+     */
+    friend bool operator<(const SlDiscTbId_t& a, const SlDiscTbId_t& b);
 };
 
 /// SlDisctbInfo_t structure
 struct SlDisctbInfo_t
 {
-  uint8_t ndi; ///< New data indicator
-  uint8_t resPsdch; ///< PSDCH resource number
-  std::vector<int> rbBitmap; ///< RB bitmap
-  uint8_t rv; ///< The redundancy version
-  double mi; ///< Mutual information
-  bool corrupt; ///< whether is corrupt
-  bool harqFeedbackSent; ///< is HARQ feedback sent
-  double sinr; ///< mean SINR
-  int index; ///< index of the packet received in the reception buffer
+    uint8_t ndi;               ///< New data indicator
+    uint8_t resPsdch;          ///< PSDCH resource number
+    std::vector<int> rbBitmap; ///< RB bitmap
+    uint8_t rv;                ///< The redundancy version
+    double mi;                 ///< Mutual information
+    bool corrupt;              ///< whether is corrupt
+    bool harqFeedbackSent;     ///< is HARQ feedback sent
+    double sinr;               ///< mean SINR
+    int index;                 ///< index of the packet received in the reception buffer
 };
 
 /// Map to store Sidelink discovery expected TBs
 typedef std::map<SlDiscTbId_t, SlDisctbInfo_t> expectedDiscTbs_t; ///< expectedDiscTbs_t typedef.
 
-
-
-=======
->>>>>>> 8d25ef3c
 class LteNetDevice;
 class AntennaModel;
 class LteControlMessage;
@@ -271,31 +220,31 @@
  */
 struct SlRxPacketInfo_t
 {
-  Ptr<LteSpectrumSignalParametersSlFrame> params; ///< Parameters of sidelink signal
-  std::vector<int> rbBitmap;  ///< RB bitmap
+    Ptr<LteSpectrumSignalParametersSlFrame> params; ///< Parameters of sidelink signal
+    std::vector<int> rbBitmap;                      ///< RB bitmap
 };
 
 /// SlCtrlPacketInfo_t structure
 struct SlCtrlPacketInfo_t
 {
-  double sinr; ///< SINR
-  int index; ///< index of the packet received in the reception buffer
-
-  /**
-   * \brief Implements equal operator
-   * \param a element to compare
-   * \param b element to compare
-   * \return true if the elements are equal
-   */
-  friend bool operator == (const SlCtrlPacketInfo_t &a, const SlCtrlPacketInfo_t &b);
-
-  /**
-   * \brief Implements less operator
-   * \param a element to compare
-   * \param b element to compare
-   * \return true if a is less than b
-   */
-  friend bool operator < (const SlCtrlPacketInfo_t &a, const SlCtrlPacketInfo_t &b);
+    double sinr; ///< SINR
+    int index;   ///< index of the packet received in the reception buffer
+
+    /**
+     * \brief Implements equal operator
+     * \param a element to compare
+     * \param b element to compare
+     * \return true if the elements are equal
+     */
+    friend bool operator==(const SlCtrlPacketInfo_t& a, const SlCtrlPacketInfo_t& b);
+
+    /**
+     * \brief Implements less operator
+     * \param a element to compare
+     * \param b element to compare
+     * \return true if a is less than b
+     */
+    friend bool operator<(const SlCtrlPacketInfo_t& a, const SlCtrlPacketInfo_t& b);
 };
 
 /**
@@ -304,49 +253,25 @@
  */
 typedef Callback<void> LtePhyRxDataEndErrorCallback;
 /**
-<<<<<<< HEAD
-* This method is used by the LteSpectrumPhy to notify the PHY that a
-* previously started RX attempt has been successfully completed.
-*
-* \param packet The received Packet
-*/
-typedef Callback< void, Ptr<Packet> > LtePhyRxDataEndOkCallback;
-
-/**
-* This method is used by the LteSpectrumPhy to notify the PHY that a
-* previously started RX attempt has been successfully completed.
-*
-* \param packet The received Packet
-*/
-typedef Callback< void, Ptr<Packet>, uint16_t > LtePhyRxPsbchEndOkCallback;
-
-/**
-* This method is used by the LteSpectrumPhy to notify the PHY that a
-* previously started RX of a control frame attempt has been
-* successfully completed.
-*/
-typedef Callback< void, std::list<Ptr<LteControlMessage> > > LtePhyRxCtrlEndOkCallback;
-
-/**
-* This method is used by the LteSpectrumPhy to notify the PHY that a
-* previously started RX of a control frame attempt has terminated
-* without success.
-*/
-typedef Callback< void > LtePhyRxCtrlEndErrorCallback;
-=======
  * This method is used by the LteSpectrumPhy to notify the PHY that a
  * previously started RX attempt has been successfully completed.
  *
- * @param packet the received Packet
+ * \param packet The received Packet
  */
 typedef Callback<void, Ptr<Packet>> LtePhyRxDataEndOkCallback;
+
+/**
+ * This method is used by the LteSpectrumPhy to notify the PHY that a
+ * previously started RX attempt has been successfully completed.
+ *
+ * \param packet The received Packet
+ */
+typedef Callback<void, Ptr<Packet>, uint16_t> LtePhyRxPsbchEndOkCallback;
 
 /**
  * This method is used by the LteSpectrumPhy to notify the PHY that a
  * previously started RX of a control frame attempt has been
  * successfully completed.
- *
- * @param packet the received Packet
  */
 typedef Callback<void, std::list<Ptr<LteControlMessage>>> LtePhyRxCtrlEndOkCallback;
 
@@ -356,7 +281,6 @@
  * without success.
  */
 typedef Callback<void> LtePhyRxCtrlEndErrorCallback;
->>>>>>> 8d25ef3c
 
 /**
  * This method is used by the LteSpectrumPhy to notify the UE PHY that a
@@ -371,29 +295,23 @@
 typedef Callback<void, DlInfoListElement_s> LtePhyDlHarqFeedbackCallback;
 
 /**
-<<<<<<< HEAD
-* This method is used by the LteSpectrumPhy to notify the PHY about
-* the status of a certain UL HARQ process
-*/
-typedef Callback< void, UlInfoListElement_s > LtePhyUlHarqFeedbackCallback;
-
-/**
-* This method is used by the LteSpectrumPhy to notify the UE PHY that a
-* SLSS has been received
-*/
-typedef Callback< void, uint16_t, Ptr<SpectrumValue> > LtePhyRxSlssCallback;
-
-/**
-* This method is used by the LteSpectrumPhy to notify the UE PHY that a
-* PSDCH has been received and measure the SD-RSRP using the corresponding RBs
-*/
-typedef Callback< void, Ptr<Packet>, Ptr<SpectrumValue>, const std::vector<int>& > LtePhyRxPsdchSdRsrpCallback;
-=======
  * This method is used by the LteSpectrumPhy to notify the PHY about
  * the status of a certain UL HARQ process
  */
 typedef Callback<void, UlInfoListElement_s> LtePhyUlHarqFeedbackCallback;
->>>>>>> 8d25ef3c
+
+/**
+ * This method is used by the LteSpectrumPhy to notify the UE PHY that a
+ * SLSS has been received
+ */
+typedef Callback<void, uint16_t, Ptr<SpectrumValue>> LtePhyRxSlssCallback;
+
+/**
+ * This method is used by the LteSpectrumPhy to notify the UE PHY that a
+ * PSDCH has been received and measure the SD-RSRP using the corresponding RBs
+ */
+typedef Callback<void, Ptr<Packet>, Ptr<SpectrumValue>, const std::vector<int>&>
+    LtePhyRxPsdchSdRsrpCallback;
 
 /**
  * \ingroup lte
@@ -406,755 +324,6 @@
  */
 class LteSpectrumPhy : public SpectrumPhy
 {
-<<<<<<< HEAD
-
-public:
-  LteSpectrumPhy ();
-  virtual ~LteSpectrumPhy ();
-
-  /**
-   *  PHY states
-   */
-  enum State
-  {
-    IDLE, TX_DL_CTRL, TX_DATA, TX_UL_SRS, RX_DL_CTRL, RX_DATA, RX_UL_SRS
-  };
-
-  /**
-   * \brief Get the type ID.
-   * \return The object TypeId
-   */
-  static TypeId GetTypeId (void);
-  // inherited from Object
-  virtual void DoDispose ();
-
-  // inherited from SpectrumPhy
-  void SetChannel (Ptr<SpectrumChannel> c);
-  void SetMobility (Ptr<MobilityModel> m);
-  void SetDevice (Ptr<NetDevice> d);
-  Ptr<MobilityModel> GetMobility () const;
-  Ptr<NetDevice> GetDevice () const;
-  Ptr<const SpectrumModel> GetRxSpectrumModel () const;
-  Ptr<Object> GetAntenna () const;
-  void StartRx (Ptr<SpectrumSignalParameters> params);
-  /**
-   * \brief Start receive data function
-   * \param params Ptr<LteSpectrumSignalParametersDataFrame>
-   */
-  void StartRxData (Ptr<LteSpectrumSignalParametersDataFrame> params);
-  /**
-   * \brief Start receive DL control function
-   * \param lteDlCtrlRxParams Ptr<LteSpectrumSignalParametersDlCtrlFrame>
-   */
-  void StartRxDlCtrl (Ptr<LteSpectrumSignalParametersDlCtrlFrame> lteDlCtrlRxParams);
-  /**
-   * \brief Start receive UL SRS function
-   * \param lteUlSrsRxParams Ptr<LteSpectrumSignalParametersUlSrsFrame>
-   */
-  void StartRxUlSrs (Ptr<LteSpectrumSignalParametersUlSrsFrame> lteUlSrsRxParams);
-  /**
-   * \brief Start receive Sidelink data function
-   * \param lteSlRxParams Ptr<LteSpectrumSignalParametersUlSrsFrame>
-   */
-  void StartRxSlFrame (Ptr<LteSpectrumSignalParametersSlFrame> lteSlRxParams);
-  /**
-   * \brief Set HARQ phy function
-   * \param harq The HARQ phy module
-   */
-  void SetHarqPhyModule (Ptr<LteHarqPhy> harq);
-  /**
-   * \brief Set Sidelink HARQ phy function
-   * \param lteSlHarq The Sidelink HARQ phy module
-   */
-  void SetSlHarqPhyModule (Ptr<LteSlHarqPhy> lteSlHarq);
-
-  /**
-   * set the Power Spectral Density of outgoing signals in W/Hz.
-   *
-   * \param txPsd The Transmit Power Spectral Density of outgoing signals in W/Hz.
-   */
-  void SetTxPowerSpectralDensity (Ptr<SpectrumValue> txPsd);
-
-  /**
-   * \brief set the noise power spectral density
-   * \param noisePsd The Noise Power Spectral Density in power units
-   * (Watt, Pascal...) per Hz.
-   */
-  void SetNoisePowerSpectralDensity (Ptr<const SpectrumValue> noisePsd);
-
-  /**
-   * reset the internal state
-   *
-   */
-  void Reset ();
-
-  /**
-   * Clear expected SL TBs
-   *
-   */
-  void ClearExpectedSlTb ();
-
-  /**
-   * Clear expected discovery TBs
-   *
-   */
-  void ClearExpectedDiscTb ();
-
-  /**
-   * set the AntennaModel to be used
-   *
-   * \param a The Antenna Model
-   */
-  void SetAntenna (Ptr<AntennaModel> a);
-
-  /**
-  * Start a transmission of data frame in DL and UL
-  *
-  *
-  * \param pb The burst of packets to be transmitted in PDSCH/PUSCH
-  * \param ctrlMsgList The list of LteControlMessage to send
-  * \param duration The duration of the data frame
-  *
-  * \return true if an error occurred and the transmission was not
-  * started, false otherwise.
-  */
-  bool StartTxDataFrame (Ptr<PacketBurst> pb, std::list<Ptr<LteControlMessage> > ctrlMsgList, Time duration);
-
-  /**
-   * Start a transmission of Sidelink data frame in DL and UL
-   *
-   *
-   * \param pb The burst of packets to be transmitted in PSSCH/PSCCH
-   * \param duration The duration of the data frame
-   *
-   * \return true if an error occurred and the transmission was not
-   * started, false otherwise.
-   */
-  bool StartTxSlMibFrame (Ptr<PacketBurst> pb, Time duration);
-
-  /**
-  * Start a transmission of Sidelink data frame in DL and UL
-  *
-  *
-  * \param pb The burst of packets to be transmitted in PSCCH
-  * \param duration The duration of the data frame
-  *
-  * \return true if an error occurred and the transmission was not
-  * started, false otherwise.
-  */
-  bool StartTxSlCtrlFrame (Ptr<PacketBurst> pb, Time duration);
-
-  /**
-   * Start a transmission of Sidelink data frame in DL and UL
-   *
-   *
-   * \param pb The burst of packets to be transmitted in PSSCH
-   * \param duration The duration of the data frame
-   * \param groupId The group id
-   *
-   * \return true if an error occurred and the transmission was not
-   * started, false otherwise.
-   */
-  bool StartTxSlDataFrame (Ptr<PacketBurst> pb, Time duration, uint8_t groupId);
-
-  /**
-   * Start a transmission of Sidelink data frame in DL and UL
-   *
-   *
-   * \param pb The burst of packets to be transmitted in PSDCH
-   * \param resNo The resource number in the PSDCH pool
-   * \param rv The redundancy version number
-   * \param duration The duration of the data frame
-   *
-   * \return true if an error occurred and the transmission was not
-   * started, false otherwise.
-   */
-  bool StartTxSlDiscFrame (Ptr<PacketBurst> pb, uint32_t resNo, uint8_t rv, Time duration);
-
-  /**
-  * Start a transmission of Sidelink data frame in DL and UL
-  *
-  *
-  * \param pb The burst of packets to be transmitted in PSDCH
-  * \param ctrlMsgList The list of LteControlMessage to send
-  * \param duration The duration of the data frame
-  *
-  * \return true if an error occurred and the transmission was not
-  * started, false otherwise.
-  */
-  bool StartTxSlMibFrame (Ptr<PacketBurst> pb, std::list<Ptr<LteControlMessage> > ctrlMsgList, Time duration);
-
-
-  /**
-  * Start a transmission of control frame in DL
-  *
-  *
-  * \param ctrlMsgList The burst of control messages to be transmitted
-  * \param pss The flag for transmitting the primary synchronization signal
-  *
-  * \return true if an error occurred and the transmission was not
-  * started, false otherwise.
-  */
-  bool StartTxDlCtrlFrame (std::list<Ptr<LteControlMessage> > ctrlMsgList, bool pss);
-
-
-  /**
-  * Start a transmission of control frame in UL
-  *
-  * \return true if an error occurred and the transmission was not
-  * started, false otherwise.
-  */
-  bool StartTxUlSrsFrame ();
-
-  /**
-   * set the callback for the end of a RX in error, as part of the
-   * interconnections between the PHY and the MAC
-   *
-   * \param c The callback
-   */
-  void SetLtePhyRxDataEndErrorCallback (LtePhyRxDataEndErrorCallback c);
-
-  /**
-   * set the callback for the successful end of a RX, as part of the
-   * interconnections between the PHY and the MAC
-   *
-   * \param c The callback
-   */
-  void SetLtePhyRxDataEndOkCallback (LtePhyRxDataEndOkCallback c);
-
-  /**
-   * set the callback for the successful end of a PSCCH RX, as part of the
-   * interconnections between the PHY and the MAC
-   *
-   * \param c The callback
-   */
-  void SetLtePhyRxPscchEndOkCallback (LtePhyRxDataEndOkCallback c);
-
-  /**
-   * set the callback for the successful end of a PSDCH RX, as part of the
-   * interconnections between the PHY and the MAC
-   *
-   * \param c The callback
-   */
-  void SetLtePhyRxPsdchEndOkCallback (LtePhyRxDataEndOkCallback c);
-
-  /**
-   * set the callback for the successful end of a PSBCH RX, as part of the
-   * interconnections between the PHY and the MAC
-   *
-   * \param c The callback
-   */
-  void SetLtePhyRxPsbchEndOkCallback (LtePhyRxPsbchEndOkCallback c);
-
-  /**
-  * set the callback for the successful end of a RX ctrl frame, as part
-  * of the interconnections between the LteSpectrumPhy and the PHY
-  *
-  * \param c The callback
-  */
-  void SetLtePhyRxCtrlEndOkCallback (LtePhyRxCtrlEndOkCallback c);
-
-  /**
-  * set the callback for the erroneous end of a RX ctrl frame, as part
-  * of the interconnections between the LteSpectrumPhy and the PHY
-  *
-  * \param c The callback
-  */
-  void SetLtePhyRxCtrlEndErrorCallback (LtePhyRxCtrlEndErrorCallback c);
-
-  /**
-  * set the callback for the reception of the PSS as part
-  * of the interconnections between the LteSpectrumPhy and the UE PHY
-  *
-  * \param c The callback
-  */
-  void SetLtePhyRxPssCallback (LtePhyRxPssCallback c);
-
-  /**
-  * set the callback for the DL HARQ feedback as part of the
-  * interconnections between the LteSpectrumPhy and the PHY
-  *
-  * \param c The callback
-  */
-  void SetLtePhyDlHarqFeedbackCallback (LtePhyDlHarqFeedbackCallback c);
-
-  /**
-  * set the callback for the UL HARQ feedback as part of the
-  * interconnections between the LteSpectrumPhy and the PHY
-  *
-  * \param c The callback
-  */
-  void SetLtePhyUlHarqFeedbackCallback (LtePhyUlHarqFeedbackCallback c);
-
-  /**
-   * \brief Set the state of the phy layer
-   * \param newState The state of the phy layer
-   */
-  void SetState (State newState);
-
-  /**
-   * \brief Set the Cell Identifier
-   * \param cellId The Cell Identifier
-   */
-  void SetCellId (uint16_t cellId);
-
-  /**
-   * \brief Add a new L1 group for filtering
-   *
-   * \param groupId The L1 Group Identifier
-   */
-  void AddL1GroupId (uint8_t groupId);
-
-  /**
-   * \brief Remove a new L1 group for filtering
-   *
-   * \param groupId The L1 Group Identifier
-   */
-  void RemoveL1GroupId (uint8_t groupId);
-
-  /**
-   *
-   * \param componentCarrierId The component carrier id
-   */
-  void SetComponentCarrierId (uint8_t componentCarrierId);
-
-  /**
-   *
-   *
-   * \param p The new LteChunkProcessor to be added to the RS power
-   *          processing chain
-   */
-  void AddRsPowerChunkProcessor (Ptr<LteChunkProcessor> p);
-
-  /**
-   *
-   *
-   * \param p The new LteChunkProcessor to be added to the Data Channel power
-   *          processing chain
-   */
-  void AddDataPowerChunkProcessor (Ptr<LteChunkProcessor> p);
-
-  /**
-   *
-   *
-   * \param p The new LteChunkProcessor to be added to the data processing chain
-   */
-  void AddDataSinrChunkProcessor (Ptr<LteChunkProcessor> p);
-
-  /**
-   *  LteChunkProcessor devoted to evaluate interference + noise power
-   *  in control symbols of the subframe
-   *
-   * \param p The new LteChunkProcessor to be added to the data processing chain
-   */
-  void AddInterferenceCtrlChunkProcessor (Ptr<LteChunkProcessor> p);
-
-  /**
-   *  LteChunkProcessor devoted to evaluate interference + noise power
-   *  in data symbols of the subframe
-   *
-   * \param p The new LteChunkProcessor to be added to the data processing chain
-   */
-  void AddInterferenceDataChunkProcessor (Ptr<LteChunkProcessor> p);
-
-
-  /**
-   *
-   *
-   * \param p The new LteChunkProcessor to be added to the ctrl processing chain
-   */
-  void AddCtrlSinrChunkProcessor (Ptr<LteChunkProcessor> p);
-
-  /**
-   *
-   *
-   * \param p The new LteSlChunkProcessor to be added to the Sidelink processing chain
-   */
-  void AddSlSinrChunkProcessor (Ptr<LteSlChunkProcessor> p);
-
-  /**
-   *
-   *
-   * \param p The new LteSlChunkProcessor to be added to the Sidelink processing chain
-   */
-  void AddSlSignalChunkProcessor (Ptr<LteSlChunkProcessor> p);
-
-  /**
-   *
-   *
-   * \param p The new LteSlChunkProcessor to be added to the Sidelink processing chain
-   */
-  void AddSlInterferenceChunkProcessor (Ptr<LteSlChunkProcessor> p);
-
-  /**
-   *
-   *
-   * \param rnti the RNTI of the source of the TB
-   * \param ndi new data indicator flag
-   * \param size the size of the TB
-   * \param mcs the MCS of the TB
-   * \param map the map of RB(s) used
-   * \param layer the layer (in case of MIMO tx)
-   * \param harqId the id of the HARQ process (valid only for DL)
-   * \param rv the redundancy version
-   * \param downlink true when the TB is for DL
-   */
-  void AddExpectedTb (uint16_t  rnti, uint8_t ndi, uint16_t size, uint8_t mcs, std::vector<int> map, uint8_t layer, uint8_t harqId, uint8_t rv, bool downlink);
-  /**
-   * \brief Remove expected transport block.
-   *
-   * When UE context at eNodeB is removed and if UL TB is expected to be received
-   * but not transmitted due to break in radio link. The TB with different rnti or lcid
-   * remains during the transmission of a new TB and causes problems with
-   * m_ulPhyReception trace, since the UE context was already removed. TB has to be
-   * removed when ue context at eNodeB is removed
-   *
-   * \param rnti The RNTI of the UE
-   */
-  void RemoveExpectedTb (uint16_t  rnti);
-  
-  /**
-   * \brief Add Expected TB method for Sidelink communication
-   * \param rnti The RNTI of the source of the TB
-   * \param l1dst the layer 1 destination id of the TB
-   * \param ndi The new data indicator flag
-   * \param size the size of the TB
-   * \param mcs The MCS of the TB
-   * \param map The map of RB(s) used
-   * \param rv The redundancy version
-   */
-  void AddExpectedTb (uint16_t  rnti, uint8_t l1dst, uint8_t ndi, uint16_t size, uint8_t mcs, std::vector<int> map, uint8_t rv);
-
-  /**
-   * \brief Add Expected TB method for Sidelink Discovery
-   * 
-   * no mcs, size fixed to 232 bits, no l1dst
-   *
-   * \param rnti The RNTI of the source of the TB
-   * \param resPsdch The PSDCH resource identifier
-   * \param ndi The new data indicator flag
-   * \param map map of RBs used
-   * \param rv The redundancy version
-   * \param index The packet index in the list of discovery messages received
-   */
-  void AddExpectedTb (uint16_t  rnti, uint8_t resPsdch, uint8_t ndi, std::vector<int> map, uint8_t rv, int index);
-
-
-  /**
-   *
-   *
-   * \param sinr vector of SINR perceived per each RB
-   */
-  void UpdateSinrPerceived (const SpectrumValue& sinr);
-
-  /**
-   *
-   *
-   * \param sinr vector of SINR perceived per each RB per Sidelink packet
-   */
-  void UpdateSlSinrPerceived (std::vector <SpectrumValue> sinr);
-
-  /**
-   *
-   *
-   * \param signal vector of signal perceived per each RB per Sidelink packet
-   */
-  void UpdateSlSigPerceived (std::vector <SpectrumValue> signal);
-
-  /**
-   *
-   *
-   * \param interference vector of interference perceived per each RB per Sidelink packet
-   */
-  void UpdateSlIntPerceived (std::vector <SpectrumValue> interference);
-
-  /**
-   *
-   *
-   * \param txMode UE transmission mode (SISO, MIMO tx diversity, ...)
-   */
-  void SetTransmissionMode (uint8_t txMode);
-
-
-  /**
-   *
-   * \return The previously set channel
-   */
-  Ptr<SpectrumChannel> GetChannel ();
-
-  /**
-   * Sets the SLSSID of the SyncRef to which the UE is synchronized
-   * \param slssid the SyncRef identifier
-   */
-  void SetSlssid (uint64_t slssid);
-  /**
-   * Sets the callback for the reception of the SLSS as part
-   * of the interconnections between the LteSpectrumPhy and the UE PHY
-   *
-   * \param c The callback
-   */
-  void SetLtePhyRxSlssCallback (LtePhyRxSlssCallback c);
-
-  /**
-   * Sets the callback for the measurement of the SD-RSRP as part
-   * of the interconnections between the LteSpectrumPhy and the UE PHY
-   *
-   * \param c The callback
-   */
-  void SetLtePhyRxPsdchSdRsrpCallback (LtePhyRxPsdchSdRsrpCallback c);
-
-
-  /// allow LteUePhy class friend access
-  friend class LteUePhy;
-
-  /**
-   * Assign a fixed random variable stream number to the random variables
-   * used by this model.  Return the number of streams (possibly zero) that
-   * have been assigned.
-   *
-   * \param stream The first stream index to use
-   * \return The number of stream indices assigned by this model
-   */
-  int64_t AssignStreams (int64_t stream);
-
-  /**
-   *
-   * \return The state of the PHY
-   */
-  State GetState ();
-
-  /**
-   * Set Rx pool function
-   * Sets the Sidelink Discovery reception pool
-   *
-   * \param newpool The Sidelink discovery resource pool
-   */
-  void SetRxPool (Ptr<SidelinkDiscResourcePool> newpool);
-
-  /**
-   * Set Discovery number of retransmission function
-   * Sets the number of retransmissions for Sidelink Discovery messages
-   *
-   * \param retx The number of retransmissions
-   */
-  void SetDiscNumRetx (uint8_t retx);
-
-  /**
-  * TracedCallback signature for TB drop.
-  *
-  * \param [in] TB The transport block index
-  */
-  typedef void (* DropSlTbTracedCallback)(uint64_t);
-  /**
-  * TracedCallback signature for Sidelink start Rx.
-  *
-  * \param [in] pointer The pointer to LteSpectrumPhy
-  */
-  typedef void (* SlStartRxTracedCallback)(Ptr<LteSpectrumPhy>);
-
-private:
-  /**
-   * \brief Change state function
-   *
-   * \param newState The new state to set
-   */
-  void ChangeState (State newState);
-  /// End transmit data function
-  void EndTxData ();
-  /// End transmit DL control function
-  void EndTxDlCtrl ();
-  /// End transmit UL SRS function
-  void EndTxUlSrs ();
-  /// End receive data function
-  void EndRxData ();
-  /// End receive DL control function
-  void EndRxDlCtrl ();
-  /// End receive UL SRS function
-  void EndRxUlSrs ();
-  /// End receive Sidelink Data function
-  void EndRxSlFrame ();
-
-  /**
-   * \brief Set transmit mode gain function
-   *
-   * \param txMode The transmit mode
-   * \param gain The gain to set
-   */
-  void SetTxModeGain (uint8_t txMode, double gain);
-
-  /**
-   * \brief Set Sidelink transmit mode gain function
-   * Average gain for SIMO based on [CatreuxMIMO]
-   *
-   * \param gain The gain to set
-   */
-  void SetSlRxGain (double gain);
-
-  /**
-   * \brief Get mean SINR function
-   *
-   * \param sinr The SINR values
-   * \param rbBitMap The vector whose size is equal to the number active RBs
-   * \return The average SINR per RB in linear scale
-   */
-  double GetMeanSinr (const SpectrumValue& sinr, const std::vector<int>& rbBitMap);
-
-  /**
-   * \brief Process received PSCCH messages function
-   * \param pktIndexes Indexes of PSCCH messages received
-   */
-  void RxSlPscch (std::vector<uint32_t> pktIndexes);
-
-  /**
-   * \brief Process received PSSCH messages function
-   * \param pktIndexes Indexes of PSSCH messages received
-   */
-  void RxSlPssch (std::vector<uint32_t> pktIndexes);
-
-  /**
-   * \brief Process received PSDCH messages function
-   * \param pktIndexes Indexes of PSDCH messages received
-   */
-  void RxSlPsdch (std::vector<uint32_t> pktIndexes);
-
-  /**
-   * \brief Process received PSBCH messages function
-   * \param pktIndexes Indexes of PSBCH messages received
-   */
-  void RxSlPsbch (std::vector<uint32_t> pktIndexes);
-
-  Ptr<MobilityModel> m_mobility; ///< the mobility model
-  Ptr<AntennaModel> m_antenna; ///< the antenna model
-  Ptr<NetDevice> m_device; ///< the device
-
-  Ptr<SpectrumChannel> m_channel; ///< the channel
-
-  Ptr<const SpectrumModel> m_rxSpectrumModel; ///< the spectrum model
-  Ptr<SpectrumValue> m_txPsd; ///< the transmit PSD
-  Ptr<PacketBurst> m_txPacketBurst; ///< the transmit packet burst
-  std::list<Ptr<PacketBurst> > m_rxPacketBurstList; ///< the receive burst list
-
-  std::list<Ptr<LteControlMessage> > m_txControlMessageList; ///< the transmit control message list
-  std::list<Ptr<LteControlMessage> > m_rxControlMessageList; ///< the receive control message list
-
-
-  State m_state; ///< the state
-  Time m_firstRxStart; ///< the first receive start
-  Time m_firstRxDuration; ///< the first receive duration
-
-  TracedCallback<Ptr<const PacketBurst> > m_phyTxStartTrace; ///< the phy transmit start trace callback
-  TracedCallback<Ptr<const PacketBurst> > m_phyTxEndTrace; ///< the phy transmit end trace callback
-  TracedCallback<Ptr<const PacketBurst> > m_phyRxStartTrace; ///< the phy receive start trace callback
-  TracedCallback<Ptr<const Packet> >      m_phyRxEndOkTrace; ///< the phy receive end ok trace callback
-  TracedCallback<Ptr<const Packet> >      m_phyRxEndErrorTrace; ///< the phy receive end error trace callback
-
-  LtePhyRxDataEndErrorCallback   m_ltePhyRxDataEndErrorCallback; ///< the LTE phy receive data end error callback
-  LtePhyRxDataEndOkCallback      m_ltePhyRxDataEndOkCallback; ///< the LTE phy receive data end ok callback
-  LtePhyRxDataEndOkCallback      m_ltePhyRxPscchEndOkCallback; ///< the LTE phy receive PSCCH end ok callback
-  LtePhyRxDataEndOkCallback      m_ltePhyRxPsdchEndOkCallback; ///< the LTE phy receive PSDCH end ok callback
-  LtePhyRxPsbchEndOkCallback      m_ltePhyRxPsbchEndOkCallback; ///< the LTE phy receive PSBCH end ok callback
-
-  LtePhyRxCtrlEndOkCallback     m_ltePhyRxCtrlEndOkCallback; ///< the LTE phy receive control end ok callback
-  LtePhyRxCtrlEndErrorCallback  m_ltePhyRxCtrlEndErrorCallback; ///< the LTE phy receive control end error callback
-  LtePhyRxPssCallback  m_ltePhyRxPssCallback; ///< the LTE phy receive PSS callback
-
-  Ptr<LteInterference> m_interferenceData; ///< the data interference
-  Ptr<LteInterference> m_interferenceCtrl; ///< the control interference
-
-  uint16_t m_cellId; ///< the cell ID
-
-  uint8_t m_componentCarrierId; ///< the component carrier ID
-  expectedTbs_t m_expectedTbs; ///< the expected TBS
-  expectedDiscTbs_t m_expectedDiscTbs; ///< the expected Sidelink Discovery TBS
-  SpectrumValue m_sinrPerceived; ///< the perceived SINR
-
-  // Information for Sidelink Communication
-  Ptr<LteSlInterference> m_interferenceSl; ///< the Sidelink interference
-  std::set<uint8_t> m_l1GroupIds; ///< identifiers for D2D layer 1 filtering
-  expectedSlTbs_t m_expectedSlTbs; ///< the expected Sidelink Communication TBS
-  std::vector<SpectrumValue> m_slSinrPerceived; ///< SINR for each D2D packet received
-  std::vector<SpectrumValue> m_slSignalPerceived; ///< Signal for each D2D packet received
-  std::vector<SpectrumValue> m_slInterferencePerceived; ///< interference for each D2D packet received
-  std::vector< SlRxPacketInfo_t > m_rxPacketInfo; ///< Sidelink received packet information
-
-  /// Provides uniform random variables.
-  Ptr<UniformRandomVariable> m_random; ///< Uniform random variable used to toss for the reception of the TB
-  bool m_dataErrorModelEnabled; ///< when true (default) the phy error model is enabled
-  bool m_ctrlErrorModelEnabled; ///< when true (default) the phy error model is enabled for DL ctrl frame
-
-  bool m_ctrlFullDuplexEnabled; ///< when true the PSCCH operates in Full Duplex mode (disabled by default).
-
-  bool m_dropRbOnCollisionEnabled; ///< when true, drop all receptions on colliding RBs regardless SINR value.
-  bool m_slDataErrorModelEnabled; ///< when true (default) the PSSCH phy error model is enabled
-  bool m_slCtrlErrorModelEnabled; ///< when true (default) the PSCCH phy error model is enabled
-  bool m_slDiscoveryErrorModelEnabled; ///< when true (default) the PSDCH phy error model is enabled
-  LteNistErrorModel::LteFadingModel m_fadingModel; ///< Type of fading model
-
-  uint8_t m_transmissionMode; ///< for UEs: store the transmission mode
-  uint8_t m_layersNum; ///< layers num
-  bool m_ulDataSlCheck; ///< Flag used to indicate the transmission of data in uplink
-  std::vector <double> m_txModeGain; ///< duplicate value of LteUePhy
-
-  Ptr<LteHarqPhy> m_harqPhyModule; ///< the HARQ phy module
-  Ptr<LteSlHarqPhy> m_slHarqPhyModule; ///< the Sidelink HARQ phy module
-  LtePhyDlHarqFeedbackCallback m_ltePhyDlHarqFeedbackCallback; ///< the LTE phy DL HARQ feedback callback
-  LtePhyUlHarqFeedbackCallback m_ltePhyUlHarqFeedbackCallback; ///< the LTE phy UL HARQ feedback callback
-
-  Ptr<LteSpectrumPhy> m_halfDuplexPhy; ///< Pointer to a UL LteSpectrumPhy object
-
-  std::list< Ptr<SidelinkDiscResourcePool> > m_discRxPools; ///< List of discovery Rx pools
-
-  uint64_t m_slssId; ///< the Sidelink Synchronization Signal Identifier (SLSSID)
-
-  double m_slRxGain; ///< Sidelink Rx gain (Linear units)
-  std::map <uint16_t, uint16_t> m_slDiscTxCount; ///< Map to store the count of discovery transmissions
-  ///< by a UE. The RNTI of a UE is used as the key of this map
-
-  LtePhyRxSlssCallback  m_ltePhyRxSlssCallback; ///< Callback used to notify the PHY about the reception of a SLSS
-
-  LtePhyRxPsdchSdRsrpCallback m_ltePhyRxPsdchSdRsrpCallback; ///< Callback used to notify the PHY about the reception of PSDCH and SD-RSRP measurement
-
-  /**
-   * Trace information regarding PHY stats from DL Rx perspective
-   * PhyReceptionStatParameters (see lte-common.h)
-   */
-  TracedCallback<PhyReceptionStatParameters> m_dlPhyReception;
-
-
-  /**
-   * Trace information regarding PHY stats from UL Rx perspective
-   * PhyReceptionStatParameters (see lte-common.h)
-   */
-  TracedCallback<PhyReceptionStatParameters> m_ulPhyReception;
-
-  /**
-   * Trace information regarding PHY stats from Sidelink Rx perspective
-   * PhyReceptionStatParameters (see lte-common.h)
-   */
-  TracedCallback<PhyReceptionStatParameters> m_slPhyReception;
-
-  /**
-   * Trace information regarding PHY stats from SL Rx PSCCH perspective
-   * PhyReceptionStatParameters (see lte-common.h)
-   */
-  TracedCallback<SlPhyReceptionStatParameters> m_slPscchReception;
-
-  /**
-   * The `SlStartRx` trace source. Trace fired when reception at Sidelink starts.
-   */
-  TracedCallback<Ptr<LteSpectrumPhy> > m_slStartRx;
-
-  EventId m_endTxEvent; ///< end transmit event
-  EventId m_endRxDataEvent; ///< end receive data event
-  EventId m_endRxDlCtrlEvent; ///< end receive DL control event
-  EventId m_endRxUlSrsEvent; ///< end receive UL SRS event
-
-
-};
-
-
-}
-=======
   public:
     LteSpectrumPhy();
     ~LteSpectrumPhy() override;
@@ -1175,7 +344,7 @@
 
     /**
      * \brief Get the type ID.
-     * \return the object TypeId
+     * \return The object TypeId
      */
     static TypeId GetTypeId();
     // inherited from Object
@@ -1206,21 +375,31 @@
      */
     void StartRxUlSrs(Ptr<LteSpectrumSignalParametersUlSrsFrame> lteUlSrsRxParams);
     /**
+     * \brief Start receive Sidelink data function
+     * \param lteSlRxParams Ptr<LteSpectrumSignalParametersUlSrsFrame>
+     */
+    void StartRxSlFrame(Ptr<LteSpectrumSignalParametersSlFrame> lteSlRxParams);
+    /**
      * \brief Set HARQ phy function
-     * \param harq the HARQ phy module
+     * \param harq The HARQ phy module
      */
     void SetHarqPhyModule(Ptr<LteHarqPhy> harq);
+    /**
+     * \brief Set Sidelink HARQ phy function
+     * \param lteSlHarq The Sidelink HARQ phy module
+     */
+    void SetSlHarqPhyModule(Ptr<LteSlHarqPhy> lteSlHarq);
 
     /**
      * set the Power Spectral Density of outgoing signals in W/Hz.
      *
-     * @param txPsd
+     * \param txPsd The Transmit Power Spectral Density of outgoing signals in W/Hz.
      */
     void SetTxPowerSpectralDensity(Ptr<SpectrumValue> txPsd);
 
     /**
      * \brief set the noise power spectral density
-     * @param noisePsd the Noise Power Spectral Density in power units
+     * \param noisePsd The Noise Power Spectral Density in power units
      * (Watt, Pascal...) per Hz.
      */
     void SetNoisePowerSpectralDensity(Ptr<const SpectrumValue> noisePsd);
@@ -1232,9 +411,21 @@
     void Reset();
 
     /**
+     * Clear expected SL TBs
+     *
+     */
+    void ClearExpectedSlTb();
+
+    /**
+     * Clear expected discovery TBs
+     *
+     */
+    void ClearExpectedDiscTb();
+
+    /**
      * set the AntennaModel to be used
      *
-     * \param a the Antenna Model
+     * \param a The Antenna Model
      */
     void SetAntenna(Ptr<AntennaModel> a);
 
@@ -1242,11 +433,11 @@
      * Start a transmission of data frame in DL and UL
      *
      *
-     * @param pb the burst of packets to be transmitted in PDSCH/PUSCH
-     * @param ctrlMsgList the list of LteControlMessage to send
-     * @param duration the duration of the data frame
-     *
-     * @return true if an error occurred and the transmission was not
+     * \param pb The burst of packets to be transmitted in PDSCH/PUSCH
+     * \param ctrlMsgList The list of LteControlMessage to send
+     * \param duration The duration of the data frame
+     *
+     * \return true if an error occurred and the transmission was not
      * started, false otherwise.
      */
     bool StartTxDataFrame(Ptr<PacketBurst> pb,
@@ -1254,13 +445,79 @@
                           Time duration);
 
     /**
+     * Start a transmission of Sidelink data frame in DL and UL
+     *
+     *
+     * \param pb The burst of packets to be transmitted in PSSCH/PSCCH
+     * \param duration The duration of the data frame
+     *
+     * \return true if an error occurred and the transmission was not
+     * started, false otherwise.
+     */
+    bool StartTxSlMibFrame(Ptr<PacketBurst> pb, Time duration);
+
+    /**
+     * Start a transmission of Sidelink data frame in DL and UL
+     *
+     *
+     * \param pb The burst of packets to be transmitted in PSCCH
+     * \param duration The duration of the data frame
+     *
+     * \return true if an error occurred and the transmission was not
+     * started, false otherwise.
+     */
+    bool StartTxSlCtrlFrame(Ptr<PacketBurst> pb, Time duration);
+
+    /**
+     * Start a transmission of Sidelink data frame in DL and UL
+     *
+     *
+     * \param pb The burst of packets to be transmitted in PSSCH
+     * \param duration The duration of the data frame
+     * \param groupId The group id
+     *
+     * \return true if an error occurred and the transmission was not
+     * started, false otherwise.
+     */
+    bool StartTxSlDataFrame(Ptr<PacketBurst> pb, Time duration, uint8_t groupId);
+
+    /**
+     * Start a transmission of Sidelink data frame in DL and UL
+     *
+     *
+     * \param pb The burst of packets to be transmitted in PSDCH
+     * \param resNo The resource number in the PSDCH pool
+     * \param rv The redundancy version number
+     * \param duration The duration of the data frame
+     *
+     * \return true if an error occurred and the transmission was not
+     * started, false otherwise.
+     */
+    bool StartTxSlDiscFrame(Ptr<PacketBurst> pb, uint32_t resNo, uint8_t rv, Time duration);
+
+    /**
+     * Start a transmission of Sidelink data frame in DL and UL
+     *
+     *
+     * \param pb The burst of packets to be transmitted in PSDCH
+     * \param ctrlMsgList The list of LteControlMessage to send
+     * \param duration The duration of the data frame
+     *
+     * \return true if an error occurred and the transmission was not
+     * started, false otherwise.
+     */
+    bool StartTxSlMibFrame(Ptr<PacketBurst> pb,
+                           std::list<Ptr<LteControlMessage>> ctrlMsgList,
+                           Time duration);
+
+    /**
      * Start a transmission of control frame in DL
      *
      *
-     * @param ctrlMsgList the burst of control messages to be transmitted
-     * @param pss the flag for transmitting the primary synchronization signal
-     *
-     * @return true if an error occurred and the transmission was not
+     * \param ctrlMsgList The burst of control messages to be transmitted
+     * \param pss The flag for transmitting the primary synchronization signal
+     *
+     * \return true if an error occurred and the transmission was not
      * started, false otherwise.
      */
     bool StartTxDlCtrlFrame(std::list<Ptr<LteControlMessage>> ctrlMsgList, bool pss);
@@ -1268,7 +525,7 @@
     /**
      * Start a transmission of control frame in UL
      *
-     * @return true if an error occurred and the transmission was not
+     * \return true if an error occurred and the transmission was not
      * started, false otherwise.
      */
     bool StartTxUlSrsFrame();
@@ -1277,7 +534,7 @@
      * set the callback for the end of a RX in error, as part of the
      * interconnections between the PHY and the MAC
      *
-     * @param c the callback
+     * \param c The callback
      */
     void SetLtePhyRxDataEndErrorCallback(LtePhyRxDataEndErrorCallback c);
 
@@ -1285,15 +542,39 @@
      * set the callback for the successful end of a RX, as part of the
      * interconnections between the PHY and the MAC
      *
-     * @param c the callback
+     * \param c The callback
      */
     void SetLtePhyRxDataEndOkCallback(LtePhyRxDataEndOkCallback c);
+
+    /**
+     * set the callback for the successful end of a PSCCH RX, as part of the
+     * interconnections between the PHY and the MAC
+     *
+     * \param c The callback
+     */
+    void SetLtePhyRxPscchEndOkCallback(LtePhyRxDataEndOkCallback c);
+
+    /**
+     * set the callback for the successful end of a PSDCH RX, as part of the
+     * interconnections between the PHY and the MAC
+     *
+     * \param c The callback
+     */
+    void SetLtePhyRxPsdchEndOkCallback(LtePhyRxDataEndOkCallback c);
+
+    /**
+     * set the callback for the successful end of a PSBCH RX, as part of the
+     * interconnections between the PHY and the MAC
+     *
+     * \param c The callback
+     */
+    void SetLtePhyRxPsbchEndOkCallback(LtePhyRxPsbchEndOkCallback c);
 
     /**
      * set the callback for the successful end of a RX ctrl frame, as part
      * of the interconnections between the LteSpectrumPhy and the PHY
      *
-     * @param c the callback
+     * \param c The callback
      */
     void SetLtePhyRxCtrlEndOkCallback(LtePhyRxCtrlEndOkCallback c);
 
@@ -1301,7 +582,7 @@
      * set the callback for the erroneous end of a RX ctrl frame, as part
      * of the interconnections between the LteSpectrumPhy and the PHY
      *
-     * @param c the callback
+     * \param c The callback
      */
     void SetLtePhyRxCtrlEndErrorCallback(LtePhyRxCtrlEndErrorCallback c);
 
@@ -1309,7 +590,7 @@
      * set the callback for the reception of the PSS as part
      * of the interconnections between the LteSpectrumPhy and the UE PHY
      *
-     * @param c the callback
+     * \param c The callback
      */
     void SetLtePhyRxPssCallback(LtePhyRxPssCallback c);
 
@@ -1317,7 +598,7 @@
      * set the callback for the DL HARQ feedback as part of the
      * interconnections between the LteSpectrumPhy and the PHY
      *
-     * @param c the callback
+     * \param c The callback
      */
     void SetLtePhyDlHarqFeedbackCallback(LtePhyDlHarqFeedbackCallback c);
 
@@ -1325,33 +606,46 @@
      * set the callback for the UL HARQ feedback as part of the
      * interconnections between the LteSpectrumPhy and the PHY
      *
-     * @param c the callback
+     * \param c The callback
      */
     void SetLtePhyUlHarqFeedbackCallback(LtePhyUlHarqFeedbackCallback c);
 
     /**
      * \brief Set the state of the phy layer
-     * \param newState the state
+     * \param newState The state of the phy layer
      */
     void SetState(State newState);
 
     /**
-     *
-     *
-     * \param cellId the Cell Identifier
+     * \brief Set the Cell Identifier
+     * \param cellId The Cell Identifier
      */
     void SetCellId(uint16_t cellId);
 
     /**
-     *
-     * \param componentCarrierId the component carrier id
+     * \brief Add a new L1 group for filtering
+     *
+     * \param groupId The L1 Group Identifier
+     */
+    void AddL1GroupId(uint8_t groupId);
+
+    /**
+     * \brief Remove a new L1 group for filtering
+     *
+     * \param groupId The L1 Group Identifier
+     */
+    void RemoveL1GroupId(uint8_t groupId);
+
+    /**
+     *
+     * \param componentCarrierId The component carrier id
      */
     void SetComponentCarrierId(uint8_t componentCarrierId);
 
     /**
      *
      *
-     * \param p the new LteChunkProcessor to be added to the RS power
+     * \param p The new LteChunkProcessor to be added to the RS power
      *          processing chain
      */
     void AddRsPowerChunkProcessor(Ptr<LteChunkProcessor> p);
@@ -1359,7 +653,7 @@
     /**
      *
      *
-     * \param p the new LteChunkProcessor to be added to the Data Channel power
+     * \param p The new LteChunkProcessor to be added to the Data Channel power
      *          processing chain
      */
     void AddDataPowerChunkProcessor(Ptr<LteChunkProcessor> p);
@@ -1367,7 +661,7 @@
     /**
      *
      *
-     * \param p the new LteChunkProcessor to be added to the data processing chain
+     * \param p The new LteChunkProcessor to be added to the data processing chain
      */
     void AddDataSinrChunkProcessor(Ptr<LteChunkProcessor> p);
 
@@ -1375,7 +669,7 @@
      *  LteChunkProcessor devoted to evaluate interference + noise power
      *  in control symbols of the subframe
      *
-     * \param p the new LteChunkProcessor to be added to the data processing chain
+     * \param p The new LteChunkProcessor to be added to the data processing chain
      */
     void AddInterferenceCtrlChunkProcessor(Ptr<LteChunkProcessor> p);
 
@@ -1383,16 +677,37 @@
      *  LteChunkProcessor devoted to evaluate interference + noise power
      *  in data symbols of the subframe
      *
-     * \param p the new LteChunkProcessor to be added to the data processing chain
+     * \param p The new LteChunkProcessor to be added to the data processing chain
      */
     void AddInterferenceDataChunkProcessor(Ptr<LteChunkProcessor> p);
 
     /**
      *
      *
-     * \param p the new LteChunkProcessor to be added to the ctrl processing chain
+     * \param p The new LteChunkProcessor to be added to the ctrl processing chain
      */
     void AddCtrlSinrChunkProcessor(Ptr<LteChunkProcessor> p);
+
+    /**
+     *
+     *
+     * \param p The new LteSlChunkProcessor to be added to the Sidelink processing chain
+     */
+    void AddSlSinrChunkProcessor(Ptr<LteSlChunkProcessor> p);
+
+    /**
+     *
+     *
+     * \param p The new LteSlChunkProcessor to be added to the Sidelink processing chain
+     */
+    void AddSlSignalChunkProcessor(Ptr<LteSlChunkProcessor> p);
+
+    /**
+     *
+     *
+     * \param p The new LteSlChunkProcessor to be added to the Sidelink processing chain
+     */
+    void AddSlInterferenceChunkProcessor(Ptr<LteSlChunkProcessor> p);
 
     /**
      *
@@ -1430,24 +745,103 @@
     void RemoveExpectedTb(uint16_t rnti);
 
     /**
-     *
-     *
-     * \param sinr vector of sinr perceived per each RB
+     * \brief Add Expected TB method for Sidelink communication
+     * \param rnti The RNTI of the source of the TB
+     * \param l1dst the layer 1 destination id of the TB
+     * \param ndi The new data indicator flag
+     * \param size the size of the TB
+     * \param mcs The MCS of the TB
+     * \param map The map of RB(s) used
+     * \param rv The redundancy version
+     */
+    void AddExpectedTb(uint16_t rnti,
+                       uint8_t l1dst,
+                       uint8_t ndi,
+                       uint16_t size,
+                       uint8_t mcs,
+                       std::vector<int> map,
+                       uint8_t rv);
+
+    /**
+     * \brief Add Expected TB method for Sidelink Discovery
+     *
+     * no mcs, size fixed to 232 bits, no l1dst
+     *
+     * \param rnti The RNTI of the source of the TB
+     * \param resPsdch The PSDCH resource identifier
+     * \param ndi The new data indicator flag
+     * \param map map of RBs used
+     * \param rv The redundancy version
+     * \param index The packet index in the list of discovery messages received
+     */
+    void AddExpectedTb(uint16_t rnti,
+                       uint8_t resPsdch,
+                       uint8_t ndi,
+                       std::vector<int> map,
+                       uint8_t rv,
+                       int index);
+
+    /**
+     *
+     *
+     * \param sinr vector of SINR perceived per each RB
      */
     void UpdateSinrPerceived(const SpectrumValue& sinr);
 
     /**
      *
      *
+     * \param sinr vector of SINR perceived per each RB per Sidelink packet
+     */
+    void UpdateSlSinrPerceived(std::vector<SpectrumValue> sinr);
+
+    /**
+     *
+     *
+     * \param signal vector of signal perceived per each RB per Sidelink packet
+     */
+    void UpdateSlSigPerceived(std::vector<SpectrumValue> signal);
+
+    /**
+     *
+     *
+     * \param interference vector of interference perceived per each RB per Sidelink packet
+     */
+    void UpdateSlIntPerceived(std::vector<SpectrumValue> interference);
+
+    /**
+     *
+     *
      * \param txMode UE transmission mode (SISO, MIMO tx diversity, ...)
      */
     void SetTransmissionMode(uint8_t txMode);
 
     /**
      *
-     * \return the previously set channel
+     * \return The previously set channel
      */
     Ptr<SpectrumChannel> GetChannel();
+
+    /**
+     * Sets the SLSSID of the SyncRef to which the UE is synchronized
+     * \param slssid the SyncRef identifier
+     */
+    void SetSlssid(uint64_t slssid);
+    /**
+     * Sets the callback for the reception of the SLSS as part
+     * of the interconnections between the LteSpectrumPhy and the UE PHY
+     *
+     * \param c The callback
+     */
+    void SetLtePhyRxSlssCallback(LtePhyRxSlssCallback c);
+
+    /**
+     * Sets the callback for the measurement of the SD-RSRP as part
+     * of the interconnections between the LteSpectrumPhy and the UE PHY
+     *
+     * \param c The callback
+     */
+    void SetLtePhyRxPsdchSdRsrpCallback(LtePhyRxPsdchSdRsrpCallback c);
 
     /// allow LteUePhy class friend access
     friend class LteUePhy;
@@ -1457,16 +851,51 @@
      * used by this model.  Return the number of streams (possibly zero) that
      * have been assigned.
      *
-     * \param stream first stream index to use
-     * \return the number of stream indices assigned by this model
+     * \param stream The first stream index to use
+     * \return The number of stream indices assigned by this model
      */
     int64_t AssignStreams(int64_t stream);
 
+    /**
+     *
+     * \return The state of the PHY
+     */
+    State GetState();
+
+    /**
+     * Set Rx pool function
+     * Sets the Sidelink Discovery reception pool
+     *
+     * \param newpool The Sidelink discovery resource pool
+     */
+    void SetRxPool(Ptr<SidelinkDiscResourcePool> newpool);
+
+    /**
+     * Set Discovery number of retransmission function
+     * Sets the number of retransmissions for Sidelink Discovery messages
+     *
+     * \param retx The number of retransmissions
+     */
+    void SetDiscNumRetx(uint8_t retx);
+
+    /**
+     * TracedCallback signature for TB drop.
+     *
+     * \param [in] TB The transport block index
+     */
+    typedef void (*DropSlTbTracedCallback)(uint64_t);
+    /**
+     * TracedCallback signature for Sidelink start Rx.
+     *
+     * \param [in] pointer The pointer to LteSpectrumPhy
+     */
+    typedef void (*SlStartRxTracedCallback)(Ptr<LteSpectrumPhy>);
+
   private:
     /**
      * \brief Change state function
      *
-     * \param newState the new state to set
+     * \param newState The new state to set
      */
     void ChangeState(State newState);
     /// End transmit data function
@@ -1481,16 +910,59 @@
     void EndRxDlCtrl();
     /// End receive UL SRS function
     void EndRxUlSrs();
+    /// End receive Sidelink Data function
+    void EndRxSlFrame();
 
     /**
      * \brief Set transmit mode gain function
      *
-     * \param txMode the transmit mode
-     * \param gain the gain to set
+     * \param txMode The transmit mode
+     * \param gain The gain to set
      */
     void SetTxModeGain(uint8_t txMode, double gain);
 
-    Ptr<MobilityModel> m_mobility; ///< the modility model
+    /**
+     * \brief Set Sidelink transmit mode gain function
+     * Average gain for SIMO based on [CatreuxMIMO]
+     *
+     * \param gain The gain to set
+     */
+    void SetSlRxGain(double gain);
+
+    /**
+     * \brief Get mean SINR function
+     *
+     * \param sinr The SINR values
+     * \param rbBitMap The vector whose size is equal to the number active RBs
+     * \return The average SINR per RB in linear scale
+     */
+    double GetMeanSinr(const SpectrumValue& sinr, const std::vector<int>& rbBitMap);
+
+    /**
+     * \brief Process received PSCCH messages function
+     * \param pktIndexes Indexes of PSCCH messages received
+     */
+    void RxSlPscch(std::vector<uint32_t> pktIndexes);
+
+    /**
+     * \brief Process received PSSCH messages function
+     * \param pktIndexes Indexes of PSSCH messages received
+     */
+    void RxSlPssch(std::vector<uint32_t> pktIndexes);
+
+    /**
+     * \brief Process received PSDCH messages function
+     * \param pktIndexes Indexes of PSDCH messages received
+     */
+    void RxSlPsdch(std::vector<uint32_t> pktIndexes);
+
+    /**
+     * \brief Process received PSBCH messages function
+     * \param pktIndexes Indexes of PSBCH messages received
+     */
+    void RxSlPsbch(std::vector<uint32_t> pktIndexes);
+
+    Ptr<MobilityModel> m_mobility; ///< the mobility model
     Ptr<AntennaModel> m_antenna;   ///< the antenna model
     Ptr<NetDevice> m_device;       ///< the device
 
@@ -1521,6 +993,12 @@
         m_ltePhyRxDataEndErrorCallback; ///< the LTE phy receive data end error callback
     LtePhyRxDataEndOkCallback
         m_ltePhyRxDataEndOkCallback; ///< the LTE phy receive data end ok callback
+    LtePhyRxDataEndOkCallback
+        m_ltePhyRxPscchEndOkCallback; ///< the LTE phy receive PSCCH end ok callback
+    LtePhyRxDataEndOkCallback
+        m_ltePhyRxPsdchEndOkCallback; ///< the LTE phy receive PSDCH end ok callback
+    LtePhyRxPsbchEndOkCallback
+        m_ltePhyRxPsbchEndOkCallback; ///< the LTE phy receive PSBCH end ok callback
 
     LtePhyRxCtrlEndOkCallback
         m_ltePhyRxCtrlEndOkCallback; ///< the LTE phy receive control end ok callback
@@ -1533,26 +1011,69 @@
 
     uint16_t m_cellId; ///< the cell ID
 
-    uint8_t m_componentCarrierId;  ///< the component carrier ID
-    expectedTbs_t m_expectedTbs;   ///< the expected TBS
-    SpectrumValue m_sinrPerceived; ///< the preceived SINR
+    uint8_t m_componentCarrierId;        ///< the component carrier ID
+    expectedTbs_t m_expectedTbs;         ///< the expected TBS
+    expectedDiscTbs_t m_expectedDiscTbs; ///< the expected Sidelink Discovery TBS
+    SpectrumValue m_sinrPerceived;       ///< the perceived SINR
+
+    // Information for Sidelink Communication
+    Ptr<LteSlInterference> m_interferenceSl;        ///< the Sidelink interference
+    std::set<uint8_t> m_l1GroupIds;                 ///< identifiers for D2D layer 1 filtering
+    expectedSlTbs_t m_expectedSlTbs;                ///< the expected Sidelink Communication TBS
+    std::vector<SpectrumValue> m_slSinrPerceived;   ///< SINR for each D2D packet received
+    std::vector<SpectrumValue> m_slSignalPerceived; ///< Signal for each D2D packet received
+    std::vector<SpectrumValue>
+        m_slInterferencePerceived;                ///< interference for each D2D packet received
+    std::vector<SlRxPacketInfo_t> m_rxPacketInfo; ///< Sidelink received packet information
 
     /// Provides uniform random variables.
-    Ptr<UniformRandomVariable> m_random;
+    Ptr<UniformRandomVariable>
+        m_random; ///< Uniform random variable used to toss for the reception of the TB
     bool m_dataErrorModelEnabled; ///< when true (default) the phy error model is enabled
     bool m_ctrlErrorModelEnabled; ///< when true (default) the phy error model is enabled for DL
                                   ///< ctrl frame
 
+    bool m_ctrlFullDuplexEnabled; ///< when true the PSCCH operates in Full Duplex mode (disabled by
+                                  ///< default).
+
+    bool m_dropRbOnCollisionEnabled; ///< when true, drop all receptions on colliding RBs regardless
+                                     ///< SINR value.
+    bool m_slDataErrorModelEnabled;  ///< when true (default) the PSSCH phy error model is enabled
+    bool m_slCtrlErrorModelEnabled;  ///< when true (default) the PSCCH phy error model is enabled
+    bool m_slDiscoveryErrorModelEnabled; ///< when true (default) the PSDCH phy error model is
+                                         ///< enabled
+    LteNistErrorModel::LteFadingModel m_fadingModel; ///< Type of fading model
+
     uint8_t m_transmissionMode;       ///< for UEs: store the transmission mode
     uint8_t m_layersNum;              ///< layers num
+    bool m_ulDataSlCheck;             ///< Flag used to indicate the transmission of data in uplink
     std::vector<double> m_txModeGain; ///< duplicate value of LteUePhy
 
-    Ptr<LteHarqPhy> m_harqPhyModule; ///< the HARQ phy module
+    Ptr<LteHarqPhy> m_harqPhyModule;     ///< the HARQ phy module
+    Ptr<LteSlHarqPhy> m_slHarqPhyModule; ///< the Sidelink HARQ phy module
     LtePhyDlHarqFeedbackCallback
         m_ltePhyDlHarqFeedbackCallback; ///< the LTE phy DL HARQ feedback callback
     LtePhyUlHarqFeedbackCallback
         m_ltePhyUlHarqFeedbackCallback; ///< the LTE phy UL HARQ feedback callback
 
+    Ptr<LteSpectrumPhy> m_halfDuplexPhy; ///< Pointer to a UL LteSpectrumPhy object
+
+    std::list<Ptr<SidelinkDiscResourcePool>> m_discRxPools; ///< List of discovery Rx pools
+
+    uint64_t m_slssId; ///< the Sidelink Synchronization Signal Identifier (SLSSID)
+
+    double m_slRxGain; ///< Sidelink Rx gain (Linear units)
+    std::map<uint16_t, uint16_t>
+        m_slDiscTxCount; ///< Map to store the count of discovery transmissions
+    ///< by a UE. The RNTI of a UE is used as the key of this map
+
+    LtePhyRxSlssCallback
+        m_ltePhyRxSlssCallback; ///< Callback used to notify the PHY about the reception of a SLSS
+
+    LtePhyRxPsdchSdRsrpCallback
+        m_ltePhyRxPsdchSdRsrpCallback; ///< Callback used to notify the PHY about the reception of
+                                       ///< PSDCH and SD-RSRP measurement
+
     /**
      * Trace information regarding PHY stats from DL Rx perspective
      * PhyReceptionStatParameters (see lte-common.h)
@@ -1564,6 +1085,23 @@
      * PhyReceptionStatParameters (see lte-common.h)
      */
     TracedCallback<PhyReceptionStatParameters> m_ulPhyReception;
+
+    /**
+     * Trace information regarding PHY stats from Sidelink Rx perspective
+     * PhyReceptionStatParameters (see lte-common.h)
+     */
+    TracedCallback<PhyReceptionStatParameters> m_slPhyReception;
+
+    /**
+     * Trace information regarding PHY stats from SL Rx PSCCH perspective
+     * PhyReceptionStatParameters (see lte-common.h)
+     */
+    TracedCallback<SlPhyReceptionStatParameters> m_slPscchReception;
+
+    /**
+     * The `SlStartRx` trace source. Trace fired when reception at Sidelink starts.
+     */
+    TracedCallback<Ptr<LteSpectrumPhy>> m_slStartRx;
 
     EventId m_endTxEvent;       ///< end transmit event
     EventId m_endRxDataEvent;   ///< end receive data event
@@ -1572,6 +1110,5 @@
 };
 
 } // namespace ns3
->>>>>>> 8d25ef3c
 
 #endif /* LTE_SPECTRUM_PHY_H */