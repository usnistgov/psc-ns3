/* -*- Mode:C++; c-file-style:"gnu"; indent-tabs-mode:nil; -*- */
/*
 * Copyright (c) 2009 CTTC
 *
 * This program is free software; you can redistribute it and/or modify
 * it under the terms of the GNU General Public License version 2 as
 * published by the Free Software Foundation;
 *
 * This program is distributed in the hope that it will be useful,
 * but WITHOUT ANY WARRANTY; without even the implied warranty of
 * MERCHANTABILITY or FITNESS FOR A PARTICULAR PURPOSE.  See the
 * GNU General Public License for more details.
 *
 * You should have received a copy of the GNU General Public License
 * along with this program; if not, write to the Free Software
 * Foundation, Inc., 59 Temple Place, Suite 330, Boston, MA  02111-1307  USA
 *
 * Author: Nicola Baldo <nbaldo@cttc.es>
 *         Giuseppe Piro  <g.piro@poliba.it>
 * Modified by: Marco Miozzo <mmiozzo@cttc.es> (introduce physical error model)
 * Modified by: NIST // Contributions may not be subject to US copyright.
 */

#ifndef LTE_SPECTRUM_PHY_H
#define LTE_SPECTRUM_PHY_H

#include <ns3/event-id.h>
#include <ns3/spectrum-value.h>
#include <ns3/mobility-model.h>
#include <ns3/packet.h>
#include <ns3/nstime.h>
#include <ns3/net-device.h>
#include <ns3/spectrum-phy.h>
#include <ns3/spectrum-channel.h>
#include <ns3/spectrum-interference.h>
#include <ns3/data-rate.h>
#include <ns3/generic-phy.h>
#include <ns3/packet-burst.h>
#include <ns3/lte-interference.h>
#include <ns3/lte-sl-interference.h>
#include <ns3/lte-nist-error-model.h>
#include "ns3/random-variable-stream.h"
#include <map>
#include <ns3/ff-mac-common.h>
#include <ns3/lte-harq-phy.h>
#include <ns3/lte-sl-harq-phy.h>
#include <ns3/lte-common.h>
#include <ns3/lte-sl-pool.h>

namespace ns3 {

/// TbId_t structure
struct TbId_t
{
  uint16_t m_rnti; ///< RNTI
  uint8_t m_layer; ///< layer
  
  public:
  TbId_t ();
  /**
   * Constructor
   *
<<<<<<< HEAD
   * \param a The RNTI
   * \param b The layer number
=======
   * \param a RNTI
   * \param b Layer
>>>>>>> 1d5ce043
   */
  TbId_t (const uint16_t a, const uint8_t b);
  
  friend bool operator == (const TbId_t &a, const TbId_t &b);
  friend bool operator < (const TbId_t &a, const TbId_t &b);
};

  
/// tbInfo_t structure
struct tbInfo_t
{
  uint8_t ndi; ///< New data indicator
  uint16_t size; ///< Transport block size
  uint8_t mcs; ///< MCS
  std::vector<int> rbBitmap; ///< Resource block bitmap
  uint8_t harqProcessId; ///< HARQ process id
  uint8_t rv; ///< Redundancy version
  double mi; ///< Mutual information
  bool downlink; ///< whether is downlink
  bool corrupt; ///< whether is corrupt
  bool harqFeedbackSent; ///< is HARQ feedback sent
  double sinr; ///< mean SINR
};

typedef std::map<TbId_t, tbInfo_t> expectedTbs_t; ///< expectedTbs_t typedef

/// SlTbId_t structure
struct SlTbId_t
{
  uint16_t m_rnti; ///< source SL-RNTI
  uint8_t m_l1dst; ///< layer 1 group Id

  public:
  SlTbId_t ();
  /**
   * Constructor
   *
   * \param a The RNTI
   * \param b The l1dst
   */
  SlTbId_t (const uint16_t a, const uint8_t b);

  friend bool operator == (const SlTbId_t &a, const SlTbId_t &b);
  friend bool operator < (const SlTbId_t &a, const SlTbId_t &b);
};

/// SltbInfo_t structure
struct SltbInfo_t
{
  uint8_t ndi; ///< New data indicator
  uint16_t size; ///< Transport block size
  uint8_t mcs; ///< MCS
  std::vector<int> rbBitmap; ///< Resource block bitmap
  uint8_t rv; ///< The redundancy version
  double mi; ///< Mutual information
  bool corrupt; ///< whether is corrupt
  bool harqFeedbackSent; ///< is HARQ feedback sent
  double sinr; ///< mean SINR
};

/// Map to store Sidelink communication expected TBs
typedef std::map<SlTbId_t, SltbInfo_t> expectedSlTbs_t; ///< expectedSlTbs_t typedef.

/// SlDiscTbId_t structure
struct SlDiscTbId_t
{
  uint16_t m_rnti; ///< source SL-RNTI
  uint8_t m_resPsdch; ///< PSDCH resource number

  public:
  SlDiscTbId_t ();
  /**
   * Constructor
   *
   * \param a The RNTI
   * \param b The resPsdch
   */
  SlDiscTbId_t (const uint16_t a, const uint8_t b);

  friend bool operator == (const SlDiscTbId_t &a, const SlDiscTbId_t &b);
  friend bool operator < (const SlDiscTbId_t &a, const SlDiscTbId_t &b);
};

/// SlDisctbInfo_t structure
struct SlDisctbInfo_t
{
  uint8_t ndi; ///< New data indicator
  uint8_t resPsdch; ///< PSDCH resource number
  std::vector<int> rbBitmap; ///< RB bitmap
  uint8_t rv; ///< The redundancy version
  double mi; ///< Mutual information
  bool corrupt; ///< whether is corrupt
  bool harqFeedbackSent; ///< is HARQ feedback sent
  double sinr; ///< mean SINR
};

/// Map to store Sidelink discovery expected TBs
typedef std::map<SlDiscTbId_t, SlDisctbInfo_t> expectedDiscTbs_t; ///< expectedDiscTbs_t typedef.



class LteNetDevice;
class AntennaModel;
class LteControlMessage;
struct LteSpectrumSignalParametersDataFrame;
struct LteSpectrumSignalParametersDlCtrlFrame;
struct LteSpectrumSignalParametersUlSrsFrame;
struct LteSpectrumSignalParametersSlFrame;

/**
 * Structure for Sidelink packets being received
 */
struct SlRxPacketInfo_t
{
  std::vector<int> rbBitmap;  ///< RB bitmap
  Ptr<PacketBurst> m_rxPacketBurst;  ///< Rx packet burst
  Ptr<LteControlMessage> m_rxControlMessage; ///< Rx control message
};

/// SlCtrlPacketInfo_t structure
struct SlCtrlPacketInfo_t
{
  double sinr; ///< SINR
  int index; ///< index of the packet received in the reception buffer

  friend bool operator == (const SlCtrlPacketInfo_t &a, const SlCtrlPacketInfo_t &b);
  friend bool operator < (const SlCtrlPacketInfo_t &a, const SlCtrlPacketInfo_t &b);
};

/**
* This method is used by the LteSpectrumPhy to notify the PHY that a
* previously started RX attempt has terminated without success
*/
typedef Callback< void > LtePhyRxDataEndErrorCallback;
/**
* This method is used by the LteSpectrumPhy to notify the PHY that a
* previously started RX attempt has been successfully completed.
*
* \param packet The received Packet
*/
typedef Callback< void, Ptr<Packet> > LtePhyRxDataEndOkCallback;


/**
* This method is used by the LteSpectrumPhy to notify the PHY that a
* previously started RX of a control frame attempt has been 
* successfully completed.
*/
typedef Callback< void, std::list<Ptr<LteControlMessage> > > LtePhyRxCtrlEndOkCallback;

/**
* This method is used by the LteSpectrumPhy to notify the PHY that a
* previously started RX of a control frame attempt has terminated 
* without success.
*/
typedef Callback< void > LtePhyRxCtrlEndErrorCallback;

/**
* This method is used by the LteSpectrumPhy to notify the UE PHY that a
* PSS has been received
*/
typedef Callback< void, uint16_t, Ptr<SpectrumValue> > LtePhyRxPssCallback;


/**
* This method is used by the LteSpectrumPhy to notify the PHY about
* the status of a certain DL HARQ process
*/
typedef Callback< void, DlInfoListElement_s > LtePhyDlHarqFeedbackCallback;

/**
* This method is used by the LteSpectrumPhy to notify the PHY about
* the status of a certain UL HARQ process
*/
typedef Callback< void, UlInfoListElement_s > LtePhyUlHarqFeedbackCallback;

/**
* This method is used by the LteSpectrumPhy to notify the UE PHY that a
* SLSS has been received
*/
typedef Callback< void, uint16_t, Ptr<SpectrumValue> > LtePhyRxSlssCallback;

/**
 * \ingroup lte
 * \class LteSpectrumPhy
 *
 * The LteSpectrumPhy models the physical layer of LTE
 *
 * It supports a single antenna model instance which is
 * used for both transmission and reception.  
 */
class LteSpectrumPhy : public SpectrumPhy
{

public:
  LteSpectrumPhy ();
  virtual ~LteSpectrumPhy ();

  /**
   *  PHY states
   */
  enum State
  {
    IDLE, TX_DL_CTRL, TX_DATA, TX_UL_SRS, RX_DL_CTRL, RX_DATA, RX_UL_SRS
  };

  /**
   * \brief Get the type ID.
   * \return The object TypeId
   */
  static TypeId GetTypeId (void);
  // inherited from Object
  virtual void DoDispose ();

  // inherited from SpectrumPhy
  void SetChannel (Ptr<SpectrumChannel> c);
  void SetMobility (Ptr<MobilityModel> m);
  void SetDevice (Ptr<NetDevice> d);
  Ptr<MobilityModel> GetMobility ();
  Ptr<NetDevice> GetDevice () const;
  Ptr<const SpectrumModel> GetRxSpectrumModel () const;
  Ptr<AntennaModel> GetRxAntenna ();
  void StartRx (Ptr<SpectrumSignalParameters> params);
  /**
   * \brief Start receive data function
   * \param params Ptr<LteSpectrumSignalParametersDataFrame>
   */
  void StartRxData (Ptr<LteSpectrumSignalParametersDataFrame> params);
  /**
   * \brief Start receive DL control function
   * \param lteDlCtrlRxParams Ptr<LteSpectrumSignalParametersDlCtrlFrame>
   */
  void StartRxDlCtrl (Ptr<LteSpectrumSignalParametersDlCtrlFrame> lteDlCtrlRxParams);
  /**
   * \brief Start receive UL SRS function
   * \param lteUlSrsRxParams Ptr<LteSpectrumSignalParametersUlSrsFrame>
   */
  void StartRxUlSrs (Ptr<LteSpectrumSignalParametersUlSrsFrame> lteUlSrsRxParams);
  /**
   * \brief Start receive Sidelink data function
   * \param lteSlRxParams Ptr<LteSpectrumSignalParametersUlSrsFrame>
   */
  void StartRxSlData (Ptr<LteSpectrumSignalParametersSlFrame> lteSlRxParams);
  /**
   * \brief Set HARQ phy function
   * \param harq The HARQ phy module
   */
  void SetHarqPhyModule (Ptr<LteHarqPhy> harq);
  /**
   * \brief Set Sidelink HARQ phy function
   * \param lteSlHarq The Sidelink HARQ phy module
   */
  void SetSlHarqPhyModule (Ptr<LteSlHarqPhy> lteSlHarq);

  /**
   * set the Power Spectral Density of outgoing signals in W/Hz.
   *
   * \param txPsd The Transmit Power Spectral Density of outgoing signals in W/Hz.
   */
  void SetTxPowerSpectralDensity (Ptr<SpectrumValue> txPsd);

  /**
   * \brief set the noise power spectral density
   * \param noisePsd The Noise Power Spectral Density in power units
   * (Watt, Pascal...) per Hz.
   */
  void SetNoisePowerSpectralDensity (Ptr<const SpectrumValue> noisePsd);

  /** 
   * reset the internal state
   * 
   */
  void Reset ();

  /**
   * Clear expected SL TBs
   *
   */
  void ClearExpectedSlTb ();
 
  /**
   * set the AntennaModel to be used
   * 
   * \param a The Antenna Model
   */
  void SetAntenna (Ptr<AntennaModel> a);
  
  /**
  * Start a transmission of data frame in DL and UL
  *
  *
  * \param pb The burst of packets to be transmitted in PDSCH/PUSCH
  * \param ctrlMsgList The list of LteControlMessage to send
  * \param duration The duration of the data frame
  *
  * \return true if an error occurred and the transmission was not
  * started, false otherwise.
  */
  bool StartTxDataFrame (Ptr<PacketBurst> pb, std::list<Ptr<LteControlMessage> > ctrlMsgList, Time duration);
  
  /**
   * Start a transmission of Sidelink data frame in DL and UL
   *
   *
   * \param pb The burst of packets to be transmitted in PSSCH/PSCCH
   * \param ctrlMsgList The list of LteControlMessage to send
   * \param duration The duration of the data frame
   * \param groupId The group id
   *
   * \return true if an error occurred and the transmission was not
   * started, false otherwise.
   */
   bool StartTxSlDataFrame (Ptr<PacketBurst> pb, std::list<Ptr<LteControlMessage> > ctrlMsgList, Time duration, uint8_t groupId);

  /**
  * Start a transmission of control frame in DL
  *
  *
  * \param ctrlMsgList The burst of control messages to be transmitted
  * \param pss The flag for transmitting the primary synchronization signal
  *
  * \return true if an error occurred and the transmission was not
  * started, false otherwise.
  */
  bool StartTxDlCtrlFrame (std::list<Ptr<LteControlMessage> > ctrlMsgList, bool pss);
  
  
  /**
  * Start a transmission of control frame in UL
  *
  * \return true if an error occurred and the transmission was not
  * started, false otherwise.
  */
  bool StartTxUlSrsFrame ();

  /**
   * set the callback for the end of a RX in error, as part of the
   * interconnections between the PHY and the MAC
   *
   * \param c The callback
   */
  void SetLtePhyRxDataEndErrorCallback (LtePhyRxDataEndErrorCallback c);

  /**
   * set the callback for the successful end of a RX, as part of the
   * interconnections between the PHY and the MAC
   *
   * \param c The callback
   */
  void SetLtePhyRxDataEndOkCallback (LtePhyRxDataEndOkCallback c);
  
  /**
  * set the callback for the successful end of a RX ctrl frame, as part 
  * of the interconnections between the LteSpectrumPhy and the PHY
  *
  * \param c The callback
  */
  void SetLtePhyRxCtrlEndOkCallback (LtePhyRxCtrlEndOkCallback c);
  
  /**
  * set the callback for the erroneous end of a RX ctrl frame, as part 
  * of the interconnections between the LteSpectrumPhy and the PHY
  *
  * \param c The callback
  */
  void SetLtePhyRxCtrlEndErrorCallback (LtePhyRxCtrlEndErrorCallback c);

  /**
  * set the callback for the reception of the PSS as part
  * of the interconnections between the LteSpectrumPhy and the UE PHY
  *
  * \param c The callback
  */
  void SetLtePhyRxPssCallback (LtePhyRxPssCallback c);

  /**
  * set the callback for the DL HARQ feedback as part of the 
  * interconnections between the LteSpectrumPhy and the PHY
  *
  * \param c The callback
  */
  void SetLtePhyDlHarqFeedbackCallback (LtePhyDlHarqFeedbackCallback c);

  /**
  * set the callback for the UL HARQ feedback as part of the
  * interconnections between the LteSpectrumPhy and the PHY
  *
  * \param c The callback
  */
  void SetLtePhyUlHarqFeedbackCallback (LtePhyUlHarqFeedbackCallback c);

  /**
   * \brief Set the state of the phy layer
   * \param newState The state of the phy layer
   */
  void SetState (State newState);

  /** 
   * \brief Set the Cell Identifier
   * \param cellId The Cell Identifier
   */
  void SetCellId (uint16_t cellId);

  /**
   * \brief Add a new L1 group for filtering
   *
   * \param groupId The L1 Group Identifier
   */
  void AddL1GroupId (uint8_t groupId);

  /**
   * \brief Remove a new L1 group for filtering
   *
   * \param groupId The L1 Group Identifier
   */
  void RemoveL1GroupId (uint8_t groupId);

  /**
   *
   * \param componentCarrierId The component carrier id
   */
  void SetComponentCarrierId (uint8_t componentCarrierId);

  /**
   *
   *
   * \param p The new LteChunkProcessor to be added to the RS power
   *          processing chain
   */
  void AddRsPowerChunkProcessor (Ptr<LteChunkProcessor> p);
  
  /**
   *
   *
   * \param p The new LteChunkProcessor to be added to the Data Channel power
   *          processing chain
   */
  void AddDataPowerChunkProcessor (Ptr<LteChunkProcessor> p);

  /** 
   *
   *
   * \param p The new LteChunkProcessor to be added to the data processing chain
   */
  void AddDataSinrChunkProcessor (Ptr<LteChunkProcessor> p);

  /**
   *  LteChunkProcessor devoted to evaluate interference + noise power
   *  in control symbols of the subframe
   *
   * \param p The new LteChunkProcessor to be added to the data processing chain
   */
  void AddInterferenceCtrlChunkProcessor (Ptr<LteChunkProcessor> p);

  /**
   *  LteChunkProcessor devoted to evaluate interference + noise power
   *  in data symbols of the subframe
   *
   * \param p The new LteChunkProcessor to be added to the data processing chain
   */
  void AddInterferenceDataChunkProcessor (Ptr<LteChunkProcessor> p);
  
  
  /** 
   *
   *
   * \param p The new LteChunkProcessor to be added to the ctrl processing chain
   */
  void AddCtrlSinrChunkProcessor (Ptr<LteChunkProcessor> p);
  
  /** 
<<<<<<< HEAD
   *
   *
   * \param p The new LteSlChunkProcessor to be added to the Sidelink processing chain
   */
   void AddSlSinrChunkProcessor (Ptr<LteSlChunkProcessor> p);

  /**
   *
   *
   * \param p The new LteSlChunkProcessor to be added to the Sidelink processing chain
   */
  void AddSlSignalChunkProcessor (Ptr<LteSlChunkProcessor> p);

  /**
   *
   *
   * \param p The new LteSlChunkProcessor to be added to the Sidelink processing chain
   */
  void AddSlInterferenceChunkProcessor (Ptr<LteSlChunkProcessor> p);

  /**
   *
   *
   * \param rnti The RNTI of the source of the TB
   * \param ndi The new data indicator flag
   * \param size the size of the TB
   * \param mcs The MCS of the TB
   * \param map The map of RB(s) used
   * \param layer the layer (in case of MIMO tx)
   * \param harqId the id of the HARQ process (valid only for DL)
   * \param rv the rv
   * \param downlink true when the TB is for DL
   */
=======
  * 
  * 
  * \param rnti the RNTI of the source of the TB
  * \param ndi new data indicator flag
  * \param size the size of the TB
  * \param mcs the MCS of the TB
  * \param map the map of RB(s) used
  * \param layer the layer (in case of MIMO tx)
  * \param harqId the id of the HARQ process (valid only for DL)
  * \param rv the redundancy version
  * \param downlink true when the TB is for DL
  */
>>>>>>> 1d5ce043
  void AddExpectedTb (uint16_t  rnti, uint8_t ndi, uint16_t size, uint8_t mcs, std::vector<int> map, uint8_t layer, uint8_t harqId, uint8_t rv, bool downlink);

  /**
   *
   *
   * \param rnti The RNTI of the source of the TB
   * \param l1dst the layer 1 destination id of the TB
   * \param ndi The new data indicator flag
   * \param size the size of the TB
   * \param mcs The MCS of the TB
   * \param map The map of RB(s) used
   * \param rv The redundancy version
   */
   void AddExpectedTb (uint16_t  rnti, uint8_t l1dst, uint8_t ndi, uint16_t size, uint8_t mcs, std::vector<int> map, uint8_t rv);

   /**
    * For Sidelink Discovery
    * no mcs, size fixed to 232, no l1dst
    *
    * \param rnti The RNTI of the source of the TB
    * \param resPsdch The PSDCH resource identifier
    * \param ndi The new data indicator flag
    * \param map map of RBs used
    * \param rv The redundancy version
    */
   void AddExpectedTb (uint16_t  rnti, uint8_t resPsdch, uint8_t ndi, std::vector<int> map, uint8_t rv);


  /** 
   *
   *
   * \param sinr vector of SINR perceived per each RB
   */
  void UpdateSinrPerceived (const SpectrumValue& sinr);
  
  /** 
   *
   *
   * \param sinr vector of SINR perceived per each RB per Sidelink packet
   */
   void UpdateSlSinrPerceived (std::vector <SpectrumValue> sinr);

  /**
   *
   *
   * \param signal vector of signal perceived per each RB per Sidelink packet
   */
   void UpdateSlSigPerceived (std::vector <SpectrumValue> signal);

  /**
   *
   *
   * \param interference vector of interference perceived per each RB per Sidelink packet
   */
  void UpdateSlIntPerceived (std::vector <SpectrumValue> interference);

  /**
   *
   *
   * \param txMode UE transmission mode (SISO, MIMO tx diversity, ...)
   */
  void SetTransmissionMode (uint8_t txMode);
  

  /** 
   * 
   * \return The previously set channel
   */
  Ptr<SpectrumChannel> GetChannel ();

  /**
   * Sets the SLSSID of the SyncRef to which the UE is synchronized
   * \param slssid the SyncRef identifier
   */
  void SetSlssid (uint64_t slssid);
  /**
   * Sets the callback for the reception of the SLSS as part
   * of the interconnections between the LteSpectrumPhy and the UE PHY
   *
   * \param c The callback
   */
  void SetLtePhyRxSlssCallback (LtePhyRxSlssCallback c);


  /// allow LteUePhy class friend access
  friend class LteUePhy;
  
 /**
  * Assign a fixed random variable stream number to the random variables
  * used by this model.  Return the number of streams (possibly zero) that
  * have been assigned.
  *
  * \param stream The first stream index to use
  * \return The number of stream indices assigned by this model
  */
  int64_t AssignStreams (int64_t stream);

  /**
   *
   * \return The state of the PHY
   */
  State GetState ();

  /**
   * Set Rx pool function
   * Sets the Sidelink Discovery reception pool
   *
   * \param newpool The Sidelink discovery resource pool
   */
  void SetRxPool (Ptr<SidelinkDiscResourcePool> newpool);

  /**
   * Add Discovery Tx applications function
   *
   * \param apps The list of applications to be added
   */
  void AddDiscTxApps (std::list<uint32_t> apps);

  /**
   * Add Discovery Rx applications function
   *
   * \param apps The list of applications to be added
   */
  void AddDiscRxApps (std::list<uint32_t> apps);

  /**
   * Set Discovery number of retransmission function
   * Sets the number of retransmissions for Sidelink Discovery messages
   *
   * \param retx The number of retransmissions
   */
  void SetDiscNumRetx (uint8_t retx);

  /**
  * TracedCallback signature for TB drop.
  *
  * \param [in] TB The transport block index
  */
  typedef void (* DropSlTbTracedCallback)
       (uint64_t);
  /**
  * TracedCallback signature for Sidelink start Rx.
  *
  * \param [in] pointer The pointer to LteSpectrumPhy
  */
  typedef void (* SlStartRxTracedCallback)
       (Ptr<LteSpectrumPhy>);

private:
  /** 
   * \brief Change state function
   *
   * \param newState The new state to set
   */
  void ChangeState (State newState);
  /// End transmit data function
  void EndTxData ();
  /// End transmit DL control function
  void EndTxDlCtrl ();
  /// End transmit UL SRS function
  void EndTxUlSrs ();
  /// End receive data function
  void EndRxData ();
  /// End receive DL control function
  void EndRxDlCtrl ();
  /// End receive UL SRS function
  void EndRxUlSrs ();
  /// End receive Sidelink Data function
  void EndRxSlData ();
  
  /** 
   * \brief Set transmit mode gain function
   *
   * \param txMode The transmit mode
   * \param gain The gain to set
   */
  void SetTxModeGain (uint8_t txMode, double gain);
  
  /**
   * \brief Set Sidelink transmit mode gain function
   * Average gain for SIMO based on [CatreuxMIMO]
   *
   * \param gain The gain to set
   */
  void SetSlRxGain (double gain);

  /**
   * \brief Get mean SINR function
   *
   * \param sinr The SINR values
   * \param rbBitMap The vector whose size is equal to the number active RBs
   * \return The average SINR per RB in linear scale
   */
  double GetMeanSinr (const SpectrumValue& sinr, const std::vector<int>& rbBitMap);

  /**
   * \brief Filter Rx applications function
   *
   * \param disc The Sidelink Discovery message
   * \return True if the discovery APP code of
   * the received discovery message matches
   * with the APP code of any discovery application
   * which UE is interested to monitor.
   */
  bool FilterRxApps (SlDiscMsg disc);

  /**
   * \brief Receive discovery message function
   */
  void RxDiscovery ();

  Ptr<MobilityModel> m_mobility; ///< the mobility model
  Ptr<AntennaModel> m_antenna; ///< the antenna model
  Ptr<NetDevice> m_device; ///< the device

  Ptr<SpectrumChannel> m_channel; ///< the channel

  Ptr<const SpectrumModel> m_rxSpectrumModel; ///< the spectrum model
  Ptr<SpectrumValue> m_txPsd; ///< the transmit PSD
  Ptr<PacketBurst> m_txPacketBurst; ///< the transmit packet burst
  std::list<Ptr<PacketBurst> > m_rxPacketBurstList; ///< the receive burst list
  
  std::list<Ptr<LteControlMessage> > m_txControlMessageList; ///< the transmit control message list
  std::list<Ptr<LteControlMessage> > m_rxControlMessageList; ///< the receive control message list
  
  
  State m_state; ///< the state
  Time m_firstRxStart; ///< the first receive start
  Time m_firstRxDuration; ///< the first receive duration

  TracedCallback<Ptr<const PacketBurst> > m_phyTxStartTrace; ///< the phy transmit start trace callback
  TracedCallback<Ptr<const PacketBurst> > m_phyTxEndTrace; ///< the phy transmit end trace callback
  TracedCallback<Ptr<const PacketBurst> > m_phyRxStartTrace; ///< the phy receive start trace callback
  TracedCallback<Ptr<const Packet> >      m_phyRxEndOkTrace; ///< the phy receive end ok trace callback
  TracedCallback<Ptr<const Packet> >      m_phyRxEndErrorTrace; ///< the phy receive end error trace callback

  LtePhyRxDataEndErrorCallback   m_ltePhyRxDataEndErrorCallback; ///< the LTE phy receive data end error callback 
  LtePhyRxDataEndOkCallback      m_ltePhyRxDataEndOkCallback; ///< the LTE phy receive data end ok callback
  
  LtePhyRxCtrlEndOkCallback     m_ltePhyRxCtrlEndOkCallback; ///< the LTE phy receive control end ok callback
  LtePhyRxCtrlEndErrorCallback  m_ltePhyRxCtrlEndErrorCallback; ///< the LTE phy receive control end error callback
  LtePhyRxPssCallback  m_ltePhyRxPssCallback; ///< the LTE phy receive PSS callback

  Ptr<LteInterference> m_interferenceData; ///< the data interference
  Ptr<LteInterference> m_interferenceCtrl; ///< the control interference

  uint16_t m_cellId; ///< the cell ID
  
  uint8_t m_componentCarrierId; ///< the component carrier ID
  expectedTbs_t m_expectedTbs; ///< the expected TBS
  expectedDiscTbs_t m_expectedDiscTbs; ///< the expected Sidelink Discovery TBS
  SpectrumValue m_sinrPerceived; ///< the perceived SINR

  // Information for Sidelink Communication
  Ptr<LteSlInterference> m_interferenceSl; ///< the Sidelink interference
  std::set<uint8_t> m_l1GroupIds; ///< identifiers for D2D layer 1 filtering
  expectedSlTbs_t m_expectedSlTbs; ///< the expected Sidelink Communication TBS
  std::vector<SpectrumValue> m_slSinrPerceived; ///< SINR for each D2D packet received
  std::vector<SpectrumValue> m_slSignalPerceived; ///< Signal for each D2D packet received
  std::vector<SpectrumValue> m_slInterferencePerceived; ///< interference for each D2D packet received
  std::vector<SlRxPacketInfo_t> m_rxPacketInfo; ///< Sidelink received packet information

  /// Provides uniform random variables.
  Ptr<UniformRandomVariable> m_random; ///< Uniform random variable used to toss for the reception of the TB
  bool m_dataErrorModelEnabled; ///< when true (default) the phy error model is enabled
  bool m_ctrlErrorModelEnabled; ///< when true (default) the phy error model is enabled for DL ctrl frame
  
  bool m_ctrlFullDuplexEnabled; ///< when true the PSCCH operates in Full Duplex mode (disabled by default).

  bool m_dropRbOnCollisionEnabled; ///< when true, drop all receptions on colliding RBs regardless SINR value.
  bool m_slDataErrorModelEnabled; ///< when true (default) the PSSCH phy error model is enabled
  bool m_slCtrlErrorModelEnabled; ///< when true (default) the PSCCH phy error model is enabled
  bool m_slDiscoveryErrorModelEnabled; ///< when true (default) the PSDCH phy error model is enabled
  LteNistErrorModel::LteFadingModel m_fadingModel; ///< Type of fading model

  uint8_t m_transmissionMode; ///< for UEs: store the transmission mode
  uint8_t m_layersNum; ///< layers num
  bool m_ulDataSlCheck; ///< Flag used to indicate the transmission of data in uplink
  std::vector <double> m_txModeGain; ///< duplicate value of LteUePhy

  Ptr<LteHarqPhy> m_harqPhyModule; ///< the HARQ phy module
  Ptr<LteSlHarqPhy> m_slHarqPhyModule; ///< the Sidelink HARQ phy module
  LtePhyDlHarqFeedbackCallback m_ltePhyDlHarqFeedbackCallback; ///< the LTE phy DL HARQ feedback callback
  LtePhyUlHarqFeedbackCallback m_ltePhyUlHarqFeedbackCallback; ///< the LTE phy UL HARQ feedback callback

  Ptr<LteSpectrumPhy> m_halfDuplexPhy; ///< Pointer to a UL LteSpectrumPhy object

  std::list< Ptr<SidelinkDiscResourcePool> > m_discRxPools; ///< List of discovery Rx pools

  std::list<uint32_t> m_discTxApps; ///< List of discovery Tx applications
  std::list<uint32_t> m_discRxApps; ///< List of discovery Rx applications

  uint64_t m_slssId; ///< the Sidelink Synchronization Signal Identifier (SLSSID)

  double m_slRxGain; ///< Sidelink Rx gain (Linear units)
  std::map <uint16_t, uint16_t> m_slDiscTxCount; ///< Map to store the number of discovery transmissions by a UE
                                                 ///< RNTI of a UE is used as the key of the map

  LtePhyRxSlssCallback  m_ltePhyRxSlssCallback; ///< Callback used to notify the PHY about the reception of a SLSS


  /**
   * Trace information regarding PHY stats from DL Rx perspective
   * PhyReceptionStatParameters (see lte-common.h)
   */
  TracedCallback<PhyReceptionStatParameters> m_dlPhyReception;

  
  /**
   * Trace information regarding PHY stats from UL Rx perspective
   * PhyReceptionStatParameters (see lte-common.h)
   */
  TracedCallback<PhyReceptionStatParameters> m_ulPhyReception;

  /**
   * Trace information regarding PHY stats from Sidelink Rx perspective
   * PhyReceptionStatParameters (see lte-common.h)
   */
  TracedCallback<PhyReceptionStatParameters> m_slPhyReception;

  /**
   * Trace information regarding PHY stats from SL Rx PSCCH perspective
   * PhyReceptionStatParameters (see lte-common.h)
   */
  TracedCallback<SlPhyReceptionStatParameters> m_slPscchReception;

  /**
   * The `SlStartRx` trace source. Trace fired when reception at Sidelink starts.
   */
  TracedCallback<Ptr<LteSpectrumPhy>> m_slStartRx;

  EventId m_endTxEvent; ///< end transmit event
  EventId m_endRxDataEvent; ///< end receive data event
  EventId m_endRxDlCtrlEvent; ///< end receive DL control event
  EventId m_endRxUlSrsEvent; ///< end receive UL SRS event
  

};


}

#endif /* LTE_SPECTRUM_PHY_H */<|MERGE_RESOLUTION|>--- conflicted
+++ resolved
@@ -60,13 +60,8 @@
   /**
    * Constructor
    *
-<<<<<<< HEAD
-   * \param a The RNTI
-   * \param b The layer number
-=======
    * \param a RNTI
    * \param b Layer
->>>>>>> 1d5ce043
    */
   TbId_t (const uint16_t a, const uint8_t b);
   
@@ -538,7 +533,6 @@
   void AddCtrlSinrChunkProcessor (Ptr<LteChunkProcessor> p);
   
   /** 
-<<<<<<< HEAD
    *
    *
    * \param p The new LteSlChunkProcessor to be added to the Sidelink processing chain
@@ -560,19 +554,6 @@
   void AddSlInterferenceChunkProcessor (Ptr<LteSlChunkProcessor> p);
 
   /**
-   *
-   *
-   * \param rnti The RNTI of the source of the TB
-   * \param ndi The new data indicator flag
-   * \param size the size of the TB
-   * \param mcs The MCS of the TB
-   * \param map The map of RB(s) used
-   * \param layer the layer (in case of MIMO tx)
-   * \param harqId the id of the HARQ process (valid only for DL)
-   * \param rv the rv
-   * \param downlink true when the TB is for DL
-   */
-=======
   * 
   * 
   * \param rnti the RNTI of the source of the TB
@@ -585,7 +566,6 @@
   * \param rv the redundancy version
   * \param downlink true when the TB is for DL
   */
->>>>>>> 1d5ce043
   void AddExpectedTb (uint16_t  rnti, uint8_t ndi, uint16_t size, uint8_t mcs, std::vector<int> map, uint8_t layer, uint8_t harqId, uint8_t rv, bool downlink);
 
   /**
