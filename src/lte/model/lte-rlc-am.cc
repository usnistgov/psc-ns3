--- conflicted
+++ resolved
@@ -120,17 +120,12 @@
                    BooleanValue (false),
                    MakeBooleanAccessor (&LteRlcAm::m_txOpportunityForRetxAlwaysBigEnough),
                    MakeBooleanChecker ())
-<<<<<<< HEAD
-
-  ;
-=======
     .AddAttribute ("MaxTxBufferSize",
                    "Maximum Size of the Transmission Buffer (in Bytes).  If zero is configured, the buffer is unlimited.",
                    UintegerValue (10 * 1024),
                    MakeUintegerAccessor (&LteRlcAm::m_maxTxBufferSize),
                    MakeUintegerChecker<uint32_t> ())
     ;
->>>>>>> 66314e99
   return tid;
 }
 
@@ -168,19 +163,6 @@
 {
   NS_LOG_FUNCTION (this << m_rnti << (uint32_t) m_lcid << p->GetSize ());
 
-<<<<<<< HEAD
-  /** Store PDCP PDU */
-
-  LteRlcSduStatusTag tag;
-  tag.SetStatus (LteRlcSduStatusTag::FULL_SDU);
-  p->AddPacketTag (tag);
-
-  NS_LOG_LOGIC ("Txon Buffer: New packet added");
-  m_txonBuffer.push_back (TxPdu (p, Simulator::Now ()));
-  m_txonBufferSize += p->GetSize ();
-  NS_LOG_LOGIC ("NumOfBuffers = " << m_txonBuffer.size () );
-  NS_LOG_LOGIC ("txonBufferSize = " << m_txonBufferSize);
-=======
   if (m_txonBufferSize + p->GetSize () <= m_maxTxBufferSize || (m_maxTxBufferSize == 0))
     {
       /** Store PDCP PDU */
@@ -203,7 +185,6 @@
       NS_LOG_LOGIC ("packet size     = " << p->GetSize ());
       m_txDropTrace (p);
     }
->>>>>>> 66314e99
 
   /** Report Buffer Status */
   DoReportBufferStatus ();
