--- conflicted
+++ resolved
@@ -87,11 +87,7 @@
 }
 
 Ipv4Address
-<<<<<<< HEAD
-EpcPgwApplication::UeInfo::GetUeAddr ()
-=======
 EpcPgwApplication::UeInfo::GetUeAddr()
->>>>>>> 8d25ef3c
 {
     return m_ueAddr;
 }
@@ -103,11 +99,7 @@
 }
 
 Ipv6Address
-<<<<<<< HEAD
-EpcPgwApplication::UeInfo::GetUeAddr6 ()
-=======
 EpcPgwApplication::UeInfo::GetUeAddr6()
->>>>>>> 8d25ef3c
 {
     return m_ueAddr6;
 }
@@ -125,21 +117,6 @@
 TypeId
 EpcPgwApplication::GetTypeId()
 {
-<<<<<<< HEAD
-  static TypeId tid = TypeId ("ns3::EpcPgwApplication")
-    .SetParent<Object> ()
-    .SetGroupName ("Lte")
-    .AddTraceSource ("RxFromTun",
-                     "Receive data packets from internet in Tunnel NetDevice",
-                     MakeTraceSourceAccessor (&EpcPgwApplication::m_rxTunPktTrace),
-                     "ns3::EpcPgwApplication::RxTracedCallback")
-    .AddTraceSource ("RxFromS1u",
-                     "Receive data packets from S5 Socket",
-                     MakeTraceSourceAccessor (&EpcPgwApplication::m_rxS5PktTrace),
-                     "ns3::EpcPgwApplication::RxTracedCallback")
-  ;
-  return tid;
-=======
     static TypeId tid =
         TypeId("ns3::EpcPgwApplication")
             .SetParent<Object>()
@@ -153,7 +130,6 @@
                             MakeTraceSourceAccessor(&EpcPgwApplication::m_rxS5PktTrace),
                             "ns3::EpcPgwApplication::RxTracedCallback");
     return tid;
->>>>>>> 8d25ef3c
 }
 
 void
@@ -166,17 +142,6 @@
     m_s5cSocket = nullptr;
 }
 
-<<<<<<< HEAD
-EpcPgwApplication::EpcPgwApplication (const Ptr<VirtualNetDevice> tunDevice, Ipv4Address s5Addr,
-                                      const Ptr<Socket> s5uSocket, const Ptr<Socket> s5cSocket)
-  : m_pgwS5Addr (s5Addr),
-  m_s5uSocket (s5uSocket),
-  m_s5cSocket (s5cSocket),
-  m_tunDevice (tunDevice),
-  m_gtpuUdpPort (2152),   // fixed by the standard
-  m_gtpcUdpPort (2123),   // fixed by the standard
-  m_ueToNetworkPrefix (64)
-=======
 EpcPgwApplication::EpcPgwApplication(const Ptr<VirtualNetDevice> tunDevice,
                                      Ipv4Address s5Addr,
                                      const Ptr<Socket> s5uSocket,
@@ -186,8 +151,8 @@
       m_s5cSocket(s5cSocket),
       m_tunDevice(tunDevice),
       m_gtpuUdpPort(2152), // fixed by the standard
-      m_gtpcUdpPort(2123)  // fixed by the standard
->>>>>>> 8d25ef3c
+      m_gtpcUdpPort(2123), // fixed by the standard
+      m_ueToNetworkPrefix(64)
 {
     NS_LOG_FUNCTION(this << tunDevice << s5Addr << s5uSocket << s5cSocket);
     m_s5uSocket->SetRecvCallback(MakeCallback(&EpcPgwApplication::RecvFromS5uSocket, this));
@@ -238,30 +203,6 @@
     }
     else if (protocolNumber == Ipv6L3Protocol::PROT_NUMBER)
     {
-<<<<<<< HEAD
-      Ipv6Header ipv6Header;
-      packet->PeekHeader (ipv6Header);
-      Ipv6Address ueAddr =  ipv6Header.GetDestination ();
-      NS_LOG_LOGIC ("packet addressed to UE " << ueAddr);
-
-      // find corresponding UeInfo address
-      std::map<Ipv6Address, Ptr<UeInfo> >::iterator it = m_ueInfoByAddrMap6.find (ueAddr);
-      bool foundUe = (it != m_ueInfoByAddrMap6.end ());
-      if (!foundUe)
-        {
-          //check if it is for a remote UE connected to a relay UE
-          NS_LOG_WARN ("Not a network assigned UE address " << ueAddr);
-          Ipv6Address uePrefix = ueAddr.CombinePrefix (m_ueToNetworkPrefix);
-          NS_LOG_DEBUG ("prefix " << m_ueToNetworkPrefix);
-          it = m_ueInfoByRemotePrefixMap.find (uePrefix);
-          foundUe = (it != m_ueInfoByRemotePrefixMap.end ());
-          if (foundUe)
-            {
-              NS_LOG_DEBUG ("Remote UE found with prefix " << uePrefix);
-            }
-        }
-      if (!foundUe)
-=======
         Ipv6Header ipv6Header;
         packet->PeekHeader(ipv6Header);
         Ipv6Address ueAddr = ipv6Header.GetDestination();
@@ -269,8 +210,21 @@
 
         // find corresponding UeInfo address
         std::map<Ipv6Address, Ptr<UeInfo>>::iterator it = m_ueInfoByAddrMap6.find(ueAddr);
-        if (it == m_ueInfoByAddrMap6.end())
->>>>>>> 8d25ef3c
+        bool foundUe = (it != m_ueInfoByAddrMap6.end());
+        if (!foundUe)
+        {
+            // check if it is for a remote UE connected to a relay UE
+            NS_LOG_WARN("Not a network assigned UE address " << ueAddr);
+            Ipv6Address uePrefix = ueAddr.CombinePrefix(m_ueToNetworkPrefix);
+            NS_LOG_DEBUG("prefix " << m_ueToNetworkPrefix);
+            it = m_ueInfoByRemotePrefixMap.find(uePrefix);
+            foundUe = (it != m_ueInfoByRemotePrefixMap.end());
+            if (foundUe)
+            {
+                NS_LOG_DEBUG("Remote UE found with prefix " << uePrefix);
+            }
+        }
+        if (!foundUe)
         {
             NS_LOG_WARN("unknown UE address " << ueAddr);
         }
@@ -352,40 +306,6 @@
 void
 EpcPgwApplication::DoRecvCreateSessionRequest(Ptr<Packet> packet)
 {
-<<<<<<< HEAD
-  NS_LOG_FUNCTION (this);
-
-  GtpcCreateSessionRequestMessage msg;
-  packet->RemoveHeader (msg);
-  uint64_t imsi = msg.GetImsi ();
-  uint16_t cellId = msg.GetUliEcgi ();
-  NS_LOG_DEBUG ("cellId " << cellId << " IMSI " << imsi);
-
-  std::map<uint64_t, Ptr<UeInfo> >::iterator ueit = m_ueInfoByImsiMap.find (imsi);
-  NS_ASSERT_MSG (ueit != m_ueInfoByImsiMap.end (), "unknown IMSI " << imsi);
-  ueit->second->SetSgwAddr (m_sgwS5Addr);
-
-  GtpcHeader::Fteid_t sgwS5cFteid = msg.GetSenderCpFteid ();
-  NS_ASSERT_MSG (sgwS5cFteid.interfaceType == GtpcHeader::S5_SGW_GTPC,
-                 "Wrong interface type");
-
-  GtpcCreateSessionResponseMessage msgOut;
-  msgOut.SetTeid (sgwS5cFteid.teid);
-  msgOut.SetCause (GtpcCreateSessionResponseMessage::REQUEST_ACCEPTED);
-
-  GtpcHeader::Fteid_t pgwS5cFteid;
-  pgwS5cFteid.interfaceType = GtpcHeader::S5_PGW_GTPC;
-  pgwS5cFteid.teid = sgwS5cFteid.teid;
-  pgwS5cFteid.addr = m_pgwS5Addr;
-  msgOut.SetSenderCpFteid (pgwS5cFteid);
-
-  std::list<GtpcCreateSessionRequestMessage::BearerContextToBeCreated> bearerContexts =
-    msg.GetBearerContextsToBeCreated ();
-  NS_LOG_DEBUG ("BearerContextsToBeCreated size = " << bearerContexts.size ());
-
-  std::list<GtpcCreateSessionResponseMessage::BearerContextCreated> bearerContextsCreated;
-  for (auto &bearerContext : bearerContexts)
-=======
     NS_LOG_FUNCTION(this);
 
     GtpcCreateSessionRequestMessage msg;
@@ -417,7 +337,6 @@
 
     std::list<GtpcCreateSessionResponseMessage::BearerContextCreated> bearerContextsCreated;
     for (auto& bearerContext : bearerContexts)
->>>>>>> 8d25ef3c
     {
         uint32_t teid = bearerContext.sgwS5uFteid.teid;
         NS_LOG_DEBUG("bearerId " << (uint16_t)bearerContext.epsBearerId << " SGW "
@@ -457,15 +376,6 @@
     uint16_t cellId = msg.GetUliEcgi();
     NS_LOG_DEBUG("cellId " << cellId << " IMSI " << imsi);
 
-<<<<<<< HEAD
-  std::map<uint64_t, Ptr<UeInfo> >::iterator ueit = m_ueInfoByImsiMap.find (imsi);
-  NS_ASSERT_MSG (ueit != m_ueInfoByImsiMap.end (), "unknown IMSI " << imsi);
-  ueit->second->SetSgwAddr (m_sgwS5Addr);
-
-  std::list<GtpcModifyBearerRequestMessage::BearerContextToBeModified> bearerContexts =
-    msg.GetBearerContextsToBeModified ();
-  NS_LOG_DEBUG ("BearerContextsToBeModified size = " << bearerContexts.size ());
-=======
     std::map<uint64_t, Ptr<UeInfo>>::iterator ueit = m_ueInfoByImsiMap.find(imsi);
     NS_ASSERT_MSG(ueit != m_ueInfoByImsiMap.end(), "unknown IMSI " << imsi);
     ueit->second->SetSgwAddr(m_sgwS5Addr);
@@ -473,7 +383,6 @@
     std::list<GtpcModifyBearerRequestMessage::BearerContextToBeModified> bearerContexts =
         msg.GetBearerContextsToBeModified();
     NS_LOG_DEBUG("BearerContextsToBeModified size = " << bearerContexts.size());
->>>>>>> 8d25ef3c
 
     for (auto& bearerContext : bearerContexts)
     {
@@ -546,15 +455,9 @@
     NS_LOG_FUNCTION(this << packet << teid);
     NS_LOG_LOGIC("packet size: " << packet->GetSize() << " bytes");
 
-<<<<<<< HEAD
-  uint8_t ipType;
-  packet->CopyData (&ipType, 1);
-  ipType = (ipType >> 4) & 0x0f;
-=======
     uint8_t ipType;
     packet->CopyData(&ipType, 1);
     ipType = (ipType >> 4) & 0x0f;
->>>>>>> 8d25ef3c
 
     uint16_t protocol = 0;
     if (ipType == 0x04)
@@ -595,13 +498,8 @@
 void
 EpcPgwApplication::AddSgw(Ipv4Address sgwS5Addr)
 {
-<<<<<<< HEAD
-  NS_LOG_FUNCTION (this << sgwS5Addr);
-  m_sgwS5Addr = sgwS5Addr;
-=======
     NS_LOG_FUNCTION(this << sgwS5Addr);
     m_sgwS5Addr = sgwS5Addr;
->>>>>>> 8d25ef3c
 }
 
 void
@@ -615,72 +513,16 @@
 void
 EpcPgwApplication::SetUeAddress(uint64_t imsi, Ipv4Address ueAddr)
 {
-<<<<<<< HEAD
-  NS_LOG_FUNCTION (this << imsi << ueAddr);
-  std::map<uint64_t, Ptr<UeInfo> >::iterator ueit = m_ueInfoByImsiMap.find (imsi);
-  NS_ASSERT_MSG (ueit != m_ueInfoByImsiMap.end (), "unknown IMSI" << imsi);
-  ueit->second->SetUeAddr (ueAddr);
-  m_ueInfoByAddrMap[ueAddr] = ueit->second;
-=======
     NS_LOG_FUNCTION(this << imsi << ueAddr);
     std::map<uint64_t, Ptr<UeInfo>>::iterator ueit = m_ueInfoByImsiMap.find(imsi);
     NS_ASSERT_MSG(ueit != m_ueInfoByImsiMap.end(), "unknown IMSI" << imsi);
     ueit->second->SetUeAddr(ueAddr);
     m_ueInfoByAddrMap[ueAddr] = ueit->second;
->>>>>>> 8d25ef3c
 }
 
 void
 EpcPgwApplication::SetUeAddress6(uint64_t imsi, Ipv6Address ueAddr)
 {
-<<<<<<< HEAD
-  NS_LOG_FUNCTION (this << imsi << ueAddr);
-  std::map<uint64_t, Ptr<UeInfo> >::iterator ueit = m_ueInfoByImsiMap.find (imsi);
-  NS_ASSERT_MSG (ueit != m_ueInfoByImsiMap.end (), "unknown IMSI " << imsi);
-  m_ueInfoByAddrMap6[ueAddr] = ueit->second;
-  ueit->second->SetUeAddr6 (ueAddr);
-}
-
-void
-EpcPgwApplication::RemoteUeContextConnected (uint64_t relayImsi, uint64_t ueImsi, uint8_t ipv6Prefix[8])
-{
-  NS_LOG_FUNCTION (this << relayImsi << ueImsi);
-  // the relay UE must be known to the network
-  // the remote UE connected to the relay may or may not be known to the SGW depending where it is located
-  std::map<uint64_t, Ptr<UeInfo> >::iterator ueit = m_ueInfoByImsiMap.find (relayImsi);
-  NS_ASSERT_MSG (ueit != m_ueInfoByImsiMap.end (), "unknown IMSI " << relayImsi);
-  //m_ueInfoByAddrMap6[ueAddr] = ueit->second;
-  uint8_t address[16];
-  std::fill_n (std::begin (address), 16, 0);
-  std::memmove (address, ipv6Prefix, 8);
-  Ipv6Address remotePrefix (address);
-  m_ueInfoByRemotePrefixMap[remotePrefix] = ueit->second;
-}
-
-void
-EpcPgwApplication::RemoteUeContextDisconnected (uint64_t relayImsi, uint64_t ueImsi, uint8_t ipv6Prefix[8])
-{
-  NS_LOG_FUNCTION (this << relayImsi << ueImsi);
-  // the relay UE must be known to the network
-  // the remote UE connected to the relay may or may not be known to the SGW depending where it is located
-  std::map<uint64_t, Ptr<UeInfo> >::iterator ueit = m_ueInfoByImsiMap.find (relayImsi);
-  NS_ASSERT_MSG (ueit != m_ueInfoByImsiMap.end (), "unknown IMSI " << relayImsi);
-
-  //m_ueInfoByAddrMap6[ueAddr] = ueit->second;
-  uint8_t address[16];
-  std::fill_n (std::begin (address), 16, 0);
-  std::memmove (address, ipv6Prefix, 8);
-  Ipv6Address remotePrefix (address);
-  std::map<Ipv6Address, Ptr<UeInfo> >::iterator prefixit = m_ueInfoByRemotePrefixMap.find (remotePrefix);
-  if (prefixit != m_ueInfoByRemotePrefixMap.end ())
-    {
-      m_ueInfoByRemotePrefixMap.erase (remotePrefix);
-    }
-}
-
-
-}  // namespace ns3
-=======
     NS_LOG_FUNCTION(this << imsi << ueAddr);
     std::map<uint64_t, Ptr<UeInfo>>::iterator ueit = m_ueInfoByImsiMap.find(imsi);
     NS_ASSERT_MSG(ueit != m_ueInfoByImsiMap.end(), "unknown IMSI " << imsi);
@@ -688,5 +530,48 @@
     ueit->second->SetUeAddr6(ueAddr);
 }
 
-} // namespace ns3
->>>>>>> 8d25ef3c
+void
+EpcPgwApplication::RemoteUeContextConnected(uint64_t relayImsi,
+                                            uint64_t ueImsi,
+                                            uint8_t ipv6Prefix[8])
+{
+    NS_LOG_FUNCTION(this << relayImsi << ueImsi);
+    // the relay UE must be known to the network
+    // the remote UE connected to the relay may or may not be known to the SGW depending where it is
+    // located
+    std::map<uint64_t, Ptr<UeInfo>>::iterator ueit = m_ueInfoByImsiMap.find(relayImsi);
+    NS_ASSERT_MSG(ueit != m_ueInfoByImsiMap.end(), "unknown IMSI " << relayImsi);
+    // m_ueInfoByAddrMap6[ueAddr] = ueit->second;
+    uint8_t address[16];
+    std::fill_n(std::begin(address), 16, 0);
+    std::memmove(address, ipv6Prefix, 8);
+    Ipv6Address remotePrefix(address);
+    m_ueInfoByRemotePrefixMap[remotePrefix] = ueit->second;
+}
+
+void
+EpcPgwApplication::RemoteUeContextDisconnected(uint64_t relayImsi,
+                                               uint64_t ueImsi,
+                                               uint8_t ipv6Prefix[8])
+{
+    NS_LOG_FUNCTION(this << relayImsi << ueImsi);
+    // the relay UE must be known to the network
+    // the remote UE connected to the relay may or may not be known to the SGW depending where it is
+    // located
+    std::map<uint64_t, Ptr<UeInfo>>::iterator ueit = m_ueInfoByImsiMap.find(relayImsi);
+    NS_ASSERT_MSG(ueit != m_ueInfoByImsiMap.end(), "unknown IMSI " << relayImsi);
+
+    // m_ueInfoByAddrMap6[ueAddr] = ueit->second;
+    uint8_t address[16];
+    std::fill_n(std::begin(address), 16, 0);
+    std::memmove(address, ipv6Prefix, 8);
+    Ipv6Address remotePrefix(address);
+    std::map<Ipv6Address, Ptr<UeInfo>>::iterator prefixit =
+        m_ueInfoByRemotePrefixMap.find(remotePrefix);
+    if (prefixit != m_ueInfoByRemotePrefixMap.end())
+    {
+        m_ueInfoByRemotePrefixMap.erase(remotePrefix);
+    }
+}
+
+} // namespace ns3