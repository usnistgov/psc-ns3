/* -*- Mode:C++; c-file-style:"gnu"; indent-tabs-mode:nil; -*- */
/*
 * Copyright (c) 2011 Centre Tecnologic de Telecomunicacions de Catalunya (CTTC)
 *
 * This program is free software; you can redistribute it and/or modify
 * it under the terms of the GNU General Public License version 2 as
 * published by the Free Software Foundation;
 *
 * This program is distributed in the hope that it will be useful,
 * but WITHOUT ANY WARRANTY; without even the implied warranty of
 * MERCHANTABILITY or FITNESS FOR A PARTICULAR PURPOSE.  See the
 * GNU General Public License for more details.
 *
 * You should have received a copy of the GNU General Public License
 * along with this program; if not, write to the Free Software
 * Foundation, Inc., 59 Temple Place, Suite 330, Boston, MA  02111-1307  USA
 *
 * Author: Manuel Requena <manuel.requena@cttc.es>
 * Modified by: NIST // Contributions may not be subject to US copyright.
 */

#ifndef FF_MAC_CSCHED_SAP_H
#define FF_MAC_CSCHED_SAP_H

#include <stdint.h>
#include <vector>

#include "ff-mac-common.h"
#include "lte-sl-pool.h"

namespace ns3 {

/**
 * \ingroup ff-api
 * \brief Provides the CSCHED SAP
 *
 * This abstract class defines the MAC Scheduler interface specified in the
 * Femto Forum Technical Document:
 *   - LTE MAC Scheduler Interface Specification v1.11
 *
 * The Technical Document contains a detailed description of the API.
 * The documentation of this class refers to sections of this Technical Document.
 *
 * You can found an example of the implementation of this interface
 * in the SampleFfMacCschedSapProvider and SampleFfMacCschedSapuser classes
 */
class FfMacCschedSapProvider
{
public:
  virtual ~FfMacCschedSapProvider ();

  /**
   * Parameters of the API primitives
   */

  /**
   * Parameters of the CSCHED_CELL_CONFIG_REQ primitive.
   * See section 4.1.1 for a detailed description of the parameters.
   */
  struct CschedCellConfigReqParameters
  {
    uint8_t m_puschHoppingOffset; ///< pusch hopping offset

    /// Hopping mode enumeration
    enum HoppingMode_e
    {
      inter,
      interintra
    } m_hoppingMode; ///< hopping mode

    uint8_t m_nSb; ///< unused

    /// PHICH resource enumeration
    enum PhichResource_e
    {
      PHICH_R_ONE_SIXTH,
      PHICH_R_HALF,
      PHICH_R_ONE,
      PHICH_R_TWO
    } m_phichResource; ///< PHICH resource


    enum NormalExtended_e m_phichDuration; ///< PHICH duration

    uint8_t m_initialNrOfPdcchOfdmSymbols; ///< initial number of PDCCH OFDM symbols

    struct SiConfiguration_s m_siConfiguration; ///< SI configuration

<<<<<<< HEAD
    uint8_t m_ulBandwidth; ///< UL bandwidth
    uint8_t m_dlBandwidth; ///< DL bandwidth
=======
    uint16_t m_ulBandwidth; ///< UL bandwidth
    uint16_t m_dlBandwidth; ///< DL badnwidth
>>>>>>> 9ddd31c6

    enum NormalExtended_e m_ulCyclicPrefixLength; ///< UL cyclic prefix length
    enum NormalExtended_e m_dlCyclicPrefixLength; ///< DL cyclic prefix length

    uint8_t m_antennaPortsCount; ///< antenna port count

    /// Duplex mode enumeration
    enum DuplexMode_e
    {
      DM_TDD,
      DM_FDD
    } m_duplexMode; ///< duplex mode

    uint8_t m_subframeAssignment; ///< subframe assignment
    uint8_t m_specialSubframePatterns; ///< special subframe patterns
    std::vector <uint8_t> m_mbsfnSubframeConfigRfPeriod; ///< MBS subframe config RF period
    std::vector <uint8_t> m_mbsfnSubframeConfigRfOffset; ///< MBS subframe config RF offset
    std::vector <uint8_t> m_mbsfnSubframeConfigSfAllocation; ///< MBS subframe config SF allocation
    uint8_t m_prachConfigurationIndex; ///< prach configuration index
    uint8_t m_prachFreqOffset; ///< prach frequency offset
    uint8_t m_raResponseWindowSize; ///< response window size
    uint8_t m_macContentionResolutionTimer; ///< MAC contention resolution timer
    uint8_t m_maxHarqMsg3Tx; ///< maximum HARQ message 3 transmit 
    uint16_t m_n1PucchAn; ///< n1pu cch an
    uint8_t m_deltaPucchShift; ///< delta pu cch shift
    uint8_t m_nrbCqi; ///< nrb CQI
    uint8_t m_ncsAn; ///< ncs an
    uint8_t m_srsSubframeConfiguration; ///< SRS subframe configuration
    uint8_t m_srsSubframeOffset; ///< SRS subframe offset
    uint8_t m_srsBandwidthConfiguration; ///< SRS bandwidth configuration
    bool    m_srsMaxUpPts; ///< SRS maximum up pts

    /// Enable64Qam_e enumeration
    enum Enable64Qam_e
    {
      MOD_16QAM,
      MOD_64QAM
    } m_enable64Qam; ///< enable64Qam

    std::vector <struct VendorSpecificListElement_s> m_vendorSpecificList; ///< vendor specific list
  };

  /**
   * Parameters of the CSCHED_UE_CONFIG_REQ primitive.
   * See section 4.1.3 for a detailed description of the parameters.
   */
  /// CschedUeConfigReqParameters structure
  struct CschedUeConfigReqParameters
  {
    uint16_t  m_rnti; ///< RNTI
    bool      m_reconfigureFlag; ///< reconfigure flag
    bool      m_drxConfigPresent; ///< drx config present
    struct DrxConfig_s m_drxConfig; ///< drx config
    uint16_t  m_timeAlignmentTimer; ///< time alignment timer

    /// MeasGapConfigPattern_e enumaration
    enum MeasGapConfigPattern_e
    {
      MGP_GP1,
      MGP_GP2,
      OFF
    } m_measGapConfigPattern; ///< measGapConfigPattern

    uint8_t   m_measGapConfigSubframeOffset; ///< measure gap config subframe offset
    bool      m_spsConfigPresent; ///< SPS configu present
    struct SpsConfig_s m_spsConfig; ///< SPS config
    bool      m_srConfigPresent; ///< SR config present
    struct SrConfig_s m_srConfig; ///< SR config
    bool      m_cqiConfigPresent; ///< CQI config present
    struct CqiConfig_s m_cqiConfig; ///< CQI config
    uint8_t   m_transmissionMode; ///< transmission mode
    uint64_t  m_ueAggregatedMaximumBitrateUl; ///< UE aggregate maximum bit rate UL
    uint64_t  m_ueAggregatedMaximumBitrateDl; ///< UE aggregate maximum bit rate DL
    struct UeCapabilities_s m_ueCapabilities; ///< UE capabilities

    /// OpenClosedLoop_e
    enum OpenClosedLoop_e
    {
      noneloop,
      openloop,
      closedloop
    } m_ueTransmitAntennaSelection; ///< ueTransmitAntennaSelection

    bool      m_ttiBundling; ///< TTI bundling
    uint8_t   m_maxHarqTx; ///< maximum HARQ transmit
    uint8_t   m_betaOffsetAckIndex; ///< beta offset ack index
    uint8_t   m_betaOffsetRiIndex; ///< beta offset ri index
    uint8_t   m_betaOffsetCqiIndex; ///< beta offset CQI index
    bool      m_ackNackSrsSimultaneousTransmission; ///< ack nack SRS simultaneous transmission
    bool      m_simultaneousAckNackAndCqi; ///< simultaneous ack nack and CQI

    /// RepMode_e enumeration
    enum RepMode_e
    {
      rm12, rm20, rm22, rm30, rm31, nonemode
    } m_aperiodicCqiRepMode; ///< aperiodicCqiRepMode

    /// FeedbackMode_e enumeration
    enum FeedbackMode_e
    {
      bundling,
      multiplexing
    } m_tddAckNackFeedbackMode; ///< tddAckNackFeedbackMode

    uint8_t   m_ackNackRepetitionFactor; ///< ackNackRepetitionFactor

    std::vector <struct VendorSpecificListElement_s> m_vendorSpecificList; ///< vendorSpecificList

    std::vector <uint32_t> m_slDestinations; ///< List of Sidelink destinations
  };

  /**
   * Parameters of the CSCHED_LC_CONFIG_REQ primitive.
   * See section 4.1.5 for a detailed description of the parameters.
   */
  struct CschedLcConfigReqParameters
  {
    uint16_t  m_rnti; ///< RNTI
    bool      m_reconfigureFlag; ///< reconfigure flag

    std::vector <struct LogicalChannelConfigListElement_s> m_logicalChannelConfigList; ///< logicalChannelConfigList

    std::vector <struct VendorSpecificListElement_s> m_vendorSpecificList; ///< vendorSpecificList
  };

  /**
   * Parameters of the CSCHED_LC_RELEASE_REQ primitive.
   * See section 4.1.7 for a detailed description of the parameters.
   */
  struct CschedLcReleaseReqParameters
  {
    uint16_t  m_rnti; ///< RNTI

    std::vector <uint8_t> m_logicalChannelIdentity; ///< logical channel identity

    std::vector <struct VendorSpecificListElement_s> m_vendorSpecificList; ///< vendorSpecificList
  };

  /**
   * Parameters of the CSCHED_UE_RELEASE_REQ primitive.
   * See section 4.1.9 for a detailed description of the parameters.
   */
  struct CschedUeReleaseReqParameters
  {
    uint16_t  m_rnti; ///< RNTI

    std::vector <struct VendorSpecificListElement_s> m_vendorSpecificList; ///< vendorSpecificList
  };
  /**
   * Parameters to setup a Sidelink communication pool
   */
  struct CschedPoolConfigReqParameters
  {
    uint32_t m_group; ///< Group id
    Ptr<SidelinkCommResourcePool> m_pool; ///< Sidelink communication resource pool
  };  
  /**
   * Parameters to release a Sidelink communication pool
   */
  struct CschedPoolReleaseReqParameters
  {
    uint32_t m_group; ///< group id
  };
  /**
   * Parameters to setup a Sidelink discovery pool
   */
  struct CschedDiscPoolConfigReqParameters
  {
    uint32_t m_discTxResourceReq; ///< Number of resources the UE requires every discovery period
    Ptr<SidelinkDiscResourcePool> m_pool; ///< Sidelink discovery resource pool
  };

  /**
   * Parameters to release a Sidelink discovery pool
   */
  struct CschedDiscPoolReleaseReqParameters
  {
    uint32_t m_discTxResourceReq; ///< Number of discovery resources to release
  };

  //
  // CSCHED - MAC Scheduler Control SAP primitives
  // (See 4.1 for description of the primitives)
  //

  /**
   * \brief CSCHED_CELL_CONFIG_REQ
   *
   * \param params CschedCellConfigReqParameters
   */
  virtual void CschedCellConfigReq (const struct CschedCellConfigReqParameters& params) = 0;

  /**
   * \brief CSCHED_UE_CONFIG_REQ
   *
   * \param params CschedUeConfigReqParameters
   */
  virtual void CschedUeConfigReq (const struct CschedUeConfigReqParameters& params) = 0;

  /**
   * \brief CSCHED_LC_CONFIG_REQ
   *
   * \param params CschedLcConfigReqParameters
   */
  virtual void CschedLcConfigReq (const struct CschedLcConfigReqParameters& params) = 0;

  /**
   * \brief CSCHED_LC_RELEASE_REQ
   *
   * \param params CschedLcReleaseReqParameters
   */
  virtual void CschedLcReleaseReq (const struct CschedLcReleaseReqParameters& params) = 0;

  /**
   * \brief CSCHED_UE_RELEASE_REQ
   *
   * \param params CschedUeReleaseReqParameters
   */
  virtual void CschedUeReleaseReq (const struct CschedUeReleaseReqParameters& params) = 0;

  //we are not making those function purely virtual so not all templates need to support them
  /**
   * \brief CSCHED_POOL_CONFIG_REQ
   *
   * \param params CschedPoolConfigReqParameters
   */
  virtual void CschedPoolConfigReq (const struct CschedPoolConfigReqParameters& params) {};
  /**
   * \brief CSCHED_POOL_RELEASE_REQ
   *
   * \param params CschedPoolConfigReqParameters
   *
   */
  virtual void CschedPoolReleaseReq (const struct CschedPoolReleaseReqParameters& params) {};
  /**
   * \brief CSCHED_DISC_POOL_CONFIG_REQ
   *
   * \param params CschedDiscPoolConfigReqParameters
   */
  virtual void CschedDiscPoolConfigReq (const struct CschedDiscPoolConfigReqParameters& params) {};
  /**
   * \brief CSCHED_DISC_POOL_RELEASE_REQ
   *
   * \param params CschedDiscPoolConfigReqParameters
   */
  virtual void CschedDiscPoolReleaseReq (const struct CschedDiscPoolReleaseReqParameters& params) {};

private:
};


/**
 * FfMacCschedSapUser class
 */
class FfMacCschedSapUser
{
public:
  virtual ~FfMacCschedSapUser ();

  /**
   * Parameters of the API primitives
   */

  /**
   * Parameters of the CSCHED_CELL_CONFIG_CNF primitive.
   * See section 4.1.2 for a detailed description of the parameters.
   */
  struct CschedCellConfigCnfParameters
  {
    enum Result_e m_result; ///< result

    std::vector <struct VendorSpecificListElement_s> m_vendorSpecificList; ///< vendorSpecificList
  };

  /**
   * Parameters of the CSCHED_UE_CONFIG_CNF primitive.
   * See section 4.1.4 for a detailed description of the parameters.
   */
  struct CschedUeConfigCnfParameters
  {
    uint16_t  m_rnti; ///< RNTI
    enum Result_e m_result; ///< result

    std::vector <struct VendorSpecificListElement_s> m_vendorSpecificList; ///< vendorSpecificList
  };

  /**
   * Parameters of the CSCHED_LC_CONFIG_CNF primitive.
   * See section 4.1.6 for a detailed description of the parameters.
   */
  struct CschedLcConfigCnfParameters
  {
    uint16_t  m_rnti; ///< RNTI
    enum Result_e m_result; ///< result

    std::vector <uint8_t> m_logicalChannelIdentity; ///< logical channel identity

    std::vector <struct VendorSpecificListElement_s> m_vendorSpecificList; ///< vendor specific list
  };

  /**
   * Parameters of the CSCHED_LC_RELEASE_CNF primitive.
   * See section 4.1.8 for a detailed description of the parameters.
   */
  struct CschedLcReleaseCnfParameters
  {
    uint16_t  m_rnti; ///< RNTI
    enum Result_e m_result; ///< result

    std::vector <uint8_t> m_logicalChannelIdentity; ///< logical channel identity

    std::vector <struct VendorSpecificListElement_s> m_vendorSpecificList; ///< vendor specific list
  };

  /**
   * Parameters of the CSCHED_UE_RELEASE_CNF primitive.
   * See section 4.1.10 for a detailed description of the parameters.
   */
  struct CschedUeReleaseCnfParameters
  {
    uint16_t  m_rnti; ///< RNTI
    enum Result_e m_result; ///< result

    std::vector <struct VendorSpecificListElement_s> m_vendorSpecificList; ///< vendor specific list
  };

  /**
   * Parameters of the CSCHED_UE_CONFIG_UPDATE_IND primitive.
   * See section 4.1.11 for a detailed description of the parameters.
   */
  struct CschedUeConfigUpdateIndParameters
  {
    uint16_t  m_rnti; ///< RNTI
    uint8_t   m_transmissionMode; ///< transmission mode
    bool      m_spsConfigPresent; ///< SPS config present
    struct SpsConfig_s m_spsConfig; ///< SPS config
    bool      m_srConfigPresent; ///< SR config present
    struct SrConfig_s m_srConfig; ///< SR config
    bool      m_cqiConfigPresent; ///< CQI config present
    struct CqiConfig_s m_cqiConfig; ///< CQI config

    std::vector <struct VendorSpecificListElement_s> m_vendorSpecificList; ///< vendor specific list
  };

  /**
   * Parameters of the CSCHED_CELL_CONFIG_UPDATE_IND primitive.
   * See section 4.1.12 for a detailed description of the parameters.
   */
  struct CschedCellConfigUpdateIndParameters
  {
    uint8_t   m_prbUtilizationDl; ///< DL utilization
    uint8_t   m_prbUtilizationUl; ///< UL utilization

    std::vector <struct VendorSpecificListElement_s> m_vendorSpecificList; ///< vendor specific list
  };

  //
  // CSCHED - MAC Scheduler Control SAP primitives
  // (See 4.1 for description of the primitives)
  //

  /**
   * \brief CSCHED_CELL_CONFIG_CNF
   *
   * \param params CschedCellConfigCnfParameters
   */
  virtual void CschedCellConfigCnf (const struct CschedCellConfigCnfParameters& params) = 0;

  /**
   * \brief CSCHED_UE_CONFIG_CNF
   *
   * \param params CschedUeConfigCnfParameters
   */
  virtual void CschedUeConfigCnf (const struct CschedUeConfigCnfParameters& params) = 0;

  /**
   * \brief CSCHED_LC_CONFIG_CNF
   *
   * \param params CschedLcConfigCnfParameters
   */
  virtual void CschedLcConfigCnf (const struct CschedLcConfigCnfParameters& params) = 0;

  /**
   * \brief CSCHED_LC_RELEASE_CNF
   *
   * \param params CschedLcReleaseCnfParameters
   */
  virtual void CschedLcReleaseCnf (const struct CschedLcReleaseCnfParameters& params) = 0;

  /**
   * \brief CSCHED_UE_RELEASE_CNF
   *
   * \param params CschedUeReleaseCnfParameters
   */
  virtual void CschedUeReleaseCnf (const struct CschedUeReleaseCnfParameters& params) = 0;

  /**
   * \brief CSCHED_UE_UPDATE_IND
   *
   * \param params CschedUeConfigUpdateIndParameters
   */
  virtual void CschedUeConfigUpdateInd (const struct CschedUeConfigUpdateIndParameters& params) = 0;

  /**
   * \brief CSCHED_UE_CONFIG_IND
   *
   * \param params CschedCellConfigUpdateIndParameters
   */
  virtual void CschedCellConfigUpdateInd (const struct CschedCellConfigUpdateIndParameters& params) = 0;

private:
};


/// MemberCschedSapProvider class
template <class C>
class MemberCschedSapProvider : public FfMacCschedSapProvider
{
public:
  /**
   * Constructor
   *
   * \param scheduler the scheduler class
   */
  MemberCschedSapProvider (C* scheduler);

  // inherited from FfMacCschedSapProvider
  virtual void CschedCellConfigReq (const struct CschedCellConfigReqParameters& params);
  virtual void CschedUeConfigReq (const struct CschedUeConfigReqParameters& params);
  virtual void CschedLcConfigReq (const struct CschedLcConfigReqParameters& params);
  virtual void CschedLcReleaseReq (const struct CschedLcReleaseReqParameters& params);
  virtual void CschedUeReleaseReq (const struct CschedUeReleaseReqParameters& params);

private:
  MemberCschedSapProvider ();
  C* m_scheduler; ///< scheduler class
};

template <class C>
MemberCschedSapProvider<C>::MemberCschedSapProvider ()
{
}

template <class C>
MemberCschedSapProvider<C>::MemberCschedSapProvider (C* scheduler) : m_scheduler (scheduler)
{
}

template <class C>
void
MemberCschedSapProvider<C>::CschedCellConfigReq (const struct CschedCellConfigReqParameters& params)
{
  m_scheduler->DoCschedCellConfigReq (params);
}

template <class C>
void
MemberCschedSapProvider<C>::CschedUeConfigReq (const struct CschedUeConfigReqParameters& params)
{
  m_scheduler->DoCschedUeConfigReq (params);
}

template <class C>
void
MemberCschedSapProvider<C>::CschedLcConfigReq (const struct CschedLcConfigReqParameters& params)
{
  m_scheduler->DoCschedLcConfigReq (params);
}

template <class C>
void
MemberCschedSapProvider<C>::CschedLcReleaseReq (const struct CschedLcReleaseReqParameters& params)
{
  m_scheduler->DoCschedLcReleaseReq (params);
}

template <class C>
void
MemberCschedSapProvider<C>::CschedUeReleaseReq (const struct CschedUeReleaseReqParameters& params)
{
  m_scheduler->DoCschedUeReleaseReq (params);
}


/// MemberCschedSlSapProvider class
template <class C>
class MemberCschedSlSapProvider : public FfMacCschedSapProvider
{
public:
  /**
   * Constructor
   *
   * \param scheduler the scheduler class
   */
  MemberCschedSlSapProvider (C* scheduler);

  // inherited from FfMacCschedSapProvider
  virtual void CschedCellConfigReq (const struct CschedCellConfigReqParameters& params);
  virtual void CschedUeConfigReq (const struct CschedUeConfigReqParameters& params);
  virtual void CschedLcConfigReq (const struct CschedLcConfigReqParameters& params);
  virtual void CschedLcReleaseReq (const struct CschedLcReleaseReqParameters& params);
  virtual void CschedUeReleaseReq (const struct CschedUeReleaseReqParameters& params);
  virtual void CschedPoolConfigReq (const struct CschedPoolConfigReqParameters& params);  
  virtual void CschedPoolReleaseReq (const struct CschedPoolReleaseReqParameters& params);
  virtual void CschedDiscPoolConfigReq (const struct CschedDiscPoolConfigReqParameters& params);
  virtual void CschedDiscPoolReleaseReq (const struct CschedDiscPoolReleaseReqParameters& params);

private:
  MemberCschedSlSapProvider ();
  C* m_scheduler; ///< scheduler class
};

template <class C>
MemberCschedSlSapProvider<C>::MemberCschedSlSapProvider ()
{
}

template <class C>
MemberCschedSlSapProvider<C>::MemberCschedSlSapProvider (C* scheduler) : m_scheduler (scheduler)
{
}

template <class C>
void
MemberCschedSlSapProvider<C>::CschedCellConfigReq (const struct CschedCellConfigReqParameters& params)
{
  m_scheduler->DoCschedCellConfigReq (params);
}

template <class C>
void
MemberCschedSlSapProvider<C>::CschedUeConfigReq (const struct CschedUeConfigReqParameters& params)
{
  m_scheduler->DoCschedUeConfigReq (params);
}

template <class C>
void
MemberCschedSlSapProvider<C>::CschedLcConfigReq (const struct CschedLcConfigReqParameters& params)
{
  m_scheduler->DoCschedLcConfigReq (params);
}

template <class C>
void
MemberCschedSlSapProvider<C>::CschedLcReleaseReq (const struct CschedLcReleaseReqParameters& params)
{
  m_scheduler->DoCschedLcReleaseReq (params);
}

template <class C>
void
MemberCschedSlSapProvider<C>::CschedUeReleaseReq (const struct CschedUeReleaseReqParameters& params)
{
  m_scheduler->DoCschedUeReleaseReq (params);
}

template <class C>
void
MemberCschedSlSapProvider<C>::CschedPoolConfigReq (const struct CschedPoolConfigReqParameters& params)
{
  m_scheduler->DoCschedPoolConfigReq (params);
}

template <class C>
void
MemberCschedSlSapProvider<C>::CschedPoolReleaseReq (const struct CschedPoolReleaseReqParameters& params)
{
  m_scheduler->DoCschedPoolReleaseReq (params);
}

template <class C>
void
MemberCschedSlSapProvider<C>::CschedDiscPoolConfigReq (const struct CschedDiscPoolConfigReqParameters& params)
{
  m_scheduler->DoCschedDiscPoolConfigReq (params);
}

template <class C>
void
MemberCschedSlSapProvider<C>::CschedDiscPoolReleaseReq (const struct CschedDiscPoolReleaseReqParameters& params)
{
  m_scheduler->DoCschedDiscPoolReleaseReq (params);
}


} // end namespace ns3

#endif /* FF_MAC_CSCHED_SAP_H */<|MERGE_RESOLUTION|>--- conflicted
+++ resolved
@@ -86,13 +86,8 @@
 
     struct SiConfiguration_s m_siConfiguration; ///< SI configuration
 
-<<<<<<< HEAD
-    uint8_t m_ulBandwidth; ///< UL bandwidth
-    uint8_t m_dlBandwidth; ///< DL bandwidth
-=======
     uint16_t m_ulBandwidth; ///< UL bandwidth
     uint16_t m_dlBandwidth; ///< DL badnwidth
->>>>>>> 9ddd31c6
 
     enum NormalExtended_e m_ulCyclicPrefixLength; ///< UL cyclic prefix length
     enum NormalExtended_e m_dlCyclicPrefixLength; ///< DL cyclic prefix length
