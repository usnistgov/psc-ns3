/* -*-  Mode: C++; c-file-style: "gnu"; indent-tabs-mode:nil; -*- */
/*
 * Copyright (c) 2011 Centre Tecnologic de Telecomunicacions de Catalunya (CTTC)
 *
 * This program is free software; you can redistribute it and/or modify
 * it under the terms of the GNU General Public License version 2 as
 * published by the Free Software Foundation;
 *
 * This program is distributed in the hope that it will be useful,
 * but WITHOUT ANY WARRANTY; without even the implied warranty of
 * MERCHANTABILITY or FITNESS FOR A PARTICULAR PURPOSE.  See the
 * GNU General Public License for more details.
 *
 * You should have received a copy of the GNU General Public License
 * along with this program; if not, write to the Free Software
 * Foundation, Inc., 59 Temple Place, Suite 330, Boston, MA  02111-1307  USA
 *
 * Author: Marco Miozzo <mmiozzo@cttc.es>
 * Modified by: NIST // Contributions may not be subject to US copyright.
 */



#ifndef LTE_UE_PHY_SAP_H
#define LTE_UE_PHY_SAP_H

#include <ns3/packet.h>

namespace ns3 {

class LteControlMessage;

/**
* Service Access Point (SAP) offered by the UE-PHY to the UE-MAC
*
* This is the PHY SAP Provider, i.e., the part of the SAP that contains
* the PHY methods called by the MAC
*/
class LteUePhySapProvider
{
public:
  virtual ~LteUePhySapProvider ();

  /**
  * \brief Send The MAC PDU to the channel
  * \param p The MAC PDU to send
  */
  virtual void SendMacPdu (Ptr<Packet> p) = 0;

  /**
  * \brief Send SendLteControlMessage (PDCCH map, CQI feedbacks) using the ideal control channel
  * \param msg The Ideal Control Message to send
  */
  virtual void SendLteControlMessage (Ptr<LteControlMessage> msg) = 0;

  /** 
   * Send a preamble on the PRACH
   * 
<<<<<<< HEAD
   * \param prachId The ID of the preamble
   * \param raRnti The RA RNTI
=======
   * \param prachId the ID of the preamble
   * \param raRnti the RA RNTI
>>>>>>> 1d5ce043
   */
  virtual void SendRachPreamble (uint32_t prachId, uint32_t raRnti) = 0;

  //Sidelink Communication

  /**
   * Set discovery announcement apps
   * \param apps The applications we are interested in announcing
   */
   virtual void AddDiscTxApps (std::list<uint32_t> apps) = 0;

  /**
   * Set discovery monitoring apps
   * \param apps The applications we are interested in monitoring
   */
   virtual void AddDiscRxApps (std::list<uint32_t> apps) = 0;

  /**
   * Set grant for discovery
   * \param resPsdch The resource to use in the discovery pool
   */
  virtual void SetDiscGrantInfo (uint8_t resPsdch) = 0;

};


/**
* Service Access Point (SAP) offered by the PHY to the MAC
*
* This is the PHY SAP User, i.e., the part of the SAP that contains the MAC
* methods called by the PHY
*/
class LteUePhySapUser
{
public:
  virtual ~LteUePhySapUser ();


  /**
   * Called by the Phy to notify the MAC of the reception of a new PHY-PDU
   *
   * \param p The packet
   */
  virtual void ReceivePhyPdu (Ptr<Packet> p) = 0;

  /**
   * \brief Trigger the start from a new frame (input from Phy layer)
   * \param frameNo The frame number
   * \param subframeNo The subframe number
   */
  virtual void SubframeIndication (uint32_t frameNo, uint32_t subframeNo) = 0;

  /**
   * \brief Receive SendLteControlMessage (PDCCH map, CQI feedbacks) using the ideal control channel
   * \param msg The Ideal Control Message to receive
   */
  virtual void ReceiveLteControlMessage (Ptr<LteControlMessage> msg) = 0;

  /**
   * Notify the MAC that the PHY changed of timing as consequence of a change of SyncRef
   * Adjust the MAC subframe indication
   *
   * \param frameNo The current PHY frame number
   * \param subframeNo The current PHY subframe number
   */
   virtual void NotifyChangeOfTiming (uint32_t frameNo, uint32_t subframeNo) = 0;

  /**
   * Notify the MAC that Sidelink is configured
   */
  virtual void NotifySidelinkEnabled () = 0;
};

} // namespace ns3


#endif // LTE_UE_PHY_SAP_H<|MERGE_RESOLUTION|>--- conflicted
+++ resolved
@@ -56,13 +56,8 @@
   /** 
    * Send a preamble on the PRACH
    * 
-<<<<<<< HEAD
-   * \param prachId The ID of the preamble
-   * \param raRnti The RA RNTI
-=======
    * \param prachId the ID of the preamble
    * \param raRnti the RA RNTI
->>>>>>> 1d5ce043
    */
   virtual void SendRachPreamble (uint32_t prachId, uint32_t raRnti) = 0;
 
