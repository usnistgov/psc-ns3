--- conflicted
+++ resolved
@@ -36,94 +36,40 @@
  */
 class LteUePhySapProvider
 {
-<<<<<<< HEAD
-public:
-  virtual ~LteUePhySapProvider ();
-
-  /**
-   * Parameters for LteUePhySapProvider::TransmitPhySdu
-   */
-  struct TransmitSlPhySduParameters
-  {
-    enum SidelinkChannel ///< The list of sidelink channels
-    {
-      PSBCH,
-      PSCCH,
-      PSSCH,
-      PSDCH,
-      INVALID_CH ///special value for uninitialized channel
-    } channel {
-      INVALID_CH
-    };                       ///< channel over which the packet needs to be transmitted
-    //Common information
-    uint8_t   rbStart {
-      std::numeric_limits<uint8_t>::max ()
-    };                                                     ///< models rb assignment
-    uint8_t   rbLen {
-      std::numeric_limits<uint8_t>::max ()
-    };                                                   ///< models rb assignment
-
-    //PSCCH, PSDCH
-    uint32_t resNo {
-      std::numeric_limits<uint32_t>::max ()
-    };                                                   ///< the resource index from the communication/discovery pool
-
-    //PSDH and PSSCH information
-    uint8_t   rv {
-      std::numeric_limits<uint8_t>::max ()
-    };                                                      ///< indicates HARQ revision number
-
-    //PSSCH information
-    uint8_t   hopping {
-      std::numeric_limits<uint8_t>::max ()
-    };                                                     ///< hopping flag
-    uint8_t   hoppingInfo {
-      std::numeric_limits<uint8_t>::max ()
-    };                                                         ///< models rb assignment when hopping is enabled
-    uint8_t   dstId {
-      std::numeric_limits<uint8_t>::max ()
-    };                                                   ///< layer 1 destination
-  };
-
-
-  /**
-   * \brief Send the MAC PDU to the channel
-   *
-   * \param p the MAC PDU to send
-   */
-  virtual void SendMacPdu (Ptr<Packet> p) = 0;
-
-  /**
-  * \brief Send a sidelink MAC PDU to the channel
-  * \param p The sidelink MAC PDU
-  * \param params Additional information about the PDU
-  */
-  virtual void SendSlMacPdu (Ptr<Packet> p, TransmitSlPhySduParameters params) = 0;
-
-  /**
-   * \brief Send SendLteControlMessage (PDCCH map, CQI feedbacks) using the ideal control channel
-   *
-   * \param msg the Ideal Control Message to send
-   */
-  virtual void SendLteControlMessage (Ptr<LteControlMessage> msg) = 0;
-
-  /**
-   * \brief Send a preamble on the PRACH
-   *
-   * \param prachId the ID of the preamble
-   * \param raRnti the RA RNTI
-   */
-  virtual void SendRachPreamble (uint32_t prachId, uint32_t raRnti) = 0;
-
-  /**
-   * \brief Notify PHY about the successful RRC connection
-   * establishment.
-   */
-  virtual void NotifyConnectionSuccessful () = 0;
-
-=======
   public:
     virtual ~LteUePhySapProvider();
+
+    /**
+     * Parameters for LteUePhySapProvider::TransmitPhySdu
+     */
+    struct TransmitSlPhySduParameters
+    {
+        enum SidelinkChannel ///< The list of sidelink channels
+        {
+            PSBCH,
+            PSCCH,
+            PSSCH,
+            PSDCH,
+            INVALID_CH         /// special value for uninitialized channel
+        } channel{INVALID_CH}; ///< channel over which the packet needs to be transmitted
+
+        // Common information
+        uint8_t rbStart{std::numeric_limits<uint8_t>::max()}; ///< models rb assignment
+        uint8_t rbLen{std::numeric_limits<uint8_t>::max()};   ///< models rb assignment
+
+        // PSCCH, PSDCH
+        uint32_t resNo{std::numeric_limits<uint32_t>::max()}; ///< the resource index from the
+                                                              ///< communication/discovery pool
+
+        // PSDH and PSSCH information
+        uint8_t rv{std::numeric_limits<uint8_t>::max()}; ///< indicates HARQ revision number
+
+        // PSSCH information
+        uint8_t hopping{std::numeric_limits<uint8_t>::max()}; ///< hopping flag
+        uint8_t hoppingInfo{
+            std::numeric_limits<uint8_t>::max()}; ///< models rb assignment when hopping is enabled
+        uint8_t dstId{std::numeric_limits<uint8_t>::max()}; ///< layer 1 destination
+    };
 
     /**
      * \brief Send the MAC PDU to the channel
@@ -131,6 +77,13 @@
      * \param p the MAC PDU to send
      */
     virtual void SendMacPdu(Ptr<Packet> p) = 0;
+
+    /**
+     * \brief Send a sidelink MAC PDU to the channel
+     * \param p The sidelink MAC PDU
+     * \param params Additional information about the PDU
+     */
+    virtual void SendSlMacPdu(Ptr<Packet> p, TransmitSlPhySduParameters params) = 0;
 
     /**
      * \brief Send SendLteControlMessage (PDCCH map, CQI feedbacks) using the ideal control channel
@@ -152,7 +105,6 @@
      * establishment.
      */
     virtual void NotifyConnectionSuccessful() = 0;
->>>>>>> 8d25ef3c
 };
 
 /**
@@ -163,73 +115,6 @@
  */
 class LteUePhySapUser
 {
-<<<<<<< HEAD
-public:
-  virtual ~LteUePhySapUser ();
-
-
-  /**
-   * \brief Receive Phy Pdu funtion.
-   *
-   * It is called by the Phy to notify the MAC of the reception of a new PHY-PDU
-   *
-   * \param p
-   */
-  virtual void ReceivePhyPdu (Ptr<Packet> p) = 0;
-
-  /**
-   * Called by the Phy to notify the MAC of the reception of a new PHY-PDU
-   *
-   * \param p The packet
-   */
-  virtual void ReceiveSlDiscPhyPdu (Ptr<Packet> p) = 0;
-
-  /**
-   * Called by the Phy to notify the MAC of the reception of a new PHY-PDU
-   *
-   * \param p The packet
-   */
-  virtual void ReceiveSlSciPhyPdu (Ptr<Packet> p) = 0;
-
-  /**
-   * \brief Trigger the start from a new frame (input from Phy layer)
-   *
-   * \param frameNo frame number
-   * \param subframeNo subframe number
-   */
-  virtual void SubframeIndication (uint32_t frameNo, uint32_t subframeNo) = 0;
-
-  /**
-   * \brief Receive SendLteControlMessage (PDCCH map, CQI feedbacks) using the ideal control channel
-   *
-   * \param msg the Ideal Control Message to receive
-   */
-  virtual void ReceiveLteControlMessage (Ptr<LteControlMessage> msg) = 0;
-
-  /**
-   * Notify the MAC that the PHY changed of timing as consequence of a change of SyncRef
-   * Adjust the MAC subframe indication
-   *
-   * \param frameNo The current PHY frame number
-   * \param subframeNo The current PHY subframe number
-   */
-  virtual void NotifyChangeOfTiming (uint32_t frameNo, uint32_t subframeNo) = 0;
-
-  /**
-   * Notify the MAC that Sidelink is configured
-   */
-  virtual void NotifySidelinkEnabled () = 0;
-
-  /**
-   * \brief Notify the MAC that the PHY has generated a transmission in the UL (e.g. CQI or HARQ)
-   * This function will be used to make sure the MAC does not try to send sidelink packets in subframes
-   * where there will be an uplink transmission
-   */
-  virtual void NotifyUlTransmission () = 0;
-
-};
-
-=======
   public:
     virtual ~LteUePhySapUser();
 
@@ -241,6 +126,20 @@
      * \param p
      */
     virtual void ReceivePhyPdu(Ptr<Packet> p) = 0;
+
+    /**
+     * Called by the Phy to notify the MAC of the reception of a new PHY-PDU
+     *
+     * \param p The packet
+     */
+    virtual void ReceiveSlDiscPhyPdu(Ptr<Packet> p) = 0;
+
+    /**
+     * Called by the Phy to notify the MAC of the reception of a new PHY-PDU
+     *
+     * \param p The packet
+     */
+    virtual void ReceiveSlSciPhyPdu(Ptr<Packet> p) = 0;
 
     /**
      * \brief Trigger the start from a new frame (input from Phy layer)
@@ -257,9 +156,29 @@
      * \param msg the Ideal Control Message to receive
      */
     virtual void ReceiveLteControlMessage(Ptr<LteControlMessage> msg) = 0;
+
+    /**
+     * Notify the MAC that the PHY changed of timing as consequence of a change of SyncRef
+     * Adjust the MAC subframe indication
+     *
+     * \param frameNo The current PHY frame number
+     * \param subframeNo The current PHY subframe number
+     */
+    virtual void NotifyChangeOfTiming(uint32_t frameNo, uint32_t subframeNo) = 0;
+
+    /**
+     * Notify the MAC that Sidelink is configured
+     */
+    virtual void NotifySidelinkEnabled() = 0;
+
+    /**
+     * \brief Notify the MAC that the PHY has generated a transmission in the UL (e.g. CQI or HARQ)
+     * This function will be used to make sure the MAC does not try to send sidelink packets in
+     * subframes where there will be an uplink transmission
+     */
+    virtual void NotifyUlTransmission() = 0;
 };
 
->>>>>>> 8d25ef3c
 } // namespace ns3
 
 #endif // LTE_UE_PHY_SAP_H