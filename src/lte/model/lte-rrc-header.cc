--- conflicted
+++ resolved
@@ -1121,36 +1121,12 @@
 }
 
 void
-<<<<<<< HEAD
-RrcAsn1Header::SerializeSidelinkUeInformation (LteRrcSap::SidelinkUeInformation slUeInfo) const
-{
-  NS_FATAL_ERROR ("SidelinkUeInformation header not implemented");
-}
-
-void
-RrcAsn1Header::SerializeMeasConfig (LteRrcSap::MeasConfig measConfig) const
-{
-  // Serialize MeasConfig sequence
-  // 11 optional fields, extension marker present
-  std::bitset<11> measConfigOptional;
-  measConfigOptional.set (10, !measConfig.measObjectToRemoveList.empty () );
-  measConfigOptional.set (9, !measConfig.measObjectToAddModList.empty () );
-  measConfigOptional.set (8, !measConfig.reportConfigToRemoveList.empty () );
-  measConfigOptional.set (7, !measConfig.reportConfigToAddModList.empty () );
-  measConfigOptional.set (6, !measConfig.measIdToRemoveList.empty () );
-  measConfigOptional.set (5, !measConfig.measIdToAddModList.empty () );
-  measConfigOptional.set (4, measConfig.haveQuantityConfig ); 
-  measConfigOptional.set (3, measConfig.haveMeasGapConfig ); 
-  measConfigOptional.set (2, measConfig.haveSmeasure ); 
-  measConfigOptional.set (1, false ); // preRegistrationInfoHRPD
-  measConfigOptional.set (0, measConfig.haveSpeedStatePars ); 
-  SerializeSequence (measConfigOptional,true);
-
-  if (!measConfig.measObjectToRemoveList.empty ())
-    {
-      SerializeSequenceOf (measConfig.measObjectToRemoveList.size (),MAX_OBJECT_ID,1);
-      for (std::list<uint8_t>::iterator it = measConfig.measObjectToRemoveList.begin (); it != measConfig.measObjectToRemoveList.end (); it++)
-=======
+RrcAsn1Header::SerializeSidelinkUeInformation(LteRrcSap::SidelinkUeInformation slUeInfo) const
+{
+    NS_FATAL_ERROR("SidelinkUeInformation header not implemented");
+}
+
+void
 RrcAsn1Header::SerializeMeasConfig(LteRrcSap::MeasConfig measConfig) const
 {
     // Serialize MeasConfig sequence
@@ -1175,7 +1151,6 @@
         for (std::list<uint8_t>::iterator it = measConfig.measObjectToRemoveList.begin();
              it != measConfig.measObjectToRemoveList.end();
              it++)
->>>>>>> 8d25ef3c
         {
             SerializeInteger(*it, 1, MAX_OBJECT_ID);
         }
@@ -4810,9 +4785,10 @@
 }
 
 Buffer::Iterator
-RrcAsn1Header::DeserializeSidelinkUeInformation (LteRrcSap::SidelinkUeInformation *slUeInfo, Buffer::Iterator bIterator)
-{
-  NS_FATAL_ERROR ("SidelinkUeInformation header not implemented");
+RrcAsn1Header::DeserializeSidelinkUeInformation(LteRrcSap::SidelinkUeInformation* slUeInfo,
+                                                Buffer::Iterator bIterator)
+{
+    NS_FATAL_ERROR("SidelinkUeInformation header not implemented");
 }
 
 //////////////////// RrcConnectionRequest class ////////////////////////
@@ -5338,13 +5314,9 @@
 
 //////////////////// RrcConnectionReconfigurationHeader class ////////////////////////
 
-<<<<<<< HEAD
-RrcConnectionReconfigurationHeader::RrcConnectionReconfigurationHeader ()
-  : m_haveSlCommConfig (false),
-    m_haveSlDiscConfig (false)
-=======
 RrcConnectionReconfigurationHeader::RrcConnectionReconfigurationHeader()
->>>>>>> 8d25ef3c
+    : m_haveSlCommConfig(false),
+      m_haveSlDiscConfig(false)
 {
 }
 
@@ -5917,21 +5889,6 @@
 void
 RrcConnectionReconfigurationHeader::SetMessage(LteRrcSap::RrcConnectionReconfiguration msg)
 {
-<<<<<<< HEAD
-  m_rrcTransactionIdentifier = msg.rrcTransactionIdentifier;
-  m_haveMeasConfig = msg.haveMeasConfig;
-  m_measConfig = msg.measConfig;
-  m_haveMobilityControlInfo = msg.haveMobilityControlInfo;
-  m_mobilityControlInfo = msg.mobilityControlInfo;
-  m_haveRadioResourceConfigDedicated = msg.haveRadioResourceConfigDedicated;
-  m_radioResourceConfigDedicated = msg.radioResourceConfigDedicated;
-  m_haveNonCriticalExtension = msg.haveNonCriticalExtension;
-  m_nonCriticalExtension = msg.nonCriticalExtension;
-  m_haveSlCommConfig = msg.haveSlCommConfig;
-  m_slCommConfig = msg.slCommConfig;
-  m_haveSlDiscConfig = msg.haveSlDiscConfig;
-  m_slDiscConfig = msg.slDiscConfig;
-=======
     m_rrcTransactionIdentifier = msg.rrcTransactionIdentifier;
     m_haveMeasConfig = msg.haveMeasConfig;
     m_measConfig = msg.measConfig;
@@ -5941,7 +5898,10 @@
     m_radioResourceConfigDedicated = msg.radioResourceConfigDedicated;
     m_haveNonCriticalExtension = msg.haveNonCriticalExtension;
     m_nonCriticalExtension = msg.nonCriticalExtension;
->>>>>>> 8d25ef3c
+    m_haveSlCommConfig = msg.haveSlCommConfig;
+    m_slCommConfig = msg.slCommConfig;
+    m_haveSlDiscConfig = msg.haveSlDiscConfig;
+    m_slDiscConfig = msg.slDiscConfig;
 
     m_isDataSerialized = false;
 }
@@ -5949,24 +5909,7 @@
 LteRrcSap::RrcConnectionReconfiguration
 RrcConnectionReconfigurationHeader::GetMessage() const
 {
-<<<<<<< HEAD
-  LteRrcSap::RrcConnectionReconfiguration msg;
-  msg.rrcTransactionIdentifier = m_rrcTransactionIdentifier;
-  msg.haveMeasConfig = m_haveMeasConfig;
-  msg.measConfig = m_measConfig;
-  msg.haveMobilityControlInfo = m_haveMobilityControlInfo;
-  msg.mobilityControlInfo = m_mobilityControlInfo;
-  msg.haveRadioResourceConfigDedicated = m_haveRadioResourceConfigDedicated;
-  msg.radioResourceConfigDedicated = m_radioResourceConfigDedicated;
-  msg.haveNonCriticalExtension = m_haveNonCriticalExtension;
-  msg.nonCriticalExtension = m_nonCriticalExtension;
-  msg.haveSlCommConfig = m_haveSlCommConfig;
-  msg.slCommConfig = m_slCommConfig;
-  msg.haveSlDiscConfig = m_haveSlDiscConfig;
-  msg.slDiscConfig = m_slDiscConfig;
-=======
     LteRrcSap::RrcConnectionReconfiguration msg;
-
     msg.rrcTransactionIdentifier = m_rrcTransactionIdentifier;
     msg.haveMeasConfig = m_haveMeasConfig;
     msg.measConfig = m_measConfig;
@@ -5976,7 +5919,10 @@
     msg.radioResourceConfigDedicated = m_radioResourceConfigDedicated;
     msg.haveNonCriticalExtension = m_haveNonCriticalExtension;
     msg.nonCriticalExtension = m_nonCriticalExtension;
->>>>>>> 8d25ef3c
+    msg.haveSlCommConfig = m_haveSlCommConfig;
+    msg.slCommConfig = m_slCommConfig;
+    msg.haveSlDiscConfig = m_haveSlDiscConfig;
+    msg.slDiscConfig = m_slDiscConfig;
 
     return msg;
 }
@@ -6065,22 +6011,18 @@
     return m_radioResourceConfigDedicated.physicalConfigDedicated;
 }
 
-<<<<<<< HEAD
 bool
-RrcConnectionReconfigurationHeader::HaveSlCommConfig () const
-{
-  return m_haveSlCommConfig;
+RrcConnectionReconfigurationHeader::HaveSlCommConfig() const
+{
+    return m_haveSlCommConfig;
 }
 
 bool
-RrcConnectionReconfigurationHeader::HaveSlDiscConfig () const
-{
-  return m_haveSlDiscConfig;
-}
-
-
-=======
->>>>>>> 8d25ef3c
+RrcConnectionReconfigurationHeader::HaveSlDiscConfig() const
+{
+    return m_haveSlDiscConfig;
+}
+
 //////////////////// HandoverPreparationInfoHeader class ////////////////////////
 
 HandoverPreparationInfoHeader::HandoverPreparationInfoHeader()
@@ -7207,75 +7149,70 @@
     return msg;
 }
 
-
-
 //////////////////// SidelinkInformationHeader class ////////////////////////
 
-
-SidelinkUeInformationHeader::SidelinkUeInformationHeader ()
-{
-}
-
-SidelinkUeInformationHeader::~SidelinkUeInformationHeader ()
-{
-}
-
-void
-SidelinkUeInformationHeader::PreSerialize () const
-{
-  NS_FATAL_ERROR ("SidelinkUeInformation header not implemented");
-
-//  m_serializationResult = Buffer ();
-//
-//  // Serialize DCCH message
-//  SerializeUlDcchMessage (20);
-
-//  // Serialize MeasurementReport sequence:
-//  // no default or optional fields. Extension marker not present.
-//  SerializeSequence (std::bitset<0> (),false);
-
-//  // Finish serialization
-//  FinalizeSerialization ();
+SidelinkUeInformationHeader::SidelinkUeInformationHeader()
+{
+}
+
+SidelinkUeInformationHeader::~SidelinkUeInformationHeader()
+{
+}
+
+void
+SidelinkUeInformationHeader::PreSerialize() const
+{
+    NS_FATAL_ERROR("SidelinkUeInformation header not implemented");
+
+    //  m_serializationResult = Buffer ();
+    //
+    //  // Serialize DCCH message
+    //  SerializeUlDcchMessage (20);
+
+    //  // Serialize MeasurementReport sequence:
+    //  // no default or optional fields. Extension marker not present.
+    //  SerializeSequence (std::bitset<0> (),false);
+
+    //  // Finish serialization
+    //  FinalizeSerialization ();
 }
 
 uint32_t
-SidelinkUeInformationHeader::Deserialize (Buffer::Iterator bIterator)
-{
-  NS_FATAL_ERROR ("SidelinkUeInformation header not implemented");
-
-//  std::bitset<0> bitset0;
-//
-//  bIterator = DeserializeSequence (&bitset0,false,bIterator);
-//
-//  bIterator = DeserializeUlDcchMessage (bIterator);
-//
-//
-//
-//  return GetSerializedSize ();
-}
-
-void
-SidelinkUeInformationHeader::Print (std::ostream &os) const
-{
-  //os << "measId = " << (int)m_measurementReport.measResults.measId << std::endl;
-
-}
-
-void
-SidelinkUeInformationHeader::SetMessage (LteRrcSap::SidelinkUeInformation msg)
-{
-  m_sidelinkUeInformation = msg;
-  m_isDataSerialized = false;
+SidelinkUeInformationHeader::Deserialize(Buffer::Iterator bIterator)
+{
+    NS_FATAL_ERROR("SidelinkUeInformation header not implemented");
+
+    //  std::bitset<0> bitset0;
+    //
+    //  bIterator = DeserializeSequence (&bitset0,false,bIterator);
+    //
+    //  bIterator = DeserializeUlDcchMessage (bIterator);
+    //
+    //
+    //
+    //  return GetSerializedSize ();
+}
+
+void
+SidelinkUeInformationHeader::Print(std::ostream& os) const
+{
+    // os << "measId = " << (int)m_measurementReport.measResults.measId << std::endl;
+}
+
+void
+SidelinkUeInformationHeader::SetMessage(LteRrcSap::SidelinkUeInformation msg)
+{
+    m_sidelinkUeInformation = msg;
+    m_isDataSerialized = false;
 }
 
 LteRrcSap::SidelinkUeInformation
-SidelinkUeInformationHeader::GetMessage () const
-{
-  LteRrcSap::SidelinkUeInformation msg;
-  msg = m_sidelinkUeInformation;
-  return msg;
-}
-
+SidelinkUeInformationHeader::GetMessage() const
+{
+    LteRrcSap::SidelinkUeInformation msg;
+    msg = m_sidelinkUeInformation;
+    return msg;
+}
 
 ///////////////////  RrcUlDcchMessage //////////////////////////////////
 RrcUlDcchMessage::RrcUlDcchMessage()
@@ -7525,130 +7462,125 @@
     SerializeChoice(4, messageType, false);
 }
 
-<<<<<<< HEAD
 ///////////////////  MasterInformationBlock-SL //////////////////////////////////
-MasterInformationBlockSlHeader::MasterInformationBlockSlHeader () : Asn1Header ()
-{
-}
-
-MasterInformationBlockSlHeader::~MasterInformationBlockSlHeader ()
-{
-}
-
-void
-MasterInformationBlockSlHeader::PreSerialize () const
-{
-  m_serializationResult = Buffer ();
-  
-  // Serialize bandwidth
-  int selectedElem = 0;
-  switch (m_mibSl.slBandwidth)
-   {
-   case 6:
-    selectedElem = 0;
-    break;
-   case 15:
-    selectedElem = 1;
-    break;
-   case 25:
-    selectedElem = 2;
-    break;
-   case 50:
-    selectedElem = 3;
-    break;
-   case 75:
-    selectedElem = 4;
-    break;
-   case 100:
-    selectedElem = 5;
-   }
-  SerializeEnum (6, selectedElem);
-  
-  // Serialize frame number
-  std::bitset<10> frameNo (m_mibSl.directFrameNo);
-  SerializeBitstring (frameNo); 
-  
-  // Serialize subframe number (should be 0 to 9 but internally we are using 1 to 10)
-  SerializeInteger (m_mibSl.directSubframeNo, 1, 10);
-  
-  //Serialize in coverage
-  SerializeBoolean (m_mibSl.inCoverage);
-  
-  
-  // Finish serialization
-  FinalizeSerialization ();
+MasterInformationBlockSlHeader::MasterInformationBlockSlHeader()
+    : Asn1Header()
+{
+}
+
+MasterInformationBlockSlHeader::~MasterInformationBlockSlHeader()
+{
+}
+
+void
+MasterInformationBlockSlHeader::PreSerialize() const
+{
+    m_serializationResult = Buffer();
+
+    // Serialize bandwidth
+    int selectedElem = 0;
+    switch (m_mibSl.slBandwidth)
+    {
+    case 6:
+        selectedElem = 0;
+        break;
+    case 15:
+        selectedElem = 1;
+        break;
+    case 25:
+        selectedElem = 2;
+        break;
+    case 50:
+        selectedElem = 3;
+        break;
+    case 75:
+        selectedElem = 4;
+        break;
+    case 100:
+        selectedElem = 5;
+    }
+    SerializeEnum(6, selectedElem);
+
+    // Serialize frame number
+    std::bitset<10> frameNo(m_mibSl.directFrameNo);
+    SerializeBitstring(frameNo);
+
+    // Serialize subframe number (should be 0 to 9 but internally we are using 1 to 10)
+    SerializeInteger(m_mibSl.directSubframeNo, 1, 10);
+
+    // Serialize in coverage
+    SerializeBoolean(m_mibSl.inCoverage);
+
+    // Finish serialization
+    FinalizeSerialization();
 }
 
 uint32_t
-MasterInformationBlockSlHeader::Deserialize (Buffer::Iterator bIterator)
-{
-  int n;
-  bool b;
-  std::bitset <10> bs;
-  
-  bIterator = DeserializeEnum (6, &n, bIterator);
-  switch (n)
-   {
-   case 0:
-    m_mibSl.slBandwidth = 6;
-    break;
-   case 1:
-    m_mibSl.slBandwidth = 15;
-    break;
-   case 2:
-    m_mibSl.slBandwidth = 25;
-    break;
-   case 3:
-    m_mibSl.slBandwidth = 50;
-    break;
-   case 4:
-    m_mibSl.slBandwidth = 75;
-    break;
-   case 5:
-    m_mibSl.slBandwidth = 100;
-    break;
-   }
-  
-  // Deserialize frame number
-  bIterator = DeserializeBitstring (&bs, bIterator);
-  m_mibSl.directFrameNo = (uint16_t) bs.to_ulong ();
-  
-  // Deserialize subframe number (should be 0 to 9 but internally we are using 1 to 10)
-  bIterator = DeserializeInteger (&n,1,10,bIterator);
-  m_mibSl.directSubframeNo = n;
-  
-  // Deserialize in coverage 
-  bIterator = DeserializeBoolean (&b,bIterator);
-  m_mibSl.inCoverage = b;
-  
-  return GetSerializedSize ();
-}
-
-void
-MasterInformationBlockSlHeader::Print (std::ostream &os) const
-{
-  os << "MIB-SL: " << std::endl;
-  os << "   Bandwidth:" << m_mibSl.slBandwidth << std::endl;
-  os << "   FrameNo/Subframe:" << m_mibSl.directFrameNo << "/" << m_mibSl.directSubframeNo << std::endl;
-  os << "   In coverage:" << m_mibSl.inCoverage << std::endl;
-}
-
-void
-MasterInformationBlockSlHeader::SetMessage (LteRrcSap::MasterInformationBlockSL msg)
-{
-  m_mibSl = msg;
-  m_isDataSerialized = false;
+MasterInformationBlockSlHeader::Deserialize(Buffer::Iterator bIterator)
+{
+    int n;
+    bool b;
+    std::bitset<10> bs;
+
+    bIterator = DeserializeEnum(6, &n, bIterator);
+    switch (n)
+    {
+    case 0:
+        m_mibSl.slBandwidth = 6;
+        break;
+    case 1:
+        m_mibSl.slBandwidth = 15;
+        break;
+    case 2:
+        m_mibSl.slBandwidth = 25;
+        break;
+    case 3:
+        m_mibSl.slBandwidth = 50;
+        break;
+    case 4:
+        m_mibSl.slBandwidth = 75;
+        break;
+    case 5:
+        m_mibSl.slBandwidth = 100;
+        break;
+    }
+
+    // Deserialize frame number
+    bIterator = DeserializeBitstring(&bs, bIterator);
+    m_mibSl.directFrameNo = (uint16_t)bs.to_ulong();
+
+    // Deserialize subframe number (should be 0 to 9 but internally we are using 1 to 10)
+    bIterator = DeserializeInteger(&n, 1, 10, bIterator);
+    m_mibSl.directSubframeNo = n;
+
+    // Deserialize in coverage
+    bIterator = DeserializeBoolean(&b, bIterator);
+    m_mibSl.inCoverage = b;
+
+    return GetSerializedSize();
+}
+
+void
+MasterInformationBlockSlHeader::Print(std::ostream& os) const
+{
+    os << "MIB-SL: " << std::endl;
+    os << "   Bandwidth:" << m_mibSl.slBandwidth << std::endl;
+    os << "   FrameNo/Subframe:" << m_mibSl.directFrameNo << "/" << m_mibSl.directSubframeNo
+       << std::endl;
+    os << "   In coverage:" << m_mibSl.inCoverage << std::endl;
+}
+
+void
+MasterInformationBlockSlHeader::SetMessage(LteRrcSap::MasterInformationBlockSL msg)
+{
+    m_mibSl = msg;
+    m_isDataSerialized = false;
 }
 
 LteRrcSap::MasterInformationBlockSL
-MasterInformationBlockSlHeader::GetMessage () const
-{
-  return m_mibSl;
-}
-
-
-
-} // namespace ns3
-=======
-} // namespace ns3
->>>>>>> 8d25ef3c
+MasterInformationBlockSlHeader::GetMessage() const
+{
+    return m_mibSl;
+}
+
+} // namespace ns3