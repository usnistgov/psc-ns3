/* -*-  Mode: C++; c-file-style: "gnu"; indent-tabs-mode:nil; -*- */
/*
 * Copyright (c) 2011 Centre Tecnologic de Telecomunicacions de Catalunya (CTTC)
 *
 * This program is free software; you can redistribute it and/or modify
 * it under the terms of the GNU General Public License version 2 as
 * published by the Free Software Foundation;
 *
 * This program is distributed in the hope that it will be useful,
 * but WITHOUT ANY WARRANTY; without even the implied warranty of
 * MERCHANTABILITY or FITNESS FOR A PARTICULAR PURPOSE.  See the
 * GNU General Public License for more details.
 *
 * You should have received a copy of the GNU General Public License
 * along with this program; if not, write to the Free Software
 * Foundation, Inc., 59 Temple Place, Suite 330, Boston, MA  02111-1307  USA
 *
 * Author: Manuel Requena <manuel.requena@cttc.es>
 * Modified by: NIST // Contributions may not be subject to US copyright.
 */

#ifndef LTE_PDCP_SAP_H
#define LTE_PDCP_SAP_H

#include "ns3/packet.h"

namespace ns3 {

/**
 * Service Access Point (SAP) offered by the PDCP entity to the RRC entity
 * See 3GPP 36.323 Packet Data Convergence Protocol (PDCP) specification
 *
 * This is the PDCP SAP Provider
 * (i.e. the part of the SAP that contains the PDCP methods called by the RRC)
 */
class LtePdcpSapProvider
{
public:
  virtual ~LtePdcpSapProvider ();

  /**
   * Parameters for LtePdcpSapProvider::TransmitPdcpSdu
   */
  struct TransmitPdcpSduParameters
  {
    Ptr<Packet> pdcpSdu;  /**< the RRC PDU */
    uint16_t    rnti; /**< the C-RNTI identifying the UE */
    uint8_t     lcid; /**< the logical channel id corresponding to the sending RLC instance */
    uint32_t    srcL2Id;  /**< Source L2 ID (24 bits) */
    uint32_t    dstL2Id;  /**< Destination L2 ID (24 bits) */
    uint8_t     sduType;     /**< SDU type for SLRB (3 bits) */
  };

  /**
<<<<<<< HEAD
   * Send an RRC PDU to the PDCP for transmission
   * This method is to be called
   * when the upper RRC entity has an RRC PDU ready to send
   *
   * \param params
=======
   * Send RRC PDU parameters to the PDCP for transmission
   *
   * This method is to be called when upper RRC entity has a
   * RRC PDU ready to send
   * 
   * \param params 
>>>>>>> 66314e99
   */
  virtual void TransmitPdcpSdu (TransmitPdcpSduParameters params) = 0;
};


/**
 * Service Access Point (SAP) offered by the PDCP entity to the RRC entity
 * See 3GPP 36.323 Packet Data Convergence Protocol (PDCP) specification
 *
 * This is the PDCP SAP User
 * (i.e. the part of the SAP that contains the RRC methods called by the PDCP)
 */
class LtePdcpSapUser
{
public:
  virtual ~LtePdcpSapUser ();

  /**
   * PDCP SDU types (section 6.3.14)
   */
  typedef enum
  {
    IP_SDU   = 0,
    ARP_SDU  = 1,
    PC5_SIGNALING_SDU = 2,
    NON_IP_SDU = 3
  } SduType_t;

  /**
   * Parameters for LtePdcpSapUser::ReceivePdcpSdu
   */
  struct ReceivePdcpSduParameters
  {
    Ptr<Packet> pdcpSdu;  /**< the RRC PDU */
    uint16_t    rnti; /**< the C-RNTI identifying the UE */
    uint8_t     lcid; /**< the logical channel id corresponding to the sending RLC instance */
    uint32_t    srcL2Id;  /**< Source L2 ID (24 bits) */
    uint32_t    dstL2Id;  /**< Destination L2 ID (24 bits) */
    uint8_t     sduType;      /**< SDU type for SLRB (3 bits) */
  };

  /**
  * Called by the PDCP entity to notify the RRC entity of the reception of a new RRC PDU
  *
  * \param params
  */
  virtual void ReceivePdcpSdu (ReceivePdcpSduParameters params) = 0;
};


/// LtePdcpSpecificLtePdcpSapProvider class
template <class C>
class LtePdcpSpecificLtePdcpSapProvider : public LtePdcpSapProvider
{
public:
  /**
   * Constructor
   *
   * \param pdcp PDCP
   */
  LtePdcpSpecificLtePdcpSapProvider (C* pdcp);

  // Interface implemented from LtePdcpSapProvider
  virtual void TransmitPdcpSdu (TransmitPdcpSduParameters params);

private:
  LtePdcpSpecificLtePdcpSapProvider ();
  C* m_pdcp; ///< the PDCP
};

template <class C>
LtePdcpSpecificLtePdcpSapProvider<C>::LtePdcpSpecificLtePdcpSapProvider (C* pdcp)
  : m_pdcp (pdcp)
{
}

template <class C>
LtePdcpSpecificLtePdcpSapProvider<C>::LtePdcpSpecificLtePdcpSapProvider ()
{
}

template <class C>
void LtePdcpSpecificLtePdcpSapProvider<C>::TransmitPdcpSdu (TransmitPdcpSduParameters params)
{
  m_pdcp->DoTransmitPdcpSdu (params);
}


/// LtePdcpSpecificLtePdcpSapUser class
template <class C>
class LtePdcpSpecificLtePdcpSapUser : public LtePdcpSapUser
{
public:
  /**
   * Constructor
   *
   * \param rrc RRC
   */
  LtePdcpSpecificLtePdcpSapUser (C* rrc);

  // Interface implemented from LtePdcpSapUser
  virtual void ReceivePdcpSdu (ReceivePdcpSduParameters params);

private:
  LtePdcpSpecificLtePdcpSapUser ();
  C* m_rrc; ///< RRC
};

template <class C>
LtePdcpSpecificLtePdcpSapUser<C>::LtePdcpSpecificLtePdcpSapUser (C* rrc)
  : m_rrc (rrc)
{
}

template <class C>
LtePdcpSpecificLtePdcpSapUser<C>::LtePdcpSpecificLtePdcpSapUser ()
{
}

template <class C>
void LtePdcpSpecificLtePdcpSapUser<C>::ReceivePdcpSdu (ReceivePdcpSduParameters params)
{
  m_rrc->DoReceivePdcpSdu (params);
}


} // namespace ns3

#endif // LTE_PDCP_SAP_H<|MERGE_RESOLUTION|>--- conflicted
+++ resolved
@@ -52,20 +52,12 @@
   };
 
   /**
-<<<<<<< HEAD
-   * Send an RRC PDU to the PDCP for transmission
-   * This method is to be called
-   * when the upper RRC entity has an RRC PDU ready to send
-   *
-   * \param params
-=======
    * Send RRC PDU parameters to the PDCP for transmission
    *
    * This method is to be called when upper RRC entity has a
    * RRC PDU ready to send
    * 
    * \param params 
->>>>>>> 66314e99
    */
   virtual void TransmitPdcpSdu (TransmitPdcpSduParameters params) = 0;
 };
