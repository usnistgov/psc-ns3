/*
 * Copyright (c) 2014 Piotr Gawlowicz
 *
 * This program is free software; you can redistribute it and/or modify
 * it under the terms of the GNU General Public License version 2 as
 * published by the Free Software Foundation;
 *
 * This program is distributed in the hope that it will be useful,
 * but WITHOUT ANY WARRANTY; without even the implied warranty of
 * MERCHANTABILITY or FITNESS FOR A PARTICULAR PURPOSE.  See the
 * GNU General Public License for more details.
 *
 * You should have received a copy of the GNU General Public License
 * along with this program; if not, write to the Free Software
 * Foundation, Inc., 59 Temple Place, Suite 330, Boston, MA  02111-1307  USA
 *
 * Author: Piotr Gawlowicz <gawlowicz.p@gmail.com>
 * Modified by: NIST // Contributions may not be subject to US copyright.
 *
 */

#include "lte-ue-power-control.h"

#include <ns3/boolean.h>
#include <ns3/double.h>
#include <ns3/integer.h>
#include <ns3/log.h>
#include <ns3/math.h>

namespace ns3
{

NS_LOG_COMPONENT_DEFINE("LteUePowerControl");

NS_OBJECT_ENSURE_REGISTERED(LteUePowerControl);

LteUePowerControl::LteUePowerControl()
{
    NS_LOG_FUNCTION(this);
    m_deltaTF = 0;
    m_fc = 0;
    m_pathLoss = 100; // initial value
    m_curPuschTxPower = 10;
    m_curPucchTxPower = 10;
    m_curSrsTxPower = 10;
    m_txPower = 10;

    m_cellId = 0;
    m_rnti = 0;

    m_M_Pusch = 0;
    m_rsrpSet = false;
    m_pcRsrpFilterCoefficient = 4; // Default value similar to the eNB (see lte-enb-rrc.cc)
}

LteUePowerControl::~LteUePowerControl()
{
    NS_LOG_FUNCTION(this);
}

void
LteUePowerControl::DoInitialize()
{
    NS_LOG_FUNCTION(this);
}

void
LteUePowerControl::DoDispose()
{
    NS_LOG_FUNCTION(this);
}

TypeId
LteUePowerControl::GetTypeId()
{
<<<<<<< HEAD
  static TypeId tid = TypeId ("ns3::LteUePowerControl")
    .SetParent<Object> ()
    .SetGroupName("Lte")
    .AddConstructor<LteUePowerControl> ()
    .AddAttribute ("ClosedLoop",
                   "If true Closed Loop mode will be active, otherwise Open Loop",
                   BooleanValue (true),
                   MakeBooleanAccessor (&LteUePowerControl::m_closedLoop),
                   MakeBooleanChecker ())
    .AddAttribute ("AccumulationEnabled",
                   "If true TCP accumulation mode will be active, otherwise absolute mode will be active",
                   BooleanValue (true),
                   MakeBooleanAccessor (&LteUePowerControl::m_accumulationEnabled),
                   MakeBooleanChecker ())
    .AddAttribute ("Alpha",
                   "Value of Alpha parameter",
                   DoubleValue (1.0),
                   MakeDoubleAccessor (&LteUePowerControl::SetAlpha),
                   MakeDoubleChecker<double> ())
    .AddAttribute ("Pcmax",
                   "Max Transmission power in dBm, Default value 23 dBm"
                   "TS36.101 section 6.2.3",
                   DoubleValue (23.0),
                   MakeDoubleAccessor (&LteUePowerControl::m_Pcmax),
                   MakeDoubleChecker<double> ())
    .AddAttribute ("Pcmin",
                   "Min Transmission power in dBm, Default value -40 dBm"
                   "TS36.101 section 6.2.3",
                   DoubleValue (-40),
                   MakeDoubleAccessor (&LteUePowerControl::m_Pcmin),
                   MakeDoubleChecker<double> ())
    .AddAttribute ("PoNominalPusch",
                   "P_O_NOMINAL_PUSCH   INT (-126 ... 24), Default value -80",
                   IntegerValue (-80),
                   MakeIntegerAccessor (&LteUePowerControl::SetPoNominalPusch),
                   MakeIntegerChecker<int16_t> ())
    .AddAttribute ("PoUePusch",
                   "P_O_UE_PUSCH   INT(-8...7), Default value 0",
                   IntegerValue (0),
                   MakeIntegerAccessor (&LteUePowerControl::SetPoUePusch),
                   MakeIntegerChecker<int16_t> ())
    .AddAttribute ("PsrsOffset",
                   "P_SRS_OFFSET   INT(0...15), Default value 7",
                   IntegerValue (7),
                   MakeIntegerAccessor (&LteUePowerControl::m_PsrsOffset),
                   MakeIntegerChecker<int16_t> ())
    .AddAttribute ("PsschTxPower",
                   "Value of PSSCH Tx Power in dBm",
                   DoubleValue (23.0),
                   MakeDoubleAccessor (&LteUePowerControl::m_psschTxPower),
                   MakeDoubleChecker<double> ())
    .AddAttribute ("PscchTxPower",
                   "Value of PSCCH Tx Power in dBm",
                   DoubleValue (23.0),
                   MakeDoubleAccessor (&LteUePowerControl::m_pscchTxPower),
                   MakeDoubleChecker<double> ())
    .AddAttribute ("PsdchTxPower",
                   "Value of PSDCH Tx Power in dBm",
                   DoubleValue (23.0),
                   MakeDoubleAccessor (&LteUePowerControl::m_psdchTxPower),
                   MakeDoubleChecker<double> ())
    .AddTraceSource ("ReportPuschTxPower",
                     "Report PUSCH TxPower in dBm",
                     MakeTraceSourceAccessor (&LteUePowerControl::m_reportPuschTxPower),
                     "ns3::LteUePowerControl::TxPowerTracedCallback")
    .AddTraceSource ("ReportPucchTxPower",
                     "Report PUCCH TxPower in dBm",
                     MakeTraceSourceAccessor (&LteUePowerControl::m_reportPucchTxPower),
                     "ns3::LteUePowerControl::TxPowerTracedCallback")
    .AddTraceSource ("ReportSrsTxPower",
                     "Report SRS TxPower in dBm",
                     MakeTraceSourceAccessor (&LteUePowerControl::m_reportSrsTxPower),
                     "ns3::LteUePowerControl::TxPowerTracedCallback")
    .AddTraceSource ("ReportPsschTxPower",
                     "Report Sidelink PSSCH TxPower in dBm",
                     MakeTraceSourceAccessor (&LteUePowerControl::m_reportPsschTxPower),
                     "ns3::LteUePowerControl::TxPowerTracedCallback")
    .AddTraceSource ("ReportPscchTxPower",
                     "Report Sidelink PSCCH TxPower in dBm",
                     MakeTraceSourceAccessor (&LteUePowerControl::m_reportPscchTxPower),
                     "ns3::LteUePowerControl::TxPowerTracedCallback")
    .AddTraceSource ("ReportPsdchTxPower",
                     "Report Sidelink PSDCH TxPower in dBm",
                     MakeTraceSourceAccessor (&LteUePowerControl::m_reportPsdchTxPower),
                     "ns3::LteUePowerControl::TxPowerTracedCallback")
  ;
  return tid;
=======
    static TypeId tid =
        TypeId("ns3::LteUePowerControl")
            .SetParent<Object>()
            .SetGroupName("Lte")
            .AddConstructor<LteUePowerControl>()
            .AddAttribute("ClosedLoop",
                          "If true Closed Loop mode will be active, otherwise Open Loop",
                          BooleanValue(true),
                          MakeBooleanAccessor(&LteUePowerControl::m_closedLoop),
                          MakeBooleanChecker())
            .AddAttribute("AccumulationEnabled",
                          "If true TCP accumulation mode will be active, otherwise absolute mode "
                          "will be active",
                          BooleanValue(true),
                          MakeBooleanAccessor(&LteUePowerControl::m_accumulationEnabled),
                          MakeBooleanChecker())
            .AddAttribute("Alpha",
                          "Value of Alpha parameter",
                          DoubleValue(1.0),
                          MakeDoubleAccessor(&LteUePowerControl::SetAlpha),
                          MakeDoubleChecker<double>())
            .AddAttribute("Pcmax",
                          "Max Transmission power in dBm, Default value 23 dBm"
                          "TS36.101 section 6.2.3",
                          DoubleValue(23.0),
                          MakeDoubleAccessor(&LteUePowerControl::m_Pcmax),
                          MakeDoubleChecker<double>())
            .AddAttribute("Pcmin",
                          "Min Transmission power in dBm, Default value -40 dBm"
                          "TS36.101 section 6.2.3",
                          DoubleValue(-40),
                          MakeDoubleAccessor(&LteUePowerControl::m_Pcmin),
                          MakeDoubleChecker<double>())
            .AddAttribute("PoNominalPusch",
                          "P_O_NOMINAL_PUSCH   INT (-126 ... 24), Default value -80",
                          IntegerValue(-80),
                          MakeIntegerAccessor(&LteUePowerControl::SetPoNominalPusch),
                          MakeIntegerChecker<int16_t>())
            .AddAttribute("PoUePusch",
                          "P_O_UE_PUSCH   INT(-8...7), Default value 0",
                          IntegerValue(0),
                          MakeIntegerAccessor(&LteUePowerControl::SetPoUePusch),
                          MakeIntegerChecker<int16_t>())
            .AddAttribute("PsrsOffset",
                          "P_SRS_OFFSET   INT(0...15), Default value 7",
                          IntegerValue(7),
                          MakeIntegerAccessor(&LteUePowerControl::m_PsrsOffset),
                          MakeIntegerChecker<int16_t>())
            .AddTraceSource("ReportPuschTxPower",
                            "Report PUSCH TxPower in dBm",
                            MakeTraceSourceAccessor(&LteUePowerControl::m_reportPuschTxPower),
                            "ns3::LteUePowerControl::TxPowerTracedCallback")
            .AddTraceSource("ReportPucchTxPower",
                            "Report PUCCH TxPower in dBm",
                            MakeTraceSourceAccessor(&LteUePowerControl::m_reportPucchTxPower),
                            "ns3::LteUePowerControl::TxPowerTracedCallback")
            .AddTraceSource("ReportSrsTxPower",
                            "Report SRS TxPower in dBm",
                            MakeTraceSourceAccessor(&LteUePowerControl::m_reportSrsTxPower),
                            "ns3::LteUePowerControl::TxPowerTracedCallback");
    return tid;
>>>>>>> 8d25ef3c
}

void
LteUePowerControl::SetPcmax(double value)
{
    NS_LOG_FUNCTION(this);
    m_Pcmax = value;
}

double
LteUePowerControl::GetPcmax()
{
    NS_LOG_FUNCTION(this);
    return m_Pcmax;
}

void
LteUePowerControl::SetTxPower(double value)
{
    NS_LOG_FUNCTION(this);
    m_txPower = value;
    m_curPuschTxPower = value;
    m_curPucchTxPower = value;
    m_curSrsTxPower = value;
}

void
LteUePowerControl::ConfigureReferenceSignalPower(int8_t referenceSignalPower)
{
    NS_LOG_FUNCTION(this);
    m_referenceSignalPower = referenceSignalPower;
}

void
LteUePowerControl::SetCellId(uint16_t cellId)
{
    NS_LOG_FUNCTION(this);
    m_cellId = cellId;
}

void
LteUePowerControl::SetRnti(uint16_t rnti)
{
    NS_LOG_FUNCTION(this);
    m_rnti = rnti;
}

void
LteUePowerControl::SetPoNominalPusch(int16_t value)
{
    NS_LOG_FUNCTION(this);

    if (m_PoNominalPusch.empty())
    {
        m_PoNominalPusch.push_back(value);
        m_PoNominalPusch.push_back(value);
        m_PoNominalPusch.push_back(value);
    }
    else
    {
        m_PoNominalPusch[0] = value;
        m_PoNominalPusch[1] = value;
        m_PoNominalPusch[2] = value;
    }
}

void
LteUePowerControl::SetPoUePusch(int16_t value)
{
    NS_LOG_FUNCTION(this);
    if (m_PoUePusch.empty())
    {
        m_PoUePusch.push_back(value);
        m_PoUePusch.push_back(value);
        m_PoUePusch.push_back(0);
    }
    else
    {
        m_PoUePusch[0] = value;
        m_PoUePusch[1] = value;
        m_PoUePusch[2] = 0;
    }
}

void
LteUePowerControl::SetAlpha(double value)
{
    NS_LOG_FUNCTION(this);

    uint32_t temp = value * 10;
    switch (temp)
    {
    case 0:
    case 4:
    case 5:
    case 6:
    case 7:
    case 8:
    case 9:
    case 10:
        break;
    default:
        NS_FATAL_ERROR("Unexpected Alpha value");
    }

    if (m_alpha.empty())
    {
        m_alpha.push_back(value);
        m_alpha.push_back(value);
        m_alpha.push_back(0);
    }
    else
    {
        m_alpha[0] = value;
        m_alpha[1] = value;
        m_alpha[2] = 1;
    }
}

void
LteUePowerControl::SetRsrp(double value)
{
    NS_LOG_FUNCTION(this);

    if (!m_rsrpSet)
    {
        m_rsrp = value;
        m_rsrpSet = true;
        return;
    }

    double alphaRsrp = std::pow(0.5, m_pcRsrpFilterCoefficient / 4.0);
    m_rsrp = (1 - alphaRsrp) * m_rsrp + alphaRsrp * value;

    m_pathLoss = m_referenceSignalPower - m_rsrp;
}

void
LteUePowerControl::SetRsrpFilterCoefficient(uint8_t rsrpFilterCoefficient)
{
    NS_LOG_FUNCTION(this);
    m_pcRsrpFilterCoefficient = rsrpFilterCoefficient;
}

void
LteUePowerControl::ReportTpc(uint8_t tpc)
{
    NS_LOG_FUNCTION(this);

    int delta = 0;
    if (m_accumulationEnabled)
    {
        switch (tpc)
        {
        case 0:
            delta = -1;
            break;
        case 1:
            delta = 0;
            break;
        case 2:
            delta = 1;
            break;
        case 3:
            delta = 3;
            break;
        default:
            NS_FATAL_ERROR("Unexpected TPC value");
        }
    }
    else
    {
        switch (tpc)
        {
        case 0:
            delta = -4;
            break;
        case 1:
            delta = -1;
            break;
        case 2:
            delta = 1;
            break;
        case 3:
            delta = 4;
            break;
        default:
            NS_FATAL_ERROR("Unexpected TPC value");
        }
    }

    m_deltaPusch.push_back(delta);

    if (m_closedLoop)
    {
        if (m_accumulationEnabled)
        {
            if (m_deltaPusch.size() == 4)
            {
                if ((m_curPuschTxPower <= m_Pcmin && m_deltaPusch.at(0) < 0) ||
                    (m_curPuschTxPower >= m_Pcmax && m_deltaPusch.at(0) > 0))
                {
                    // TPC commands for serving cell shall not be accumulated
                    m_deltaPusch.erase(m_deltaPusch.begin());
                }
                else
                {
                    m_fc = m_fc + m_deltaPusch.at(0);
                    m_deltaPusch.erase(m_deltaPusch.begin());
                }
            }
            else
            {
                m_fc = 0;
            }
        }
        else
        {
            m_fc = m_deltaPusch.at(0);
            m_deltaPusch.erase(m_deltaPusch.begin());
        }
    }
    else
    {
        m_fc = 0;
    }

    NS_LOG_INFO("ReportTpc: " << (int)tpc << " delta: " << delta << " Fc: " << m_fc);
}

void
LteUePowerControl::SetSubChannelMask(std::vector<int> mask)
{
    NS_LOG_FUNCTION(this);
    m_M_Pusch = mask.size();
}

void
LteUePowerControl::CalculatePuschTxPower()
{
    NS_LOG_FUNCTION(this);
    int32_t j = 1;
    int32_t PoPusch = m_PoNominalPusch[j] + m_PoUePusch[j];

    NS_LOG_INFO("RB: " << m_M_Pusch << " m_PoPusch: " << PoPusch << " Alpha: " << m_alpha[j]
                       << " PathLoss: " << m_pathLoss << " deltaTF: " << m_deltaTF
                       << " fc: " << m_fc);

    if (m_M_Pusch > 0)
    {
        m_curPuschTxPower =
            10 * log10(1.0 * m_M_Pusch) + PoPusch + m_alpha[j] * m_pathLoss + m_deltaTF + m_fc;
        m_M_Pusch = 0;
    }
    else
    {
        m_curPuschTxPower = PoPusch + m_alpha[j] * m_pathLoss + m_fc;
    }

    NS_LOG_INFO("CalcPower: " << m_curPuschTxPower << " MinPower: " << m_Pcmin
                              << " MaxPower:" << m_Pcmax);

    m_curPuschTxPower = m_curPuschTxPower > m_Pcmin ? m_curPuschTxPower : m_Pcmin;
    m_curPuschTxPower = m_Pcmax < m_curPuschTxPower ? m_Pcmax : m_curPuschTxPower;
    NS_LOG_INFO("PuschTxPower: " << m_curPuschTxPower);
}

void
LteUePowerControl::CalculatePucchTxPower()
{
    NS_LOG_FUNCTION(this);
    m_curPucchTxPower = m_curPuschTxPower;
    NS_LOG_INFO("PucchTxPower: " << m_curPucchTxPower);
}

void
LteUePowerControl::CalculateSrsTxPower()
{
    NS_LOG_FUNCTION(this);
    int32_t j = 1;
    int32_t PoPusch = m_PoNominalPusch[j] + m_PoUePusch[j];

    NS_LOG_INFO("RB: " << m_M_Pusch << " m_PoPusch: " << PoPusch << " Alpha: " << m_alpha[j]
                       << " PathLoss: " << m_pathLoss << " deltaTF: " << m_deltaTF
                       << " fc: " << m_fc);

    double pSrsOffsetValue = -10.5 + m_PsrsOffset * 1.5;

    m_curSrsTxPower =
        pSrsOffsetValue + 10 * log10(m_srsBandwidth) + PoPusch + m_alpha[j] * m_pathLoss + m_fc;

    NS_LOG_INFO("CalcPower: " << m_curSrsTxPower << " MinPower: " << m_Pcmin
                              << " MaxPower:" << m_Pcmax);

    m_curSrsTxPower = m_curSrsTxPower > m_Pcmin ? m_curSrsTxPower : m_Pcmin;
    m_curSrsTxPower = m_Pcmax < m_curSrsTxPower ? m_Pcmax : m_curSrsTxPower;
    NS_LOG_INFO("SrsTxPower: " << m_curSrsTxPower);
}

double
LteUePowerControl::GetPuschTxPower(std::vector<int> dlRb)
{
    NS_LOG_FUNCTION(this);

    m_M_Pusch = dlRb.size();
    CalculatePuschTxPower();

    m_reportPuschTxPower(m_cellId, m_rnti, m_curPuschTxPower);

    return m_curPuschTxPower;
}

double
LteUePowerControl::GetPucchTxPower(std::vector<int> dlRb)
{
    NS_LOG_FUNCTION(this);

    CalculatePucchTxPower();

    m_reportPucchTxPower(m_cellId, m_rnti, m_curPucchTxPower);

    return m_curPucchTxPower;
}

double
LteUePowerControl::GetSrsTxPower(std::vector<int> dlRb)
{
    NS_LOG_FUNCTION(this);

    m_srsBandwidth = dlRb.size();
    CalculateSrsTxPower();

    m_reportSrsTxPower(m_cellId, m_rnti, m_curSrsTxPower);

    return m_curSrsTxPower;
}

double
LteUePowerControl::GetPsschTxPower (std::vector <int> dlRb)
{
  NS_LOG_FUNCTION (this);
  m_M_Pusch = dlRb.size ();
  m_reportPsschTxPower (m_cellId, m_rnti, m_psschTxPower);
  return m_psschTxPower;
}

double
LteUePowerControl::GetPscchTxPower (std::vector <int> dlRb)
{
  NS_LOG_FUNCTION (this);
  m_reportPscchTxPower (m_cellId, m_rnti, m_pscchTxPower);
  return m_pscchTxPower;
}
double
LteUePowerControl::GetPsdchTxPower (std::vector <int> dlRb)
{
  NS_LOG_FUNCTION (this);
  m_reportPsdchTxPower (m_cellId, m_rnti, m_psdchTxPower);
  return m_psdchTxPower;
}

} // namespace ns3<|MERGE_RESOLUTION|>--- conflicted
+++ resolved
@@ -73,95 +73,6 @@
 TypeId
 LteUePowerControl::GetTypeId()
 {
-<<<<<<< HEAD
-  static TypeId tid = TypeId ("ns3::LteUePowerControl")
-    .SetParent<Object> ()
-    .SetGroupName("Lte")
-    .AddConstructor<LteUePowerControl> ()
-    .AddAttribute ("ClosedLoop",
-                   "If true Closed Loop mode will be active, otherwise Open Loop",
-                   BooleanValue (true),
-                   MakeBooleanAccessor (&LteUePowerControl::m_closedLoop),
-                   MakeBooleanChecker ())
-    .AddAttribute ("AccumulationEnabled",
-                   "If true TCP accumulation mode will be active, otherwise absolute mode will be active",
-                   BooleanValue (true),
-                   MakeBooleanAccessor (&LteUePowerControl::m_accumulationEnabled),
-                   MakeBooleanChecker ())
-    .AddAttribute ("Alpha",
-                   "Value of Alpha parameter",
-                   DoubleValue (1.0),
-                   MakeDoubleAccessor (&LteUePowerControl::SetAlpha),
-                   MakeDoubleChecker<double> ())
-    .AddAttribute ("Pcmax",
-                   "Max Transmission power in dBm, Default value 23 dBm"
-                   "TS36.101 section 6.2.3",
-                   DoubleValue (23.0),
-                   MakeDoubleAccessor (&LteUePowerControl::m_Pcmax),
-                   MakeDoubleChecker<double> ())
-    .AddAttribute ("Pcmin",
-                   "Min Transmission power in dBm, Default value -40 dBm"
-                   "TS36.101 section 6.2.3",
-                   DoubleValue (-40),
-                   MakeDoubleAccessor (&LteUePowerControl::m_Pcmin),
-                   MakeDoubleChecker<double> ())
-    .AddAttribute ("PoNominalPusch",
-                   "P_O_NOMINAL_PUSCH   INT (-126 ... 24), Default value -80",
-                   IntegerValue (-80),
-                   MakeIntegerAccessor (&LteUePowerControl::SetPoNominalPusch),
-                   MakeIntegerChecker<int16_t> ())
-    .AddAttribute ("PoUePusch",
-                   "P_O_UE_PUSCH   INT(-8...7), Default value 0",
-                   IntegerValue (0),
-                   MakeIntegerAccessor (&LteUePowerControl::SetPoUePusch),
-                   MakeIntegerChecker<int16_t> ())
-    .AddAttribute ("PsrsOffset",
-                   "P_SRS_OFFSET   INT(0...15), Default value 7",
-                   IntegerValue (7),
-                   MakeIntegerAccessor (&LteUePowerControl::m_PsrsOffset),
-                   MakeIntegerChecker<int16_t> ())
-    .AddAttribute ("PsschTxPower",
-                   "Value of PSSCH Tx Power in dBm",
-                   DoubleValue (23.0),
-                   MakeDoubleAccessor (&LteUePowerControl::m_psschTxPower),
-                   MakeDoubleChecker<double> ())
-    .AddAttribute ("PscchTxPower",
-                   "Value of PSCCH Tx Power in dBm",
-                   DoubleValue (23.0),
-                   MakeDoubleAccessor (&LteUePowerControl::m_pscchTxPower),
-                   MakeDoubleChecker<double> ())
-    .AddAttribute ("PsdchTxPower",
-                   "Value of PSDCH Tx Power in dBm",
-                   DoubleValue (23.0),
-                   MakeDoubleAccessor (&LteUePowerControl::m_psdchTxPower),
-                   MakeDoubleChecker<double> ())
-    .AddTraceSource ("ReportPuschTxPower",
-                     "Report PUSCH TxPower in dBm",
-                     MakeTraceSourceAccessor (&LteUePowerControl::m_reportPuschTxPower),
-                     "ns3::LteUePowerControl::TxPowerTracedCallback")
-    .AddTraceSource ("ReportPucchTxPower",
-                     "Report PUCCH TxPower in dBm",
-                     MakeTraceSourceAccessor (&LteUePowerControl::m_reportPucchTxPower),
-                     "ns3::LteUePowerControl::TxPowerTracedCallback")
-    .AddTraceSource ("ReportSrsTxPower",
-                     "Report SRS TxPower in dBm",
-                     MakeTraceSourceAccessor (&LteUePowerControl::m_reportSrsTxPower),
-                     "ns3::LteUePowerControl::TxPowerTracedCallback")
-    .AddTraceSource ("ReportPsschTxPower",
-                     "Report Sidelink PSSCH TxPower in dBm",
-                     MakeTraceSourceAccessor (&LteUePowerControl::m_reportPsschTxPower),
-                     "ns3::LteUePowerControl::TxPowerTracedCallback")
-    .AddTraceSource ("ReportPscchTxPower",
-                     "Report Sidelink PSCCH TxPower in dBm",
-                     MakeTraceSourceAccessor (&LteUePowerControl::m_reportPscchTxPower),
-                     "ns3::LteUePowerControl::TxPowerTracedCallback")
-    .AddTraceSource ("ReportPsdchTxPower",
-                     "Report Sidelink PSDCH TxPower in dBm",
-                     MakeTraceSourceAccessor (&LteUePowerControl::m_reportPsdchTxPower),
-                     "ns3::LteUePowerControl::TxPowerTracedCallback")
-  ;
-  return tid;
-=======
     static TypeId tid =
         TypeId("ns3::LteUePowerControl")
             .SetParent<Object>()
@@ -210,6 +121,21 @@
                           IntegerValue(7),
                           MakeIntegerAccessor(&LteUePowerControl::m_PsrsOffset),
                           MakeIntegerChecker<int16_t>())
+            .AddAttribute("PsschTxPower",
+                          "Value of PSSCH Tx Power in dBm",
+                          DoubleValue(23.0),
+                          MakeDoubleAccessor(&LteUePowerControl::m_psschTxPower),
+                          MakeDoubleChecker<double>())
+            .AddAttribute("PscchTxPower",
+                          "Value of PSCCH Tx Power in dBm",
+                          DoubleValue(23.0),
+                          MakeDoubleAccessor(&LteUePowerControl::m_pscchTxPower),
+                          MakeDoubleChecker<double>())
+            .AddAttribute("PsdchTxPower",
+                          "Value of PSDCH Tx Power in dBm",
+                          DoubleValue(23.0),
+                          MakeDoubleAccessor(&LteUePowerControl::m_psdchTxPower),
+                          MakeDoubleChecker<double>())
             .AddTraceSource("ReportPuschTxPower",
                             "Report PUSCH TxPower in dBm",
                             MakeTraceSourceAccessor(&LteUePowerControl::m_reportPuschTxPower),
@@ -221,9 +147,20 @@
             .AddTraceSource("ReportSrsTxPower",
                             "Report SRS TxPower in dBm",
                             MakeTraceSourceAccessor(&LteUePowerControl::m_reportSrsTxPower),
+                            "ns3::LteUePowerControl::TxPowerTracedCallback")
+            .AddTraceSource("ReportPsschTxPower",
+                            "Report Sidelink PSSCH TxPower in dBm",
+                            MakeTraceSourceAccessor(&LteUePowerControl::m_reportPsschTxPower),
+                            "ns3::LteUePowerControl::TxPowerTracedCallback")
+            .AddTraceSource("ReportPscchTxPower",
+                            "Report Sidelink PSCCH TxPower in dBm",
+                            MakeTraceSourceAccessor(&LteUePowerControl::m_reportPscchTxPower),
+                            "ns3::LteUePowerControl::TxPowerTracedCallback")
+            .AddTraceSource("ReportPsdchTxPower",
+                            "Report Sidelink PSDCH TxPower in dBm",
+                            MakeTraceSourceAccessor(&LteUePowerControl::m_reportPsdchTxPower),
                             "ns3::LteUePowerControl::TxPowerTracedCallback");
     return tid;
->>>>>>> 8d25ef3c
 }
 
 void
@@ -562,27 +499,28 @@
 }
 
 double
-LteUePowerControl::GetPsschTxPower (std::vector <int> dlRb)
-{
-  NS_LOG_FUNCTION (this);
-  m_M_Pusch = dlRb.size ();
-  m_reportPsschTxPower (m_cellId, m_rnti, m_psschTxPower);
-  return m_psschTxPower;
-}
-
-double
-LteUePowerControl::GetPscchTxPower (std::vector <int> dlRb)
-{
-  NS_LOG_FUNCTION (this);
-  m_reportPscchTxPower (m_cellId, m_rnti, m_pscchTxPower);
-  return m_pscchTxPower;
-}
-double
-LteUePowerControl::GetPsdchTxPower (std::vector <int> dlRb)
-{
-  NS_LOG_FUNCTION (this);
-  m_reportPsdchTxPower (m_cellId, m_rnti, m_psdchTxPower);
-  return m_psdchTxPower;
+LteUePowerControl::GetPsschTxPower(std::vector<int> dlRb)
+{
+    NS_LOG_FUNCTION(this);
+    m_M_Pusch = dlRb.size();
+    m_reportPsschTxPower(m_cellId, m_rnti, m_psschTxPower);
+    return m_psschTxPower;
+}
+
+double
+LteUePowerControl::GetPscchTxPower(std::vector<int> dlRb)
+{
+    NS_LOG_FUNCTION(this);
+    m_reportPscchTxPower(m_cellId, m_rnti, m_pscchTxPower);
+    return m_pscchTxPower;
+}
+
+double
+LteUePowerControl::GetPsdchTxPower(std::vector<int> dlRb)
+{
+    NS_LOG_FUNCTION(this);
+    m_reportPsdchTxPower(m_cellId, m_rnti, m_psdchTxPower);
+    return m_psdchTxPower;
 }
 
 } // namespace ns3