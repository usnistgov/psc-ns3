/*
 * Copyright (c) 2011 Centre Tecnologic de Telecomunicacions de Catalunya (CTTC)
 *
 * This program is free software; you can redistribute it and/or modify
 * it under the terms of the GNU General Public License version 2 as
 * published by the Free Software Foundation;
 *
 * This program is distributed in the hope that it will be useful,
 * but WITHOUT ANY WARRANTY; without even the implied warranty of
 * MERCHANTABILITY or FITNESS FOR A PARTICULAR PURPOSE.  See the
 * GNU General Public License for more details.
 *
 * You should have received a copy of the GNU General Public License
 * along with this program; if not, write to the Free Software
 * Foundation, Inc., 59 Temple Place, Suite 330, Boston, MA  02111-1307  USA
 *
 * Author: Marco Miozzo <marco.miozzo@cttc.es>
 * Modification: Dizhi Zhou <dizhi.zhou@gmail.com>    // modify codes related to downlink scheduler
 */

#include "fdbet-ff-mac-scheduler.h"

#include "lte-amc.h"
#include "lte-vendor-specific-parameters.h"

#include <ns3/boolean.h>
#include <ns3/log.h>
#include <ns3/math.h>
#include <ns3/pointer.h>
#include <ns3/simulator.h>

#include <cfloat>
#include <set>

namespace ns3
{

NS_LOG_COMPONENT_DEFINE("FdBetFfMacScheduler");

/// FdBetType0AllocationRbg array
static const int FdBetType0AllocationRbg[4] = {
    10,  // RGB size 1
    26,  // RGB size 2
    63,  // RGB size 3
    110, // RGB size 4
};       // see table 7.1.6.1-1 of 36.213

NS_OBJECT_ENSURE_REGISTERED(FdBetFfMacScheduler);

FdBetFfMacScheduler::FdBetFfMacScheduler()
    : m_cschedSapUser(nullptr),
      m_schedSapUser(nullptr),
      m_timeWindow(99.0),
      m_nextRntiUl(0)
{
    m_amc = CreateObject<LteAmc>();
    m_cschedSapProvider = new MemberCschedSapProvider<FdBetFfMacScheduler>(this);
    m_schedSapProvider = new MemberSchedSapProvider<FdBetFfMacScheduler>(this);
}

FdBetFfMacScheduler::~FdBetFfMacScheduler()
{
    NS_LOG_FUNCTION(this);
}

void
FdBetFfMacScheduler::DoDispose()
{
    NS_LOG_FUNCTION(this);
    m_dlHarqProcessesDciBuffer.clear();
    m_dlHarqProcessesTimer.clear();
    m_dlHarqProcessesRlcPduListBuffer.clear();
    m_dlInfoListBuffered.clear();
    m_ulHarqCurrentProcessId.clear();
    m_ulHarqProcessesStatus.clear();
    m_ulHarqProcessesDciBuffer.clear();
    delete m_cschedSapProvider;
    delete m_schedSapProvider;
}

TypeId
FdBetFfMacScheduler::GetTypeId()
{
    static TypeId tid =
        TypeId("ns3::FdBetFfMacScheduler")
            .SetParent<FfMacScheduler>()
            .SetGroupName("Lte")
            .AddConstructor<FdBetFfMacScheduler>()
            .AddAttribute("CqiTimerThreshold",
                          "The number of TTIs a CQI is valid (default 1000 - 1 sec.)",
                          UintegerValue(1000),
                          MakeUintegerAccessor(&FdBetFfMacScheduler::m_cqiTimersThreshold),
                          MakeUintegerChecker<uint32_t>())
            .AddAttribute("HarqEnabled",
                          "Activate/Deactivate the HARQ [by default is active].",
                          BooleanValue(true),
                          MakeBooleanAccessor(&FdBetFfMacScheduler::m_harqOn),
                          MakeBooleanChecker())
            .AddAttribute("UlGrantMcs",
                          "The MCS of the UL grant, must be [0..15] (default 0)",
                          UintegerValue(0),
                          MakeUintegerAccessor(&FdBetFfMacScheduler::m_ulGrantMcs),
                          MakeUintegerChecker<uint8_t>());
    return tid;
}

void
FdBetFfMacScheduler::SetFfMacCschedSapUser(FfMacCschedSapUser* s)
{
    m_cschedSapUser = s;
}

void
FdBetFfMacScheduler::SetFfMacSchedSapUser(FfMacSchedSapUser* s)
{
    m_schedSapUser = s;
}

FfMacCschedSapProvider*
FdBetFfMacScheduler::GetFfMacCschedSapProvider()
{
    return m_cschedSapProvider;
}

FfMacSchedSapProvider*
FdBetFfMacScheduler::GetFfMacSchedSapProvider()
{
    return m_schedSapProvider;
}

void
FdBetFfMacScheduler::SetLteFfrSapProvider(LteFfrSapProvider* s)
{
    m_ffrSapProvider = s;
}

LteFfrSapUser*
FdBetFfMacScheduler::GetLteFfrSapUser()
{
    return m_ffrSapUser;
}

void
FdBetFfMacScheduler::DoCschedCellConfigReq(
    const FfMacCschedSapProvider::CschedCellConfigReqParameters& params)
{
    NS_LOG_FUNCTION(this);
    // Read the subset of parameters used
    m_cschedCellConfig = params;
    m_rachAllocationMap.resize(m_cschedCellConfig.m_ulBandwidth, 0);
    FfMacCschedSapUser::CschedUeConfigCnfParameters cnf;
    cnf.m_result = SUCCESS;
    m_cschedSapUser->CschedUeConfigCnf(cnf);
}

void
FdBetFfMacScheduler::DoCschedUeConfigReq(
    const FfMacCschedSapProvider::CschedUeConfigReqParameters& params)
{
    NS_LOG_FUNCTION(this << " RNTI " << params.m_rnti << " txMode "
                         << (uint16_t)params.m_transmissionMode);
    std::map<uint16_t, uint8_t>::iterator it = m_uesTxMode.find(params.m_rnti);
    if (it == m_uesTxMode.end())
    {
        m_uesTxMode.insert(std::pair<uint16_t, double>(params.m_rnti, params.m_transmissionMode));
        // generate HARQ buffers
        m_dlHarqCurrentProcessId.insert(std::pair<uint16_t, uint8_t>(params.m_rnti, 0));
        DlHarqProcessesStatus_t dlHarqPrcStatus;
        dlHarqPrcStatus.resize(8, 0);
        m_dlHarqProcessesStatus.insert(
            std::pair<uint16_t, DlHarqProcessesStatus_t>(params.m_rnti, dlHarqPrcStatus));
        DlHarqProcessesTimer_t dlHarqProcessesTimer;
        dlHarqProcessesTimer.resize(8, 0);
        m_dlHarqProcessesTimer.insert(
            std::pair<uint16_t, DlHarqProcessesTimer_t>(params.m_rnti, dlHarqProcessesTimer));
        DlHarqProcessesDciBuffer_t dlHarqdci;
        dlHarqdci.resize(8);
        m_dlHarqProcessesDciBuffer.insert(
            std::pair<uint16_t, DlHarqProcessesDciBuffer_t>(params.m_rnti, dlHarqdci));
        DlHarqRlcPduListBuffer_t dlHarqRlcPdu;
        dlHarqRlcPdu.resize(2);
        dlHarqRlcPdu.at(0).resize(8);
        dlHarqRlcPdu.at(1).resize(8);
        m_dlHarqProcessesRlcPduListBuffer.insert(
            std::pair<uint16_t, DlHarqRlcPduListBuffer_t>(params.m_rnti, dlHarqRlcPdu));
        m_ulHarqCurrentProcessId.insert(std::pair<uint16_t, uint8_t>(params.m_rnti, 0));
        UlHarqProcessesStatus_t ulHarqPrcStatus;
        ulHarqPrcStatus.resize(8, 0);
        m_ulHarqProcessesStatus.insert(
            std::pair<uint16_t, UlHarqProcessesStatus_t>(params.m_rnti, ulHarqPrcStatus));
        UlHarqProcessesDciBuffer_t ulHarqdci;
        ulHarqdci.resize(8);
        m_ulHarqProcessesDciBuffer.insert(
            std::pair<uint16_t, UlHarqProcessesDciBuffer_t>(params.m_rnti, ulHarqdci));
    }
    else
    {
        (*it).second = params.m_transmissionMode;
    }
}

void
FdBetFfMacScheduler::DoCschedLcConfigReq(
    const FfMacCschedSapProvider::CschedLcConfigReqParameters& params)
{
    NS_LOG_FUNCTION(this << " New LC, rnti: " << params.m_rnti);

    std::map<uint16_t, fdbetsFlowPerf_t>::iterator it;
    for (std::size_t i = 0; i < params.m_logicalChannelConfigList.size(); i++)
    {
        it = m_flowStatsDl.find(params.m_rnti);

        if (it == m_flowStatsDl.end())
        {
            fdbetsFlowPerf_t flowStatsDl;
            flowStatsDl.flowStart = Simulator::Now();
            flowStatsDl.totalBytesTransmitted = 0;
            flowStatsDl.lastTtiBytesTrasmitted = 0;
            flowStatsDl.lastAveragedThroughput = 1;
            m_flowStatsDl.insert(std::pair<uint16_t, fdbetsFlowPerf_t>(params.m_rnti, flowStatsDl));
            fdbetsFlowPerf_t flowStatsUl;
            flowStatsUl.flowStart = Simulator::Now();
            flowStatsUl.totalBytesTransmitted = 0;
            flowStatsUl.lastTtiBytesTrasmitted = 0;
            flowStatsUl.lastAveragedThroughput = 1;
            m_flowStatsUl.insert(std::pair<uint16_t, fdbetsFlowPerf_t>(params.m_rnti, flowStatsUl));
        }
    }
}

void
FdBetFfMacScheduler::DoCschedLcReleaseReq(
    const FfMacCschedSapProvider::CschedLcReleaseReqParameters& params)
{
    NS_LOG_FUNCTION(this);
    for (std::size_t i = 0; i < params.m_logicalChannelIdentity.size(); i++)
    {
        std::map<LteFlowId_t, FfMacSchedSapProvider::SchedDlRlcBufferReqParameters>::iterator it =
            m_rlcBufferReq.begin();
        std::map<LteFlowId_t, FfMacSchedSapProvider::SchedDlRlcBufferReqParameters>::iterator temp;
        while (it != m_rlcBufferReq.end())
        {
            if (((*it).first.m_rnti == params.m_rnti) &&
                ((*it).first.m_lcId == params.m_logicalChannelIdentity.at(i)))
            {
                temp = it;
                it++;
                m_rlcBufferReq.erase(temp);
            }
            else
            {
                it++;
            }
        }
    }
}

void
FdBetFfMacScheduler::DoCschedUeReleaseReq(
    const FfMacCschedSapProvider::CschedUeReleaseReqParameters& params)
{
    NS_LOG_FUNCTION(this);

    m_uesTxMode.erase(params.m_rnti);
    m_dlHarqCurrentProcessId.erase(params.m_rnti);
    m_dlHarqProcessesStatus.erase(params.m_rnti);
    m_dlHarqProcessesTimer.erase(params.m_rnti);
    m_dlHarqProcessesDciBuffer.erase(params.m_rnti);
    m_dlHarqProcessesRlcPduListBuffer.erase(params.m_rnti);
    m_ulHarqCurrentProcessId.erase(params.m_rnti);
    m_ulHarqProcessesStatus.erase(params.m_rnti);
    m_ulHarqProcessesDciBuffer.erase(params.m_rnti);
    m_flowStatsDl.erase(params.m_rnti);
    m_flowStatsUl.erase(params.m_rnti);
    m_ceBsrRxed.erase(params.m_rnti);
    std::map<LteFlowId_t, FfMacSchedSapProvider::SchedDlRlcBufferReqParameters>::iterator it =
        m_rlcBufferReq.begin();
    std::map<LteFlowId_t, FfMacSchedSapProvider::SchedDlRlcBufferReqParameters>::iterator temp;
    while (it != m_rlcBufferReq.end())
    {
        if ((*it).first.m_rnti == params.m_rnti)
        {
            temp = it;
            it++;
            m_rlcBufferReq.erase(temp);
        }
        else
        {
            it++;
        }
    }
    if (m_nextRntiUl == params.m_rnti)
    {
        m_nextRntiUl = 0;
    }
}

void
FdBetFfMacScheduler::DoSchedDlRlcBufferReq(
    const FfMacSchedSapProvider::SchedDlRlcBufferReqParameters& params)
{
    NS_LOG_FUNCTION(this << params.m_rnti << (uint32_t)params.m_logicalChannelIdentity);
    // API generated by RLC for updating RLC parameters on a LC (tx and retx queues)

    std::map<LteFlowId_t, FfMacSchedSapProvider::SchedDlRlcBufferReqParameters>::iterator it;

    LteFlowId_t flow(params.m_rnti, params.m_logicalChannelIdentity);

    it = m_rlcBufferReq.find(flow);

    if (it == m_rlcBufferReq.end())
    {
        m_rlcBufferReq.insert(
            std::pair<LteFlowId_t, FfMacSchedSapProvider::SchedDlRlcBufferReqParameters>(flow,
                                                                                         params));
    }
    else
    {
        (*it).second = params;
    }
}

void
FdBetFfMacScheduler::DoSchedDlPagingBufferReq(
    const FfMacSchedSapProvider::SchedDlPagingBufferReqParameters& params)
{
    NS_LOG_FUNCTION(this);
    NS_FATAL_ERROR("method not implemented");
}

void
FdBetFfMacScheduler::DoSchedDlMacBufferReq(
    const FfMacSchedSapProvider::SchedDlMacBufferReqParameters& params)
{
    NS_LOG_FUNCTION(this);
    NS_FATAL_ERROR("method not implemented");
}

int
FdBetFfMacScheduler::GetRbgSize(int dlbandwidth)
{
    for (int i = 0; i < 4; i++)
    {
        if (dlbandwidth < FdBetType0AllocationRbg[i])
        {
            return (i + 1);
        }
    }

    return (-1);
}

unsigned int
FdBetFfMacScheduler::LcActivePerFlow(uint16_t rnti)
{
    std::map<LteFlowId_t, FfMacSchedSapProvider::SchedDlRlcBufferReqParameters>::iterator it;
    unsigned int lcActive = 0;
    for (it = m_rlcBufferReq.begin(); it != m_rlcBufferReq.end(); it++)
    {
        if (((*it).first.m_rnti == rnti) && (((*it).second.m_rlcTransmissionQueueSize > 0) ||
                                             ((*it).second.m_rlcRetransmissionQueueSize > 0) ||
                                             ((*it).second.m_rlcStatusPduSize > 0)))
        {
            lcActive++;
        }
        if ((*it).first.m_rnti > rnti)
        {
            break;
        }
    }
    return (lcActive);
}

bool
FdBetFfMacScheduler::HarqProcessAvailability(uint16_t rnti)
{
    NS_LOG_FUNCTION(this << rnti);

    std::map<uint16_t, uint8_t>::iterator it = m_dlHarqCurrentProcessId.find(rnti);
    if (it == m_dlHarqCurrentProcessId.end())
    {
        NS_FATAL_ERROR("No Process Id found for this RNTI " << rnti);
    }
    std::map<uint16_t, DlHarqProcessesStatus_t>::iterator itStat =
        m_dlHarqProcessesStatus.find(rnti);
    if (itStat == m_dlHarqProcessesStatus.end())
    {
        NS_FATAL_ERROR("No Process Id Statusfound for this RNTI " << rnti);
    }
    uint8_t i = (*it).second;
    do
    {
        i = (i + 1) % HARQ_PROC_NUM;
    } while (((*itStat).second.at(i) != 0) && (i != (*it).second));

    return (*itStat).second.at(i) == 0;
}

uint8_t
FdBetFfMacScheduler::UpdateHarqProcessId(uint16_t rnti)
{
    NS_LOG_FUNCTION(this << rnti);

    if (!m_harqOn)
    {
        return (0);
    }

    std::map<uint16_t, uint8_t>::iterator it = m_dlHarqCurrentProcessId.find(rnti);
    if (it == m_dlHarqCurrentProcessId.end())
    {
        NS_FATAL_ERROR("No Process Id found for this RNTI " << rnti);
    }
    std::map<uint16_t, DlHarqProcessesStatus_t>::iterator itStat =
        m_dlHarqProcessesStatus.find(rnti);
    if (itStat == m_dlHarqProcessesStatus.end())
    {
        NS_FATAL_ERROR("No Process Id Statusfound for this RNTI " << rnti);
    }
    uint8_t i = (*it).second;
    do
    {
        i = (i + 1) % HARQ_PROC_NUM;
    } while (((*itStat).second.at(i) != 0) && (i != (*it).second));
    if ((*itStat).second.at(i) == 0)
    {
        (*it).second = i;
        (*itStat).second.at(i) = 1;
    }
    else
    {
        NS_FATAL_ERROR("No HARQ process available for RNTI "
                       << rnti << " check before update with HarqProcessAvailability");
    }

    return ((*it).second);
}

void
FdBetFfMacScheduler::RefreshHarqProcesses()
{
    NS_LOG_FUNCTION(this);

    std::map<uint16_t, DlHarqProcessesTimer_t>::iterator itTimers;
    for (itTimers = m_dlHarqProcessesTimer.begin(); itTimers != m_dlHarqProcessesTimer.end();
         itTimers++)
    {
        for (uint16_t i = 0; i < HARQ_PROC_NUM; i++)
        {
            if ((*itTimers).second.at(i) == HARQ_DL_TIMEOUT)
            {
                // reset HARQ process

                NS_LOG_DEBUG(this << " Reset HARQ proc " << i << " for RNTI " << (*itTimers).first);
                std::map<uint16_t, DlHarqProcessesStatus_t>::iterator itStat =
                    m_dlHarqProcessesStatus.find((*itTimers).first);
                if (itStat == m_dlHarqProcessesStatus.end())
                {
                    NS_FATAL_ERROR("No Process Id Status found for this RNTI "
                                   << (*itTimers).first);
                }
                (*itStat).second.at(i) = 0;
                (*itTimers).second.at(i) = 0;
            }
            else
            {
                (*itTimers).second.at(i)++;
            }
        }
    }
}

void
FdBetFfMacScheduler::DoSchedDlTriggerReq(
    const FfMacSchedSapProvider::SchedDlTriggerReqParameters& params)
{
    NS_LOG_FUNCTION(this << " Frame no. " << (params.m_sfnSf >> 4) << " subframe no. "
                         << (0xF & params.m_sfnSf));
    // API generated by RLC for triggering the scheduling of a DL subframe

    // evaluate the relative channel quality indicator for each UE per each RBG
    // (since we are using allocation type 0 the small unit of allocation is RBG)
    // Resource allocation type 0 (see sec 7.1.6.1 of 36.213)

    RefreshDlCqiMaps();

    int rbgSize = GetRbgSize(m_cschedCellConfig.m_dlBandwidth);
    int rbgNum = m_cschedCellConfig.m_dlBandwidth / rbgSize;
    std::map<uint16_t, std::vector<uint16_t>> allocationMap; // RBs map per RNTI
    std::vector<bool> rbgMap;                                // global RBGs map
    uint16_t rbgAllocatedNum = 0;
    std::set<uint16_t> rntiAllocated;
    rbgMap.resize(m_cschedCellConfig.m_dlBandwidth / rbgSize, false);
    FfMacSchedSapUser::SchedDlConfigIndParameters ret;

    //   update UL HARQ proc id
    std::map<uint16_t, uint8_t>::iterator itProcId;
    for (itProcId = m_ulHarqCurrentProcessId.begin(); itProcId != m_ulHarqCurrentProcessId.end();
         itProcId++)
    {
        (*itProcId).second = ((*itProcId).second + 1) % HARQ_PROC_NUM;
    }

    // RACH Allocation
    m_rachAllocationMap.resize(m_cschedCellConfig.m_ulBandwidth, 0);
    uint16_t rbStart = 0;
    std::vector<RachListElement_s>::iterator itRach;
    for (itRach = m_rachList.begin(); itRach != m_rachList.end(); itRach++)
    {
        NS_ASSERT_MSG(m_amc->GetUlTbSizeFromMcs(m_ulGrantMcs, m_cschedCellConfig.m_ulBandwidth) >
                          (*itRach).m_estimatedSize,
                      " Default UL Grant MCS does not allow to send RACH messages");
        BuildRarListElement_s newRar;
        newRar.m_rnti = (*itRach).m_rnti;
        // DL-RACH Allocation
        // Ideal: no needs of configuring m_dci
        // UL-RACH Allocation
        newRar.m_grant.m_rnti = newRar.m_rnti;
        newRar.m_grant.m_mcs = m_ulGrantMcs;
        uint16_t rbLen = 1;
        uint16_t tbSizeBits = 0;
        // find lowest TB size that fits UL grant estimated size
        while ((tbSizeBits < (*itRach).m_estimatedSize) &&
               (rbStart + rbLen < m_cschedCellConfig.m_ulBandwidth))
        {
            rbLen++;
            tbSizeBits = m_amc->GetUlTbSizeFromMcs(m_ulGrantMcs, rbLen);
        }
        if (tbSizeBits < (*itRach).m_estimatedSize)
        {
            // no more allocation space: finish allocation
            break;
        }
        newRar.m_grant.m_rbStart = rbStart;
        newRar.m_grant.m_rbLen = rbLen;
        newRar.m_grant.m_tbSize = tbSizeBits / 8;
        newRar.m_grant.m_hopping = false;
        newRar.m_grant.m_tpc = 0;
        newRar.m_grant.m_cqiRequest = false;
        newRar.m_grant.m_ulDelay = false;
        NS_LOG_INFO(this << " UL grant allocated to RNTI " << (*itRach).m_rnti << " rbStart "
                         << rbStart << " rbLen " << rbLen << " MCS " << m_ulGrantMcs << " tbSize "
                         << newRar.m_grant.m_tbSize);
        for (uint16_t i = rbStart; i < rbStart + rbLen; i++)
        {
            m_rachAllocationMap.at(i) = (*itRach).m_rnti;
        }

        if (m_harqOn)
        {
            // generate UL-DCI for HARQ retransmissions
            UlDciListElement_s uldci;
            uldci.m_rnti = newRar.m_rnti;
            uldci.m_rbLen = rbLen;
            uldci.m_rbStart = rbStart;
            uldci.m_mcs = m_ulGrantMcs;
            uldci.m_tbSize = tbSizeBits / 8;
            uldci.m_ndi = 1;
            uldci.m_cceIndex = 0;
            uldci.m_aggrLevel = 1;
            uldci.m_ueTxAntennaSelection = 3; // antenna selection OFF
            uldci.m_hopping = false;
            uldci.m_n2Dmrs = 0;
            uldci.m_tpc = 0;            // no power control
            uldci.m_cqiRequest = false; // only period CQI at this stage
            uldci.m_ulIndex = 0;        // TDD parameter
            uldci.m_dai = 1;            // TDD parameter
            uldci.m_freqHopping = 0;
            uldci.m_pdcchPowerOffset = 0; // not used

            uint8_t harqId = 0;
            std::map<uint16_t, uint8_t>::iterator itProcId;
            itProcId = m_ulHarqCurrentProcessId.find(uldci.m_rnti);
            if (itProcId == m_ulHarqCurrentProcessId.end())
            {
                NS_FATAL_ERROR("No info find in HARQ buffer for UE " << uldci.m_rnti);
            }
            harqId = (*itProcId).second;
            std::map<uint16_t, UlHarqProcessesDciBuffer_t>::iterator itDci =
                m_ulHarqProcessesDciBuffer.find(uldci.m_rnti);
            if (itDci == m_ulHarqProcessesDciBuffer.end())
            {
                NS_FATAL_ERROR("Unable to find RNTI entry in UL DCI HARQ buffer for RNTI "
                               << uldci.m_rnti);
            }
            (*itDci).second.at(harqId) = uldci;
        }

        rbStart = rbStart + rbLen;
        ret.m_buildRarList.push_back(newRar);
    }
    m_rachList.clear();

    // Process DL HARQ feedback
    RefreshHarqProcesses();
    // retrieve past HARQ retx buffered
    if (!m_dlInfoListBuffered.empty())
    {
        if (!params.m_dlInfoList.empty())
        {
            NS_LOG_INFO(this << " Received DL-HARQ feedback");
            m_dlInfoListBuffered.insert(m_dlInfoListBuffered.end(),
                                        params.m_dlInfoList.begin(),
                                        params.m_dlInfoList.end());
        }
    }
    else
    {
        if (!params.m_dlInfoList.empty())
        {
            m_dlInfoListBuffered = params.m_dlInfoList;
        }
    }
    if (!m_harqOn)
    {
        // Ignore HARQ feedback
        m_dlInfoListBuffered.clear();
    }
    std::vector<DlInfoListElement_s> dlInfoListUntxed;
    for (std::size_t i = 0; i < m_dlInfoListBuffered.size(); i++)
    {
        std::set<uint16_t>::iterator itRnti = rntiAllocated.find(m_dlInfoListBuffered.at(i).m_rnti);
        if (itRnti != rntiAllocated.end())
        {
            // RNTI already allocated for retx
            continue;
        }
        auto nLayers = m_dlInfoListBuffered.at(i).m_harqStatus.size();
        std::vector<bool> retx;
        NS_LOG_INFO(this << " Processing DLHARQ feedback");
        if (nLayers == 1)
        {
            retx.push_back(m_dlInfoListBuffered.at(i).m_harqStatus.at(0) ==
                           DlInfoListElement_s::NACK);
            retx.push_back(false);
        }
        else
        {
            retx.push_back(m_dlInfoListBuffered.at(i).m_harqStatus.at(0) ==
                           DlInfoListElement_s::NACK);
            retx.push_back(m_dlInfoListBuffered.at(i).m_harqStatus.at(1) ==
                           DlInfoListElement_s::NACK);
        }
        if (retx.at(0) || retx.at(1))
        {
            // retrieve HARQ process information
            uint16_t rnti = m_dlInfoListBuffered.at(i).m_rnti;
            uint8_t harqId = m_dlInfoListBuffered.at(i).m_harqProcessId;
            NS_LOG_INFO(this << " HARQ retx RNTI " << rnti << " harqId " << (uint16_t)harqId);
            std::map<uint16_t, DlHarqProcessesDciBuffer_t>::iterator itHarq =
                m_dlHarqProcessesDciBuffer.find(rnti);
            if (itHarq == m_dlHarqProcessesDciBuffer.end())
            {
                NS_FATAL_ERROR("No info find in HARQ buffer for UE " << rnti);
            }

            DlDciListElement_s dci = (*itHarq).second.at(harqId);
            int rv = 0;
            if (dci.m_rv.size() == 1)
            {
                rv = dci.m_rv.at(0);
            }
            else
            {
                rv = (dci.m_rv.at(0) > dci.m_rv.at(1) ? dci.m_rv.at(0) : dci.m_rv.at(1));
            }

            if (rv == 3)
            {
                // maximum number of retx reached -> drop process
                NS_LOG_INFO("Maximum number of retransmissions reached -> drop process");
                std::map<uint16_t, DlHarqProcessesStatus_t>::iterator it =
                    m_dlHarqProcessesStatus.find(rnti);
                if (it == m_dlHarqProcessesStatus.end())
                {
                    NS_LOG_ERROR("No info find in HARQ buffer for UE (might change eNB) "
                                 << m_dlInfoListBuffered.at(i).m_rnti);
                }
                (*it).second.at(harqId) = 0;
                std::map<uint16_t, DlHarqRlcPduListBuffer_t>::iterator itRlcPdu =
                    m_dlHarqProcessesRlcPduListBuffer.find(rnti);
                if (itRlcPdu == m_dlHarqProcessesRlcPduListBuffer.end())
                {
                    NS_FATAL_ERROR("Unable to find RlcPdcList in HARQ buffer for RNTI "
                                   << m_dlInfoListBuffered.at(i).m_rnti);
                }
                for (std::size_t k = 0; k < (*itRlcPdu).second.size(); k++)
                {
                    (*itRlcPdu).second.at(k).at(harqId).clear();
                }
                continue;
            }
            // check the feasibility of retransmitting on the same RBGs
            // translate the DCI to Spectrum framework
            std::vector<int> dciRbg;
            uint32_t mask = 0x1;
            NS_LOG_INFO("Original RBGs " << dci.m_rbBitmap << " rnti " << dci.m_rnti);
            for (int j = 0; j < 32; j++)
            {
                if (((dci.m_rbBitmap & mask) >> j) == 1)
                {
                    dciRbg.push_back(j);
                    NS_LOG_INFO("\t" << j);
                }
                mask = (mask << 1);
            }
            bool free = true;
            for (std::size_t j = 0; j < dciRbg.size(); j++)
            {
                if (rbgMap.at(dciRbg.at(j)))
                {
                    free = false;
                    break;
                }
            }
            if (free)
            {
                // use the same RBGs for the retx
                // reserve RBGs
                for (std::size_t j = 0; j < dciRbg.size(); j++)
                {
                    rbgMap.at(dciRbg.at(j)) = true;
                    NS_LOG_INFO("RBG " << dciRbg.at(j) << " assigned");
                    rbgAllocatedNum++;
                }

                NS_LOG_INFO(this << " Send retx in the same RBGs");
            }
            else
            {
                // find RBGs for sending HARQ retx
                uint8_t j = 0;
                uint8_t rbgId = (dciRbg.at(dciRbg.size() - 1) + 1) % rbgNum;
                uint8_t startRbg = dciRbg.at(dciRbg.size() - 1);
                std::vector<bool> rbgMapCopy = rbgMap;
                while ((j < dciRbg.size()) && (startRbg != rbgId))
                {
                    if (!rbgMapCopy.at(rbgId))
                    {
                        rbgMapCopy.at(rbgId) = true;
                        dciRbg.at(j) = rbgId;
                        j++;
                    }
                    rbgId = (rbgId + 1) % rbgNum;
                }
                if (j == dciRbg.size())
                {
                    // find new RBGs -> update DCI map
                    uint32_t rbgMask = 0;
                    for (std::size_t k = 0; k < dciRbg.size(); k++)
                    {
                        rbgMask = rbgMask + (0x1 << dciRbg.at(k));
                        rbgAllocatedNum++;
                    }
                    dci.m_rbBitmap = rbgMask;
                    rbgMap = rbgMapCopy;
                    NS_LOG_INFO(this << " Move retx in RBGs " << dciRbg.size());
                }
                else
                {
                    // HARQ retx cannot be performed on this TTI -> store it
                    dlInfoListUntxed.push_back(m_dlInfoListBuffered.at(i));
                    NS_LOG_INFO(this << " No resource for this retx -> buffer it");
                }
            }
            // retrieve RLC PDU list for retx TBsize and update DCI
            BuildDataListElement_s newEl;
            std::map<uint16_t, DlHarqRlcPduListBuffer_t>::iterator itRlcPdu =
                m_dlHarqProcessesRlcPduListBuffer.find(rnti);
            if (itRlcPdu == m_dlHarqProcessesRlcPduListBuffer.end())
            {
                NS_FATAL_ERROR("Unable to find RlcPdcList in HARQ buffer for RNTI " << rnti);
            }
            for (std::size_t j = 0; j < nLayers; j++)
            {
                if (retx.at(j))
                {
                    if (j >= dci.m_ndi.size())
                    {
                        // for avoiding errors in MIMO transient phases
                        dci.m_ndi.push_back(0);
                        dci.m_rv.push_back(0);
                        dci.m_mcs.push_back(0);
                        dci.m_tbsSize.push_back(0);
                        NS_LOG_INFO(this << " layer " << (uint16_t)j
                                         << " no txed (MIMO transition)");
                    }
                    else
                    {
                        dci.m_ndi.at(j) = 0;
                        dci.m_rv.at(j)++;
                        (*itHarq).second.at(harqId).m_rv.at(j)++;
                        NS_LOG_INFO(this << " layer " << (uint16_t)j << " RV "
                                         << (uint16_t)dci.m_rv.at(j));
                    }
                }
                else
                {
                    // empty TB of layer j
                    dci.m_ndi.at(j) = 0;
                    dci.m_rv.at(j) = 0;
                    dci.m_mcs.at(j) = 0;
                    dci.m_tbsSize.at(j) = 0;
                    NS_LOG_INFO(this << " layer " << (uint16_t)j << " no retx");
                }
            }
            for (std::size_t k = 0; k < (*itRlcPdu).second.at(0).at(dci.m_harqProcess).size(); k++)
            {
                std::vector<RlcPduListElement_s> rlcPduListPerLc;
                for (std::size_t j = 0; j < nLayers; j++)
                {
                    if (retx.at(j))
                    {
                        if (j < dci.m_ndi.size())
                        {
                            NS_LOG_INFO(" layer " << (uint16_t)j << " tb size "
                                                  << dci.m_tbsSize.at(j));
                            rlcPduListPerLc.push_back(
                                (*itRlcPdu).second.at(j).at(dci.m_harqProcess).at(k));
                        }
                    }
                    else
                    { // if no retx needed on layer j, push an RlcPduListElement_s object with
                      // m_size=0 to keep the size of rlcPduListPerLc vector = 2 in case of MIMO
                        NS_LOG_INFO(" layer " << (uint16_t)j << " tb size " << dci.m_tbsSize.at(j));
                        RlcPduListElement_s emptyElement;
                        emptyElement.m_logicalChannelIdentity = (*itRlcPdu)
                                                                    .second.at(j)
                                                                    .at(dci.m_harqProcess)
                                                                    .at(k)
                                                                    .m_logicalChannelIdentity;
                        emptyElement.m_size = 0;
                        rlcPduListPerLc.push_back(emptyElement);
                    }
                }

                if (!rlcPduListPerLc.empty())
                {
                    newEl.m_rlcPduList.push_back(rlcPduListPerLc);
                }
            }
            newEl.m_rnti = rnti;
            newEl.m_dci = dci;
            (*itHarq).second.at(harqId).m_rv = dci.m_rv;
            // refresh timer
            std::map<uint16_t, DlHarqProcessesTimer_t>::iterator itHarqTimer =
                m_dlHarqProcessesTimer.find(rnti);
            if (itHarqTimer == m_dlHarqProcessesTimer.end())
            {
                NS_FATAL_ERROR("Unable to find HARQ timer for RNTI " << (uint16_t)rnti);
            }
            (*itHarqTimer).second.at(harqId) = 0;
            ret.m_buildDataList.push_back(newEl);
            rntiAllocated.insert(rnti);
        }
        else
        {
            // update HARQ process status
            NS_LOG_INFO(this << " HARQ received ACK for UE " << m_dlInfoListBuffered.at(i).m_rnti);
            std::map<uint16_t, DlHarqProcessesStatus_t>::iterator it =
                m_dlHarqProcessesStatus.find(m_dlInfoListBuffered.at(i).m_rnti);
            if (it == m_dlHarqProcessesStatus.end())
            {
                NS_FATAL_ERROR("No info find in HARQ buffer for UE "
                               << m_dlInfoListBuffered.at(i).m_rnti);
            }
            (*it).second.at(m_dlInfoListBuffered.at(i).m_harqProcessId) = 0;
            std::map<uint16_t, DlHarqRlcPduListBuffer_t>::iterator itRlcPdu =
                m_dlHarqProcessesRlcPduListBuffer.find(m_dlInfoListBuffered.at(i).m_rnti);
            if (itRlcPdu == m_dlHarqProcessesRlcPduListBuffer.end())
            {
                NS_FATAL_ERROR("Unable to find RlcPdcList in HARQ buffer for RNTI "
                               << m_dlInfoListBuffered.at(i).m_rnti);
            }
            for (std::size_t k = 0; k < (*itRlcPdu).second.size(); k++)
            {
                (*itRlcPdu).second.at(k).at(m_dlInfoListBuffered.at(i).m_harqProcessId).clear();
            }
        }
    }
    m_dlInfoListBuffered.clear();
    m_dlInfoListBuffered = dlInfoListUntxed;

    if (rbgAllocatedNum == rbgNum)
    {
        // all the RBGs are already allocated -> exit
        if (!ret.m_buildDataList.empty() || !ret.m_buildRarList.empty())
        {
            m_schedSapUser->SchedDlConfigInd(ret);
        }
        return;
    }

    std::map<uint16_t, fdbetsFlowPerf_t>::iterator itFlow;
    std::map<uint16_t, double> estAveThr; // store expected average throughput for UE
    std::map<uint16_t, double>::iterator itMax = estAveThr.end();
    std::map<uint16_t, double>::iterator it;
    std::map<uint16_t, int> rbgPerRntiLog; // record the number of RBG assigned to UE
    double metricMax = 0.0;
    for (itFlow = m_flowStatsDl.begin(); itFlow != m_flowStatsDl.end(); itFlow++)
    {
        std::set<uint16_t>::iterator itRnti = rntiAllocated.find((*itFlow).first);
        if ((itRnti != rntiAllocated.end()) || (!HarqProcessAvailability((*itFlow).first)))
        {
            // UE already allocated for HARQ or without HARQ process available -> drop it
            if (itRnti != rntiAllocated.end())
            {
                NS_LOG_DEBUG(this << " RNTI discarded for HARQ tx" << (uint16_t)(*itFlow).first);
            }
            if (!HarqProcessAvailability((*itFlow).first))
            {
                NS_LOG_DEBUG(this << " RNTI discarded for HARQ id" << (uint16_t)(*itFlow).first);
            }
            continue;
        }

        // check first what are channel conditions for this UE, if CQI!=0
        std::map<uint16_t, uint8_t>::iterator itCqi;
        itCqi = m_p10CqiRxed.find((*itFlow).first);
        std::map<uint16_t, uint8_t>::iterator itTxMode;
        itTxMode = m_uesTxMode.find((*itFlow).first);
        if (itTxMode == m_uesTxMode.end())
        {
            NS_FATAL_ERROR("No Transmission Mode info on user " << (*itFlow).first);
        }
        auto nLayer = TransmissionModesLayers::TxMode2LayerNum((*itTxMode).second);

        uint8_t cqiSum = 0;
        for (uint8_t j = 0; j < nLayer; j++)
        {
            if (itCqi == m_p10CqiRxed.end())
            {
                cqiSum += 1; // no info on this user -> lowest MCS
            }
            else
            {
                cqiSum = (*itCqi).second;
            }
        }
        if (cqiSum != 0)
        {
            estAveThr.insert(std::pair<uint16_t, double>((*itFlow).first,
                                                         (*itFlow).second.lastAveragedThroughput));
        }
        else
        {
            NS_LOG_INFO("Skip this flow, CQI==0, rnti:" << (*itFlow).first);
        }
    }

    if (!estAveThr.empty())
    {
        // Find UE with largest priority metric
        for (it = estAveThr.begin(); it != estAveThr.end(); it++)
        {
            double metric = 1 / (*it).second;
            if (metric > metricMax)
            {
                metricMax = metric;
                itMax = it;
            }
            rbgPerRntiLog.insert(std::pair<uint16_t, int>((*it).first, 1));
        }

        // The scheduler tries the best to achieve the equal throughput among all UEs
        int i = 0;
        do
        {
            NS_LOG_INFO(this << " ALLOCATION for RBG " << i << " of " << rbgNum);
            if (!rbgMap.at(i))
            {
                // allocate one RBG to current UE
                std::map<uint16_t, std::vector<uint16_t>>::iterator itMap;
                std::vector<uint16_t> tempMap;
                itMap = allocationMap.find((*itMax).first);
                if (itMap == allocationMap.end())
                {
                    tempMap.push_back(i);
                    allocationMap.insert(
                        std::pair<uint16_t, std::vector<uint16_t>>((*itMax).first, tempMap));
                }
                else
                {
                    (*itMap).second.push_back(i);
                }

                // calculate expected throughput for current UE
                std::map<uint16_t, uint8_t>::iterator itCqi;
                itCqi = m_p10CqiRxed.find((*itMax).first);
                std::map<uint16_t, uint8_t>::iterator itTxMode;
                itTxMode = m_uesTxMode.find((*itMax).first);
                if (itTxMode == m_uesTxMode.end())
                {
                    NS_FATAL_ERROR("No Transmission Mode info on user " << (*itMax).first);
                }
                auto nLayer = TransmissionModesLayers::TxMode2LayerNum((*itTxMode).second);
                std::vector<uint8_t> mcs;
                for (uint8_t j = 0; j < nLayer; j++)
                {
                    if (itCqi == m_p10CqiRxed.end())
                    {
                        mcs.push_back(0); // no info on this user -> lowest MCS
                    }
                    else
                    {
                        mcs.push_back(m_amc->GetMcsFromCqi((*itCqi).second));
                    }
                }

                std::map<uint16_t, int>::iterator itRbgPerRntiLog;
                itRbgPerRntiLog = rbgPerRntiLog.find((*itMax).first);
                std::map<uint16_t, fdbetsFlowPerf_t>::iterator itPastAveThr;
                itPastAveThr = m_flowStatsDl.find((*itMax).first);
                uint32_t bytesTxed = 0;
                for (uint8_t j = 0; j < nLayer; j++)
                {
                    int tbSize =
                        (m_amc->GetDlTbSizeFromMcs(mcs.at(0), (*itRbgPerRntiLog).second * rbgSize) /
                         8); // (size of TB in bytes according to table 7.1.7.2.1-1 of 36.213)
                    bytesTxed += tbSize;
                }
                double expectedAveThr =
                    ((1.0 - (1.0 / m_timeWindow)) * (*itPastAveThr).second.lastAveragedThroughput) +
                    ((1.0 / m_timeWindow) * (double)(bytesTxed / 0.001));

                int rbgPerRnti = (*itRbgPerRntiLog).second;
                rbgPerRnti++;
                rbgPerRntiLog[(*itMax).first] = rbgPerRnti;
                estAveThr[(*itMax).first] = expectedAveThr;

                // find new UE with largest priority metric
                metricMax = 0.0;
                for (it = estAveThr.begin(); it != estAveThr.end(); it++)
                {
                    double metric = 1 / (*it).second;
                    if (metric > metricMax)
                    {
                        itMax = it;
                        metricMax = metric;
                    }
                } // end for estAveThr

                rbgMap.at(i) = true;

            } // end for free RBGs

            i++;

        } while (i < rbgNum); // end for RBGs

    } // end if estAveThr

    // reset TTI stats of users
    std::map<uint16_t, fdbetsFlowPerf_t>::iterator itStats;
    for (itStats = m_flowStatsDl.begin(); itStats != m_flowStatsDl.end(); itStats++)
    {
        (*itStats).second.lastTtiBytesTrasmitted = 0;
    }

    // generate the transmission opportunities by grouping the RBGs of the same RNTI and
    // creating the correspondent DCIs
    std::map<uint16_t, std::vector<uint16_t>>::iterator itMap = allocationMap.begin();
    while (itMap != allocationMap.end())
    {
        // create new BuildDataListElement_s for this LC
        BuildDataListElement_s newEl;
        newEl.m_rnti = (*itMap).first;
        // create the DlDciListElement_s
        DlDciListElement_s newDci;
        newDci.m_rnti = (*itMap).first;
        newDci.m_harqProcess = UpdateHarqProcessId((*itMap).first);

        uint16_t lcActives = LcActivePerFlow((*itMap).first);
        NS_LOG_INFO(this << "Allocate user " << newEl.m_rnti << " rbg " << lcActives);
        if (lcActives == 0)
        {
            // Set to max value, to avoid divide by 0 below
            lcActives = (uint16_t)65535; // UINT16_MAX;
        }
        uint16_t RgbPerRnti = (*itMap).second.size();
        std::map<uint16_t, uint8_t>::iterator itCqi;
        itCqi = m_p10CqiRxed.find((*itMap).first);
        std::map<uint16_t, uint8_t>::iterator itTxMode;
        itTxMode = m_uesTxMode.find((*itMap).first);
        if (itTxMode == m_uesTxMode.end())
        {
            NS_FATAL_ERROR("No Transmission Mode info on user " << (*itMap).first);
        }
        auto nLayer = TransmissionModesLayers::TxMode2LayerNum((*itTxMode).second);

        uint32_t bytesTxed = 0;
        for (uint8_t j = 0; j < nLayer; j++)
        {
            if (itCqi == m_p10CqiRxed.end())
            {
                newDci.m_mcs.push_back(0); // no info on this user -> lowest MCS
            }
            else
            {
                newDci.m_mcs.push_back(m_amc->GetMcsFromCqi((*itCqi).second));
            }

            int tbSize = (m_amc->GetDlTbSizeFromMcs(newDci.m_mcs.at(j), RgbPerRnti * rbgSize) /
                          8); // (size of TB in bytes according to table 7.1.7.2.1-1 of 36.213)
            newDci.m_tbsSize.push_back(tbSize);
            bytesTxed += tbSize;
        }

        newDci.m_resAlloc = 0; // only allocation type 0 at this stage
        newDci.m_rbBitmap = 0; // TBD (32 bit bitmap see 7.1.6 of 36.213)
        uint32_t rbgMask = 0;
        for (std::size_t k = 0; k < (*itMap).second.size(); k++)
        {
            rbgMask = rbgMask + (0x1 << (*itMap).second.at(k));
            NS_LOG_INFO(this << " Allocated RBG " << (*itMap).second.at(k));
        }
        newDci.m_rbBitmap = rbgMask; // (32 bit bitmap see 7.1.6 of 36.213)

        // create the rlc PDUs -> equally divide resources among actives LCs
        std::map<LteFlowId_t, FfMacSchedSapProvider::SchedDlRlcBufferReqParameters>::iterator
            itBufReq;
        for (itBufReq = m_rlcBufferReq.begin(); itBufReq != m_rlcBufferReq.end(); itBufReq++)
        {
            if (((*itBufReq).first.m_rnti == (*itMap).first) &&
                (((*itBufReq).second.m_rlcTransmissionQueueSize > 0) ||
                 ((*itBufReq).second.m_rlcRetransmissionQueueSize > 0) ||
                 ((*itBufReq).second.m_rlcStatusPduSize > 0)))
            {
                std::vector<RlcPduListElement_s> newRlcPduLe;
                for (uint8_t j = 0; j < nLayer; j++)
                {
                    RlcPduListElement_s newRlcEl;
                    newRlcEl.m_logicalChannelIdentity = (*itBufReq).first.m_lcId;
                    newRlcEl.m_size = newDci.m_tbsSize.at(j) / lcActives;
                    NS_LOG_INFO(this << " LCID " << (uint32_t)newRlcEl.m_logicalChannelIdentity
                                     << " size " << newRlcEl.m_size << " layer " << (uint16_t)j);
                    newRlcPduLe.push_back(newRlcEl);
                    UpdateDlRlcBufferInfo(newDci.m_rnti,
                                          newRlcEl.m_logicalChannelIdentity,
                                          newRlcEl.m_size);
                    if (m_harqOn)
                    {
                        // store RLC PDU list for HARQ
                        std::map<uint16_t, DlHarqRlcPduListBuffer_t>::iterator itRlcPdu =
                            m_dlHarqProcessesRlcPduListBuffer.find((*itMap).first);
                        if (itRlcPdu == m_dlHarqProcessesRlcPduListBuffer.end())
                        {
                            NS_FATAL_ERROR("Unable to find RlcPdcList in HARQ buffer for RNTI "
                                           << (*itMap).first);
                        }
                        (*itRlcPdu).second.at(j).at(newDci.m_harqProcess).push_back(newRlcEl);
                    }
                }
                newEl.m_rlcPduList.push_back(newRlcPduLe);
            }
            if ((*itBufReq).first.m_rnti > (*itMap).first)
            {
                break;
            }
        }
        for (uint8_t j = 0; j < nLayer; j++)
        {
            newDci.m_ndi.push_back(1);
            newDci.m_rv.push_back(0);
        }

        newDci.m_tpc = 1; // 1 is mapped to 0 in Accumulated Mode and to -1 in Absolute Mode

        newEl.m_dci = newDci;

        if (m_harqOn)
        {
            // store DCI for HARQ
            std::map<uint16_t, DlHarqProcessesDciBuffer_t>::iterator itDci =
                m_dlHarqProcessesDciBuffer.find(newEl.m_rnti);
            if (itDci == m_dlHarqProcessesDciBuffer.end())
            {
                NS_FATAL_ERROR("Unable to find RNTI entry in DCI HARQ buffer for RNTI "
                               << newEl.m_rnti);
            }
            (*itDci).second.at(newDci.m_harqProcess) = newDci;
            // refresh timer
            std::map<uint16_t, DlHarqProcessesTimer_t>::iterator itHarqTimer =
                m_dlHarqProcessesTimer.find(newEl.m_rnti);
            if (itHarqTimer == m_dlHarqProcessesTimer.end())
            {
                NS_FATAL_ERROR("Unable to find HARQ timer for RNTI " << (uint16_t)newEl.m_rnti);
            }
            (*itHarqTimer).second.at(newDci.m_harqProcess) = 0;
        }

        // ...more parameters -> ignored in this version

        ret.m_buildDataList.push_back(newEl);
        // update UE stats
        std::map<uint16_t, fdbetsFlowPerf_t>::iterator it;
        it = m_flowStatsDl.find((*itMap).first);
        if (it != m_flowStatsDl.end())
        {
            (*it).second.lastTtiBytesTrasmitted = bytesTxed;
            NS_LOG_INFO(this << " UE total bytes txed " << (*it).second.lastTtiBytesTrasmitted);
        }
        else
        {
            NS_FATAL_ERROR(this << " No Stats for this allocated UE");
        }

        itMap++;
    }                               // end while allocation
    ret.m_nrOfPdcchOfdmSymbols = 1; /// \todo check correct value according the DCIs txed

    // update UEs stats
    NS_LOG_INFO(this << " Update UEs statistics");
    for (itStats = m_flowStatsDl.begin(); itStats != m_flowStatsDl.end(); itStats++)
    {
        (*itStats).second.totalBytesTransmitted += (*itStats).second.lastTtiBytesTrasmitted;
        // update average throughput (see eq. 12.3 of Sec 12.3.1.2 of LTE – The UMTS Long Term
        // Evolution, Ed Wiley)
        (*itStats).second.lastAveragedThroughput =
            ((1.0 - (1.0 / m_timeWindow)) * (*itStats).second.lastAveragedThroughput) +
            ((1.0 / m_timeWindow) * (double)((*itStats).second.lastTtiBytesTrasmitted / 0.001));
        NS_LOG_INFO(this << " UE total bytes " << (*itStats).second.totalBytesTransmitted);
        NS_LOG_INFO(this << " UE average throughput " << (*itStats).second.lastAveragedThroughput);
        (*itStats).second.lastTtiBytesTrasmitted = 0;
    }

    m_schedSapUser->SchedDlConfigInd(ret);
}

void
FdBetFfMacScheduler::DoSchedDlRachInfoReq(
    const FfMacSchedSapProvider::SchedDlRachInfoReqParameters& params)
{
    NS_LOG_FUNCTION(this);

    m_rachList = params.m_rachList;
}

void
FdBetFfMacScheduler::DoSchedDlCqiInfoReq(
    const FfMacSchedSapProvider::SchedDlCqiInfoReqParameters& params)
{
    NS_LOG_FUNCTION(this);

    for (unsigned int i = 0; i < params.m_cqiList.size(); i++)
    {
        if (params.m_cqiList.at(i).m_cqiType == CqiListElement_s::P10)
        {
            NS_LOG_LOGIC("wideband CQI " << (uint32_t)params.m_cqiList.at(i).m_wbCqi.at(0)
                                         << " reported");
            std::map<uint16_t, uint8_t>::iterator it;
            uint16_t rnti = params.m_cqiList.at(i).m_rnti;
            it = m_p10CqiRxed.find(rnti);
            if (it == m_p10CqiRxed.end())
            {
                // create the new entry
                m_p10CqiRxed.insert(std::pair<uint16_t, uint8_t>(
                    rnti,
                    params.m_cqiList.at(i).m_wbCqi.at(0))); // only codeword 0 at this stage (SISO)
                // generate correspondent timer
                m_p10CqiTimers.insert(std::pair<uint16_t, uint32_t>(rnti, m_cqiTimersThreshold));
            }
            else
            {
                // update the CQI value and refresh correspondent timer
                (*it).second = params.m_cqiList.at(i).m_wbCqi.at(0);
                // update correspondent timer
                std::map<uint16_t, uint32_t>::iterator itTimers;
                itTimers = m_p10CqiTimers.find(rnti);
                (*itTimers).second = m_cqiTimersThreshold;
            }
        }
        else if (params.m_cqiList.at(i).m_cqiType == CqiListElement_s::A30)
        {
            // subband CQI reporting high layer configured
            std::map<uint16_t, SbMeasResult_s>::iterator it;
            uint16_t rnti = params.m_cqiList.at(i).m_rnti;
            it = m_a30CqiRxed.find(rnti);
            if (it == m_a30CqiRxed.end())
            {
                // create the new entry
                m_a30CqiRxed.insert(
                    std::pair<uint16_t, SbMeasResult_s>(rnti,
                                                        params.m_cqiList.at(i).m_sbMeasResult));
                m_a30CqiTimers.insert(std::pair<uint16_t, uint32_t>(rnti, m_cqiTimersThreshold));
            }
            else
            {
                // update the CQI value and refresh correspondent timer
                (*it).second = params.m_cqiList.at(i).m_sbMeasResult;
                std::map<uint16_t, uint32_t>::iterator itTimers;
                itTimers = m_a30CqiTimers.find(rnti);
                (*itTimers).second = m_cqiTimersThreshold;
            }
        }
        else
        {
            NS_LOG_ERROR(this << " CQI type unknown");
        }
    }
}

double
FdBetFfMacScheduler::EstimateUlSinr(uint16_t rnti, uint16_t rb)
{
    std::map<uint16_t, std::vector<double>>::iterator itCqi = m_ueCqi.find(rnti);
    if (itCqi == m_ueCqi.end())
    {
        // no cqi info about this UE
        return (NO_SINR);
    }
    else
    {
        // take the average SINR value among the available
        double sinrSum = 0;
        unsigned int sinrNum = 0;
        for (uint32_t i = 0; i < m_cschedCellConfig.m_ulBandwidth; i++)
        {
            double sinr = (*itCqi).second.at(i);
            if (sinr != NO_SINR)
            {
                sinrSum += sinr;
                sinrNum++;
            }
        }
        double estimatedSinr = (sinrNum > 0) ? (sinrSum / sinrNum) : DBL_MAX;
        // store the value
        (*itCqi).second.at(rb) = estimatedSinr;
        return (estimatedSinr);
    }
}

void
FdBetFfMacScheduler::DoSchedUlTriggerReq(
    const FfMacSchedSapProvider::SchedUlTriggerReqParameters& params)
{
    NS_LOG_FUNCTION(this << " UL - Frame no. " << (params.m_sfnSf >> 4) << " subframe no. "
                         << (0xF & params.m_sfnSf) << " size " << params.m_ulInfoList.size());

    RefreshUlCqiMaps();

    // Generate RBs map
    FfMacSchedSapUser::SchedUlConfigIndParameters ret;
    std::vector<bool> rbMap;
    std::set<uint16_t> rntiAllocated;
    std::vector<uint16_t> rbgAllocationMap;
    // update with RACH allocation map
    rbgAllocationMap = m_rachAllocationMap;
    // rbgAllocationMap.resize (m_cschedCellConfig.m_ulBandwidth, 0);
    m_rachAllocationMap.clear();
    m_rachAllocationMap.resize(m_cschedCellConfig.m_ulBandwidth, 0);

    rbMap.resize(m_cschedCellConfig.m_ulBandwidth, false);
    // remove RACH allocation
    for (uint16_t i = 0; i < m_cschedCellConfig.m_ulBandwidth; i++)
    {
        if (rbgAllocationMap.at(i) != 0)
        {
            rbMap.at(i) = true;
            NS_LOG_DEBUG(this << " Allocated for RACH " << i);
        }
    }

    if (m_harqOn)
    {
        //   Process UL HARQ feedback
        for (std::size_t i = 0; i < params.m_ulInfoList.size(); i++)
        {
            if (params.m_ulInfoList.at(i).m_receptionStatus == UlInfoListElement_s::NotOk)
            {
                // retx correspondent block: retrieve the UL-DCI
                uint16_t rnti = params.m_ulInfoList.at(i).m_rnti;
                std::map<uint16_t, uint8_t>::iterator itProcId =
                    m_ulHarqCurrentProcessId.find(rnti);
                if (itProcId == m_ulHarqCurrentProcessId.end())
                {
                    NS_LOG_ERROR("No info find in HARQ buffer for UE (might change eNB) " << rnti);
                }
                uint8_t harqId = (uint8_t)((*itProcId).second - HARQ_PERIOD) % HARQ_PROC_NUM;
                NS_LOG_INFO(this << " UL-HARQ retx RNTI " << rnti << " harqId " << (uint16_t)harqId
                                 << " i " << i << " size " << params.m_ulInfoList.size());
                std::map<uint16_t, UlHarqProcessesDciBuffer_t>::iterator itHarq =
                    m_ulHarqProcessesDciBuffer.find(rnti);
                if (itHarq == m_ulHarqProcessesDciBuffer.end())
                {
                    NS_LOG_ERROR("No info find in HARQ buffer for UE (might change eNB) " << rnti);
                    continue;
                }
                UlDciListElement_s dci = (*itHarq).second.at(harqId);
                std::map<uint16_t, UlHarqProcessesStatus_t>::iterator itStat =
                    m_ulHarqProcessesStatus.find(rnti);
                if (itStat == m_ulHarqProcessesStatus.end())
                {
                    NS_LOG_ERROR("No info find in HARQ buffer for UE (might change eNB) " << rnti);
                }
                if ((*itStat).second.at(harqId) >= 3)
                {
                    NS_LOG_INFO("Max number of retransmissions reached (UL)-> drop process");
                    continue;
                }
                bool free = true;
                for (int j = dci.m_rbStart; j < dci.m_rbStart + dci.m_rbLen; j++)
                {
                    if (rbMap.at(j))
                    {
                        free = false;
                        NS_LOG_INFO(this << " BUSY " << j);
                    }
                }
                if (free)
                {
                    // retx on the same RBs
                    for (int j = dci.m_rbStart; j < dci.m_rbStart + dci.m_rbLen; j++)
                    {
                        rbMap.at(j) = true;
                        rbgAllocationMap.at(j) = dci.m_rnti;
                        NS_LOG_INFO("\tRB " << j);
                    }
                    NS_LOG_INFO(this << " Send retx in the same RBs " << (uint16_t)dci.m_rbStart
                                     << " to " << dci.m_rbStart + dci.m_rbLen << " RV "
                                     << (*itStat).second.at(harqId) + 1);
                }
                else
                {
                    NS_LOG_INFO("Cannot allocate retx due to RACH allocations for UE " << rnti);
                    continue;
                }
                dci.m_ndi = 0;
                // Update HARQ buffers with new HarqId
                (*itStat).second.at((*itProcId).second) = (*itStat).second.at(harqId) + 1;
                (*itStat).second.at(harqId) = 0;
                (*itHarq).second.at((*itProcId).second) = dci;
                ret.m_dciList.push_back(dci);
                rntiAllocated.insert(dci.m_rnti);
            }
            else
            {
                NS_LOG_INFO(this << " HARQ-ACK feedback from RNTI "
                                 << params.m_ulInfoList.at(i).m_rnti);
            }
        }
    }

    std::map<uint16_t, uint32_t>::iterator it;
    int nflows = 0;

    for (it = m_ceBsrRxed.begin(); it != m_ceBsrRxed.end(); it++)
    {
        std::set<uint16_t>::iterator itRnti = rntiAllocated.find((*it).first);
        // select UEs with queues not empty and not yet allocated for HARQ
        if (((*it).second > 0) && (itRnti == rntiAllocated.end()))
        {
            nflows++;
        }
    }

    if (nflows == 0)
    {
        if (!ret.m_dciList.empty())
        {
<<<<<<< HEAD
          std::map <uint16_t, std::vector <uint16_t> >::iterator itMap;
          itMap = m_allocationMaps.find (params.m_sfnSf);
          if (itMap != m_allocationMaps.end ())
            {
              //remove obsolete info on allocation first
              NS_LOG_DEBUG("Found SFnSF = "<<params.m_sfnSf<< " UL - Frame no. " << (params.m_sfnSf >> 4) << " subframe no. " << (0xF & params.m_sfnSf));
              m_allocationMaps.erase (itMap);
            }
          m_allocationMaps.insert (std::pair <uint16_t, std::vector <uint16_t> > (params.m_sfnSf, rbgAllocationMap));
          m_schedSapUser->SchedUlConfigInd (ret);
=======
            m_allocationMaps.insert(
                std::pair<uint16_t, std::vector<uint16_t>>(params.m_sfnSf, rbgAllocationMap));
            m_schedSapUser->SchedUlConfigInd(ret);
>>>>>>> 8d25ef3c
        }

        return; // no flows to be scheduled
    }

    // Divide the remaining resources equally among the active users starting from the subsequent
    // one served last scheduling trigger
    uint16_t rbPerFlow = (m_cschedCellConfig.m_ulBandwidth) / (nflows + rntiAllocated.size());
    if (rbPerFlow < 3)
    {
        rbPerFlow = 3; // at least 3 rbg per flow (till available resource) to ensure TxOpportunity
                       // >= 7 bytes
    }
    int rbAllocated = 0;

    std::map<uint16_t, fdbetsFlowPerf_t>::iterator itStats;
    if (m_nextRntiUl != 0)
    {
        for (it = m_ceBsrRxed.begin(); it != m_ceBsrRxed.end(); it++)
        {
            if ((*it).first == m_nextRntiUl)
            {
                break;
            }
        }
        if (it == m_ceBsrRxed.end())
        {
            NS_LOG_ERROR(this << " no user found");
        }
    }
    else
    {
        it = m_ceBsrRxed.begin();
        m_nextRntiUl = (*it).first;
    }
    do
    {
        std::set<uint16_t>::iterator itRnti = rntiAllocated.find((*it).first);
        if ((itRnti != rntiAllocated.end()) || ((*it).second == 0))
        {
            // UE already allocated for UL-HARQ -> skip it
            NS_LOG_DEBUG(this << " UE already allocated in HARQ -> discarded, RNTI "
                              << (*it).first);
            it++;
            if (it == m_ceBsrRxed.end())
            {
                // restart from the first
                it = m_ceBsrRxed.begin();
            }
            continue;
        }
        if (rbAllocated + rbPerFlow - 1 > m_cschedCellConfig.m_ulBandwidth)
        {
            // limit to physical resources last resource assignment
            rbPerFlow = m_cschedCellConfig.m_ulBandwidth - rbAllocated;
            // at least 3 rbg per flow to ensure TxOpportunity >= 7 bytes
            if (rbPerFlow < 3)
            {
                // terminate allocation
                rbPerFlow = 0;
            }
        }

        UlDciListElement_s uldci;
        uldci.m_rnti = (*it).first;
        uldci.m_rbLen = rbPerFlow;
        bool allocated = false;
        NS_LOG_INFO(this << " RB Allocated " << rbAllocated << " rbPerFlow " << rbPerFlow
                         << " flows " << nflows);
        while ((!allocated) && ((rbAllocated + rbPerFlow - m_cschedCellConfig.m_ulBandwidth) < 1) &&
               (rbPerFlow != 0))
        {
            // check availability
            bool free = true;
            for (int j = rbAllocated; j < rbAllocated + rbPerFlow; j++)
            {
                if (rbMap.at(j))
                {
                    free = false;
                    break;
                }
            }
            if (free)
            {
                uldci.m_rbStart = rbAllocated;

                for (int j = rbAllocated; j < rbAllocated + rbPerFlow; j++)
                {
                    rbMap.at(j) = true;
                    // store info on allocation for managing ul-cqi interpretation
                    rbgAllocationMap.at(j) = (*it).first;
                }
                rbAllocated += rbPerFlow;
                allocated = true;
                break;
            }
            rbAllocated++;
            if (rbAllocated + rbPerFlow - 1 > m_cschedCellConfig.m_ulBandwidth)
            {
                // limit to physical resources last resource assignment
                rbPerFlow = m_cschedCellConfig.m_ulBandwidth - rbAllocated;
                // at least 3 rbg per flow to ensure TxOpportunity >= 7 bytes
                if (rbPerFlow < 3)
                {
                    // terminate allocation
                    rbPerFlow = 0;
                }
            }
        }
        if (!allocated)
        {
            // unable to allocate new resource: finish scheduling
            m_nextRntiUl = (*it).first;
            if (!ret.m_dciList.empty())
            {
                m_schedSapUser->SchedUlConfigInd(ret);
            }
<<<<<<< HEAD
          std::map <uint16_t, std::vector <uint16_t> >::iterator itMap;
          itMap = m_allocationMaps.find (params.m_sfnSf);
          if (itMap != m_allocationMaps.end ())
            {
              //remove obsolete info on allocation first
              NS_LOG_DEBUG("Found SFnSF = "<<params.m_sfnSf<< " UL - Frame no. " << (params.m_sfnSf >> 4) << " subframe no. " << (0xF & params.m_sfnSf));
              m_allocationMaps.erase (itMap);
            }
          m_allocationMaps.insert (std::pair <uint16_t, std::vector <uint16_t> > (params.m_sfnSf, rbgAllocationMap));
          return;
=======
            m_allocationMaps.insert(
                std::pair<uint16_t, std::vector<uint16_t>>(params.m_sfnSf, rbgAllocationMap));
            return;
>>>>>>> 8d25ef3c
        }

        std::map<uint16_t, std::vector<double>>::iterator itCqi = m_ueCqi.find((*it).first);
        int cqi = 0;
        if (itCqi == m_ueCqi.end())
        {
            // no cqi info about this UE
            uldci.m_mcs = 0; // MCS 0 -> UL-AMC TBD
        }
        else
        {
            // take the lowest CQI value (worst RB)
            NS_ABORT_MSG_IF((*itCqi).second.empty(),
                            "CQI of RNTI = " << (*it).first << " has expired");
            double minSinr = (*itCqi).second.at(uldci.m_rbStart);
            if (minSinr == NO_SINR)
            {
                minSinr = EstimateUlSinr((*it).first, uldci.m_rbStart);
            }
            for (uint16_t i = uldci.m_rbStart; i < uldci.m_rbStart + uldci.m_rbLen; i++)
            {
                double sinr = (*itCqi).second.at(i);
                if (sinr == NO_SINR)
                {
                    sinr = EstimateUlSinr((*it).first, i);
                }
                if (sinr < minSinr)
                {
                    minSinr = sinr;
                }
            }

            // translate SINR -> cqi: WILD ACK: same as DL
            double s = log2(1 + (std::pow(10, minSinr / 10) / ((-std::log(5.0 * 0.00005)) / 1.5)));
            cqi = m_amc->GetCqiFromSpectralEfficiency(s);
            if (cqi == 0)
            {
                it++;
                if (it == m_ceBsrRxed.end())
                {
                    // restart from the first
                    it = m_ceBsrRxed.begin();
                }
                NS_LOG_DEBUG(this << " UE discarded for CQI = 0, RNTI " << uldci.m_rnti);
                // remove UE from allocation map
                for (uint16_t i = uldci.m_rbStart; i < uldci.m_rbStart + uldci.m_rbLen; i++)
                {
                    rbgAllocationMap.at(i) = 0;
                }
                continue; // CQI == 0 means "out of range" (see table 7.2.3-1 of 36.213)
            }
            uldci.m_mcs = m_amc->GetMcsFromCqi(cqi);
        }

        uldci.m_tbSize = (m_amc->GetUlTbSizeFromMcs(uldci.m_mcs, rbPerFlow) / 8);
        UpdateUlRlcBufferInfo(uldci.m_rnti, uldci.m_tbSize);
        uldci.m_ndi = 1;
        uldci.m_cceIndex = 0;
        uldci.m_aggrLevel = 1;
        uldci.m_ueTxAntennaSelection = 3; // antenna selection OFF
        uldci.m_hopping = false;
        uldci.m_n2Dmrs = 0;
        uldci.m_tpc = 0;            // no power control
        uldci.m_cqiRequest = false; // only period CQI at this stage
        uldci.m_ulIndex = 0;        // TDD parameter
        uldci.m_dai = 1;            // TDD parameter
        uldci.m_freqHopping = 0;
        uldci.m_pdcchPowerOffset = 0; // not used
        ret.m_dciList.push_back(uldci);
        // store DCI for HARQ_PERIOD
        uint8_t harqId = 0;
        if (m_harqOn)
        {
            std::map<uint16_t, uint8_t>::iterator itProcId;
            itProcId = m_ulHarqCurrentProcessId.find(uldci.m_rnti);
            if (itProcId == m_ulHarqCurrentProcessId.end())
            {
                NS_FATAL_ERROR("No info find in HARQ buffer for UE " << uldci.m_rnti);
            }
            harqId = (*itProcId).second;
            std::map<uint16_t, UlHarqProcessesDciBuffer_t>::iterator itDci =
                m_ulHarqProcessesDciBuffer.find(uldci.m_rnti);
            if (itDci == m_ulHarqProcessesDciBuffer.end())
            {
                NS_FATAL_ERROR("Unable to find RNTI entry in UL DCI HARQ buffer for RNTI "
                               << uldci.m_rnti);
            }
            (*itDci).second.at(harqId) = uldci;
            // Update HARQ process status (RV 0)
            std::map<uint16_t, UlHarqProcessesStatus_t>::iterator itStat =
                m_ulHarqProcessesStatus.find(uldci.m_rnti);
            if (itStat == m_ulHarqProcessesStatus.end())
            {
                NS_LOG_ERROR("No info find in HARQ buffer for UE (might change eNB) "
                             << uldci.m_rnti);
            }
            (*itStat).second.at(harqId) = 0;
        }

        NS_LOG_INFO(this << " UE Allocation RNTI " << (*it).first << " startPRB "
                         << (uint32_t)uldci.m_rbStart << " nPRB " << (uint32_t)uldci.m_rbLen
                         << " CQI " << cqi << " MCS " << (uint32_t)uldci.m_mcs << " TBsize "
                         << uldci.m_tbSize << " RbAlloc " << rbAllocated << " harqId "
                         << (uint16_t)harqId);

        // update TTI  UE stats
        itStats = m_flowStatsUl.find((*it).first);
        if (itStats != m_flowStatsUl.end())
        {
            (*itStats).second.lastTtiBytesTrasmitted = uldci.m_tbSize;
        }
        else
        {
            NS_LOG_DEBUG(this << " No Stats for this allocated UE");
        }

        it++;
        if (it == m_ceBsrRxed.end())
        {
            // restart from the first
            it = m_ceBsrRxed.begin();
        }
        if ((rbAllocated == m_cschedCellConfig.m_ulBandwidth) || (rbPerFlow == 0))
        {
            // Stop allocation: no more PRBs
            m_nextRntiUl = (*it).first;
            break;
        }
    } while (((*it).first != m_nextRntiUl) && (rbPerFlow != 0));

    // Update global UE stats
    // update UEs stats
    for (itStats = m_flowStatsUl.begin(); itStats != m_flowStatsUl.end(); itStats++)
    {
        (*itStats).second.totalBytesTransmitted += (*itStats).second.lastTtiBytesTrasmitted;
        // update average throughput (see eq. 12.3 of Sec 12.3.1.2 of LTE – The UMTS Long Term
        // Evolution, Ed Wiley)
        (*itStats).second.lastAveragedThroughput =
            ((1.0 - (1.0 / m_timeWindow)) * (*itStats).second.lastAveragedThroughput) +
            ((1.0 / m_timeWindow) * (double)((*itStats).second.lastTtiBytesTrasmitted / 0.001));
        NS_LOG_INFO(this << " UE total bytes " << (*itStats).second.totalBytesTransmitted);
        NS_LOG_INFO(this << " UE average throughput " << (*itStats).second.lastAveragedThroughput);
        (*itStats).second.lastTtiBytesTrasmitted = 0;
    }
<<<<<<< HEAD
  std::map <uint16_t, std::vector <uint16_t> >::iterator itMap;
  itMap = m_allocationMaps.find (params.m_sfnSf);
  if (itMap != m_allocationMaps.end ())
    {
      //remove obsolete info on allocation first
      NS_LOG_DEBUG("Found SFnSF = "<<params.m_sfnSf<< " UL - Frame no. " << (params.m_sfnSf >> 4) << " subframe no. " << (0xF & params.m_sfnSf));
      m_allocationMaps.erase (itMap);
    }
  m_allocationMaps.insert (std::pair <uint16_t, std::vector <uint16_t> > (params.m_sfnSf, rbgAllocationMap));
  m_schedSapUser->SchedUlConfigInd (ret);

  return;
=======
    m_allocationMaps.insert(
        std::pair<uint16_t, std::vector<uint16_t>>(params.m_sfnSf, rbgAllocationMap));
    m_schedSapUser->SchedUlConfigInd(ret);
>>>>>>> 8d25ef3c
}

void
FdBetFfMacScheduler::DoSchedUlNoiseInterferenceReq(
    const FfMacSchedSapProvider::SchedUlNoiseInterferenceReqParameters& params)
{
    NS_LOG_FUNCTION(this);
}

void
FdBetFfMacScheduler::DoSchedUlSrInfoReq(
    const FfMacSchedSapProvider::SchedUlSrInfoReqParameters& params)
{
    NS_LOG_FUNCTION(this);
}

void
FdBetFfMacScheduler::DoSchedUlMacCtrlInfoReq(
    const FfMacSchedSapProvider::SchedUlMacCtrlInfoReqParameters& params)
{
    NS_LOG_FUNCTION(this);

    std::map<uint16_t, uint32_t>::iterator it;

    for (unsigned int i = 0; i < params.m_macCeList.size(); i++)
    {
        if (params.m_macCeList.at(i).m_macCeType == MacCeListElement_s::BSR)
        {
            // buffer status report
            // note that this scheduler does not differentiate the
            // allocation according to which LCGs have more/less bytes
            // to send.
            // Hence the BSR of different LCGs are just summed up to get
            // a total queue size that is used for allocation purposes.

            uint32_t buffer = 0;
            for (uint8_t lcg = 0; lcg < 4; ++lcg)
            {
                uint8_t bsrId = params.m_macCeList.at(i).m_macCeValue.m_bufferStatus.at(lcg);
                buffer += BufferSizeLevelBsr::BsrId2BufferSize(bsrId);
            }

            uint16_t rnti = params.m_macCeList.at(i).m_rnti;
            NS_LOG_LOGIC(this << "RNTI=" << rnti << " buffer=" << buffer);
            it = m_ceBsrRxed.find(rnti);
            if (it == m_ceBsrRxed.end())
            {
                // create the new entry
                m_ceBsrRxed.insert(std::pair<uint16_t, uint32_t>(rnti, buffer));
            }
            else
            {
                // update the buffer size value
                (*it).second = buffer;
            }
        }
    }
}

void
FdBetFfMacScheduler::DoSchedUlCqiInfoReq(
    const FfMacSchedSapProvider::SchedUlCqiInfoReqParameters& params)
{
    NS_LOG_FUNCTION(this);
    // retrieve the allocation for this subframe
    switch (m_ulCqiFilter)
    {
    case FfMacScheduler::SRS_UL_CQI: {
        // filter all the CQIs that are not SRS based
        if (params.m_ulCqi.m_type != UlCqi_s::SRS)
        {
            return;
        }
    }
    break;
    case FfMacScheduler::PUSCH_UL_CQI: {
        // filter all the CQIs that are not SRS based
        if (params.m_ulCqi.m_type != UlCqi_s::PUSCH)
        {
            return;
        }
    }
    break;
    default:
        NS_FATAL_ERROR("Unknown UL CQI type");
    }

    switch (params.m_ulCqi.m_type)
    {
    case UlCqi_s::PUSCH: {
        std::map<uint16_t, std::vector<uint16_t>>::iterator itMap;
        std::map<uint16_t, std::vector<double>>::iterator itCqi;
        NS_LOG_DEBUG(this << " Collect PUSCH CQIs of Frame no. " << (params.m_sfnSf >> 4)
                          << " subframe no. " << (0xF & params.m_sfnSf));
        itMap = m_allocationMaps.find(params.m_sfnSf);
        if (itMap == m_allocationMaps.end())
        {
            return;
        }
        for (uint32_t i = 0; i < (*itMap).second.size(); i++)
        {
            // convert from fixed point notation Sxxxxxxxxxxx.xxx to double
            double sinr = LteFfConverter::fpS11dot3toDouble(params.m_ulCqi.m_sinr.at(i));
            itCqi = m_ueCqi.find((*itMap).second.at(i));
            if (itCqi == m_ueCqi.end())
            {
                // create a new entry
                std::vector<double> newCqi;
                for (uint32_t j = 0; j < m_cschedCellConfig.m_ulBandwidth; j++)
                {
                    if (i == j)
                    {
                        newCqi.push_back(sinr);
                    }
                    else
                    {
                        // initialize with NO_SINR value.
                        newCqi.push_back(NO_SINR);
                    }
                }
                m_ueCqi.insert(
                    std::pair<uint16_t, std::vector<double>>((*itMap).second.at(i), newCqi));
                // generate correspondent timer
                m_ueCqiTimers.insert(
                    std::pair<uint16_t, uint32_t>((*itMap).second.at(i), m_cqiTimersThreshold));
            }
            else
            {
                // update the value
                (*itCqi).second.at(i) = sinr;
                NS_LOG_DEBUG(this << " RNTI " << (*itMap).second.at(i) << " RB " << i << " SINR "
                                  << sinr);
                // update correspondent timer
                std::map<uint16_t, uint32_t>::iterator itTimers;
                itTimers = m_ueCqiTimers.find((*itMap).second.at(i));
                (*itTimers).second = m_cqiTimersThreshold;
            }
        }
        // remove obsolete info on allocation
        m_allocationMaps.erase(itMap);
    }
    break;
    case UlCqi_s::SRS: {
        // get the RNTI from vendor specific parameters
        uint16_t rnti = 0;
        NS_ASSERT(!params.m_vendorSpecificList.empty());
        for (std::size_t i = 0; i < params.m_vendorSpecificList.size(); i++)
        {
            if (params.m_vendorSpecificList.at(i).m_type == SRS_CQI_RNTI_VSP)
            {
                Ptr<SrsCqiRntiVsp> vsp =
                    DynamicCast<SrsCqiRntiVsp>(params.m_vendorSpecificList.at(i).m_value);
                rnti = vsp->GetRnti();
            }
        }
        std::map<uint16_t, std::vector<double>>::iterator itCqi;
        itCqi = m_ueCqi.find(rnti);
        if (itCqi == m_ueCqi.end())
        {
            // create a new entry
            std::vector<double> newCqi;
            for (uint32_t j = 0; j < m_cschedCellConfig.m_ulBandwidth; j++)
            {
                double sinr = LteFfConverter::fpS11dot3toDouble(params.m_ulCqi.m_sinr.at(j));
                newCqi.push_back(sinr);
                NS_LOG_INFO(this << " RNTI " << rnti << " new SRS-CQI for RB  " << j << " value "
                                 << sinr);
            }
            m_ueCqi.insert(std::pair<uint16_t, std::vector<double>>(rnti, newCqi));
            // generate correspondent timer
            m_ueCqiTimers.insert(std::pair<uint16_t, uint32_t>(rnti, m_cqiTimersThreshold));
        }
        else
        {
            // update the values
            for (uint32_t j = 0; j < m_cschedCellConfig.m_ulBandwidth; j++)
            {
                double sinr = LteFfConverter::fpS11dot3toDouble(params.m_ulCqi.m_sinr.at(j));
                (*itCqi).second.at(j) = sinr;
                NS_LOG_INFO(this << " RNTI " << rnti << " update SRS-CQI for RB  " << j << " value "
                                 << sinr);
            }
            // update correspondent timer
            std::map<uint16_t, uint32_t>::iterator itTimers;
            itTimers = m_ueCqiTimers.find(rnti);
            (*itTimers).second = m_cqiTimersThreshold;
        }
    }
    break;
    case UlCqi_s::PUCCH_1:
    case UlCqi_s::PUCCH_2:
    case UlCqi_s::PRACH: {
        NS_FATAL_ERROR("FdBetFfMacScheduler supports only PUSCH and SRS UL-CQIs");
    }
    break;
    default:
        NS_FATAL_ERROR("Unknown type of UL-CQI");
    }
}

void
FdBetFfMacScheduler::RefreshDlCqiMaps()
{
    // refresh DL CQI P01 Map
    std::map<uint16_t, uint32_t>::iterator itP10 = m_p10CqiTimers.begin();
    while (itP10 != m_p10CqiTimers.end())
    {
        NS_LOG_INFO(this << " P10-CQI for user " << (*itP10).first << " is "
                         << (uint32_t)(*itP10).second << " thr " << (uint32_t)m_cqiTimersThreshold);
        if ((*itP10).second == 0)
        {
            // delete correspondent entries
            std::map<uint16_t, uint8_t>::iterator itMap = m_p10CqiRxed.find((*itP10).first);
            NS_ASSERT_MSG(itMap != m_p10CqiRxed.end(),
                          " Does not find CQI report for user " << (*itP10).first);
            NS_LOG_INFO(this << " P10-CQI expired for user " << (*itP10).first);
            m_p10CqiRxed.erase(itMap);
            std::map<uint16_t, uint32_t>::iterator temp = itP10;
            itP10++;
            m_p10CqiTimers.erase(temp);
        }
        else
        {
            (*itP10).second--;
            itP10++;
        }
    }

    // refresh DL CQI A30 Map
    std::map<uint16_t, uint32_t>::iterator itA30 = m_a30CqiTimers.begin();
    while (itA30 != m_a30CqiTimers.end())
    {
        NS_LOG_INFO(this << " A30-CQI for user " << (*itA30).first << " is "
                         << (uint32_t)(*itA30).second << " thr " << (uint32_t)m_cqiTimersThreshold);
        if ((*itA30).second == 0)
        {
            // delete correspondent entries
            std::map<uint16_t, SbMeasResult_s>::iterator itMap = m_a30CqiRxed.find((*itA30).first);
            NS_ASSERT_MSG(itMap != m_a30CqiRxed.end(),
                          " Does not find CQI report for user " << (*itA30).first);
            NS_LOG_INFO(this << " A30-CQI expired for user " << (*itA30).first);
            m_a30CqiRxed.erase(itMap);
            std::map<uint16_t, uint32_t>::iterator temp = itA30;
            itA30++;
            m_a30CqiTimers.erase(temp);
        }
        else
        {
            (*itA30).second--;
            itA30++;
        }
    }
}

void
FdBetFfMacScheduler::RefreshUlCqiMaps()
{
    // refresh UL CQI  Map
    std::map<uint16_t, uint32_t>::iterator itUl = m_ueCqiTimers.begin();
    while (itUl != m_ueCqiTimers.end())
    {
        NS_LOG_INFO(this << " UL-CQI for user " << (*itUl).first << " is "
                         << (uint32_t)(*itUl).second << " thr " << (uint32_t)m_cqiTimersThreshold);
        if ((*itUl).second == 0)
        {
            // delete correspondent entries
            std::map<uint16_t, std::vector<double>>::iterator itMap = m_ueCqi.find((*itUl).first);
            NS_ASSERT_MSG(itMap != m_ueCqi.end(),
                          " Does not find CQI report for user " << (*itUl).first);
            NS_LOG_INFO(this << " UL-CQI exired for user " << (*itUl).first);
            (*itMap).second.clear();
            m_ueCqi.erase(itMap);
            std::map<uint16_t, uint32_t>::iterator temp = itUl;
            itUl++;
            m_ueCqiTimers.erase(temp);
        }
        else
        {
            (*itUl).second--;
            itUl++;
        }
    }
}

void
FdBetFfMacScheduler::UpdateDlRlcBufferInfo(uint16_t rnti, uint8_t lcid, uint16_t size)
{
    std::map<LteFlowId_t, FfMacSchedSapProvider::SchedDlRlcBufferReqParameters>::iterator it;
    LteFlowId_t flow(rnti, lcid);
    it = m_rlcBufferReq.find(flow);
    if (it != m_rlcBufferReq.end())
    {
        NS_LOG_INFO(this << " UE " << rnti << " LC " << (uint16_t)lcid << " txqueue "
                         << (*it).second.m_rlcTransmissionQueueSize << " retxqueue "
                         << (*it).second.m_rlcRetransmissionQueueSize << " status "
                         << (*it).second.m_rlcStatusPduSize << " decrease " << size);
        // Update queues: RLC tx order Status, ReTx, Tx
        // Update status queue
        if (((*it).second.m_rlcStatusPduSize > 0) && (size >= (*it).second.m_rlcStatusPduSize))
        {
            (*it).second.m_rlcStatusPduSize = 0;
        }
        else if (((*it).second.m_rlcRetransmissionQueueSize > 0) &&
                 (size >= (*it).second.m_rlcRetransmissionQueueSize))
        {
            (*it).second.m_rlcRetransmissionQueueSize = 0;
        }
        else if ((*it).second.m_rlcTransmissionQueueSize > 0)
        {
            uint32_t rlcOverhead;
            if (lcid == 1)
            {
                // for SRB1 (using RLC AM) it's better to
                // overestimate RLC overhead rather than
                // underestimate it and risk unneeded
                // segmentation which increases delay
                rlcOverhead = 4;
            }
            else
            {
                // minimum RLC overhead due to header
                rlcOverhead = 2;
            }
            // update transmission queue
            if ((*it).second.m_rlcTransmissionQueueSize <= size - rlcOverhead)
            {
                (*it).second.m_rlcTransmissionQueueSize = 0;
            }
            else
            {
                (*it).second.m_rlcTransmissionQueueSize -= size - rlcOverhead;
            }
        }
    }
    else
    {
        NS_LOG_ERROR(this << " Does not find DL RLC Buffer Report of UE " << rnti);
    }
}

void
FdBetFfMacScheduler::UpdateUlRlcBufferInfo(uint16_t rnti, uint16_t size)
{
    size = size - 2; // remove the minimum RLC overhead
    std::map<uint16_t, uint32_t>::iterator it = m_ceBsrRxed.find(rnti);
    if (it != m_ceBsrRxed.end())
    {
        NS_LOG_INFO(this << " UE " << rnti << " size " << size << " BSR " << (*it).second);
        if ((*it).second >= size)
        {
            (*it).second -= size;
        }
        else
        {
            (*it).second = 0;
        }
    }
    else
    {
        NS_LOG_ERROR(this << " Does not find BSR report info of UE " << rnti);
    }
}

void
FdBetFfMacScheduler::TransmissionModeConfigurationUpdate(uint16_t rnti, uint8_t txMode)
{
    NS_LOG_FUNCTION(this << " RNTI " << rnti << " txMode " << (uint16_t)txMode);
    FfMacCschedSapUser::CschedUeConfigUpdateIndParameters params;
    params.m_rnti = rnti;
    params.m_transmissionMode = txMode;
    m_cschedSapUser->CschedUeConfigUpdateInd(params);
}

} // namespace ns3<|MERGE_RESOLUTION|>--- conflicted
+++ resolved
@@ -1458,22 +1458,19 @@
     {
         if (!ret.m_dciList.empty())
         {
-<<<<<<< HEAD
-          std::map <uint16_t, std::vector <uint16_t> >::iterator itMap;
-          itMap = m_allocationMaps.find (params.m_sfnSf);
-          if (itMap != m_allocationMaps.end ())
-            {
-              //remove obsolete info on allocation first
-              NS_LOG_DEBUG("Found SFnSF = "<<params.m_sfnSf<< " UL - Frame no. " << (params.m_sfnSf >> 4) << " subframe no. " << (0xF & params.m_sfnSf));
-              m_allocationMaps.erase (itMap);
-            }
-          m_allocationMaps.insert (std::pair <uint16_t, std::vector <uint16_t> > (params.m_sfnSf, rbgAllocationMap));
-          m_schedSapUser->SchedUlConfigInd (ret);
-=======
+            std::map<uint16_t, std::vector<uint16_t>>::iterator itMap;
+            itMap = m_allocationMaps.find(params.m_sfnSf);
+            if (itMap != m_allocationMaps.end())
+            {
+                // remove obsolete info on allocation first
+                NS_LOG_DEBUG("Found SFnSF = " << params.m_sfnSf << " UL - Frame no. "
+                                              << (params.m_sfnSf >> 4) << " subframe no. "
+                                              << (0xF & params.m_sfnSf));
+                m_allocationMaps.erase(itMap);
+            }
             m_allocationMaps.insert(
                 std::pair<uint16_t, std::vector<uint16_t>>(params.m_sfnSf, rbgAllocationMap));
             m_schedSapUser->SchedUlConfigInd(ret);
->>>>>>> 8d25ef3c
         }
 
         return; // no flows to be scheduled
@@ -1591,22 +1588,19 @@
             {
                 m_schedSapUser->SchedUlConfigInd(ret);
             }
-<<<<<<< HEAD
-          std::map <uint16_t, std::vector <uint16_t> >::iterator itMap;
-          itMap = m_allocationMaps.find (params.m_sfnSf);
-          if (itMap != m_allocationMaps.end ())
-            {
-              //remove obsolete info on allocation first
-              NS_LOG_DEBUG("Found SFnSF = "<<params.m_sfnSf<< " UL - Frame no. " << (params.m_sfnSf >> 4) << " subframe no. " << (0xF & params.m_sfnSf));
-              m_allocationMaps.erase (itMap);
-            }
-          m_allocationMaps.insert (std::pair <uint16_t, std::vector <uint16_t> > (params.m_sfnSf, rbgAllocationMap));
-          return;
-=======
+            std::map<uint16_t, std::vector<uint16_t>>::iterator itMap;
+            itMap = m_allocationMaps.find(params.m_sfnSf);
+            if (itMap != m_allocationMaps.end())
+            {
+                // remove obsolete info on allocation first
+                NS_LOG_DEBUG("Found SFnSF = " << params.m_sfnSf << " UL - Frame no. "
+                                              << (params.m_sfnSf >> 4) << " subframe no. "
+                                              << (0xF & params.m_sfnSf));
+                m_allocationMaps.erase(itMap);
+            }
             m_allocationMaps.insert(
                 std::pair<uint16_t, std::vector<uint16_t>>(params.m_sfnSf, rbgAllocationMap));
             return;
->>>>>>> 8d25ef3c
         }
 
         std::map<uint16_t, std::vector<double>>::iterator itCqi = m_ueCqi.find((*it).first);
@@ -1751,24 +1745,19 @@
         NS_LOG_INFO(this << " UE average throughput " << (*itStats).second.lastAveragedThroughput);
         (*itStats).second.lastTtiBytesTrasmitted = 0;
     }
-<<<<<<< HEAD
-  std::map <uint16_t, std::vector <uint16_t> >::iterator itMap;
-  itMap = m_allocationMaps.find (params.m_sfnSf);
-  if (itMap != m_allocationMaps.end ())
-    {
-      //remove obsolete info on allocation first
-      NS_LOG_DEBUG("Found SFnSF = "<<params.m_sfnSf<< " UL - Frame no. " << (params.m_sfnSf >> 4) << " subframe no. " << (0xF & params.m_sfnSf));
-      m_allocationMaps.erase (itMap);
-    }
-  m_allocationMaps.insert (std::pair <uint16_t, std::vector <uint16_t> > (params.m_sfnSf, rbgAllocationMap));
-  m_schedSapUser->SchedUlConfigInd (ret);
-
-  return;
-=======
+    std::map<uint16_t, std::vector<uint16_t>>::iterator itMap;
+    itMap = m_allocationMaps.find(params.m_sfnSf);
+    if (itMap != m_allocationMaps.end())
+    {
+        // remove obsolete info on allocation first
+        NS_LOG_DEBUG("Found SFnSF = " << params.m_sfnSf << " UL - Frame no. "
+                                      << (params.m_sfnSf >> 4) << " subframe no. "
+                                      << (0xF & params.m_sfnSf));
+        m_allocationMaps.erase(itMap);
+    }
     m_allocationMaps.insert(
         std::pair<uint16_t, std::vector<uint16_t>>(params.m_sfnSf, rbgAllocationMap));
     m_schedSapUser->SchedUlConfigInd(ret);
->>>>>>> 8d25ef3c
 }
 
 void
