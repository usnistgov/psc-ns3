--- conflicted
+++ resolved
@@ -509,11 +509,7 @@
   //for in coverage case, it will trigger communication with the gNodeb
   //for out of coverage, it will trigger the use of preconfiguration
   m_pendingSlBearersList.push_back (tft);
-<<<<<<< HEAD
   m_asSapProvider->ActivateNrSlRadioBearer (tft->isTransmit (), tft->isReceive (), tft->GetSidelinkInfo ());
-=======
-  m_asSapProvider->ActivateNrSlRadioBearer (tft->GetDstL2Id (), tft->IsTransmit (), tft->IsReceive (), tft->GetCastType (), tft->IsHarqEnabled (), tft->GetDelayBudget ());
->>>>>>> 3026c347
 }
 
 void
@@ -564,11 +560,7 @@
   NS_LOG_FUNCTION (this);
 
   m_pendingSlBearersList.push_back (tft);
-<<<<<<< HEAD
   m_asSapProvider->ActivateNrSlRadioBearer (tft->isTransmit (), tft->isReceive (), tft->GetSidelinkInfo ());
-=======
-  m_asSapProvider->ActivateNrSlRadioBearer (tft->GetDstL2Id (), tft->IsTransmit (), tft->IsReceive (), tft->GetCastType (), tft->IsHarqEnabled (), tft->GetDelayBudget ());
->>>>>>> 3026c347
 
 }
 
@@ -614,11 +606,6 @@
                     slInfo.m_castType = SidelinkInfo::CastType::Unicast;
                     slInfo.m_dstL2Id = peerL2Id; //Go towards the Relay UE
                     slTft = Create<LteSlTft> (LteSlTft::Direction::TRANSMIT,
-<<<<<<< HEAD
-                                              
-=======
-                                              LteSlTft::CastType::Unicast,
->>>>>>> 3026c347
                                               itPf->remoteAddress, //Packets to this address
                                               slInfo);
                     DoActivateSvcNrSlDataRadioBearer (slTft);
@@ -653,10 +640,6 @@
           slInfo.m_castType = SidelinkInfo::CastType::Unicast;
           slInfo.m_dstL2Id = peerL2Id; //Go towards the Relay UE
           slTft = Create<LteSlTft> (LteSlTft::Direction::TRANSMIT,
-<<<<<<< HEAD
-=======
-                                    LteSlTft::CastType::Unicast,
->>>>>>> 3026c347
                                     ipInfo.peerIpv4Addr,
                                     slInfo);
           DoActivateSvcNrSlDataRadioBearer (slTft);
