--- conflicted
+++ resolved
@@ -19,18 +19,14 @@
  */
 
 #include "epc-ue-nas.h"
-<<<<<<< HEAD
+
 #include "lte-as-sap.h"
+
 #include "ns3/ipv4-header.h"
+#include "ns3/ipv4-l3-protocol.h"
 #include "ns3/ipv6-header.h"
-#include "ns3/ipv4-l3-protocol.h"
 #include "ns3/ipv6-l3-protocol.h"
 #include "ns3/packet.h"
-=======
->>>>>>> 8d25ef3c
-
-#include "lte-as-sap.h"
-
 #include <ns3/epc-helper.h>
 #include <ns3/fatal-error.h>
 #include <ns3/log.h>
@@ -62,23 +58,11 @@
 
 NS_OBJECT_ENSURE_REGISTERED(EpcUeNas);
 
-<<<<<<< HEAD
-
-
-NS_OBJECT_ENSURE_REGISTERED (EpcUeNas);
-
-EpcUeNas::EpcUeNas ()
-  : m_state (OFF),
-  m_csgId (0),
-  m_asSapProvider (0),
-  m_bidCounter (0)
-=======
 EpcUeNas::EpcUeNas()
     : m_state(OFF),
       m_csgId(0),
       m_asSapProvider(nullptr),
       m_bidCounter(0)
->>>>>>> 8d25ef3c
 {
     NS_LOG_FUNCTION(this);
     m_asSapUser = new MemberLteAsSapUser<EpcUeNas>(this);
@@ -99,22 +83,6 @@
 TypeId
 EpcUeNas::GetTypeId()
 {
-<<<<<<< HEAD
-  static TypeId tid = TypeId ("ns3::EpcUeNas")
-    .SetParent<Object> ()
-    .SetGroupName ("Lte")
-    .AddConstructor<EpcUeNas> ()
-    .AddTraceSource ("StateTransition",
-                     "fired upon every UE NAS state transition",
-                     MakeTraceSourceAccessor (&EpcUeNas::m_stateTransitionCallback),
-                     "ns3::EpcUeNas::StateTracedCallback")
-  ;
-  return tid;
-}
-
-void
-EpcUeNas::SetDevice (Ptr<NetDevice> dev)
-=======
     static TypeId tid =
         TypeId("ns3::EpcUeNas")
             .SetParent<Object>()
@@ -129,18 +97,13 @@
 
 void
 EpcUeNas::SetDevice(Ptr<NetDevice> dev)
->>>>>>> 8d25ef3c
 {
     NS_LOG_FUNCTION(this << dev);
     m_device = dev;
 }
 
 void
-<<<<<<< HEAD
-EpcUeNas::SetImsi (uint64_t imsi)
-=======
 EpcUeNas::SetImsi(uint64_t imsi)
->>>>>>> 8d25ef3c
 {
     NS_LOG_FUNCTION(this << imsi);
     m_imsi = imsi;
@@ -183,50 +146,43 @@
 }
 
 void
-<<<<<<< HEAD
-EpcUeNas::SetForwardUpCallback (Ptr<LteSlTft> tft, Callback <void, Ptr<Packet> > cb)
-{
-  NS_LOG_FUNCTION (this);
-  SlCallbackInfo info;
-  info.tft = tft;
-  info.cb = cb;
-  m_slForwardUpCallbackList.push_back (info);
-}
-
-void
-EpcUeNas::RemoveForwardUpCallback (Ptr<LteSlTft> tft)
-{
-  NS_LOG_FUNCTION (this);
-  
-  for (std::list<SlCallbackInfo>::iterator it = m_slForwardUpCallbackList.begin ();
-       it != m_slForwardUpCallbackList.end ();
-       it++)
-    {
-      if ((*it).tft->Equals(tft)) 
-        { 
-          m_slForwardUpCallbackList.erase(it); return; 
-        }
-    }
-  
-  NS_ABORT_MSG ("TFT and associated callback not present in list!");
-}
-
-void
-EpcUeNas::StartCellSelection (uint32_t dlEarfcn)
-=======
+EpcUeNas::SetForwardUpCallback(Ptr<LteSlTft> tft, Callback<void, Ptr<Packet>> cb)
+{
+    NS_LOG_FUNCTION(this);
+    SlCallbackInfo info;
+    info.tft = tft;
+    info.cb = cb;
+    m_slForwardUpCallbackList.push_back(info);
+}
+
+void
+EpcUeNas::RemoveForwardUpCallback(Ptr<LteSlTft> tft)
+{
+    NS_LOG_FUNCTION(this);
+
+    for (std::list<SlCallbackInfo>::iterator it = m_slForwardUpCallbackList.begin();
+         it != m_slForwardUpCallbackList.end();
+         it++)
+    {
+        if ((*it).tft->Equals(tft))
+        {
+            m_slForwardUpCallbackList.erase(it);
+            return;
+        }
+    }
+
+    NS_ABORT_MSG("TFT and associated callback not present in list!");
+}
+
+void
 EpcUeNas::StartCellSelection(uint32_t dlEarfcn)
->>>>>>> 8d25ef3c
 {
     NS_LOG_FUNCTION(this << dlEarfcn);
     m_asSapProvider->StartCellSelection(dlEarfcn);
 }
 
 void
-<<<<<<< HEAD
-EpcUeNas::Connect ()
-=======
 EpcUeNas::Connect()
->>>>>>> 8d25ef3c
 {
     NS_LOG_FUNCTION(this);
 
@@ -246,28 +202,16 @@
     m_asSapProvider->Connect();
 }
 
-<<<<<<< HEAD
-
-void
-EpcUeNas::Disconnect ()
-=======
 void
 EpcUeNas::Disconnect()
->>>>>>> 8d25ef3c
 {
     NS_LOG_FUNCTION(this);
     SwitchToState(OFF);
     m_asSapProvider->Disconnect();
 }
 
-<<<<<<< HEAD
-
-void
-EpcUeNas::ActivateEpsBearer (EpsBearer bearer, Ptr<EpcTft> tft)
-=======
 void
 EpcUeNas::ActivateEpsBearer(EpsBearer bearer, Ptr<EpcTft> tft)
->>>>>>> 8d25ef3c
 {
     NS_LOG_FUNCTION(this);
     switch (m_state)
@@ -294,151 +238,127 @@
 
     switch (m_state)
     {
-<<<<<<< HEAD
-    case ACTIVE:
-      {
-        //First Check if there is any sidelink bearer for the destination
-        //otherwise it may use the default bearer
-        Ptr<Packet> pCopy = packet->Copy ();
+    case ACTIVE: {
+        // First Check if there is any sidelink bearer for the destination
+        // otherwise it may use the default bearer
+        Ptr<Packet> pCopy = packet->Copy();
         if (protocolNumber == Ipv4L3Protocol::PROT_NUMBER)
-          {
+        {
             Ipv4Header ipv4Header;
-            pCopy->RemoveHeader (ipv4Header);
-            for (std::list<Ptr<LteSlTft> >::iterator it = m_slBearersActivatedList.begin ();
-                 it != m_slBearersActivatedList.end ();
+            pCopy->RemoveHeader(ipv4Header);
+            for (std::list<Ptr<LteSlTft>>::iterator it = m_slBearersActivatedList.begin();
+                 it != m_slBearersActivatedList.end();
                  it++)
-              {
-                if ((*it)->Matches (ipv4Header.GetSource (), ipv4Header.GetDestination ()))
-                  {
-                    //Found sidelink
-                    m_asSapProvider->SendDataToGroup (packet, (*it)->GetRemoteL2Address ());
+            {
+                if ((*it)->Matches(ipv4Header.GetSource(), ipv4Header.GetDestination()))
+                {
+                    // Found sidelink
+                    m_asSapProvider->SendDataToGroup(packet, (*it)->GetRemoteL2Address());
                     return true;
-                  }
-              }
-            //check if pending
-            for (std::list<Ptr<LteSlTft> >::iterator it = m_pendingSlBearersList.begin ();
-                 it != m_pendingSlBearersList.end ();
+                }
+            }
+            // check if pending
+            for (std::list<Ptr<LteSlTft>>::iterator it = m_pendingSlBearersList.begin();
+                 it != m_pendingSlBearersList.end();
                  it++)
-              {
-                if ((*it)->Matches (ipv4Header.GetSource (), ipv4Header.GetDestination ()))
-                  {
-                    NS_LOG_WARN (this << "Matching sidelink bearer still pending, discarding packet");
+            {
+                if ((*it)->Matches(ipv4Header.GetSource(), ipv4Header.GetDestination()))
+                {
+                    NS_LOG_WARN(this
+                                << "Matching sidelink bearer still pending, discarding packet");
                     return false;
-                  }
-              }
-          }
+                }
+            }
+        }
         if (protocolNumber == Ipv6L3Protocol::PROT_NUMBER)
-          {
+        {
             Ipv6Header ipv6Header;
-            pCopy->RemoveHeader (ipv6Header);
-            for (std::list<Ptr<LteSlTft> >::iterator it = m_slBearersActivatedList.begin ();
-                 it != m_slBearersActivatedList.end ();
+            pCopy->RemoveHeader(ipv6Header);
+            for (std::list<Ptr<LteSlTft>>::iterator it = m_slBearersActivatedList.begin();
+                 it != m_slBearersActivatedList.end();
                  it++)
-              {
-                if ((*it)->Matches (ipv6Header.GetSource (), ipv6Header.GetDestination ()))
-                  {
-                    //Found sidelink
-                    m_asSapProvider->SendDataToGroup (packet, (*it)->GetRemoteL2Address ());
+            {
+                if ((*it)->Matches(ipv6Header.GetSource(), ipv6Header.GetDestination()))
+                {
+                    // Found sidelink
+                    m_asSapProvider->SendDataToGroup(packet, (*it)->GetRemoteL2Address());
                     return true;
-                  }
-              }
-            //check if pending
-            for (std::list<Ptr<LteSlTft> >::iterator it = m_pendingSlBearersList.begin ();
-                 it != m_pendingSlBearersList.end ();
+                }
+            }
+            // check if pending
+            for (std::list<Ptr<LteSlTft>>::iterator it = m_pendingSlBearersList.begin();
+                 it != m_pendingSlBearersList.end();
                  it++)
-              {
-                if ((*it)->Matches (ipv6Header.GetSource (), ipv6Header.GetDestination ()))
-                  {
-                    NS_LOG_WARN (this << "Matching sidelink bearer still pending, discarding packet");
+            {
+                if ((*it)->Matches(ipv6Header.GetSource(), ipv6Header.GetDestination()))
+                {
+                    NS_LOG_WARN(this
+                                << "Matching sidelink bearer still pending, discarding packet");
                     return false;
-                  }
-              }
-          }
-        //No sidelink found
-        NS_LOG_DEBUG ("No sidelink bearer found. Use uplink");
-        uint32_t id = m_tftClassifier.Classify (packet, EpcTft::UPLINK, protocolNumber);
-        NS_ASSERT ((id & 0xFFFFFF00) == 0);
-        uint8_t bid = (uint8_t) (id & 0x000000FF);
-=======
-    case ACTIVE: {
+                }
+            }
+        }
+        // No sidelink found
+        NS_LOG_DEBUG("No sidelink bearer found. Use uplink");
         uint32_t id = m_tftClassifier.Classify(packet, EpcTft::UPLINK, protocolNumber);
         NS_ASSERT((id & 0xFFFFFF00) == 0);
         uint8_t bid = (uint8_t)(id & 0x000000FF);
->>>>>>> 8d25ef3c
         if (bid == 0)
         {
             return false;
         }
         else
-<<<<<<< HEAD
-          {
-            m_asSapProvider->SendData (packet, bid);
-            return true;
-          }
-      }
-      break;
-    case OFF:
-      {
-        //Check if there is any sidelink bearer for the destination
-        Ptr<Packet> pCopy = packet->Copy ();
-        if (protocolNumber == Ipv4L3Protocol::PROT_NUMBER)
-          {
-            Ipv4Header ipv4Header;
-            pCopy->RemoveHeader (ipv4Header);
-            for (std::list<Ptr<LteSlTft> >::iterator it = m_slBearersActivatedList.begin ();
-                 it != m_slBearersActivatedList.end ();
-                 it++)
-              {
-                if ((*it)->Matches (ipv4Header.GetSource (), ipv4Header.GetDestination ()))
-                  {
-                    //Found sidelink
-                    m_asSapProvider->SendDataToGroup (packet, (*it)->GetRemoteL2Address ());
-                    return true;
-                  }
-              }
-          }
-        if (protocolNumber == Ipv6L3Protocol::PROT_NUMBER)
-          {
-            Ipv6Header ipv6Header;
-            pCopy->RemoveHeader (ipv6Header);
-            for (std::list<Ptr<LteSlTft> >::iterator it = m_slBearersActivatedList.begin ();
-                 it != m_slBearersActivatedList.end ();
-                 it++)
-              {
-                if ((*it)->Matches (ipv6Header.GetSource (), ipv6Header.GetDestination ()))
-                  {
-                    //Found sidelink
-                    m_asSapProvider->SendDataToGroup (packet, (*it)->GetRemoteL2Address ());
-                    return true;
-                  }
-              }
-          }
-      }
-    default:
-      NS_LOG_WARN (this << " NAS neither OFF nor ACTIVE, or Sidelink bearer not found, discarding packet");
-      return false;
-      break;
-=======
         {
             m_asSapProvider->SendData(packet, bid);
             return true;
         }
     }
     break;
-
+    case OFF: {
+        // Check if there is any sidelink bearer for the destination
+        Ptr<Packet> pCopy = packet->Copy();
+        if (protocolNumber == Ipv4L3Protocol::PROT_NUMBER)
+        {
+            Ipv4Header ipv4Header;
+            pCopy->RemoveHeader(ipv4Header);
+            for (std::list<Ptr<LteSlTft>>::iterator it = m_slBearersActivatedList.begin();
+                 it != m_slBearersActivatedList.end();
+                 it++)
+            {
+                if ((*it)->Matches(ipv4Header.GetSource(), ipv4Header.GetDestination()))
+                {
+                    // Found sidelink
+                    m_asSapProvider->SendDataToGroup(packet, (*it)->GetRemoteL2Address());
+                    return true;
+                }
+            }
+        }
+        if (protocolNumber == Ipv6L3Protocol::PROT_NUMBER)
+        {
+            Ipv6Header ipv6Header;
+            pCopy->RemoveHeader(ipv6Header);
+            for (std::list<Ptr<LteSlTft>>::iterator it = m_slBearersActivatedList.begin();
+                 it != m_slBearersActivatedList.end();
+                 it++)
+            {
+                if ((*it)->Matches(ipv6Header.GetSource(), ipv6Header.GetDestination()))
+                {
+                    // Found sidelink
+                    m_asSapProvider->SendDataToGroup(packet, (*it)->GetRemoteL2Address());
+                    return true;
+                }
+            }
+        }
+    }
     default:
-        NS_LOG_WARN(this << " NAS OFF, discarding packet");
+        NS_LOG_WARN(
+            this << " NAS neither OFF nor ACTIVE, or Sidelink bearer not found, discarding packet");
         return false;
->>>>>>> 8d25ef3c
-    }
-}
-
-void
-<<<<<<< HEAD
-EpcUeNas::DoNotifyConnectionSuccessful ()
-=======
+    }
+}
+
+void
 EpcUeNas::DoNotifyConnectionSuccessful()
->>>>>>> 8d25ef3c
 {
     NS_LOG_FUNCTION(this);
 
@@ -457,41 +377,33 @@
 void
 EpcUeNas::DoRecvData(Ptr<Packet> packet)
 {
-<<<<<<< HEAD
-  NS_LOG_FUNCTION (this << packet);
-
-  //Check maps for sidelink
-  Ptr<Packet> pCopy = packet->Copy ();
-  Ipv6Header ipv6Header;
-  pCopy->RemoveHeader (ipv6Header);
-
-  for (std::list<SlCallbackInfo>::iterator it = m_slForwardUpCallbackList.begin ();
-       it != m_slForwardUpCallbackList.end ();
-       it++)
-    {
-      if ((*it).tft->Matches (ipv6Header.GetDestination (), ipv6Header.GetSource ()))
-        {
-          //Found sidelink
-          NS_LOG_INFO ("Forwarding packet from " << ipv6Header.GetSource () << " to " << ipv6Header.GetDestination () << " on sidelink NetDevice");
-          (*it).cb (packet);
-          return;
-        }
-    }
-
-
-  m_forwardUpCallback (packet);
-}
-
-void
-EpcUeNas::DoNotifyConnectionReleased ()
-=======
     NS_LOG_FUNCTION(this << packet);
+
+    // Check maps for sidelink
+    Ptr<Packet> pCopy = packet->Copy();
+    Ipv6Header ipv6Header;
+    pCopy->RemoveHeader(ipv6Header);
+
+    for (std::list<SlCallbackInfo>::iterator it = m_slForwardUpCallbackList.begin();
+         it != m_slForwardUpCallbackList.end();
+         it++)
+    {
+        if ((*it).tft->Matches(ipv6Header.GetDestination(), ipv6Header.GetSource()))
+        {
+            // Found sidelink
+            NS_LOG_INFO("Forwarding packet from " << ipv6Header.GetSource() << " to "
+                                                  << ipv6Header.GetDestination()
+                                                  << " on sidelink NetDevice");
+            (*it).cb(packet);
+            return;
+        }
+    }
+
     m_forwardUpCallback(packet);
 }
 
 void
 EpcUeNas::DoNotifyConnectionReleased()
->>>>>>> 8d25ef3c
 {
     NS_LOG_FUNCTION(this);
     // remove tfts
@@ -507,11 +419,7 @@
 }
 
 void
-<<<<<<< HEAD
-EpcUeNas::DoActivateEpsBearer (EpsBearer bearer, Ptr<EpcTft> tft)
-=======
 EpcUeNas::DoActivateEpsBearer(EpsBearer bearer, Ptr<EpcTft> tft)
->>>>>>> 8d25ef3c
 {
     NS_LOG_FUNCTION(this);
     NS_ASSERT_MSG(m_bidCounter < 11, "cannot have more than 11 EPS bearers");
@@ -527,11 +435,7 @@
 }
 
 void
-<<<<<<< HEAD
-EpcUeNas::SwitchToState (State newState)
-=======
 EpcUeNas::SwitchToState(State newState)
->>>>>>> 8d25ef3c
 {
     NS_LOG_FUNCTION(this << ToString(newState));
     State oldState = m_state;
@@ -557,59 +461,57 @@
     }
 }
 
-<<<<<<< HEAD
-void
-EpcUeNas::ActivateSidelinkBearer (Ptr<LteSlTft> tft)
-{
-  NS_LOG_FUNCTION (this);
-  //regardless of the state we need to request RRC to setup the bearer
-  //for in coverage case, it will trigger communication with the eNodeb
-  //for out of coverage, it will trigger the use of preconfiguration
-  m_pendingSlBearersList.push_back (tft);
-  m_asSapProvider->ActivateSidelinkRadioBearer (tft->GetRemoteL2Address (), tft->isTransmit (), tft->isReceive ());
-}
-
-void
-EpcUeNas::DeactivateSidelinkBearer (Ptr<LteSlTft> tft)
-{
-  NS_LOG_FUNCTION (this);
-  for (std::list<Ptr<LteSlTft> >::iterator it = m_slBearersActivatedList.begin ();
-       it != m_slBearersActivatedList.end ();
-       it++)
-    {
-      if (*it == tft)
-        {
-          NS_LOG_LOGIC ("Found tft to remove for group " << tft->GetRemoteL2Address ());
-          //found the sidelink to remove
-          m_asSapProvider->DeactivateSidelinkRadioBearer (tft->GetRemoteL2Address ());
-          m_slBearersActivatedList.erase (it);
-          break;
-        }
-    }
-}
-
-void
-EpcUeNas::DoNotifySidelinkRadioBearerActivated (uint32_t group)
-{
-  NS_LOG_FUNCTION (this);
-
-  std::list<Ptr<LteSlTft> >::iterator it = m_pendingSlBearersList.begin ();
-  while (it != m_pendingSlBearersList.end ())
-    {
-      if ((*it)->GetRemoteL2Address () == group)
-        {
-          //Found sidelink
-          m_slBearersActivatedList.push_back (*it);
-          it = m_pendingSlBearersList.erase (it);
-        }
-      else
-        {
-          it++;
-        }
-    }
-}
-
-} // namespace ns3
-=======
-} // namespace ns3
->>>>>>> 8d25ef3c
+void
+EpcUeNas::ActivateSidelinkBearer(Ptr<LteSlTft> tft)
+{
+    NS_LOG_FUNCTION(this);
+    // regardless of the state we need to request RRC to setup the bearer
+    // for in coverage case, it will trigger communication with the eNodeb
+    // for out of coverage, it will trigger the use of preconfiguration
+    m_pendingSlBearersList.push_back(tft);
+    m_asSapProvider->ActivateSidelinkRadioBearer(tft->GetRemoteL2Address(),
+                                                 tft->isTransmit(),
+                                                 tft->isReceive());
+}
+
+void
+EpcUeNas::DeactivateSidelinkBearer(Ptr<LteSlTft> tft)
+{
+    NS_LOG_FUNCTION(this);
+    for (std::list<Ptr<LteSlTft>>::iterator it = m_slBearersActivatedList.begin();
+         it != m_slBearersActivatedList.end();
+         it++)
+    {
+        if (*it == tft)
+        {
+            NS_LOG_LOGIC("Found tft to remove for group " << tft->GetRemoteL2Address());
+            // found the sidelink to remove
+            m_asSapProvider->DeactivateSidelinkRadioBearer(tft->GetRemoteL2Address());
+            m_slBearersActivatedList.erase(it);
+            break;
+        }
+    }
+}
+
+void
+EpcUeNas::DoNotifySidelinkRadioBearerActivated(uint32_t group)
+{
+    NS_LOG_FUNCTION(this);
+
+    std::list<Ptr<LteSlTft>>::iterator it = m_pendingSlBearersList.begin();
+    while (it != m_pendingSlBearersList.end())
+    {
+        if ((*it)->GetRemoteL2Address() == group)
+        {
+            // Found sidelink
+            m_slBearersActivatedList.push_back(*it);
+            it = m_pendingSlBearersList.erase(it);
+        }
+        else
+        {
+            it++;
+        }
+    }
+}
+
+} // namespace ns3