--- conflicted
+++ resolved
@@ -35,63 +35,8 @@
  */
 class LteMacSapProvider
 {
-<<<<<<< HEAD
-public:
-  virtual ~LteMacSapProvider ();
-
-  /**
-   * Parameters for LteMacSapProvider::TransmitPdu
-   *
-   */
-  struct TransmitPduParameters
-  {
-    Ptr<Packet> pdu;  /**< the RLC PDU */
-    uint16_t    rnti; /**< the C-RNTI identifying the UE */
-    uint8_t     lcid; /**< the logical channel id corresponding to the sending RLC instance */
-    uint8_t     layer; /**< the layer value that was passed by the MAC in the call to NotifyTxOpportunity that generated this PDU */
-    uint8_t     harqProcessId; /**< the HARQ process id that was passed by the MAC in the call to NotifyTxOpportunity that generated this PDU */
-    uint8_t componentCarrierId; /**< the component carrier id corresponding to the sending Mac istance */
-    uint32_t srcL2Id;  /**< Source L2 ID (24 bits) */
-    uint32_t dstL2Id;  /**< Destination L2 ID (24 bits) */
-    bool        discMsg; /**< indicates if this a discovery message coming from RRC instead of RLC */
-    bool        mibslMsg; /**< indicates if this is a MIB-SL message coming from RRC instead of RLC */
-  };
-
-  /**
-   * send an RLC PDU to the MAC for transmission. This method is to be
-   * called as a response to LteMacSapUser::NotifyTxOpportunity
-   *
-   * \param params TransmitPduParameters
-   */
-  virtual void TransmitPdu (TransmitPduParameters params) = 0;
-
-
-  /**
-   * Parameters for LteMacSapProvider::ReportBufferStatus
-   */
-  struct ReportBufferStatusParameters
-  {
-    uint16_t rnti;  /**< the C-RNTI identifying the UE */
-    uint8_t lcid;  /**< the logical channel id corresponding to the sending RLC instance */
-    uint32_t txQueueSize;  /**< the current size of the RLC transmission queue */
-    uint16_t txQueueHolDelay;  /**< the Head Of Line delay of the transmission queue */
-    uint32_t retxQueueSize;  /**<  the current size of the RLC retransmission queue in bytes */
-    uint16_t retxQueueHolDelay;  /**<  the Head Of Line delay of the retransmission queue */
-    uint16_t statusPduSize;  /**< the current size of the pending STATUS RLC  PDU message in bytes */
-    uint32_t srcL2Id;  /**< Source L2 ID (24 bits) */
-    uint32_t dstL2Id;  /**< Destination L2 ID (24 bits) */
-  };
-
-  /**
-   * Report the RLC buffer status to the MAC
-   *
-   * \param params ReportBufferStatusParameters
-   */
-  virtual void ReportBufferStatus (ReportBufferStatusParameters params) = 0;
-=======
   public:
     virtual ~LteMacSapProvider();
->>>>>>> 8d25ef3c
 
     /**
      * Parameters for LteMacSapProvider::TransmitPdu
@@ -108,6 +53,10 @@
                                   NotifyTxOpportunity that generated this PDU */
         uint8_t componentCarrierId; /**< the component carrier id corresponding to the sending Mac
                                        instance */
+        uint32_t srcL2Id;           /**< Source L2 ID (24 bits) */
+        uint32_t dstL2Id;           /**< Destination L2 ID (24 bits) */
+        bool discMsg;  /**< indicates if this a discovery message coming from RRC instead of RLC */
+        bool mibslMsg; /**< indicates if this is a MIB-SL message coming from RRC instead of RLC */
     };
 
     /**
@@ -131,6 +80,8 @@
         uint16_t retxQueueHolDelay; /**<  the Head Of Line delay of the retransmission queue */
         uint16_t
             statusPduSize; /**< the current size of the pending STATUS RLC  PDU message in bytes */
+        uint32_t srcL2Id;  /**< Source L2 ID (24 bits) */
+        uint32_t dstL2Id;  /**< Destination L2 ID (24 bits) */
     };
 
     /**
@@ -196,6 +147,8 @@
         uint8_t componentCarrierId; /**< the component carrier id */
         uint16_t rnti;              /**< the C-RNTI identifying the UE */
         uint8_t lcid;               /**< the logical channel id */
+        uint32_t srcL2Id;           /**< Source L2 ID (24 bits) */
+        uint32_t dstL2Id;           /**< Destination L2 ID (24 bits) */
     };
 
     /**
@@ -204,44 +157,8 @@
      *
      * \param params the TxOpportunityParameters
      */
-<<<<<<< HEAD
-    TxOpportunityParameters () { }
-
-    uint32_t bytes; /**< the number of bytes to transmit */
-    uint8_t layer; /**<  the layer of transmission (MIMO) */
-    uint8_t harqId; /**< the HARQ ID */
-    uint8_t componentCarrierId; /**< the component carrier id */
-    uint16_t rnti; /**< the C-RNTI identifying the UE */
-    uint8_t lcid; /**< the logical channel id */
-    uint32_t srcL2Id; /**< Source L2 ID (24 bits) */
-    uint32_t dstL2Id; /**< Destination L2 ID (24 bits) */
-  };
-  /**
-   * Called by the MAC to notify the RLC that the scheduler granted a
-   * transmission opportunity to this RLC instance.
-   *
-   * \param params the TxOpportunityParameters
-   */
-  virtual void NotifyTxOpportunity (TxOpportunityParameters params) = 0;
-
-  /**
-   * Called by the MAC to notify the RLC that an HARQ process related
-   * to this RLC instance has failed
-   *
-   * @todo eventual parameters to be defined
-   */
-  virtual void NotifyHarqDeliveryFailure () = 0;
-
-  /**
-   * Parameters for LteMacSapUser::ReceivePdu
-   *
-   */
-  struct ReceivePduParameters
-  {
-=======
     virtual void NotifyTxOpportunity(TxOpportunityParameters params) = 0;
 
->>>>>>> 8d25ef3c
     /**
      * Called by the MAC to notify the RLC that an HARQ process related
      * to this RLC instance has failed
@@ -256,24 +173,6 @@
      */
     struct ReceivePduParameters
     {
-<<<<<<< HEAD
-      this->p = p;
-      this->rnti = rnti;
-      this->lcid = lcid;
-    }
-    Ptr<Packet> p; /**< the RLC PDU to be received */
-    uint16_t rnti; /**< the C-RNTI identifying the UE */
-    uint8_t lcid; /**< the logical channel id */
-    uint32_t srcL2Id; /**< Source L2 ID (24 bits) */
-    uint32_t dstL2Id; /**< Destination L2 ID (24 bits) */
-  };
-  /**
-   * Called by the MAC to notify the RLC of the reception of a new PDU
-   *
-   * \param params the ReceivePduParameters
-   */
-  virtual void ReceivePdu (ReceivePduParameters params) = 0;
-=======
         /**
          * \brief ReceivePduParameters default constructor (DEPRECATED)
          */
@@ -294,11 +193,12 @@
             this->lcid = lcid;
         }
 
-        Ptr<Packet> p; /**< the RLC PDU to be received */
-        uint16_t rnti; /**< the C-RNTI identifying the UE */
-        uint8_t lcid;  /**< the logical channel id */
-    };
->>>>>>> 8d25ef3c
+        Ptr<Packet> p;    /**< the RLC PDU to be received */
+        uint16_t rnti;    /**< the C-RNTI identifying the UE */
+        uint8_t lcid;     /**< the logical channel id */
+        uint32_t srcL2Id; /**< Source L2 ID (24 bits) */
+        uint32_t dstL2Id; /**< Destination L2 ID (24 bits) */
+    };
 
     /**
      * Called by the MAC to notify the RLC of the reception of a new PDU
