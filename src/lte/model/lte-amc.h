--- conflicted
+++ resolved
@@ -54,109 +54,6 @@
     /// Types of AMC model.
     enum AmcModel
     {
-<<<<<<< HEAD
-      /**
-       * \details
-       * An AMC model based on Piro, G.; Grieco, L.A; Boggia, G.; Camarda, P.,
-       * "A two-level scheduling algorithm for QoS support in the downlink of
-       * LTE cellular networks," _Wireless Conference (EW), 2010 European_,
-       * pp.246,253, 12-15 April 2010.
-       */
-      PiroEW2010,
-      /**
-       * An AMC model based on 10% of BER according to LteMiErrorModel.
-       */
-      MiErrorModel,
-      /**
-       * An AMC model based on 10% of BER according to LteNistErrorModel
-       */
-      NistErrorModel
-    };
-  
-  /// Indicates the MCS and number of PRB configuration for transmission
-  struct McsPrbInfo
-    {
-      uint8_t mcs;  ///< Modulation and Coding Scheme
-      uint8_t nbRb; ///< The number of PRBs
-      int32_t tbs;  ///< The resulting transport block size
-    };
-  
-  /**
-   * \brief Get the Modulation and Coding Scheme for
-   * a CQI value
-   * \param cqi the cqi value
-   * \return the MCS value
-   */
-  int GetMcsFromCqi (int cqi);
-
-  /**
-  * \brief Get the Transport Block Size for a selected MCS and number of PRB (table 7.1.7.2.1-1 of 36.213)
-  * \param mcs the MCS index
-  * \param nprb the no. of PRB
-  * \return the Transport Block Size in bits
-  */
-  int GetDlTbSizeFromMcs (int mcs, int nprb);
-
-  /**
-   * \brief Get the Transport Block Size for a selected MCS and number of PRB (table 8.6.1-1 of 36.213)
-   * \param mcs the MCS index
-   * \param nprb the no. of PRB
-   * \return the Transport Block Size in bits
-   */
-  int GetUlTbSizeFromMcs (int mcs, int nprb);
-
-  
-  /**
-   * \brief Get vector of McsPrbInfo that can accommodate a transport block size.
-   * \param tbs the transport block size
-   * \param max_prb maximum number of PRBs allowed
-   * \param max_mcs maximum MCS value allowed
-   * @return a vector with all the resulting McsPrbInfo
-   */
-  std::vector<LteAmc::McsPrbInfo> GetUlMcsNprbInfoFromTbs (int tbs, int max_prb = 110, int max_mcs = 28);
-
-  /**
-   * \brief Get the spectral efficiency value associated
-   * to the received CQI
-   * \param cqi the cqi value
-   * \return the spectral efficiency in (bit/s)/Hz
-   */
-  double GetSpectralEfficiencyFromCqi (int cqi);
-
-  /**
-   * \brief Create a message with CQI feedback
-   * \param sinr the SpectrumValue vector of SINR for evaluating the CQI
-   * \param rbgSize size of RB group (in RBs) for evaluating subband/wideband CQI
-   * \return a vector of CQI feedbacks
-   */
-  std::vector<int> CreateCqiFeedbacks (const SpectrumValue& sinr,
-                                                  uint8_t rbgSize = 0);
-
-  /**
-   * \brief Get a proper CQI for the spectral efficiency value.
-   * In order to assure a lower block error rate, the AMC chooses the lower CQI value
-   * for a given spectral efficiency
-   * \param s the spectral efficiency
-   * \return the CQI value
-   */
-  int GetCqiFromSpectralEfficiency (double s);
-  
-private:
-  
-  /**
-   * The `Ber` attribute.
-   *
-   * The requested BER in assigning MCS (default is 0.00005).
-   */
-  double m_ber;
-
-  /**
-   * The `AmcModel` attribute.
-   *
-   * AMC model used to assign CQI.
-   */
-  AmcModel m_amcModel;
-=======
         /**
          * \details
          * An AMC model based on Piro, G.; Grieco, L.A; Boggia, G.; Camarda, P.,
@@ -168,9 +65,20 @@
         /**
          * An AMC model based on 10% of BER according to LteMiErrorModel.
          */
-        MiErrorModel
+        MiErrorModel,
+        /**
+         * An AMC model based on 10% of BER according to LteNistErrorModel
+         */
+        NistErrorModel
     };
->>>>>>> 8d25ef3c
+
+    /// Indicates the MCS and number of PRB configuration for transmission
+    struct McsPrbInfo
+    {
+        uint8_t mcs;  ///< Modulation and Coding Scheme
+        uint8_t nbRb; ///< The number of PRBs
+        int32_t tbs;  ///< The resulting transport block size
+    };
 
     /**
      * \brief Get the Modulation and Coding Scheme for
@@ -197,6 +105,17 @@
      * \return the Transport Block Size in bits
      */
     int GetUlTbSizeFromMcs(int mcs, int nprb);
+
+    /**
+     * \brief Get vector of McsPrbInfo that can accommodate a transport block size.
+     * \param tbs the transport block size
+     * \param max_prb maximum number of PRBs allowed
+     * \param max_mcs maximum MCS value allowed
+     * @return a vector with all the resulting McsPrbInfo
+     */
+    std::vector<LteAmc::McsPrbInfo> GetUlMcsNprbInfoFromTbs(int tbs,
+                                                            int max_prb = 110,
+                                                            int max_mcs = 28);
 
     /**
      * \brief Get the spectral efficiency value associated
