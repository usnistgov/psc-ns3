--- conflicted
+++ resolved
@@ -181,124 +181,102 @@
 void
 SimpleUeComponentCarrierManager::DoTransmitPdu(LteMacSapProvider::TransmitPduParameters params)
 {
-<<<<<<< HEAD
-  NS_LOG_FUNCTION (this);
-
-  if (params.srcL2Id == 0)
-    {
-      NS_LOG_INFO ("Simple UE CCM forwarding LTE RLC PDU to MAC");
-      std::map <uint8_t, LteMacSapProvider*>::iterator it =  m_macSapProvidersMap.find (params.componentCarrierId);
-      NS_ABORT_MSG_IF (it == m_macSapProvidersMap.end (), "could not find Sap for ComponentCarrier "
-                                                                         << (uint16_t) params.componentCarrierId);
-      // with this algorithm all traffic is on Primary Carrier, is it?
-      it->second->TransmitPdu (params);
-    }
-  else
-    {
-      NS_LOG_INFO ("Simple UE CCM forwarding Sidelink RLC PDU to MAC");
-      std::map <uint8_t, LteMacSapProvider*>::iterator it =  m_macSapProvidersMap.find (params.componentCarrierId);
-      NS_ABORT_MSG_IF (it == m_macSapProvidersMap.end (), "could not find Sap for Sidelink ComponentCarrier "
-                                                                          << (uint16_t) params.componentCarrierId);
-      // with this algorithm all traffic is on Primary Carrier, is it?
-      it->second->TransmitPdu (params);
-    }
-
-=======
-    NS_LOG_FUNCTION(this);
-    std::map<uint8_t, LteMacSapProvider*>::iterator it =
-        m_macSapProvidersMap.find(params.componentCarrierId);
-    NS_ABORT_MSG_IF(it == m_macSapProvidersMap.end(),
-                    "could not find Sap for ComponentCarrier "
-                        << (uint16_t)params.componentCarrierId);
-    // with this algorithm all traffic is on Primary Carrier, is it?
-    it->second->TransmitPdu(params);
->>>>>>> 8d25ef3c
+    NS_LOG_FUNCTION(this);
+
+    if (params.srcL2Id == 0)
+    {
+        NS_LOG_INFO("Simple UE CCM forwarding LTE RLC PDU to MAC");
+        std::map<uint8_t, LteMacSapProvider*>::iterator it =
+            m_macSapProvidersMap.find(params.componentCarrierId);
+        NS_ABORT_MSG_IF(it == m_macSapProvidersMap.end(),
+                        "could not find Sap for ComponentCarrier "
+                            << (uint16_t)params.componentCarrierId);
+        // with this algorithm all traffic is on Primary Carrier, is it?
+        it->second->TransmitPdu(params);
+    }
+    else
+    {
+        NS_LOG_INFO("Simple UE CCM forwarding Sidelink RLC PDU to MAC");
+        std::map<uint8_t, LteMacSapProvider*>::iterator it =
+            m_macSapProvidersMap.find(params.componentCarrierId);
+        NS_ABORT_MSG_IF(it == m_macSapProvidersMap.end(),
+                        "could not find Sap for Sidelink ComponentCarrier "
+                            << (uint16_t)params.componentCarrierId);
+        // with this algorithm all traffic is on Primary Carrier, is it?
+        it->second->TransmitPdu(params);
+    }
 }
 
 void
 SimpleUeComponentCarrierManager::DoReportBufferStatus(
     LteMacSapProvider::ReportBufferStatusParameters params)
 {
-<<<<<<< HEAD
-  NS_LOG_FUNCTION (this);
-
-  if (params.srcL2Id == 0)
-    {
-      NS_LOG_DEBUG ("BSR from RLC for LTE LCID = " << (uint16_t)params.lcid);
-      std::map <uint8_t, LteMacSapProvider*>::iterator it =  m_macSapProvidersMap.find (0);
-      NS_ABORT_MSG_IF (it == m_macSapProvidersMap.end (), "could not find Sap for ComponentCarrier");
-
-      NS_LOG_DEBUG ("Size of component carrier LC map "<< m_componentCarrierLcMap.size());
-
-      for (std::map <uint8_t, std::map<uint8_t, LteMacSapProvider*> >::iterator ccLcMapIt = m_componentCarrierLcMap.begin();
-                                                                   ccLcMapIt != m_componentCarrierLcMap.end(); ccLcMapIt++)
-        {
-          NS_LOG_DEBUG ("BSR from RLC for CC id = "<< (uint16_t)ccLcMapIt->first);
-          std::map <uint8_t, LteMacSapProvider*>::iterator it = ccLcMapIt->second.find (params.lcid);
-          if (it !=ccLcMapIt->second.end())
+    NS_LOG_FUNCTION(this);
+
+    if (params.srcL2Id == 0)
+    {
+        NS_LOG_DEBUG("BSR from RLC for LTE LCID = " << (uint16_t)params.lcid);
+        std::map<uint8_t, LteMacSapProvider*>::iterator it = m_macSapProvidersMap.find(0);
+        NS_ABORT_MSG_IF(it == m_macSapProvidersMap.end(),
+                        "could not find Sap for ComponentCarrier");
+
+        NS_LOG_DEBUG("Size of component carrier LC map " << m_componentCarrierLcMap.size());
+
+        for (std::map<uint8_t, std::map<uint8_t, LteMacSapProvider*>>::iterator ccLcMapIt =
+                 m_componentCarrierLcMap.begin();
+             ccLcMapIt != m_componentCarrierLcMap.end();
+             ccLcMapIt++)
+        {
+            NS_LOG_DEBUG("BSR from RLC for CC id = " << (uint16_t)ccLcMapIt->first);
+            std::map<uint8_t, LteMacSapProvider*>::iterator it =
+                ccLcMapIt->second.find(params.lcid);
+            if (it != ccLcMapIt->second.end())
             {
-              it->second->ReportBufferStatus (params);
+                it->second->ReportBufferStatus(params);
             }
         }
     }
-  else
-    {
-      std::map <uint8_t, LteMacSapProvider*>::iterator it =  m_macSapProvidersMap.find (0);
-      NS_ABORT_MSG_IF (it == m_macSapProvidersMap.end (), "could not find Sap for Sidelink Component Carrier");
-
-      NS_LOG_DEBUG ("Size of component carrier LC map "<< m_slComponentCarrierLcMap.size());
-
-      // Replicate the BSR
-      // Bug : 2861
-      for (std::map <uint8_t, std::map<UeCcmSidelinkLcIdentifier,
-                                       LteMacSapProvider*> >::iterator slCcLcMapIt = m_slComponentCarrierLcMap.begin();
-                                                          slCcLcMapIt != m_slComponentCarrierLcMap.end(); slCcLcMapIt++)
-        {
-          UeCcmSidelinkLcIdentifier slLcIdentifier;
-          slLcIdentifier.lcId = params.lcid;
-          slLcIdentifier.srcL2Id = params.srcL2Id;
-          slLcIdentifier.dstL2Id = params.dstL2Id;
-          // Check if UE CCM have the LteMacSapProvider pointer
-          // of the MAC to which the RLC with Sidelink LC
-          // Identifiers is sending the BSR.
-          // Note: If UE RRC will not call AddSlLc of
-          // UE CCM, here it will not be able to find
-          // the LteMacSapProvider pointer.
-          std::map <UeCcmSidelinkLcIdentifier, LteMacSapProvider*>::iterator it = slCcLcMapIt->second.find (slLcIdentifier);
-          if (it != slCcLcMapIt->second.end())
+    else
+    {
+        std::map<uint8_t, LteMacSapProvider*>::iterator it = m_macSapProvidersMap.find(0);
+        NS_ABORT_MSG_IF(it == m_macSapProvidersMap.end(),
+                        "could not find Sap for Sidelink Component Carrier");
+
+        NS_LOG_DEBUG("Size of component carrier LC map " << m_slComponentCarrierLcMap.size());
+
+        // Replicate the BSR
+        // Bug : 2861
+        for (std::map<uint8_t, std::map<UeCcmSidelinkLcIdentifier, LteMacSapProvider*>>::iterator
+                 slCcLcMapIt = m_slComponentCarrierLcMap.begin();
+             slCcLcMapIt != m_slComponentCarrierLcMap.end();
+             slCcLcMapIt++)
+        {
+            UeCcmSidelinkLcIdentifier slLcIdentifier;
+            slLcIdentifier.lcId = params.lcid;
+            slLcIdentifier.srcL2Id = params.srcL2Id;
+            slLcIdentifier.dstL2Id = params.dstL2Id;
+            // Check if UE CCM have the LteMacSapProvider pointer
+            // of the MAC to which the RLC with Sidelink LC
+            // Identifiers is sending the BSR.
+            // Note: If UE RRC will not call AddSlLc of
+            // UE CCM, here it will not be able to find
+            // the LteMacSapProvider pointer.
+            std::map<UeCcmSidelinkLcIdentifier, LteMacSapProvider*>::iterator it =
+                slCcLcMapIt->second.find(slLcIdentifier);
+            if (it != slCcLcMapIt->second.end())
             {
-              NS_LOG_DEBUG ("UE CCM sending Sidelink BSR from RLC with LCID = "
-                            << (uint16_t)it->first.lcId
-                            << " Source L2 ID = " << it->first.srcL2Id
-                            << " Destination L2 ID = " << it->first.dstL2Id
-                            << " to the MAC of CC id = " << (uint16_t)slCcLcMapIt->first);
-
-              it->second->ReportBufferStatus (params);
+                NS_LOG_DEBUG("UE CCM sending Sidelink BSR from RLC with LCID = "
+                             << (uint16_t)it->first.lcId << " Source L2 ID = " << it->first.srcL2Id
+                             << " Destination L2 ID = " << it->first.dstL2Id
+                             << " to the MAC of CC id = " << (uint16_t)slCcLcMapIt->first);
+
+                it->second->ReportBufferStatus(params);
             }
-          else
+            else
             {
-              NS_FATAL_ERROR ("UE CCM is unable to send the BSR to the MAC. Did you forget to"
-                              " call AddSlLc of UE CCM in UE RRC");
+                NS_FATAL_ERROR("UE CCM is unable to send the BSR to the MAC. Did you forget to"
+                               " call AddSlLc of UE CCM in UE RRC");
             }
-=======
-    NS_LOG_FUNCTION(this);
-    NS_LOG_DEBUG("BSR from RLC for LCID = " << (uint16_t)params.lcid);
-    std::map<uint8_t, LteMacSapProvider*>::iterator it = m_macSapProvidersMap.find(0);
-    NS_ABORT_MSG_IF(it == m_macSapProvidersMap.end(), "could not find Sap for ComponentCarrier");
-
-    NS_LOG_DEBUG("Size of component carrier LC map " << m_componentCarrierLcMap.size());
-
-    for (std::map<uint8_t, std::map<uint8_t, LteMacSapProvider*>>::iterator ccLcMapIt =
-             m_componentCarrierLcMap.begin();
-         ccLcMapIt != m_componentCarrierLcMap.end();
-         ccLcMapIt++)
-    {
-        NS_LOG_DEBUG("BSR from RLC for CC id = " << (uint16_t)ccLcMapIt->first);
-        std::map<uint8_t, LteMacSapProvider*>::iterator it = ccLcMapIt->second.find(params.lcid);
-        if (it != ccLcMapIt->second.end())
-        {
-            it->second->ReportBufferStatus(params);
->>>>>>> 8d25ef3c
         }
     }
 }
@@ -313,99 +291,85 @@
 SimpleUeComponentCarrierManager::DoNotifyTxOpportunity(
     LteMacSapUser::TxOpportunityParameters txOpParams)
 {
-<<<<<<< HEAD
-  NS_LOG_FUNCTION (this);
-
-  if (txOpParams.srcL2Id == 0)
-    {
-      std::map<uint8_t, LteMacSapUser*>::iterator lcidIt = m_lcAttached.find (txOpParams.lcid);
-      NS_ABORT_MSG_IF (lcidIt == m_lcAttached.end (), "could not find LCID" << (uint16_t) txOpParams.lcid);
-      NS_LOG_DEBUG (this << " lcid = " << (uint32_t) txOpParams.lcid << " layer= "
-                    << (uint16_t) txOpParams.layer << " componentCarierId "
-                    << (uint16_t) txOpParams.componentCarrierId << " rnti " << txOpParams.rnti);
-
-      NS_LOG_DEBUG (this << " MAC is asking component carrier id = " << (uint16_t) txOpParams.componentCarrierId
-                    << " with lcid = " << (uint32_t) txOpParams.lcid << " to transmit "<< txOpParams.bytes<< " bytes");
-      (*lcidIt).second->NotifyTxOpportunity (txOpParams);
-    }
-  else
-    {
-      UeCcmSidelinkLcIdentifier slLcIdentifier;
-      slLcIdentifier.lcId = txOpParams.lcid;
-      slLcIdentifier.srcL2Id = txOpParams.srcL2Id;
-      slLcIdentifier.dstL2Id = txOpParams.dstL2Id;
-
-      std::map <UeCcmSidelinkLcIdentifier, UeCcmLcInfo>::iterator slLcIdIt = m_slLcInfoMap.find (slLcIdentifier);
-
-      NS_ABORT_MSG_IF (slLcIdIt == m_slLcInfoMap.end (), "cannot find SL LCID " << (uint16_t) txOpParams.lcid
-                                        << ", srcL2Id " << txOpParams.srcL2Id << ", dstL2Id " << txOpParams.dstL2Id);
-
-      NS_LOG_DEBUG (this << " SL lcid= " << (uint32_t) txOpParams.lcid << " layer= "
-                    << (uint16_t) txOpParams.layer << " componentCarierId " << (uint16_t) txOpParams.componentCarrierId
-                    << " rnti " << txOpParams.rnti);
-
-      NS_LOG_DEBUG (this << " MAC is asking component carrier id = " << (uint16_t) txOpParams.componentCarrierId
-                    <<" with SL lcid = " << (uint32_t) txOpParams.lcid << " to transmit "<< txOpParams.bytes<< " bytes");
-
-      slLcIdIt->second.macSapUser->NotifyTxOpportunity(txOpParams);
-    }
-
-=======
-    NS_LOG_FUNCTION(this);
-    std::map<uint8_t, LteMacSapUser*>::iterator lcidIt = m_lcAttached.find(txOpParams.lcid);
-    NS_ABORT_MSG_IF(lcidIt == m_lcAttached.end(),
-                    "could not find LCID" << (uint16_t)txOpParams.lcid);
-    NS_LOG_DEBUG(this << " lcid = " << (uint32_t)txOpParams.lcid
-                      << " layer= " << (uint16_t)txOpParams.layer << " componentCarierId "
-                      << (uint16_t)txOpParams.componentCarrierId << " rnti " << txOpParams.rnti);
-
-    NS_LOG_DEBUG(this << " MAC is asking component carrier id = "
-                      << (uint16_t)txOpParams.componentCarrierId
-                      << " with lcid = " << (uint32_t)txOpParams.lcid << " to transmit "
-                      << txOpParams.bytes << " bytes");
-    (*lcidIt).second->NotifyTxOpportunity(txOpParams);
->>>>>>> 8d25ef3c
+    NS_LOG_FUNCTION(this);
+
+    if (txOpParams.srcL2Id == 0)
+    {
+        std::map<uint8_t, LteMacSapUser*>::iterator lcidIt = m_lcAttached.find(txOpParams.lcid);
+        NS_ABORT_MSG_IF(lcidIt == m_lcAttached.end(),
+                        "could not find LCID" << (uint16_t)txOpParams.lcid);
+        NS_LOG_DEBUG(this << " lcid = " << (uint32_t)txOpParams.lcid
+                          << " layer= " << (uint16_t)txOpParams.layer << " componentCarierId "
+                          << (uint16_t)txOpParams.componentCarrierId << " rnti "
+                          << txOpParams.rnti);
+
+        NS_LOG_DEBUG(this << " MAC is asking component carrier id = "
+                          << (uint16_t)txOpParams.componentCarrierId
+                          << " with lcid = " << (uint32_t)txOpParams.lcid << " to transmit "
+                          << txOpParams.bytes << " bytes");
+        (*lcidIt).second->NotifyTxOpportunity(txOpParams);
+    }
+    else
+    {
+        UeCcmSidelinkLcIdentifier slLcIdentifier;
+        slLcIdentifier.lcId = txOpParams.lcid;
+        slLcIdentifier.srcL2Id = txOpParams.srcL2Id;
+        slLcIdentifier.dstL2Id = txOpParams.dstL2Id;
+
+        std::map<UeCcmSidelinkLcIdentifier, UeCcmLcInfo>::iterator slLcIdIt =
+            m_slLcInfoMap.find(slLcIdentifier);
+
+        NS_ABORT_MSG_IF(slLcIdIt == m_slLcInfoMap.end(),
+                        "cannot find SL LCID " << (uint16_t)txOpParams.lcid << ", srcL2Id "
+                                               << txOpParams.srcL2Id << ", dstL2Id "
+                                               << txOpParams.dstL2Id);
+
+        NS_LOG_DEBUG(this << " SL lcid= " << (uint32_t)txOpParams.lcid
+                          << " layer= " << (uint16_t)txOpParams.layer << " componentCarierId "
+                          << (uint16_t)txOpParams.componentCarrierId << " rnti "
+                          << txOpParams.rnti);
+
+        NS_LOG_DEBUG(this << " MAC is asking component carrier id = "
+                          << (uint16_t)txOpParams.componentCarrierId
+                          << " with SL lcid = " << (uint32_t)txOpParams.lcid << " to transmit "
+                          << txOpParams.bytes << " bytes");
+
+        slLcIdIt->second.macSapUser->NotifyTxOpportunity(txOpParams);
+    }
 }
 
 void
 SimpleUeComponentCarrierManager::DoReceivePdu(LteMacSapUser::ReceivePduParameters rxPduParams)
 {
-<<<<<<< HEAD
-  NS_LOG_FUNCTION (this);
-
-  if (rxPduParams.srcL2Id == 0)
-    {
-      std::map<uint8_t, LteMacSapUser*>::iterator lcidIt = m_lcAttached.find (rxPduParams.lcid);
-      NS_ABORT_MSG_IF (lcidIt == m_lcAttached.end (), "could not find LCID" << (uint16_t) rxPduParams.lcid);
-      if (lcidIt != m_lcAttached.end ())
-        {
-          (*lcidIt).second->ReceivePdu (rxPduParams);
-        }
-    }
-  else
-    {
-      UeCcmSidelinkLcIdentifier slLcIdentifier;
-      slLcIdentifier.lcId = rxPduParams.lcid;
-      slLcIdentifier.srcL2Id = rxPduParams.srcL2Id;
-      slLcIdentifier.dstL2Id = rxPduParams.dstL2Id;
-
-      std::map <UeCcmSidelinkLcIdentifier, UeCcmLcInfo>::iterator slLcIdIt = m_slLcInfoMap.find (slLcIdentifier);
-
-      NS_ABORT_MSG_IF (slLcIdIt == m_slLcInfoMap.end (), "cannot find SL LCID " << (uint16_t) rxPduParams.lcid
-                                          << ", srcL2Id " << rxPduParams.srcL2Id << ", dstL2Id " << rxPduParams.dstL2Id);
-
-      slLcIdIt->second.macSapUser->ReceivePdu (rxPduParams);
-=======
-    NS_LOG_FUNCTION(this);
-    std::map<uint8_t, LteMacSapUser*>::iterator lcidIt = m_lcAttached.find(rxPduParams.lcid);
-    NS_ABORT_MSG_IF(lcidIt == m_lcAttached.end(),
-                    "could not find LCID" << (uint16_t)rxPduParams.lcid);
-    if (lcidIt != m_lcAttached.end())
-    {
-        (*lcidIt).second->ReceivePdu(rxPduParams);
->>>>>>> 8d25ef3c
-    }
-
+    NS_LOG_FUNCTION(this);
+
+    if (rxPduParams.srcL2Id == 0)
+    {
+        std::map<uint8_t, LteMacSapUser*>::iterator lcidIt = m_lcAttached.find(rxPduParams.lcid);
+        NS_ABORT_MSG_IF(lcidIt == m_lcAttached.end(),
+                        "could not find LCID" << (uint16_t)rxPduParams.lcid);
+        if (lcidIt != m_lcAttached.end())
+        {
+            (*lcidIt).second->ReceivePdu(rxPduParams);
+        }
+    }
+    else
+    {
+        UeCcmSidelinkLcIdentifier slLcIdentifier;
+        slLcIdentifier.lcId = rxPduParams.lcid;
+        slLcIdentifier.srcL2Id = rxPduParams.srcL2Id;
+        slLcIdentifier.dstL2Id = rxPduParams.dstL2Id;
+
+        std::map<UeCcmSidelinkLcIdentifier, UeCcmLcInfo>::iterator slLcIdIt =
+            m_slLcInfoMap.find(slLcIdentifier);
+
+        NS_ABORT_MSG_IF(slLcIdIt == m_slLcInfoMap.end(),
+                        "cannot find SL LCID " << (uint16_t)rxPduParams.lcid << ", srcL2Id "
+                                               << rxPduParams.srcL2Id << ", dstL2Id "
+                                               << rxPduParams.dstL2Id);
+
+        slLcIdIt->second.macSapUser->ReceivePdu(rxPduParams);
+    }
 }
 
 ///////////////////////////////////////////////////////////
@@ -500,53 +464,68 @@
 }
 
 std::vector<LteUeCcmRrcSapProvider::LcsConfig>
-SimpleUeComponentCarrierManager::DoAddSlLc (uint8_t slLcId, uint32_t srcL2Id, uint32_t dstL2Id, LteUeCmacSapProvider::LogicalChannelConfig lcConfig, LteMacSapUser* msu)
-{
-  NS_LOG_FUNCTION (this);
-  std::vector<LteUeCcmRrcSapProvider::LcsConfig> res;
-  UeCcmSidelinkLcIdentifier slLcIdentifier;
-  slLcIdentifier.lcId = slLcId;
-  slLcIdentifier.srcL2Id = srcL2Id;
-  slLcIdentifier.dstL2Id = dstL2Id;
-
-  NS_LOG_DEBUG ("UE CCM Adding Sl LcId = "<< (uint16_t) slLcId << " srcL2Id = "<< srcL2Id<< " dstL2Id = "<< dstL2Id);
-
-  NS_ASSERT_MSG (m_slLcInfoMap.find (slLcIdentifier) == m_slLcInfoMap.end (), "cannot add channel because LCID " << slLcId
-                                    << ", srcL2Id " << srcL2Id << ", dstL2Id " << dstL2Id << " is already present");
-
-  UeCcmLcInfo lcInfo;
-  lcInfo.lcConfig = lcConfig;
-  lcInfo.macSapUser = msu;
-  m_slLcInfoMap[slLcIdentifier] = lcInfo;
-
-  LteUeCcmRrcSapProvider::LcsConfig elem;
-  std::map <uint8_t, std::map<UeCcmSidelinkLcIdentifier, LteMacSapProvider*> >::iterator slCcLcMapIt;
-  for (uint8_t ncc = 0; ncc < m_noOfComponentCarriers; ncc++)
-    {
-      elem.componentCarrierId = ncc;
-      elem.lcConfig = lcConfig;
-      elem.msu = m_ccmMacSapUser;
-      res.insert (res.end (), elem);
-
-      slCcLcMapIt = m_slComponentCarrierLcMap.find (ncc);
-      if (slCcLcMapIt != m_slComponentCarrierLcMap.end ())
-        {
-          slCcLcMapIt->second.insert (std::pair <UeCcmSidelinkLcIdentifier, LteMacSapProvider*> (slLcIdentifier,
-                                                                                           m_macSapProvidersMap.at (ncc)));
-        }
-      else
-        {
-          std::map<UeCcmSidelinkLcIdentifier, LteMacSapProvider*> empty;
-          std::pair <std::map <uint8_t, std::map<UeCcmSidelinkLcIdentifier, LteMacSapProvider*> >::iterator, bool>
-          ret = m_slComponentCarrierLcMap.insert (std::pair <uint8_t,  std::map<UeCcmSidelinkLcIdentifier,
-                                                                                LteMacSapProvider*> > (ncc, empty));
-          NS_ABORT_MSG_IF (!ret.second, "element already present, ComponentCarrierId already exist");
-          slCcLcMapIt = m_slComponentCarrierLcMap.find (ncc);
-          slCcLcMapIt->second.insert (std::pair <UeCcmSidelinkLcIdentifier, LteMacSapProvider*> (slLcIdentifier,
-                                                                                           m_macSapProvidersMap.at (ncc)));
-        }
-    }
-  return res;
+SimpleUeComponentCarrierManager::DoAddSlLc(uint8_t slLcId,
+                                           uint32_t srcL2Id,
+                                           uint32_t dstL2Id,
+                                           LteUeCmacSapProvider::LogicalChannelConfig lcConfig,
+                                           LteMacSapUser* msu)
+{
+    NS_LOG_FUNCTION(this);
+    std::vector<LteUeCcmRrcSapProvider::LcsConfig> res;
+    UeCcmSidelinkLcIdentifier slLcIdentifier;
+    slLcIdentifier.lcId = slLcId;
+    slLcIdentifier.srcL2Id = srcL2Id;
+    slLcIdentifier.dstL2Id = dstL2Id;
+
+    NS_LOG_DEBUG("UE CCM Adding Sl LcId = " << (uint16_t)slLcId << " srcL2Id = " << srcL2Id
+                                            << " dstL2Id = " << dstL2Id);
+
+    NS_ASSERT_MSG(m_slLcInfoMap.find(slLcIdentifier) == m_slLcInfoMap.end(),
+                  "cannot add channel because LCID " << slLcId << ", srcL2Id " << srcL2Id
+                                                     << ", dstL2Id " << dstL2Id
+                                                     << " is already present");
+
+    UeCcmLcInfo lcInfo;
+    lcInfo.lcConfig = lcConfig;
+    lcInfo.macSapUser = msu;
+    m_slLcInfoMap[slLcIdentifier] = lcInfo;
+
+    LteUeCcmRrcSapProvider::LcsConfig elem;
+    std::map<uint8_t, std::map<UeCcmSidelinkLcIdentifier, LteMacSapProvider*>>::iterator
+        slCcLcMapIt;
+    for (uint8_t ncc = 0; ncc < m_noOfComponentCarriers; ncc++)
+    {
+        elem.componentCarrierId = ncc;
+        elem.lcConfig = lcConfig;
+        elem.msu = m_ccmMacSapUser;
+        res.insert(res.end(), elem);
+
+        slCcLcMapIt = m_slComponentCarrierLcMap.find(ncc);
+        if (slCcLcMapIt != m_slComponentCarrierLcMap.end())
+        {
+            slCcLcMapIt->second.insert(std::pair<UeCcmSidelinkLcIdentifier, LteMacSapProvider*>(
+                slLcIdentifier,
+                m_macSapProvidersMap.at(ncc)));
+        }
+        else
+        {
+            std::map<UeCcmSidelinkLcIdentifier, LteMacSapProvider*> empty;
+            std::pair<std::map<uint8_t,
+                               std::map<UeCcmSidelinkLcIdentifier, LteMacSapProvider*>>::iterator,
+                      bool>
+                ret = m_slComponentCarrierLcMap.insert(
+                    std::pair<uint8_t, std::map<UeCcmSidelinkLcIdentifier, LteMacSapProvider*>>(
+                        ncc,
+                        empty));
+            NS_ABORT_MSG_IF(!ret.second,
+                            "element already present, ComponentCarrierId already exist");
+            slCcLcMapIt = m_slComponentCarrierLcMap.find(ncc);
+            slCcLcMapIt->second.insert(std::pair<UeCcmSidelinkLcIdentifier, LteMacSapProvider*>(
+                slLcIdentifier,
+                m_macSapProvidersMap.at(ncc)));
+        }
+    }
+    return res;
 }
 
 LteMacSapUser*
