/*
 * Copyright (c) 2015 Danilo Abrignani
 *
 * This program is free software; you can redistribute it and/or modify
 * it under the terms of the GNU General Public License version 2 as
 * published by the Free Software Foundation;
 *
 * This program is distributed in the hope that it will be useful,
 * but WITHOUT ANY WARRANTY; without even the implied warranty of
 * MERCHANTABILITY or FITNESS FOR A PARTICULAR PURPOSE.  See the
 * GNU General Public License for more details.
 *
 * You should have received a copy of the GNU General Public License
 * along with this program; if not, write to the Free Software
 * Foundation, Inc., 59 Temple Place, Suite 330, Boston, MA  02111-1307  USA
 *
 * Author: Danilo Abrignani <danilo.abrignani@unibo.it>
 *
 */

#include "simple-ue-component-carrier-manager.h"

#include <ns3/log.h>

namespace ns3
{

NS_LOG_COMPONENT_DEFINE("SimpleUeComponentCarrierManager");

NS_OBJECT_ENSURE_REGISTERED(SimpleUeComponentCarrierManager);

///////////////////////////////////////////////////////////
// SAP forwarders
///////////////////////////////////////////////////////////

///////////////////////////////////////////////////////////
// MAC SAP PROVIDER SAP forwarders
///////////////////////////////////////////////////////////

/// SimpleUeCcmMacSapProvider class
class SimpleUeCcmMacSapProvider : public LteMacSapProvider
{
  public:
    /**
     * Constructor
     *
     * \param mac the component carrier manager
     */
    SimpleUeCcmMacSapProvider(SimpleUeComponentCarrierManager* mac);

    // inherited from LteMacSapProvider
    void TransmitPdu(LteMacSapProvider::TransmitPduParameters params) override;
    void ReportBufferStatus(LteMacSapProvider::ReportBufferStatusParameters params) override;

  private:
    SimpleUeComponentCarrierManager* m_mac; ///< the component carrier manager
};

SimpleUeCcmMacSapProvider::SimpleUeCcmMacSapProvider(SimpleUeComponentCarrierManager* mac)
    : m_mac(mac)
{
}

void
SimpleUeCcmMacSapProvider::TransmitPdu(TransmitPduParameters params)
{
    m_mac->DoTransmitPdu(params);
}

void
SimpleUeCcmMacSapProvider::ReportBufferStatus(ReportBufferStatusParameters params)
{
    m_mac->DoReportBufferStatus(params);
}

///////////////////////////////////////////////////////////
// MAC SAP USER SAP forwarders
/////////////// ////////////////////////////////////////////

/// SimpleUeCcmMacSapUser class
class SimpleUeCcmMacSapUser : public LteMacSapUser
{
  public:
    /**
     * Constructor
     *
     * \param mac the component carrier manager
     */
    SimpleUeCcmMacSapUser(SimpleUeComponentCarrierManager* mac);

    // inherited from LteMacSapUser
    void NotifyTxOpportunity(LteMacSapUser::TxOpportunityParameters txOpParams) override;
    void ReceivePdu(LteMacSapUser::ReceivePduParameters rxPduParams) override;
    void NotifyHarqDeliveryFailure() override;

  private:
    SimpleUeComponentCarrierManager* m_mac; ///< the component carrier manager
};

SimpleUeCcmMacSapUser::SimpleUeCcmMacSapUser(SimpleUeComponentCarrierManager* mac)
    : m_mac(mac)
{
}

void
SimpleUeCcmMacSapUser::NotifyTxOpportunity(LteMacSapUser::TxOpportunityParameters txOpParams)
{
    NS_LOG_INFO("SimpleUeCcmMacSapUser::NotifyTxOpportunity for ccId:"
                << (uint32_t)txOpParams.componentCarrierId);
    m_mac->DoNotifyTxOpportunity(txOpParams);
}

void
SimpleUeCcmMacSapUser::ReceivePdu(LteMacSapUser::ReceivePduParameters rxPduParams)
{
    m_mac->DoReceivePdu(rxPduParams);
}

void
SimpleUeCcmMacSapUser::NotifyHarqDeliveryFailure()
{
    m_mac->DoNotifyHarqDeliveryFailure();
}

//////////////////////////////////////////////////////////
// SimpleUeComponentCarrierManager methods
///////////////////////////////////////////////////////////

SimpleUeComponentCarrierManager::SimpleUeComponentCarrierManager()
{
    NS_LOG_FUNCTION(this);
    m_ccmRrcSapProvider = new MemberLteUeCcmRrcSapProvider<SimpleUeComponentCarrierManager>(this);
    m_ccmMacSapUser = new SimpleUeCcmMacSapUser(this);
    m_ccmMacSapProvider = new SimpleUeCcmMacSapProvider(this);
}

SimpleUeComponentCarrierManager::~SimpleUeComponentCarrierManager()
{
    NS_LOG_FUNCTION(this);
}

void
SimpleUeComponentCarrierManager::DoDispose()
{
    NS_LOG_FUNCTION(this);
    delete m_ccmRrcSapProvider;
    delete m_ccmMacSapUser;
    delete m_ccmMacSapProvider;
}

TypeId
SimpleUeComponentCarrierManager::GetTypeId()
{
    static TypeId tid = TypeId("ns3::SimpleUeComponentCarrierManager")
                            .SetParent<LteUeComponentCarrierManager>()
                            .SetGroupName("Lte")
                            .AddConstructor<SimpleUeComponentCarrierManager>();
    return tid;
}

LteMacSapProvider*
SimpleUeComponentCarrierManager::GetLteMacSapProvider()
{
    NS_LOG_FUNCTION(this);
    return m_ccmMacSapProvider;
}

void
SimpleUeComponentCarrierManager::DoInitialize()
{
    NS_LOG_FUNCTION(this);
    LteUeComponentCarrierManager::DoInitialize();
}

void
SimpleUeComponentCarrierManager::DoReportUeMeas(uint16_t rnti, LteRrcSap::MeasResults measResults)
{
    NS_LOG_FUNCTION(this << rnti << (uint16_t)measResults.measId);
}

void
SimpleUeComponentCarrierManager::DoTransmitPdu(LteMacSapProvider::TransmitPduParameters params)
{
    NS_LOG_FUNCTION(this);
<<<<<<< HEAD

    if (params.srcL2Id == 0)
    {
        NS_LOG_INFO("Simple UE CCM forwarding LTE RLC PDU to MAC");
        std::map<uint8_t, LteMacSapProvider*>::iterator it =
            m_macSapProvidersMap.find(params.componentCarrierId);
        NS_ABORT_MSG_IF(it == m_macSapProvidersMap.end(),
                        "could not find Sap for ComponentCarrier "
                            << (uint16_t)params.componentCarrierId);
        // with this algorithm all traffic is on Primary Carrier, is it?
        it->second->TransmitPdu(params);
    }
    else
    {
        NS_LOG_INFO("Simple UE CCM forwarding Sidelink RLC PDU to MAC");
        std::map<uint8_t, LteMacSapProvider*>::iterator it =
            m_macSapProvidersMap.find(params.componentCarrierId);
        NS_ABORT_MSG_IF(it == m_macSapProvidersMap.end(),
                        "could not find Sap for Sidelink ComponentCarrier "
                            << (uint16_t)params.componentCarrierId);
        // with this algorithm all traffic is on Primary Carrier, is it?
        it->second->TransmitPdu(params);
    }
=======
    auto it = m_macSapProvidersMap.find(params.componentCarrierId);
    NS_ABORT_MSG_IF(it == m_macSapProvidersMap.end(),
                    "could not find Sap for ComponentCarrier "
                        << (uint16_t)params.componentCarrierId);
    // with this algorithm all traffic is on Primary Carrier, is it?
    it->second->TransmitPdu(params);
>>>>>>> 4fdc985b
}

void
SimpleUeComponentCarrierManager::DoReportBufferStatus(
    LteMacSapProvider::ReportBufferStatusParameters params)
{
    NS_LOG_FUNCTION(this);
<<<<<<< HEAD
=======
    NS_LOG_DEBUG("BSR from RLC for LCID = " << (uint16_t)params.lcid);
    auto it = m_macSapProvidersMap.find(0);
    NS_ABORT_MSG_IF(it == m_macSapProvidersMap.end(), "could not find Sap for ComponentCarrier");
>>>>>>> 4fdc985b

    if (params.srcL2Id == 0)
    {
        NS_LOG_DEBUG("BSR from RLC for LTE LCID = " << (uint16_t)params.lcid);
        std::map<uint8_t, LteMacSapProvider*>::iterator it = m_macSapProvidersMap.find(0);
        NS_ABORT_MSG_IF(it == m_macSapProvidersMap.end(),
                        "could not find Sap for ComponentCarrier");

        NS_LOG_DEBUG("Size of component carrier LC map " << m_componentCarrierLcMap.size());

<<<<<<< HEAD
        for (std::map<uint8_t, std::map<uint8_t, LteMacSapProvider*>>::iterator ccLcMapIt =
                 m_componentCarrierLcMap.begin();
             ccLcMapIt != m_componentCarrierLcMap.end();
             ccLcMapIt++)
        {
            NS_LOG_DEBUG("BSR from RLC for CC id = " << (uint16_t)ccLcMapIt->first);
            std::map<uint8_t, LteMacSapProvider*>::iterator it =
                ccLcMapIt->second.find(params.lcid);
            if (it != ccLcMapIt->second.end())
            {
                it->second->ReportBufferStatus(params);
            }
        }
    }
    else
    {
        std::map<uint8_t, LteMacSapProvider*>::iterator it = m_macSapProvidersMap.find(0);
        NS_ABORT_MSG_IF(it == m_macSapProvidersMap.end(),
                        "could not find Sap for Sidelink Component Carrier");

        NS_LOG_DEBUG("Size of component carrier LC map " << m_slComponentCarrierLcMap.size());

        // Replicate the BSR
        // Bug : 2861
        for (std::map<uint8_t, std::map<UeCcmSidelinkLcIdentifier, LteMacSapProvider*>>::iterator
                 slCcLcMapIt = m_slComponentCarrierLcMap.begin();
             slCcLcMapIt != m_slComponentCarrierLcMap.end();
             slCcLcMapIt++)
=======
    for (auto ccLcMapIt = m_componentCarrierLcMap.begin();
         ccLcMapIt != m_componentCarrierLcMap.end();
         ccLcMapIt++)
    {
        NS_LOG_DEBUG("BSR from RLC for CC id = " << (uint16_t)ccLcMapIt->first);
        auto it = ccLcMapIt->second.find(params.lcid);
        if (it != ccLcMapIt->second.end())
>>>>>>> 4fdc985b
        {
            UeCcmSidelinkLcIdentifier slLcIdentifier;
            slLcIdentifier.lcId = params.lcid;
            slLcIdentifier.srcL2Id = params.srcL2Id;
            slLcIdentifier.dstL2Id = params.dstL2Id;
            // Check if UE CCM have the LteMacSapProvider pointer
            // of the MAC to which the RLC with Sidelink LC
            // Identifiers is sending the BSR.
            // Note: If UE RRC will not call AddSlLc of
            // UE CCM, here it will not be able to find
            // the LteMacSapProvider pointer.
            std::map<UeCcmSidelinkLcIdentifier, LteMacSapProvider*>::iterator it =
                slCcLcMapIt->second.find(slLcIdentifier);
            if (it != slCcLcMapIt->second.end())
            {
                NS_LOG_DEBUG("UE CCM sending Sidelink BSR from RLC with LCID = "
                             << (uint16_t)it->first.lcId << " Source L2 ID = " << it->first.srcL2Id
                             << " Destination L2 ID = " << it->first.dstL2Id
                             << " to the MAC of CC id = " << (uint16_t)slCcLcMapIt->first);

                it->second->ReportBufferStatus(params);
            }
            else
            {
                NS_FATAL_ERROR("UE CCM is unable to send the BSR to the MAC. Did you forget to"
                               " call AddSlLc of UE CCM in UE RRC");
            }
        }
    }
}

void
SimpleUeComponentCarrierManager::DoNotifyHarqDeliveryFailure()
{
    NS_LOG_FUNCTION(this);
}

void
SimpleUeComponentCarrierManager::DoNotifyTxOpportunity(
    LteMacSapUser::TxOpportunityParameters txOpParams)
{
    NS_LOG_FUNCTION(this);
<<<<<<< HEAD

    if (txOpParams.srcL2Id == 0)
    {
        std::map<uint8_t, LteMacSapUser*>::iterator lcidIt = m_lcAttached.find(txOpParams.lcid);
        NS_ABORT_MSG_IF(lcidIt == m_lcAttached.end(),
                        "could not find LCID" << (uint16_t)txOpParams.lcid);
        NS_LOG_DEBUG(this << " lcid = " << (uint32_t)txOpParams.lcid
                          << " layer= " << (uint16_t)txOpParams.layer << " componentCarierId "
                          << (uint16_t)txOpParams.componentCarrierId << " rnti "
                          << txOpParams.rnti);

        NS_LOG_DEBUG(this << " MAC is asking component carrier id = "
                          << (uint16_t)txOpParams.componentCarrierId
                          << " with lcid = " << (uint32_t)txOpParams.lcid << " to transmit "
                          << txOpParams.bytes << " bytes");
        (*lcidIt).second->NotifyTxOpportunity(txOpParams);
    }
    else
    {
        UeCcmSidelinkLcIdentifier slLcIdentifier;
        slLcIdentifier.lcId = txOpParams.lcid;
        slLcIdentifier.srcL2Id = txOpParams.srcL2Id;
        slLcIdentifier.dstL2Id = txOpParams.dstL2Id;

        std::map<UeCcmSidelinkLcIdentifier, UeCcmLcInfo>::iterator slLcIdIt =
            m_slLcInfoMap.find(slLcIdentifier);

        NS_ABORT_MSG_IF(slLcIdIt == m_slLcInfoMap.end(),
                        "cannot find SL LCID " << (uint16_t)txOpParams.lcid << ", srcL2Id "
                                               << txOpParams.srcL2Id << ", dstL2Id "
                                               << txOpParams.dstL2Id);

        NS_LOG_DEBUG(this << " SL lcid= " << (uint32_t)txOpParams.lcid
                          << " layer= " << (uint16_t)txOpParams.layer << " componentCarierId "
                          << (uint16_t)txOpParams.componentCarrierId << " rnti "
                          << txOpParams.rnti);

        NS_LOG_DEBUG(this << " MAC is asking component carrier id = "
                          << (uint16_t)txOpParams.componentCarrierId
                          << " with SL lcid = " << (uint32_t)txOpParams.lcid << " to transmit "
                          << txOpParams.bytes << " bytes");

        slLcIdIt->second.macSapUser->NotifyTxOpportunity(txOpParams);
    }
=======
    auto lcidIt = m_lcAttached.find(txOpParams.lcid);
    NS_ABORT_MSG_IF(lcidIt == m_lcAttached.end(),
                    "could not find LCID" << (uint16_t)txOpParams.lcid);
    NS_LOG_DEBUG(this << " lcid = " << (uint32_t)txOpParams.lcid
                      << " layer= " << (uint16_t)txOpParams.layer << " componentCarierId "
                      << (uint16_t)txOpParams.componentCarrierId << " rnti " << txOpParams.rnti);

    NS_LOG_DEBUG(this << " MAC is asking component carrier id = "
                      << (uint16_t)txOpParams.componentCarrierId
                      << " with lcid = " << (uint32_t)txOpParams.lcid << " to transmit "
                      << txOpParams.bytes << " bytes");
    (*lcidIt).second->NotifyTxOpportunity(txOpParams);
>>>>>>> 4fdc985b
}

void
SimpleUeComponentCarrierManager::DoReceivePdu(LteMacSapUser::ReceivePduParameters rxPduParams)
{
    NS_LOG_FUNCTION(this);
<<<<<<< HEAD

    if (rxPduParams.srcL2Id == 0)
    {
        std::map<uint8_t, LteMacSapUser*>::iterator lcidIt = m_lcAttached.find(rxPduParams.lcid);
        NS_ABORT_MSG_IF(lcidIt == m_lcAttached.end(),
                        "could not find LCID" << (uint16_t)rxPduParams.lcid);
        if (lcidIt != m_lcAttached.end())
        {
            (*lcidIt).second->ReceivePdu(rxPduParams);
        }
    }
    else
=======
    auto lcidIt = m_lcAttached.find(rxPduParams.lcid);
    NS_ABORT_MSG_IF(lcidIt == m_lcAttached.end(),
                    "could not find LCID" << (uint16_t)rxPduParams.lcid);
    if (lcidIt != m_lcAttached.end())
>>>>>>> 4fdc985b
    {
        UeCcmSidelinkLcIdentifier slLcIdentifier;
        slLcIdentifier.lcId = rxPduParams.lcid;
        slLcIdentifier.srcL2Id = rxPduParams.srcL2Id;
        slLcIdentifier.dstL2Id = rxPduParams.dstL2Id;

        std::map<UeCcmSidelinkLcIdentifier, UeCcmLcInfo>::iterator slLcIdIt =
            m_slLcInfoMap.find(slLcIdentifier);

        NS_ABORT_MSG_IF(slLcIdIt == m_slLcInfoMap.end(),
                        "cannot find SL LCID " << (uint16_t)rxPduParams.lcid << ", srcL2Id "
                                               << rxPduParams.srcL2Id << ", dstL2Id "
                                               << rxPduParams.dstL2Id);

        slLcIdIt->second.macSapUser->ReceivePdu(rxPduParams);
    }
}

///////////////////////////////////////////////////////////
// Ue CCM RRC SAP PROVIDER SAP forwarders
///////////////////////////////////////////////////////////
std::vector<uint16_t>
SimpleUeComponentCarrierManager::DoRemoveLc(uint8_t lcid)
{
    NS_LOG_FUNCTION(this << " lcId" << lcid);
    std::vector<uint16_t> res;
    NS_ABORT_MSG_IF(m_lcAttached.find(lcid) == m_lcAttached.end(), "could not find LCID " << lcid);
    m_lcAttached.erase(lcid);
    // send back all the configuration to the componentCarrier where we want to remove the Lc
    auto it = m_componentCarrierLcMap.begin();
    while (it != m_componentCarrierLcMap.end())
    {
        auto lcToRemove = it->second.find(lcid);
        if (lcToRemove != it->second.end())
        {
            res.insert(res.end(), it->first);
        }
        it++;
    }
    NS_ABORT_MSG_IF(res.empty(),
                    "LCID " << lcid << " not found in the ComponentCarrierManager map");

    return res;
}

void
SimpleUeComponentCarrierManager::DoReset()
{
    NS_LOG_FUNCTION(this);
    // same semantics as LteUeMac::DoRest
    auto it = m_lcAttached.begin();
    while (it != m_lcAttached.end())
    {
        // don't delete CCCH
        if (it->first == 0)
        {
            ++it;
        }
        else
        {
            // note: use of postfix operator preserves validity of iterator
            m_lcAttached.erase(it++);
        }
    }
}

std::vector<LteUeCcmRrcSapProvider::LcsConfig>
SimpleUeComponentCarrierManager::DoAddLc(uint8_t lcId,
                                         LteUeCmacSapProvider::LogicalChannelConfig lcConfig,
                                         LteMacSapUser* msu)
{
    NS_LOG_FUNCTION(this);
    std::vector<LteUeCcmRrcSapProvider::LcsConfig> res;
    auto it = m_lcAttached.find(lcId);
    NS_ABORT_MSG_IF(it != m_lcAttached.end(), "Warning, LCID " << lcId << " already exist");
    m_lcAttached.insert(std::pair<uint8_t, LteMacSapUser*>(lcId, msu));
    LteUeCcmRrcSapProvider::LcsConfig elem;
    for (uint8_t ncc = 0; ncc < m_noOfComponentCarriers; ncc++)
    {
        elem.componentCarrierId = ncc;
        elem.lcConfig = lcConfig;
        elem.msu = m_ccmMacSapUser;
        res.insert(res.end(), elem);

        auto ccLcMapIt = m_componentCarrierLcMap.find(ncc);
        if (ccLcMapIt != m_componentCarrierLcMap.end())
        {
            ccLcMapIt->second.insert(
                std::pair<uint8_t, LteMacSapProvider*>(lcId, m_macSapProvidersMap.at(ncc)));
        }
        else
        {
            std::map<uint8_t, LteMacSapProvider*> empty;
            auto ret = m_componentCarrierLcMap.insert(
                std::pair<uint8_t, std::map<uint8_t, LteMacSapProvider*>>(ncc, empty));
            NS_ABORT_MSG_IF(!ret.second,
                            "element already present, ComponentCarrierId already exist");
            ccLcMapIt = m_componentCarrierLcMap.find(ncc);
            ccLcMapIt->second.insert(
                std::pair<uint8_t, LteMacSapProvider*>(lcId, m_macSapProvidersMap.at(ncc)));
        }
    }

    return res;
}

std::vector<LteUeCcmRrcSapProvider::LcsConfig>
SimpleUeComponentCarrierManager::DoAddSlLc(uint8_t slLcId,
                                           uint32_t srcL2Id,
                                           uint32_t dstL2Id,
                                           LteUeCmacSapProvider::LogicalChannelConfig lcConfig,
                                           LteMacSapUser* msu)
{
    NS_LOG_FUNCTION(this);
    std::vector<LteUeCcmRrcSapProvider::LcsConfig> res;
    UeCcmSidelinkLcIdentifier slLcIdentifier;
    slLcIdentifier.lcId = slLcId;
    slLcIdentifier.srcL2Id = srcL2Id;
    slLcIdentifier.dstL2Id = dstL2Id;

    NS_LOG_DEBUG("UE CCM Adding Sl LcId = " << (uint16_t)slLcId << " srcL2Id = " << srcL2Id
                                            << " dstL2Id = " << dstL2Id);

    NS_ASSERT_MSG(m_slLcInfoMap.find(slLcIdentifier) == m_slLcInfoMap.end(),
                  "cannot add channel because LCID " << slLcId << ", srcL2Id " << srcL2Id
                                                     << ", dstL2Id " << dstL2Id
                                                     << " is already present");

    UeCcmLcInfo lcInfo;
    lcInfo.lcConfig = lcConfig;
    lcInfo.macSapUser = msu;
    m_slLcInfoMap[slLcIdentifier] = lcInfo;

    LteUeCcmRrcSapProvider::LcsConfig elem;
    std::map<uint8_t, std::map<UeCcmSidelinkLcIdentifier, LteMacSapProvider*>>::iterator
        slCcLcMapIt;
    for (uint8_t ncc = 0; ncc < m_noOfComponentCarriers; ncc++)
    {
        elem.componentCarrierId = ncc;
        elem.lcConfig = lcConfig;
        elem.msu = m_ccmMacSapUser;
        res.insert(res.end(), elem);

        slCcLcMapIt = m_slComponentCarrierLcMap.find(ncc);
        if (slCcLcMapIt != m_slComponentCarrierLcMap.end())
        {
            slCcLcMapIt->second.insert(std::pair<UeCcmSidelinkLcIdentifier, LteMacSapProvider*>(
                slLcIdentifier,
                m_macSapProvidersMap.at(ncc)));
        }
        else
        {
            std::map<UeCcmSidelinkLcIdentifier, LteMacSapProvider*> empty;
            std::pair<std::map<uint8_t,
                               std::map<UeCcmSidelinkLcIdentifier, LteMacSapProvider*>>::iterator,
                      bool>
                ret = m_slComponentCarrierLcMap.insert(
                    std::pair<uint8_t, std::map<UeCcmSidelinkLcIdentifier, LteMacSapProvider*>>(
                        ncc,
                        empty));
            NS_ABORT_MSG_IF(!ret.second,
                            "element already present, ComponentCarrierId already exist");
            slCcLcMapIt = m_slComponentCarrierLcMap.find(ncc);
            slCcLcMapIt->second.insert(std::pair<UeCcmSidelinkLcIdentifier, LteMacSapProvider*>(
                slLcIdentifier,
                m_macSapProvidersMap.at(ncc)));
        }
    }
    return res;
}

LteMacSapUser*
SimpleUeComponentCarrierManager::DoConfigureSignalBearer(
    uint8_t lcid,
    LteUeCmacSapProvider::LogicalChannelConfig lcConfig,
    LteMacSapUser* msu)
{
    NS_LOG_FUNCTION(this);
    auto it = m_lcAttached.find(lcid);
    // if the following assert is hit, e.g., in handover scenarios, it means
    //  the DoRest function is not called by UE RRC
    NS_ABORT_MSG_IF(it != m_lcAttached.end(),
                    "Warning, LCID " << (uint8_t)lcid << " already exist");

    m_lcAttached.insert(std::pair<uint8_t, LteMacSapUser*>(lcid, msu));

    for (uint8_t ncc = 0; ncc < m_noOfComponentCarriers; ncc++)
    {
        auto ccLcMapIt = m_componentCarrierLcMap.find(ncc);
        if (ccLcMapIt != m_componentCarrierLcMap.end())
        {
            ccLcMapIt->second.insert(
                std::pair<uint8_t, LteMacSapProvider*>(lcid, m_macSapProvidersMap.at(ncc)));
        }
        else
        {
            std::map<uint8_t, LteMacSapProvider*> empty;
            auto ret = m_componentCarrierLcMap.insert(
                std::pair<uint8_t, std::map<uint8_t, LteMacSapProvider*>>(ncc, empty));
            NS_ABORT_MSG_IF(!ret.second,
                            "element already present, ComponentCarrierId already existed");
            ccLcMapIt = m_componentCarrierLcMap.find(ncc);
            ccLcMapIt->second.insert(
                std::pair<uint8_t, LteMacSapProvider*>(lcid, m_macSapProvidersMap.at(ncc)));
        }
    }

    return m_ccmMacSapUser;
}

} // end of namespace ns3<|MERGE_RESOLUTION|>--- conflicted
+++ resolved
@@ -182,13 +182,11 @@
 SimpleUeComponentCarrierManager::DoTransmitPdu(LteMacSapProvider::TransmitPduParameters params)
 {
     NS_LOG_FUNCTION(this);
-<<<<<<< HEAD
 
     if (params.srcL2Id == 0)
     {
         NS_LOG_INFO("Simple UE CCM forwarding LTE RLC PDU to MAC");
-        std::map<uint8_t, LteMacSapProvider*>::iterator it =
-            m_macSapProvidersMap.find(params.componentCarrierId);
+        auto it = m_macSapProvidersMap.find(params.componentCarrierId);
         NS_ABORT_MSG_IF(it == m_macSapProvidersMap.end(),
                         "could not find Sap for ComponentCarrier "
                             << (uint16_t)params.componentCarrierId);
@@ -198,22 +196,13 @@
     else
     {
         NS_LOG_INFO("Simple UE CCM forwarding Sidelink RLC PDU to MAC");
-        std::map<uint8_t, LteMacSapProvider*>::iterator it =
-            m_macSapProvidersMap.find(params.componentCarrierId);
+        auto it = m_macSapProvidersMap.find(params.componentCarrierId);
         NS_ABORT_MSG_IF(it == m_macSapProvidersMap.end(),
                         "could not find Sap for Sidelink ComponentCarrier "
                             << (uint16_t)params.componentCarrierId);
         // with this algorithm all traffic is on Primary Carrier, is it?
         it->second->TransmitPdu(params);
     }
-=======
-    auto it = m_macSapProvidersMap.find(params.componentCarrierId);
-    NS_ABORT_MSG_IF(it == m_macSapProvidersMap.end(),
-                    "could not find Sap for ComponentCarrier "
-                        << (uint16_t)params.componentCarrierId);
-    // with this algorithm all traffic is on Primary Carrier, is it?
-    it->second->TransmitPdu(params);
->>>>>>> 4fdc985b
 }
 
 void
@@ -221,31 +210,22 @@
     LteMacSapProvider::ReportBufferStatusParameters params)
 {
     NS_LOG_FUNCTION(this);
-<<<<<<< HEAD
-=======
-    NS_LOG_DEBUG("BSR from RLC for LCID = " << (uint16_t)params.lcid);
-    auto it = m_macSapProvidersMap.find(0);
-    NS_ABORT_MSG_IF(it == m_macSapProvidersMap.end(), "could not find Sap for ComponentCarrier");
->>>>>>> 4fdc985b
 
     if (params.srcL2Id == 0)
     {
         NS_LOG_DEBUG("BSR from RLC for LTE LCID = " << (uint16_t)params.lcid);
-        std::map<uint8_t, LteMacSapProvider*>::iterator it = m_macSapProvidersMap.find(0);
+        auto it = m_macSapProvidersMap.find(0);
         NS_ABORT_MSG_IF(it == m_macSapProvidersMap.end(),
                         "could not find Sap for ComponentCarrier");
 
         NS_LOG_DEBUG("Size of component carrier LC map " << m_componentCarrierLcMap.size());
 
-<<<<<<< HEAD
-        for (std::map<uint8_t, std::map<uint8_t, LteMacSapProvider*>>::iterator ccLcMapIt =
-                 m_componentCarrierLcMap.begin();
+        for (auto ccLcMapIt = m_componentCarrierLcMap.begin();
              ccLcMapIt != m_componentCarrierLcMap.end();
              ccLcMapIt++)
         {
             NS_LOG_DEBUG("BSR from RLC for CC id = " << (uint16_t)ccLcMapIt->first);
-            std::map<uint8_t, LteMacSapProvider*>::iterator it =
-                ccLcMapIt->second.find(params.lcid);
+            auto it = ccLcMapIt->second.find(params.lcid);
             if (it != ccLcMapIt->second.end())
             {
                 it->second->ReportBufferStatus(params);
@@ -254,7 +234,7 @@
     }
     else
     {
-        std::map<uint8_t, LteMacSapProvider*>::iterator it = m_macSapProvidersMap.find(0);
+        auto it = m_macSapProvidersMap.find(0);
         NS_ABORT_MSG_IF(it == m_macSapProvidersMap.end(),
                         "could not find Sap for Sidelink Component Carrier");
 
@@ -262,19 +242,9 @@
 
         // Replicate the BSR
         // Bug : 2861
-        for (std::map<uint8_t, std::map<UeCcmSidelinkLcIdentifier, LteMacSapProvider*>>::iterator
-                 slCcLcMapIt = m_slComponentCarrierLcMap.begin();
+        for (auto slCcLcMapIt = m_slComponentCarrierLcMap.begin();
              slCcLcMapIt != m_slComponentCarrierLcMap.end();
              slCcLcMapIt++)
-=======
-    for (auto ccLcMapIt = m_componentCarrierLcMap.begin();
-         ccLcMapIt != m_componentCarrierLcMap.end();
-         ccLcMapIt++)
-    {
-        NS_LOG_DEBUG("BSR from RLC for CC id = " << (uint16_t)ccLcMapIt->first);
-        auto it = ccLcMapIt->second.find(params.lcid);
-        if (it != ccLcMapIt->second.end())
->>>>>>> 4fdc985b
         {
             UeCcmSidelinkLcIdentifier slLcIdentifier;
             slLcIdentifier.lcId = params.lcid;
@@ -317,11 +287,10 @@
     LteMacSapUser::TxOpportunityParameters txOpParams)
 {
     NS_LOG_FUNCTION(this);
-<<<<<<< HEAD
 
     if (txOpParams.srcL2Id == 0)
     {
-        std::map<uint8_t, LteMacSapUser*>::iterator lcidIt = m_lcAttached.find(txOpParams.lcid);
+        auto lcidIt = m_lcAttached.find(txOpParams.lcid);
         NS_ABORT_MSG_IF(lcidIt == m_lcAttached.end(),
                         "could not find LCID" << (uint16_t)txOpParams.lcid);
         NS_LOG_DEBUG(this << " lcid = " << (uint32_t)txOpParams.lcid
@@ -342,8 +311,7 @@
         slLcIdentifier.srcL2Id = txOpParams.srcL2Id;
         slLcIdentifier.dstL2Id = txOpParams.dstL2Id;
 
-        std::map<UeCcmSidelinkLcIdentifier, UeCcmLcInfo>::iterator slLcIdIt =
-            m_slLcInfoMap.find(slLcIdentifier);
+        auto slLcIdIt = m_slLcInfoMap.find(slLcIdentifier);
 
         NS_ABORT_MSG_IF(slLcIdIt == m_slLcInfoMap.end(),
                         "cannot find SL LCID " << (uint16_t)txOpParams.lcid << ", srcL2Id "
@@ -362,31 +330,16 @@
 
         slLcIdIt->second.macSapUser->NotifyTxOpportunity(txOpParams);
     }
-=======
-    auto lcidIt = m_lcAttached.find(txOpParams.lcid);
-    NS_ABORT_MSG_IF(lcidIt == m_lcAttached.end(),
-                    "could not find LCID" << (uint16_t)txOpParams.lcid);
-    NS_LOG_DEBUG(this << " lcid = " << (uint32_t)txOpParams.lcid
-                      << " layer= " << (uint16_t)txOpParams.layer << " componentCarierId "
-                      << (uint16_t)txOpParams.componentCarrierId << " rnti " << txOpParams.rnti);
-
-    NS_LOG_DEBUG(this << " MAC is asking component carrier id = "
-                      << (uint16_t)txOpParams.componentCarrierId
-                      << " with lcid = " << (uint32_t)txOpParams.lcid << " to transmit "
-                      << txOpParams.bytes << " bytes");
-    (*lcidIt).second->NotifyTxOpportunity(txOpParams);
->>>>>>> 4fdc985b
 }
 
 void
 SimpleUeComponentCarrierManager::DoReceivePdu(LteMacSapUser::ReceivePduParameters rxPduParams)
 {
     NS_LOG_FUNCTION(this);
-<<<<<<< HEAD
 
     if (rxPduParams.srcL2Id == 0)
     {
-        std::map<uint8_t, LteMacSapUser*>::iterator lcidIt = m_lcAttached.find(rxPduParams.lcid);
+        auto lcidIt = m_lcAttached.find(rxPduParams.lcid);
         NS_ABORT_MSG_IF(lcidIt == m_lcAttached.end(),
                         "could not find LCID" << (uint16_t)rxPduParams.lcid);
         if (lcidIt != m_lcAttached.end())
@@ -395,20 +348,13 @@
         }
     }
     else
-=======
-    auto lcidIt = m_lcAttached.find(rxPduParams.lcid);
-    NS_ABORT_MSG_IF(lcidIt == m_lcAttached.end(),
-                    "could not find LCID" << (uint16_t)rxPduParams.lcid);
-    if (lcidIt != m_lcAttached.end())
->>>>>>> 4fdc985b
     {
         UeCcmSidelinkLcIdentifier slLcIdentifier;
         slLcIdentifier.lcId = rxPduParams.lcid;
         slLcIdentifier.srcL2Id = rxPduParams.srcL2Id;
         slLcIdentifier.dstL2Id = rxPduParams.dstL2Id;
 
-        std::map<UeCcmSidelinkLcIdentifier, UeCcmLcInfo>::iterator slLcIdIt =
-            m_slLcInfoMap.find(slLcIdentifier);
+        auto slLcIdIt = m_slLcInfoMap.find(slLcIdentifier);
 
         NS_ABORT_MSG_IF(slLcIdIt == m_slLcInfoMap.end(),
                         "cannot find SL LCID " << (uint16_t)rxPduParams.lcid << ", srcL2Id "
