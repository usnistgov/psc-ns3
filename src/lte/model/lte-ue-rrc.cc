--- conflicted
+++ resolved
@@ -3545,12 +3545,7 @@
 uint8_t
 LteUeRrc::Bid2Drbid(uint8_t bid)
 {
-<<<<<<< HEAD
-    std::map<uint8_t, uint8_t>::iterator it = m_bid2DrbidMap.find(bid);
-=======
     auto it = m_bid2DrbidMap.find(bid);
-    // NS_ASSERT_MSG (it != m_bid2DrbidMap.end (), "could not find BID " << bid);
->>>>>>> 4fdc985b
     if (it == m_bid2DrbidMap.end())
     {
         return 0;
