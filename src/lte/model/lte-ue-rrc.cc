--- conflicted
+++ resolved
@@ -25,7 +25,6 @@
  */
 
 #include "lte-ue-rrc.h"
-#include "lte-rrc-header.h"
 
 #include "lte-common.h"
 #include "lte-pdcp.h"
@@ -34,6 +33,8 @@
 #include "lte-rlc-tm.h"
 #include "lte-rlc-um.h"
 #include "lte-rlc.h"
+#include "lte-rrc-header.h"
+#include "lte-sl-pool.h"
 
 #include <ns3/fatal-error.h>
 #include <ns3/log.h>
@@ -41,19 +42,8 @@
 #include <ns3/object-map.h>
 #include <ns3/simulator.h>
 
-<<<<<<< HEAD
-#include <ns3/lte-rlc.h>
-#include <ns3/lte-rlc-tm.h>
-#include <ns3/lte-rlc-um.h>
-#include <ns3/lte-rlc-am.h>
-#include <ns3/lte-pdcp.h>
-#include <ns3/lte-radio-bearer-info.h>
-#include <ns3/lte-sl-pool.h>
-
-=======
->>>>>>> 8d25ef3c
+#include <algorithm>
 #include <cmath>
-#include <algorithm>
 
 namespace ns3
 {
@@ -75,21 +65,15 @@
      */
     UeMemberLteUeCmacSapUser(LteUeRrc* rrc);
 
-<<<<<<< HEAD
-  virtual void SetTemporaryCellRnti (uint16_t rnti);
-  virtual void NotifyRandomAccessSuccessful ();
-  virtual void NotifyRandomAccessFailed ();
-  //Sidelink communication
-  virtual void NotifySidelinkReception (uint8_t lcId, uint32_t srcL2Id, uint32_t dstL2Id);
-  virtual void NotifyMacHasSlDataToSend ();
-  virtual void NotifyMacHasNoSlDataToSend ();
-  //Sidelink discovery
-  virtual void NotifyDiscoveryReception (Ptr<Packet> p);
-=======
     void SetTemporaryCellRnti(uint16_t rnti) override;
     void NotifyRandomAccessSuccessful() override;
     void NotifyRandomAccessFailed() override;
->>>>>>> 8d25ef3c
+    // Sidelink communication
+    void NotifySidelinkReception(uint8_t lcId, uint32_t srcL2Id, uint32_t dstL2Id) override;
+    void NotifyMacHasSlDataToSend() override;
+    void NotifyMacHasNoSlDataToSend() override;
+    // Sidelink discovery
+    void NotifyDiscoveryReception(Ptr<Packet> p) override;
 
   private:
     LteUeRrc* m_rrc; ///< the RRC class
@@ -117,28 +101,29 @@
 {
     m_rrc->DoNotifyRandomAccessFailed();
 }
-void
-UeMemberLteUeCmacSapUser::NotifySidelinkReception (uint8_t lcId, uint32_t srcL2Id, uint32_t dstL2Id)
-{
-  m_rrc->DoNotifySidelinkReception (lcId, srcL2Id, dstL2Id);
-}
-
-void
-UeMemberLteUeCmacSapUser::NotifyMacHasSlDataToSend ()
-{
-  m_rrc->DoNotifyMacHasSlDataToSend ();
-}
-
-void
-UeMemberLteUeCmacSapUser::NotifyMacHasNoSlDataToSend ()
-{
-  m_rrc->DoNotifyMacHasNoSlDataToSend ();
-}
-
-void
-UeMemberLteUeCmacSapUser::NotifyDiscoveryReception (Ptr<Packet> p)
-{
-  m_rrc->DoNotifyDiscoveryReception (p);
+
+void
+UeMemberLteUeCmacSapUser::NotifySidelinkReception(uint8_t lcId, uint32_t srcL2Id, uint32_t dstL2Id)
+{
+    m_rrc->DoNotifySidelinkReception(lcId, srcL2Id, dstL2Id);
+}
+
+void
+UeMemberLteUeCmacSapUser::NotifyMacHasSlDataToSend()
+{
+    m_rrc->DoNotifyMacHasSlDataToSend();
+}
+
+void
+UeMemberLteUeCmacSapUser::NotifyMacHasNoSlDataToSend()
+{
+    m_rrc->DoNotifyMacHasNoSlDataToSend();
+}
+
+void
+UeMemberLteUeCmacSapUser::NotifyDiscoveryReception(Ptr<Packet> p)
+{
+    m_rrc->DoNotifyDiscoveryReception(p);
 }
 
 /// Map each of UE RRC states to its string representation.
@@ -162,277 +147,11 @@
 // ue RRC methods
 /////////////////////////////
 
-<<<<<<< HEAD
-NS_OBJECT_ENSURE_REGISTERED (LteUeRrc);
-
-
-LteUeRrc::LteUeRrc ()
-  : m_cmacSapProvider (0),
-  m_cphySapProvider (0),
-  m_rrcSapUser (0),
-  m_macSapProvider (0),
-  m_asSapUser (0),
-  m_ccmRrcSapProvider (0),
-  m_state (IDLE_START),
-  m_imsi (0),
-  m_rnti (0),
-  m_cellId (0),
-  m_useRlcSm (true),
-  m_connectionPending (false),
-  m_hasReceivedMib (false),
-  m_hasReceivedSib1 (false),
-  m_hasReceivedSib2 (false),
-  m_csgWhiteList (0),
-  m_noOfSyncIndications (0),
-  m_leaveConnectedMode (false),
-  m_previousCellId (0),
-  m_connEstFailCountLimit (0),
-  m_connEstFailCount (0),
-  m_sidelinkConfiguration (0),
-  m_txPool (0),
-  m_slssTransmissionActive (false),
-  m_txSlSyncOffsetIndicator (0),
-  m_hasSyncRef (false),
-  m_inCoverage (false),
-  m_slssId (0),
-  m_currSubframeNo (0),
-  m_currFrameNo (0),
-  m_hasDataToTransmit (false),
-  m_inInnerCellOfSyncRef (false),
-  m_slssTxTime (Seconds (0)),
-  m_numberOfComponentCarriers (MIN_NO_CC)
-{
-  NS_LOG_FUNCTION (this);
-  m_cphySapUser.push_back (new MemberLteUeCphySapUser<LteUeRrc> (this));
-  m_cmacSapUser.push_back (new UeMemberLteUeCmacSapUser (this));
-  m_cphySapProvider.push_back (0);
-  m_cmacSapProvider.push_back (0);
-  m_rrcSapProvider = new MemberLteUeRrcSapProvider<LteUeRrc> (this);
-  m_drbPdcpSapUser = new LtePdcpSpecificLtePdcpSapUser<LteUeRrc> (this);
-  m_asSapProvider = new MemberLteAsSapProvider<LteUeRrc> (this);
-  m_ccmRrcSapUser = new MemberLteUeCcmRrcSapUser<LteUeRrc> (this);
-}
-
-LteUeRrc::~LteUeRrc ()
-{
-  NS_LOG_FUNCTION (this);
-}
-
-void
-LteUeRrc::DoDispose ()
-{
-  NS_LOG_FUNCTION (this);
-  if (m_sidelinkConfiguration)
-    {
-      m_sidelinkConfiguration->Dispose ();
-    }
-  for ( uint16_t i = 0; i < m_numberOfComponentCarriers; i++)
-    {
-      delete m_cphySapUser.at (i);
-      delete m_cmacSapUser.at (i);
-    }
-  m_cphySapUser.clear ();
-  m_cmacSapUser.clear ();
-  delete m_rrcSapProvider;
-  delete m_drbPdcpSapUser;
-  delete m_asSapProvider;
-  delete m_ccmRrcSapUser;
-  m_cphySapProvider.erase (m_cphySapProvider.begin (), m_cphySapProvider.end ());
-  m_cphySapProvider.clear ();
-  m_cmacSapProvider.erase (m_cmacSapProvider.begin (), m_cmacSapProvider.end ());
-  m_cmacSapProvider.clear ();
-  m_drbMap.clear ();
-}
-
-TypeId
-LteUeRrc::GetTypeId (void)
-{
-  static TypeId tid = TypeId ("ns3::LteUeRrc")
-    .SetParent<Object> ()
-    .SetGroupName ("Lte")
-    .AddConstructor<LteUeRrc> ()
-    .AddAttribute ("DataRadioBearerMap", "List of UE RadioBearerInfo for Data Radio Bearers by LCID.",
-                   ObjectMapValue (),
-                   MakeObjectMapAccessor (&LteUeRrc::m_drbMap),
-                   MakeObjectMapChecker<LteDataRadioBearerInfo> ())
-    .AddAttribute ("Srb0", "SignalingRadioBearerInfo for SRB0",
-                   PointerValue (),
-                   MakePointerAccessor (&LteUeRrc::m_srb0),
-                   MakePointerChecker<LteSignalingRadioBearerInfo> ())
-    .AddAttribute ("Srb1", "SignalingRadioBearerInfo for SRB1",
-                   PointerValue (),
-                   MakePointerAccessor (&LteUeRrc::m_srb1),
-                   MakePointerChecker<LteSignalingRadioBearerInfo> ())
-    .AddAttribute ("CellId",
-                   "Serving cell identifier",
-                   UintegerValue (0), // unused, read-only attribute
-                   MakeUintegerAccessor (&LteUeRrc::GetCellId),
-                   MakeUintegerChecker<uint16_t> ())
-    .AddAttribute ("C-RNTI",
-                   "Cell Radio Network Temporary Identifier",
-                   UintegerValue (0), // unused, read-only attribute
-                   MakeUintegerAccessor (&LteUeRrc::GetRnti),
-                   MakeUintegerChecker<uint16_t> ())
-    .AddAttribute ("T300",
-                   "Timer for the RRC Connection Establishment procedure "
-                   "(i.e., the procedure is deemed as failed if it takes longer than this). "
-                   "Standard values: 100ms, 200ms, 300ms, 400ms, 600ms, 1000ms, 1500ms, 2000ms",
-                   TimeValue (MilliSeconds (100)), //see 3GPP 36.331 UE-TimersAndConstants & RLF-TimersAndConstants
-                   MakeTimeAccessor (&LteUeRrc::m_t300),
-                   MakeTimeChecker (MilliSeconds (100), MilliSeconds (2000)))
-    .AddAttribute ("T310",
-                   "Timer for detecting the Radio link failure "
-                   "(i.e., the radio link is deemed as failed if this timer expires). "
-                   "Standard values: 0ms 50ms, 100ms, 200ms, 500ms, 1000ms, 2000ms",
-                   TimeValue (MilliSeconds (1000)), //see 3GPP 36.331 UE-TimersAndConstants & RLF-TimersAndConstants
-                   MakeTimeAccessor (&LteUeRrc::m_t310),
-                   MakeTimeChecker (MilliSeconds (0), MilliSeconds (2000)))
-    .AddAttribute ("N310",
-                   "This specifies the maximum number of out-of-sync indications. "
-                   "Standard values: 1, 2, 3, 4, 6, 8, 10, 20",
-                   UintegerValue (6), //see 3GPP 36.331 UE-TimersAndConstants & RLF-TimersAndConstants
-                   MakeUintegerAccessor (&LteUeRrc::m_n310),
-                   MakeUintegerChecker<uint8_t> (1, 20))
-    .AddAttribute ("N311",
-                   "This specifies the maximum number of in-sync indications. "
-                   "Standard values: 1, 2, 3, 4, 5, 6, 8, 10",
-                   UintegerValue (2), //see 3GPP 36.331 UE-TimersAndConstants & RLF-TimersAndConstants
-                   MakeUintegerAccessor (&LteUeRrc::m_n311),
-                   MakeUintegerChecker<uint8_t> (1, 10))
-    .AddTraceSource ("MibReceived",
-                     "trace fired upon reception of Master Information Block",
-                     MakeTraceSourceAccessor (&LteUeRrc::m_mibReceivedTrace),
-                     "ns3::LteUeRrc::MibSibHandoverTracedCallback")
-    .AddTraceSource ("Sib1Received",
-                     "trace fired upon reception of System Information Block Type 1",
-                     MakeTraceSourceAccessor (&LteUeRrc::m_sib1ReceivedTrace),
-                     "ns3::LteUeRrc::MibSibHandoverTracedCallback")
-    .AddTraceSource ("Sib2Received",
-                     "trace fired upon reception of System Information Block Type 2",
-                     MakeTraceSourceAccessor (&LteUeRrc::m_sib2ReceivedTrace),
-                     "ns3::LteUeRrc::ImsiCidRntiTracedCallback")
-    .AddAttribute ("SidelinkConfiguration",
-                   "The Sidelink configuration for this UE",
-                   PointerValue (),
-                   MakePointerAccessor (&LteUeRrc::m_sidelinkConfiguration),
-                   MakePointerChecker <LteSlUeRrc> ())
-    .AddAttribute ("UeSlssTransmissionEnabled",
-                   "If True, the UE transmits SLSSs when required as part of the Sidelink synchronization protocol",
-                   BooleanValue (false),
-                   MakeBooleanAccessor (&LteUeRrc::m_slssTransmissionEnabled),
-                   MakeBooleanChecker ())
-    .AddAttribute ("MinSrsrp",
-                   "The minimum S-RSRP required to consider a SyncRef detectable [dBm]",
-                   DoubleValue (-125),
-                   MakeDoubleAccessor (&LteUeRrc::m_minSrsrp),
-                   MakeDoubleChecker<double>())
-    .AddAttribute ("MinSdRsrp",
-                   "The minimum SD-RSRP required to consider a Relay UE detectable [dBm]",
-                   DoubleValue (-125),
-                   MakeDoubleAccessor (&LteUeRrc::m_minSdRsrp),
-                   MakeDoubleChecker<double>())
-    .AddTraceSource ("ChangeOfSyncRef",
-                     "trace fired upon report of a change of SyncRef",
-                     MakeTraceSourceAccessor (&LteUeRrc::m_changeOfSyncRefTrace),
-                     "ns3::LteUeRrc::ChangeOfSyncRefTracedCallback")
-    .AddTraceSource ("SendSLSS",
-                     "trace fired upon send of a SLSS",
-                     MakeTraceSourceAccessor (&LteUeRrc::m_SendSlssTrace),
-                     "ns3::LteUeRrc::SendSLSSTracedCallback")
-    .AddTraceSource ("DiscoveryMonitoring",
-                     "trace to track the monitoring of discovery messages",
-                     MakeTraceSourceAccessor (&LteUeRrc::m_discoveryMonitoringTrace),
-                     "ns3::LteUeRrc::DiscoveryMonitoringTracedCallback")
-    .AddTraceSource ("StateTransition",
-                     "trace fired upon every UE RRC state transition",
-                     MakeTraceSourceAccessor (&LteUeRrc::m_stateTransitionTrace),
-                     "ns3::LteUeRrc::StateTracedCallback")
-    .AddTraceSource ("InitialCellSelectionEndOk",
-                     "trace fired upon successful initial cell selection procedure",
-                     MakeTraceSourceAccessor (&LteUeRrc::m_initialCellSelectionEndOkTrace),
-                     "ns3::LteUeRrc::CellSelectionTracedCallback")
-    .AddTraceSource ("InitialCellSelectionEndError",
-                     "trace fired upon failed initial cell selection procedure",
-                     MakeTraceSourceAccessor (&LteUeRrc::m_initialCellSelectionEndErrorTrace),
-                     "ns3::LteUeRrc::CellSelectionTracedCallback")
-    .AddTraceSource ("RandomAccessSuccessful",
-                     "trace fired upon successful completion of the random access procedure",
-                     MakeTraceSourceAccessor (&LteUeRrc::m_randomAccessSuccessfulTrace),
-                     "ns3::LteUeRrc::ImsiCidRntiTracedCallback")
-    .AddTraceSource ("RandomAccessError",
-                     "trace fired upon failure of the random access procedure",
-                     MakeTraceSourceAccessor (&LteUeRrc::m_randomAccessErrorTrace),
-                     "ns3::LteUeRrc::ImsiCidRntiTracedCallback")
-    .AddTraceSource ("ConnectionEstablished",
-                     "trace fired upon successful RRC connection establishment",
-                     MakeTraceSourceAccessor (&LteUeRrc::m_connectionEstablishedTrace),
-                     "ns3::LteUeRrc::ImsiCidRntiTracedCallback")
-    .AddTraceSource ("ConnectionTimeout",
-                     "trace fired upon timeout RRC connection establishment because of T300",
-                     MakeTraceSourceAccessor (&LteUeRrc::m_connectionTimeoutTrace),
-                     "ns3::LteUeRrc::ImsiCidRntiCountTracedCallback")
-    .AddTraceSource ("ConnectionReconfiguration",
-                     "trace fired upon RRC connection reconfiguration",
-                     MakeTraceSourceAccessor (&LteUeRrc::m_connectionReconfigurationTrace),
-                     "ns3::LteUeRrc::ImsiCidRntiTracedCallback")
-    .AddTraceSource ("HandoverStart",
-                     "trace fired upon start of a handover procedure",
-                     MakeTraceSourceAccessor (&LteUeRrc::m_handoverStartTrace),
-                     "ns3::LteUeRrc::MibSibHandoverTracedCallback")
-    .AddTraceSource ("HandoverEndOk",
-                     "trace fired upon successful termination of a handover procedure",
-                     MakeTraceSourceAccessor (&LteUeRrc::m_handoverEndOkTrace),
-                     "ns3::LteUeRrc::ImsiCidRntiTracedCallback")
-    .AddTraceSource ("HandoverEndError",
-                     "trace fired upon failure of a handover procedure",
-                     MakeTraceSourceAccessor (&LteUeRrc::m_handoverEndErrorTrace),
-                     "ns3::LteUeRrc::ImsiCidRntiTracedCallback")
-    .AddTraceSource ("SCarrierConfigured",
-                     "trace fired after configuring secondary carriers",
-                     MakeTraceSourceAccessor (&LteUeRrc::m_sCarrierConfiguredTrace),
-                     "ns3::LteUeRrc::SCarrierConfiguredTracedCallback")
-    .AddTraceSource ("Srb1Created",
-                     "trace fired after SRB1 is created",
-                     MakeTraceSourceAccessor (&LteUeRrc::m_srb1CreatedTrace),
-                     "ns3::LteUeRrc::ImsiCidRntiTracedCallback")
-    .AddTraceSource ("DrbCreated",
-                     "trace fired after DRB is created",
-                     MakeTraceSourceAccessor (&LteUeRrc::m_drbCreatedTrace),
-                     "ns3::LteUeRrc::ImsiCidRntiLcIdTracedCallback")
-    .AddTraceSource ("RadioLinkFailure",
-                     "trace fired upon failure of radio link",
-                     MakeTraceSourceAccessor (&LteUeRrc::m_radioLinkFailureTrace),
-                     "ns3::LteUeRrc::ImsiCidRntiTracedCallback")
-    .AddTraceSource ("PhySyncDetection",
-                     "trace fired upon receiving in Sync or out of Sync indications from UE PHY",
-                     MakeTraceSourceAccessor (&LteUeRrc::m_phySyncDetectionTrace),
-                     "ns3::LteUeRrc::PhySyncDetectionTracedCallback")
-    .AddTraceSource ("RsrpMeasurement",
-                     "Trace fired upon primary carrier L3 RSRP measurement storage",
-                     MakeTraceSourceAccessor (&LteUeRrc::m_rsrpTrace),
-                     "ns3::LteUeRrc::RsrpMeasurementTracedCallback")
-  ;
-  return tid;
-}
-
-
-void
-LteUeRrc::SetLteUeCphySapProvider (LteUeCphySapProvider * s)
-{
-  NS_LOG_FUNCTION (this << s);
-  m_cphySapProvider.at (0) = s;
-}
-
-void
-LteUeRrc::SetLteUeCphySapProvider (LteUeCphySapProvider * s, uint8_t index)
-{
-  NS_LOG_FUNCTION (this << s);
-  m_cphySapProvider.at (index) = s;
-=======
 NS_OBJECT_ENSURE_REGISTERED(LteUeRrc);
 
 LteUeRrc::LteUeRrc()
     : m_cmacSapProvider(0),
+      m_cphySapProvider(0),
       m_rrcSapUser(nullptr),
       m_macSapProvider(nullptr),
       m_asSapUser(nullptr),
@@ -452,6 +171,18 @@
       m_previousCellId(0),
       m_connEstFailCountLimit(0),
       m_connEstFailCount(0),
+      m_sidelinkConfiguration(nullptr),
+      m_txPool(nullptr),
+      m_slssTransmissionActive(false),
+      m_txSlSyncOffsetIndicator(0),
+      m_hasSyncRef(false),
+      m_inCoverage(false),
+      m_slssId(0),
+      m_currSubframeNo(0),
+      m_currFrameNo(0),
+      m_hasDataToTransmit(false),
+      m_inInnerCellOfSyncRef(false),
+      m_slssTxTime(Seconds(0)),
       m_numberOfComponentCarriers(MIN_NO_CC)
 {
     NS_LOG_FUNCTION(this);
@@ -474,6 +205,10 @@
 LteUeRrc::DoDispose()
 {
     NS_LOG_FUNCTION(this);
+    if (m_sidelinkConfiguration)
+    {
+        m_sidelinkConfiguration->Dispose();
+    }
     for (uint16_t i = 0; i < m_numberOfComponentCarriers; i++)
     {
         delete m_cphySapUser.at(i);
@@ -569,6 +304,39 @@
                             "trace fired upon reception of System Information Block Type 2",
                             MakeTraceSourceAccessor(&LteUeRrc::m_sib2ReceivedTrace),
                             "ns3::LteUeRrc::ImsiCidRntiTracedCallback")
+            .AddAttribute("SidelinkConfiguration",
+                          "The Sidelink configuration for this UE",
+                          PointerValue(),
+                          MakePointerAccessor(&LteUeRrc::m_sidelinkConfiguration),
+                          MakePointerChecker<LteSlUeRrc>())
+            .AddAttribute("UeSlssTransmissionEnabled",
+                          "If True, the UE transmits SLSSs when required as part of the Sidelink "
+                          "synchronization protocol",
+                          BooleanValue(false),
+                          MakeBooleanAccessor(&LteUeRrc::m_slssTransmissionEnabled),
+                          MakeBooleanChecker())
+            .AddAttribute("MinSrsrp",
+                          "The minimum S-RSRP required to consider a SyncRef detectable [dBm]",
+                          DoubleValue(-125),
+                          MakeDoubleAccessor(&LteUeRrc::m_minSrsrp),
+                          MakeDoubleChecker<double>())
+            .AddAttribute("MinSdRsrp",
+                          "The minimum SD-RSRP required to consider a Relay UE detectable [dBm]",
+                          DoubleValue(-125),
+                          MakeDoubleAccessor(&LteUeRrc::m_minSdRsrp),
+                          MakeDoubleChecker<double>())
+            .AddTraceSource("ChangeOfSyncRef",
+                            "trace fired upon report of a change of SyncRef",
+                            MakeTraceSourceAccessor(&LteUeRrc::m_changeOfSyncRefTrace),
+                            "ns3::LteUeRrc::ChangeOfSyncRefTracedCallback")
+            .AddTraceSource("SendSLSS",
+                            "trace fired upon send of a SLSS",
+                            MakeTraceSourceAccessor(&LteUeRrc::m_SendSlssTrace),
+                            "ns3::LteUeRrc::SendSLSSTracedCallback")
+            .AddTraceSource("DiscoveryMonitoring",
+                            "trace to track the monitoring of discovery messages",
+                            MakeTraceSourceAccessor(&LteUeRrc::m_discoveryMonitoringTrace),
+                            "ns3::LteUeRrc::DiscoveryMonitoringTracedCallback")
             .AddTraceSource("StateTransition",
                             "trace fired upon every UE RRC state transition",
                             MakeTraceSourceAccessor(&LteUeRrc::m_stateTransitionTrace),
@@ -633,7 +401,11 @@
                 "PhySyncDetection",
                 "trace fired upon receiving in Sync or out of Sync indications from UE PHY",
                 MakeTraceSourceAccessor(&LteUeRrc::m_phySyncDetectionTrace),
-                "ns3::LteUeRrc::PhySyncDetectionTracedCallback");
+                "ns3::LteUeRrc::PhySyncDetectionTracedCallback")
+            .AddTraceSource("RsrpMeasurement",
+                            "Trace fired upon primary carrier L3 RSRP measurement storage",
+                            MakeTraceSourceAccessor(&LteUeRrc::m_rsrpTrace),
+                            "ns3::LteUeRrc::RsrpMeasurementTracedCallback");
     return tid;
 }
 
@@ -649,7 +421,6 @@
 {
     NS_LOG_FUNCTION(this << s);
     m_cphySapProvider.at(index) = s;
->>>>>>> 8d25ef3c
 }
 
 LteUeCphySapUser*
@@ -849,16 +620,11 @@
 {
     NS_LOG_FUNCTION(this);
 
-<<<<<<< HEAD
-  m_currSyncRef.slssid = 0;
-  m_currSyncRef.offset = 0;
-
-  // setup the UE side of SRB0
-  uint8_t lcid = 0;
-=======
+    m_currSyncRef.slssid = 0;
+    m_currSyncRef.offset = 0;
+
     // setup the UE side of SRB0
     uint8_t lcid = 0;
->>>>>>> 8d25ef3c
 
     Ptr<LteRlc> rlc = CreateObject<LteRlcTm>()->GetObject<LteRlc>();
     rlc->SetLteMacSapProvider(m_macSapProvider);
@@ -919,20 +685,13 @@
         std::map<uint8_t, Ptr<LteDataRadioBearerInfo>>::iterator it = m_drbMap.find(drbid);
         NS_ASSERT_MSG(it != m_drbMap.end(), "could not find bearer with drbid == " << drbid);
 
-<<<<<<< HEAD
-      LtePdcpSapProvider::TransmitPdcpSduParameters params;
-      params.pdcpSdu = packet;
-      params.rnti = m_rnti;
-      params.lcid = it->second->m_logicalChannelIdentity;
-      params.dstL2Id = 0; //Only used for Sidelink
-      params.srcL2Id = 0; //Only used for Sidelink
-      params.sduType = LtePdcpSapUser::IP_SDU;
-=======
         LtePdcpSapProvider::TransmitPdcpSduParameters params;
         params.pdcpSdu = packet;
         params.rnti = m_rnti;
         params.lcid = it->second->m_logicalChannelIdentity;
->>>>>>> 8d25ef3c
+        params.dstL2Id = 0; // Only used for Sidelink
+        params.srcL2Id = 0; // Only used for Sidelink
+        params.sduType = LtePdcpSapUser::IP_SDU;
 
         NS_LOG_LOGIC(this << " RNTI=" << m_rnti << " sending packet " << packet << " on DRBID "
                           << (uint32_t)drbid << " (LCID " << (uint32_t)params.lcid << ")"
@@ -941,57 +700,53 @@
     }
 }
 
-<<<<<<< HEAD
-void
-LteUeRrc::DoSendDataToGroup (Ptr<Packet> packet, uint32_t group)
-{
-  NS_LOG_FUNCTION (this << packet << "for Sidelink group " << group);
-  //Find the PDCP for Sidelink transmission
-  Ptr<LteSidelinkRadioBearerInfo> slrb = m_sidelinkConfiguration->GetSidelinkRadioBearer (group);
-  //the NAS should be aware about the existence of the bearer or not
-  NS_ASSERT_MSG (slrb, "could not find Sidelink bearer for group == " << group);
-
-  LtePdcpSapProvider::TransmitPdcpSduParameters params;
-  params.pdcpSdu = packet;
-  params.rnti = m_rnti;
-  params.lcid = slrb->m_logicalChannelIdentity;
-  params.dstL2Id = 0; //It is set by PDCP
-  params.srcL2Id = 0; //It is set by PDCP
-  params.sduType = LtePdcpSapUser::IP_SDU;
-
-  NS_LOG_LOGIC (this << " RNTI=" << m_rnti << " sending packet " << packet
-                     << " on SLRBBID " << (uint32_t) group
-                     << " (LCID " << (uint32_t) params.lcid << ")"
-                     << " (" << packet->GetSize () << " bytes)");
-  slrb->m_pdcp->GetLtePdcpSapProvider ()->TransmitPdcpSdu (params);
-}
-
-void
-LteUeRrc::SendPc5Signaling (Ptr<Packet> packet, uint32_t destination)
-{
-  NS_LOG_FUNCTION (this << packet << "for sidelink " << destination);
-  //Find the PDCP for sidelink transmission
-  Ptr<LteSidelinkRadioBearerInfo> slrb = m_sidelinkConfiguration->GetSidelinkRadioBearer (destination);
-  //the NAS should be aware about the existence of the bearer or not
-  NS_ASSERT_MSG (slrb, "could not find sidelink bearer for destination == " << destination);
-
-  LtePdcpSapProvider::TransmitPdcpSduParameters params;
-  params.pdcpSdu = packet;
-  params.rnti = m_rnti;
-  params.lcid = slrb->m_logicalChannelIdentity;
-  params.dstL2Id = 0; //It is set by PDCP
-  params.srcL2Id = 0; //It is set by PDCP
-  params.sduType = LtePdcpSapUser::PC5_SIGNALING_SDU;
-
-  NS_LOG_LOGIC (this << " RNTI=" << m_rnti << " sending packet " << packet
-                     << " on SLRBBID " << (uint32_t) destination
-                     << " (LCID " << (uint32_t) params.lcid << ")"
-                     << " (" << packet->GetSize () << " bytes)");
-  slrb->m_pdcp->GetLtePdcpSapProvider ()->TransmitPdcpSdu (params);
-}
-
-=======
->>>>>>> 8d25ef3c
+void
+LteUeRrc::DoSendDataToGroup(Ptr<Packet> packet, uint32_t group)
+{
+    NS_LOG_FUNCTION(this << packet << "for Sidelink group " << group);
+    // Find the PDCP for Sidelink transmission
+    Ptr<LteSidelinkRadioBearerInfo> slrb = m_sidelinkConfiguration->GetSidelinkRadioBearer(group);
+    // the NAS should be aware about the existence of the bearer or not
+    NS_ASSERT_MSG(slrb, "could not find Sidelink bearer for group == " << group);
+
+    LtePdcpSapProvider::TransmitPdcpSduParameters params;
+    params.pdcpSdu = packet;
+    params.rnti = m_rnti;
+    params.lcid = slrb->m_logicalChannelIdentity;
+    params.dstL2Id = 0; // It is set by PDCP
+    params.srcL2Id = 0; // It is set by PDCP
+    params.sduType = LtePdcpSapUser::IP_SDU;
+
+    NS_LOG_LOGIC(this << " RNTI=" << m_rnti << " sending packet " << packet << " on SLRBBID "
+                      << (uint32_t)group << " (LCID " << (uint32_t)params.lcid << ")"
+                      << " (" << packet->GetSize() << " bytes)");
+    slrb->m_pdcp->GetLtePdcpSapProvider()->TransmitPdcpSdu(params);
+}
+
+void
+LteUeRrc::SendPc5Signaling(Ptr<Packet> packet, uint32_t destination)
+{
+    NS_LOG_FUNCTION(this << packet << "for sidelink " << destination);
+    // Find the PDCP for sidelink transmission
+    Ptr<LteSidelinkRadioBearerInfo> slrb =
+        m_sidelinkConfiguration->GetSidelinkRadioBearer(destination);
+    // the NAS should be aware about the existence of the bearer or not
+    NS_ASSERT_MSG(slrb, "could not find sidelink bearer for destination == " << destination);
+
+    LtePdcpSapProvider::TransmitPdcpSduParameters params;
+    params.pdcpSdu = packet;
+    params.rnti = m_rnti;
+    params.lcid = slrb->m_logicalChannelIdentity;
+    params.dstL2Id = 0; // It is set by PDCP
+    params.srcL2Id = 0; // It is set by PDCP
+    params.sduType = LtePdcpSapUser::PC5_SIGNALING_SDU;
+
+    NS_LOG_LOGIC(this << " RNTI=" << m_rnti << " sending packet " << packet << " on SLRBBID "
+                      << (uint32_t)destination << " (LCID " << (uint32_t)params.lcid << ")"
+                      << " (" << packet->GetSize() << " bytes)");
+    slrb->m_pdcp->GetLtePdcpSapProvider()->TransmitPdcpSdu(params);
+}
+
 void
 LteUeRrc::DoDisconnect()
 {
@@ -1029,55 +784,49 @@
 void
 LteUeRrc::DoReceivePdcpSdu(LtePdcpSapUser::ReceivePdcpSduParameters params)
 {
-<<<<<<< HEAD
-  NS_LOG_FUNCTION (this);
-
-  switch (params.sduType)
+    NS_LOG_FUNCTION(this);
+
+    switch (params.sduType)
     {
     case LtePdcpSapUser::IP_SDU:
-      //if PC5 user plane data message, send indication to UE RRC SL to update timer
-      if (params.dstL2Id && params.srcL2Id)
-        {
-          m_sidelinkConfiguration->RecvPc5DataMessage (params.srcL2Id, params.dstL2Id, params.pdcpSdu);
-        }
-      m_asSapUser->RecvData (params.pdcpSdu);
-      break;
+        // if PC5 user plane data message, send indication to UE RRC SL to update timer
+        if (params.dstL2Id && params.srcL2Id)
+        {
+            m_sidelinkConfiguration->RecvPc5DataMessage(params.srcL2Id,
+                                                        params.dstL2Id,
+                                                        params.pdcpSdu);
+        }
+        m_asSapUser->RecvData(params.pdcpSdu);
+        break;
     case LtePdcpSapUser::PC5_SIGNALING_SDU:
-      //pass to UE RRC SL entity for processing if it is for this node
-      if (params.dstL2Id == m_sidelinkConfiguration->GetSourceL2Id ())
-        {
-          m_sidelinkConfiguration->RecvPc5SignalingMessage (params.srcL2Id, params.dstL2Id, params.pdcpSdu);
-        }
-      else
-        {
-          NS_LOG_DEBUG ("Dropping PC5 signaling packet for params.dstL2Id (my L2ID=" << m_sidelinkConfiguration->GetSourceL2Id ());
-        }
-      break;
+        // pass to UE RRC SL entity for processing if it is for this node
+        if (params.dstL2Id == m_sidelinkConfiguration->GetSourceL2Id())
+        {
+            m_sidelinkConfiguration->RecvPc5SignalingMessage(params.srcL2Id,
+                                                             params.dstL2Id,
+                                                             params.pdcpSdu);
+        }
+        else
+        {
+            NS_LOG_DEBUG("Dropping PC5 signaling packet for params.dstL2Id (my L2ID="
+                         << m_sidelinkConfiguration->GetSourceL2Id());
+        }
+        break;
     default:
-      NS_FATAL_ERROR ("invalid pdcp SDU type " << (uint16_t) params.sduType);
-    }
-=======
-    NS_LOG_FUNCTION(this);
-    m_asSapUser->RecvData(params.pdcpSdu);
->>>>>>> 8d25ef3c
+        NS_FATAL_ERROR("invalid pdcp SDU type " << (uint16_t)params.sduType);
+    }
 }
 
 void
 LteUeRrc::DoSetTemporaryCellRnti(uint16_t rnti)
 {
-<<<<<<< HEAD
-  NS_LOG_FUNCTION (this << rnti);
-  m_rnti = rnti;
-  m_srb0->m_rlc->SetRnti (m_rnti);
-  //propagate to the MAC and PHY of primary Carrier (normally the MAC indicates the RNTI when receiving message from the eNodeB)
-  m_cmacSapProvider.at (0)->SetRnti (m_rnti);
-  m_cphySapProvider.at (0)->SetRnti (m_rnti);
-=======
     NS_LOG_FUNCTION(this << rnti);
     m_rnti = rnti;
     m_srb0->m_rlc->SetRnti(m_rnti);
+    // propagate to the MAC and PHY of primary Carrier (normally the MAC indicates the RNTI when
+    // receiving message from the eNodeB)
+    m_cmacSapProvider.at(0)->SetRnti(m_rnti);
     m_cphySapProvider.at(0)->SetRnti(m_rnti);
->>>>>>> 8d25ef3c
 }
 
 void
@@ -1099,31 +848,6 @@
     }
     break;
 
-<<<<<<< HEAD
-          // 3GPP TS 36.331 section 5.5.6.1 Measurements related actions upon handover
-          std::map<uint8_t, LteRrcSap::MeasIdToAddMod>::iterator measIdIt;
-          for (measIdIt = m_varMeasConfig.measIdList.begin ();
-               measIdIt != m_varMeasConfig.measIdList.end ();
-               ++measIdIt)
-            {
-              VarMeasReportListClear (measIdIt->second.measId);
-            }
-          //if target cell sending SIB 18 or 19 and SidelinkUEInformation was sent in the last second
-          //with interest/resource request,
-          //initiate transmission of the SidelinkUEInformation message in accordance with 5.X.2.3
-          if (m_sidelinkConfiguration != nullptr)
-            {
-              if ((m_sidelinkConfiguration->IsCellBroadcastingSIB18 (m_cellId)
-                   || m_sidelinkConfiguration->IsCellBroadcastingSIB19 (m_cellId))
-                  && m_sidelinkConfiguration->GetTimeSinceLastTransmissionOfSidelinkUeInformation () < 1.0)
-                {
-                  SendSidelinkUeInformation (true, true, true, true);
-                }
-            }
-          SwitchToState (CONNECTED_NORMALLY);
-          m_cmacSapProvider.at (0)->NotifyConnectionSuccessful (); //RA successful during handover
-          m_handoverEndOkTrace (m_imsi, m_cellId, m_rnti);
-=======
     case CONNECTED_HANDOVER: {
         LteRrcSap::RrcConnectionReconfigurationCompleted msg;
         msg.rrcTransactionIdentifier = m_lastRrcTransactionIdentifier;
@@ -1136,9 +860,20 @@
              ++measIdIt)
         {
             VarMeasReportListClear(measIdIt->second.measId);
->>>>>>> 8d25ef3c
-        }
-
+        }
+        // if target cell sending SIB 18 or 19 and SidelinkUEInformation was sent in the last second
+        // with interest/resource request,
+        // initiate transmission of the SidelinkUEInformation message in accordance with 5.X.2.3
+        if (m_sidelinkConfiguration != nullptr)
+        {
+            if ((m_sidelinkConfiguration->IsCellBroadcastingSIB18(m_cellId) ||
+                 m_sidelinkConfiguration->IsCellBroadcastingSIB19(m_cellId)) &&
+                m_sidelinkConfiguration->GetTimeSinceLastTransmissionOfSidelinkUeInformation() <
+                    1.0)
+            {
+                SendSidelinkUeInformation(true, true, true, true);
+            }
+        }
         SwitchToState(CONNECTED_NORMALLY);
         m_cmacSapProvider.at(0)->NotifyConnectionSuccessful(); // RA successful during handover
         m_handoverEndOkTrace(m_imsi, m_cellId, m_rnti);
@@ -1468,126 +1203,135 @@
             break;
         }
     }
-<<<<<<< HEAD
-
-  if (msg.haveSib18 && m_sidelinkConfiguration != nullptr && m_sidelinkConfiguration->IsSlEnabled ())
-    {
-      switch (m_state)
+
+    if (msg.haveSib18 && m_sidelinkConfiguration != nullptr &&
+        m_sidelinkConfiguration->IsSlEnabled())
+    {
+        switch (m_state)
         {
         case IDLE_CAMPED_NORMALLY:
-        case CONNECTED_NORMALLY:
-          {
-            NS_LOG_LOGIC (this << " processing SIB18 in state " << m_state);
-            //update Sidelink information for the cell
-            std::map <uint16_t, LteSlUeRrc::LteSlCellConfiguration>::iterator it = m_sidelinkConfiguration->m_slMap.find (m_cellId);
-            if (it == m_sidelinkConfiguration->m_slMap.end ())
-              {
-                NS_LOG_LOGIC (this << " adding SIB18 for cell " << m_cellId);
+        case CONNECTED_NORMALLY: {
+            NS_LOG_LOGIC(this << " processing SIB18 in state " << m_state);
+            // update Sidelink information for the cell
+            std::map<uint16_t, LteSlUeRrc::LteSlCellConfiguration>::iterator it =
+                m_sidelinkConfiguration->m_slMap.find(m_cellId);
+            if (it == m_sidelinkConfiguration->m_slMap.end())
+            {
+                NS_LOG_LOGIC(this << " adding SIB18 for cell " << m_cellId);
                 LteSlUeRrc::LteSlCellConfiguration cellConfig;
                 cellConfig.cellId = m_cellId;
                 cellConfig.haveSib18 = true;
                 cellConfig.sib18 = msg.sib18;
                 cellConfig.haveSib19 = false;
-                m_sidelinkConfiguration->m_slMap.insert (std::pair<uint16_t, LteSlUeRrc::LteSlCellConfiguration> (m_cellId, cellConfig));
-              }
+                m_sidelinkConfiguration->m_slMap.insert(
+                    std::pair<uint16_t, LteSlUeRrc::LteSlCellConfiguration>(m_cellId, cellConfig));
+            }
             else
-              {
-                NS_LOG_LOGIC (this << " updating SIB18 for cell " << m_cellId);
+            {
+                NS_LOG_LOGIC(this << " updating SIB18 for cell " << m_cellId);
                 it->second.haveSib18 = true;
                 it->second.sib18 = msg.sib18;
-              }
-            if (m_sidelinkConfiguration->IsTxInterested () || m_sidelinkConfiguration->IsRxInterested ())
-              {
-                //Inform MAC and PHY about the pools to be used
-                std::list< Ptr<SidelinkRxCommResourcePool> > pools;
+            }
+            if (m_sidelinkConfiguration->IsTxInterested() ||
+                m_sidelinkConfiguration->IsRxInterested())
+            {
+                // Inform MAC and PHY about the pools to be used
+                std::list<Ptr<SidelinkRxCommResourcePool>> pools;
                 for (int i = 0; i < msg.sib18.commConfig.commRxPool.nbPools; i++)
-                  {
+                {
                     Ptr<SidelinkRxCommResourcePool> pool = nullptr;
-                    for (uint32_t j = 0; j < m_sidelinkConfiguration->rxPools.size () && pool == nullptr; j++)
-                      {
-                        if (msg.sib18.commConfig.commRxPool.pools[i] == m_sidelinkConfiguration->rxPools.at (j).first)
-                          {
-                            pool = m_sidelinkConfiguration->rxPools.at (j).second;
-                          }
-                      }
+                    for (uint32_t j = 0;
+                         j < m_sidelinkConfiguration->rxPools.size() && pool == nullptr;
+                         j++)
+                    {
+                        if (msg.sib18.commConfig.commRxPool.pools[i] ==
+                            m_sidelinkConfiguration->rxPools.at(j).first)
+                        {
+                            pool = m_sidelinkConfiguration->rxPools.at(j).second;
+                        }
+                    }
                     if (pool == nullptr)
-                      {
-                        pool = CreateObject <SidelinkRxCommResourcePool> ();
-                        pool->SetPool (msg.sib18.commConfig.commRxPool.pools[i]);
-                        m_sidelinkConfiguration->rxPools.push_back (std::make_pair (msg.sib18.commConfig.commRxPool.pools[i], pool));
-                      }
-                    pools.push_back (pool);
-                  }
-                m_cmacSapProvider.at (0)->SetSlCommRxPools (pools);
-                m_cphySapProvider.at (0)->SetSlCommRxPools (pools);
-              }
-          }
-          break;
+                    {
+                        pool = CreateObject<SidelinkRxCommResourcePool>();
+                        pool->SetPool(msg.sib18.commConfig.commRxPool.pools[i]);
+                        m_sidelinkConfiguration->rxPools.emplace_back(msg.sib18.commConfig.commRxPool.pools[i], pool);
+                    }
+                    pools.push_back(pool);
+                }
+                m_cmacSapProvider.at(0)->SetSlCommRxPools(pools);
+                m_cphySapProvider.at(0)->SetSlCommRxPools(pools);
+            }
+        }
+        break;
         default: // IDLE_START, IDLE_CELL_SEARCH, IDLE_WAIT_MIB, IDLE_WAIT_MIB_SIB1, IDLE_WAIT_SIB1
-          // do nothing
-          break;
-        }//end switch
-    }//end if
-
-  if (msg.haveSib19 && m_sidelinkConfiguration != nullptr && m_sidelinkConfiguration->IsDiscEnabled ())
-    {
-      switch (m_state)
+            // do nothing
+            break;
+        } // end switch
+    }     // end if
+
+    if (msg.haveSib19 && m_sidelinkConfiguration != nullptr &&
+        m_sidelinkConfiguration->IsDiscEnabled())
+    {
+        switch (m_state)
         {
         case IDLE_CAMPED_NORMALLY:
-        case CONNECTED_NORMALLY:
-          {
-            NS_LOG_LOGIC (this << " processing SIB19 in state " << m_state);
-            //update Sidelink information for the cell
-            std::map <uint16_t, LteSlUeRrc::LteSlCellConfiguration>::iterator it = m_sidelinkConfiguration->m_slMap.find (m_cellId);
-            if (it == m_sidelinkConfiguration->m_slMap.end ())
-              {
-                NS_LOG_LOGIC (this << " adding SIB19 for cell " << m_cellId);
+        case CONNECTED_NORMALLY: {
+            NS_LOG_LOGIC(this << " processing SIB19 in state " << m_state);
+            // update Sidelink information for the cell
+            std::map<uint16_t, LteSlUeRrc::LteSlCellConfiguration>::iterator it =
+                m_sidelinkConfiguration->m_slMap.find(m_cellId);
+            if (it == m_sidelinkConfiguration->m_slMap.end())
+            {
+                NS_LOG_LOGIC(this << " adding SIB19 for cell " << m_cellId);
                 LteSlUeRrc::LteSlCellConfiguration cellConfig;
                 cellConfig.cellId = m_cellId;
                 cellConfig.haveSib19 = true;
                 cellConfig.sib19 = msg.sib19;
                 cellConfig.haveSib18 = false;
-                m_sidelinkConfiguration->m_slMap.insert (std::pair<uint16_t, LteSlUeRrc::LteSlCellConfiguration> (m_cellId, cellConfig));
-              }
+                m_sidelinkConfiguration->m_slMap.insert(
+                    std::pair<uint16_t, LteSlUeRrc::LteSlCellConfiguration>(m_cellId, cellConfig));
+            }
             else
-              {
-                NS_LOG_LOGIC (this << " updating SIB19 for cell " << m_cellId);
+            {
+                NS_LOG_LOGIC(this << " updating SIB19 for cell " << m_cellId);
                 it->second.haveSib19 = true;
                 it->second.sib19 = msg.sib19;
-              }
-            if (m_sidelinkConfiguration->IsMonitoringInterested () || m_sidelinkConfiguration->IsAnnouncingInterested ())
-              {
-                std::list< Ptr<SidelinkRxDiscResourcePool> > pools;
+            }
+            if (m_sidelinkConfiguration->IsMonitoringInterested() ||
+                m_sidelinkConfiguration->IsAnnouncingInterested())
+            {
+                std::list<Ptr<SidelinkRxDiscResourcePool>> pools;
                 for (int i = 0; i < msg.sib19.discConfig.discRxPool.nbPools; i++)
-                  {
+                {
                     Ptr<SidelinkRxDiscResourcePool> pool = nullptr;
-                    for (uint32_t j = 0; j < m_sidelinkConfiguration->monitorPools.size () && pool == nullptr; j++)
-                      {
-                        if (msg.sib19.discConfig.discRxPool.pools[i] == m_sidelinkConfiguration->monitorPools.at (j).first)
-                          {
-                            pool = m_sidelinkConfiguration->monitorPools.at (j).second;
-                          }
-                      }
+                    for (uint32_t j = 0;
+                         j < m_sidelinkConfiguration->monitorPools.size() && pool == nullptr;
+                         j++)
+                    {
+                        if (msg.sib19.discConfig.discRxPool.pools[i] ==
+                            m_sidelinkConfiguration->monitorPools.at(j).first)
+                        {
+                            pool = m_sidelinkConfiguration->monitorPools.at(j).second;
+                        }
+                    }
                     if (pool == nullptr)
-                      {
-                        pool = CreateObject <SidelinkRxDiscResourcePool> ();
-                        pool->SetPool (msg.sib19.discConfig.discRxPool.pools[i]);
-                        m_sidelinkConfiguration->monitorPools.push_back (std::make_pair (msg.sib19.discConfig.discRxPool.pools[i], pool));
-                      }
-                    pools.push_back (pool);
-                  }
-                m_cmacSapProvider.at (0)->SetSlDiscRxPools (pools);
-                m_cphySapProvider.at (0)->SetSlDiscRxPools (pools);
-              }
-          }//end case
-          break;
+                    {
+                        pool = CreateObject<SidelinkRxDiscResourcePool>();
+                        pool->SetPool(msg.sib19.discConfig.discRxPool.pools[i]);
+                        m_sidelinkConfiguration->monitorPools.emplace_back(msg.sib19.discConfig.discRxPool.pools[i], pool);
+                    }
+                    pools.push_back(pool);
+                }
+                m_cmacSapProvider.at(0)->SetSlDiscRxPools(pools);
+                m_cphySapProvider.at(0)->SetSlDiscRxPools(pools);
+            }
+        } // end case
+        break;
         default: // IDLE_START, IDLE_CELL_SEARCH, IDLE_WAIT_MIB, IDLE_WAIT_MIB_SIB1, IDLE_WAIT_SIB1
-          // do nothing
-          break;
-        }//end switch
-    }//end if
-=======
->>>>>>> 8d25ef3c
+            // do nothing
+            break;
+        } // end switch
+    }     // end if
 }
 
 void
@@ -1709,25 +1453,19 @@
                 ApplyRadioResourceConfigDedicated(msg.radioResourceConfigDedicated);
             }
             if (msg.haveMeasConfig)
-<<<<<<< HEAD
-              {
-                ApplyMeasConfig (msg.measConfig);
-              }
-            //check if it has Sidelink resource information
+            {
+                ApplyMeasConfig(msg.measConfig);
+            }
+            // check if it has Sidelink resource information
             if (msg.haveSlCommConfig)
-              {
-                ApplySidelinkDedicatedConfiguration (msg.slCommConfig);
-              }
-            //check if it has discovery resource information
+            {
+                ApplySidelinkDedicatedConfiguration(msg.slCommConfig);
+            }
+            // check if it has discovery resource information
             if (msg.haveSlDiscConfig)
-              {
-                ApplySidelinkDedicatedConfiguration (msg.slDiscConfig);
-              }
-=======
-            {
-                ApplyMeasConfig(msg.measConfig);
-            }
->>>>>>> 8d25ef3c
+            {
+                ApplySidelinkDedicatedConfiguration(msg.slDiscConfig);
+            }
             LteRrcSap::RrcConnectionReconfigurationCompleted msg2;
             msg2.rrcTransactionIdentifier = msg.rrcTransactionIdentifier;
             m_rrcSapUser->SendRrcConnectionReconfigurationCompleted(msg2);
@@ -1747,28 +1485,6 @@
     NS_LOG_FUNCTION(this << " RNTI " << m_rnti);
     switch (m_state)
     {
-<<<<<<< HEAD
-      case CONNECTED_REESTABLISHING:
-        {
-          /**
-           * \todo After receiving RRC Connection Re-establishment, stop timer
-           *       T301, fire a new trace source, reply with RRC Connection
-           *       Re-establishment Complete, and finally switch to
-           *       CONNECTED_NORMALLY state. See Section 5.3.7.5 of 3GPP TS
-           *       36.331.
-           */
-          //if target cell sending SIB 18 or 19 and SidelinkUEInformation was sent in the last second
-          //with interest/resource request,
-          //initiate transmission of the SidelinkUEInformation message in accordance with 5.X.2.3
-          if ((m_sidelinkConfiguration->IsCellBroadcastingSIB18 (m_cellId)
-               || m_sidelinkConfiguration->IsCellBroadcastingSIB19 (m_cellId))
-              && m_sidelinkConfiguration->GetTimeSinceLastTransmissionOfSidelinkUeInformation () < 1.0)
-            {
-              SendSidelinkUeInformation (true, true, true, true);
-            }
-        }
-        break;
-=======
     case CONNECTED_REESTABLISHING: {
         /**
          * \todo After receiving RRC Connection Re-establishment, stop timer
@@ -1777,9 +1493,17 @@
          *       CONNECTED_NORMALLY state. See Section 5.3.7.5 of 3GPP TS
          *       36.331.
          */
+        // if target cell sending SIB 18 or 19 and SidelinkUEInformation was sent in the last second
+        // with interest/resource request,
+        // initiate transmission of the SidelinkUEInformation message in accordance with 5.X.2.3
+        if ((m_sidelinkConfiguration->IsCellBroadcastingSIB18(m_cellId) ||
+             m_sidelinkConfiguration->IsCellBroadcastingSIB19(m_cellId)) &&
+            m_sidelinkConfiguration->GetTimeSinceLastTransmissionOfSidelinkUeInformation() < 1.0)
+        {
+            SendSidelinkUeInformation(true, true, true, true);
+        }
     }
     break;
->>>>>>> 8d25ef3c
 
     default:
         NS_FATAL_ERROR("method unexpected in state " << ToString(m_state));
@@ -2541,7 +2265,7 @@
                       << rsrp << " stored " << storedMeasIt->second.rsrp << ", new RSRQ " << rsrq
                       << " stored " << storedMeasIt->second.rsrq);
 
-  m_rsrpTrace (m_imsi, m_cellId, storedMeasIt->second.rsrp );
+    m_rsrpTrace(m_imsi, m_cellId, storedMeasIt->second.rsrp);
 
 } // end of void SaveUeMeasurements
 
@@ -3879,14 +3603,8 @@
 uint8_t
 LteUeRrc::Bid2Drbid(uint8_t bid)
 {
-<<<<<<< HEAD
-  std::map<uint8_t, uint8_t>::iterator it = m_bid2DrbidMap.find (bid);
-  if (it == m_bid2DrbidMap.end ())
-=======
     std::map<uint8_t, uint8_t>::iterator it = m_bid2DrbidMap.find(bid);
-    // NS_ASSERT_MSG (it != m_bid2DrbidMap.end (), "could not find BID " << bid);
     if (it == m_bid2DrbidMap.end())
->>>>>>> 8d25ef3c
     {
         return 0;
     }
@@ -4022,32 +3740,35 @@
     return g_ueRrcStateName[s];
 }
 
-<<<<<<< HEAD
-void
-LteUeRrc::ActivateSidelinkRadioBearer (uint32_t destination, bool tx, bool rx)
-{
-  NS_LOG_FUNCTION (this << destination << tx << rx);
-  //setup bearer to be able to transmit to the given destination (peer UE)
-  DoActivateSidelinkRadioBearer (destination, tx, rx);
-}
-
-void
-LteUeRrc::DoActivateSidelinkRadioBearer (uint32_t group, bool tx, bool rx)
-{
-  NS_LOG_FUNCTION (this << group << tx << rx);
-
-  //NS_ASSERT_MSG (m_sidelinkConfiguration->GetSidelinkRadioBearer (m_sidelinkConfiguration->m_sourceL2Id, group) == NULL,
-  //                 "Sidelink bearer with source L2 id = "<< m_sidelinkConfiguration->m_sourceL2Id << " and group id = "
-  //                 << group <<" is already established.");
-  if (m_sidelinkConfiguration->GetSidelinkRadioBearer (m_sidelinkConfiguration->m_sourceL2Id, group) != NULL)
-    {
-      NS_LOG_INFO ("Sidelink bearer with source L2 id = " << m_sidelinkConfiguration->m_sourceL2Id << " and group id = "
-                                                          << group << " is already established.");
-      m_asSapUser->NotifySidelinkRadioBearerActivated (group);
-      return;
-    }
-
-  switch (m_state)
+void
+LteUeRrc::ActivateSidelinkRadioBearer(uint32_t destination, bool tx, bool rx)
+{
+    NS_LOG_FUNCTION(this << destination << tx << rx);
+    // setup bearer to be able to transmit to the given destination (peer UE)
+    DoActivateSidelinkRadioBearer(destination, tx, rx);
+}
+
+void
+LteUeRrc::DoActivateSidelinkRadioBearer(uint32_t group, bool tx, bool rx)
+{
+    NS_LOG_FUNCTION(this << group << tx << rx);
+
+    // NS_ASSERT_MSG (m_sidelinkConfiguration->GetSidelinkRadioBearer
+    // (m_sidelinkConfiguration->m_sourceL2Id, group) == NULL,
+    //                  "Sidelink bearer with source L2 id = "<<
+    //                  m_sidelinkConfiguration->m_sourceL2Id << " and group id = "
+    //                  << group <<" is already established.");
+    if (m_sidelinkConfiguration->GetSidelinkRadioBearer(m_sidelinkConfiguration->m_sourceL2Id,
+                                                        group) != nullptr)
+    {
+        NS_LOG_INFO("Sidelink bearer with source L2 id = " << m_sidelinkConfiguration->m_sourceL2Id
+                                                           << " and group id = " << group
+                                                           << " is already established.");
+        m_asSapUser->NotifySidelinkRadioBearerActivated(group);
+        return;
+    }
+
+    switch (m_state)
     {
     case IDLE_START:
     case IDLE_CELL_SEARCH:
@@ -4056,114 +3777,127 @@
     case IDLE_WAIT_SIB1:
     case IDLE_CAMPED_NORMALLY:
 
-      NS_LOG_INFO ("Considering IMSI " << m_imsi << " out of network");
-
-      if (m_rnti == 0)
-        {
-          //the RNTI was not configured, this is the first call to Sidelink configuration
-          NS_LOG_INFO (this << " Setting RNTI to " <<  (uint16_t) (m_imsi & 0xFFFF));
-          //preconfigure the RNTI to the IMSI's 16 LSB for uniqueness
-          NS_LOG_DEBUG ("Sidelink assigning RNTI " << (uint16_t) (m_imsi & 0xFFFF));
-          DoSetTemporaryCellRnti ( (uint16_t) (m_imsi & 0xFFFF));
-          //since it is first time, configure the physical layer of the primary carrier as well
-          m_cphySapProvider.at (0)->ConfigureUplink (m_sidelinkConfiguration->GetSlPreconfiguration ().preconfigGeneral.carrierFreq,
-                                                     m_sidelinkConfiguration->GetSlPreconfiguration ().preconfigGeneral.slBandwidth);
-        }
-
-      if (tx)
-        {
-          Ptr<LteSidelinkRadioBearerInfo> slbInfo = AddSlrb (m_sidelinkConfiguration->m_sourceL2Id, group, m_sidelinkConfiguration->GetNextLcid (group));
-          NS_LOG_INFO ("Created new TX SLRB for group " << group << " LCID=" << (slbInfo->m_logicalChannelIdentity & 0xF));
-        }
-      if (rx)
-        {
-          //Add to the list of group to monitor for Sidelink
-          m_sidelinkConfiguration->m_rxGroup.push_back (group);
-          //tell the PHY and MAC of primary carrier to listen for the group
-          m_cphySapProvider.at (0)->AddSlDestination (group);
-          m_cmacSapProvider.at (0)->AddSlDestination (group);
-        }
-
-      NS_ASSERT (m_sidelinkConfiguration->GetSlPreconfiguration ().preconfigComm.nbPools > 0);
-      //Activate bearer using preconfiguration if available
-      if (tx)
-        {
-          NS_LOG_INFO ("Configuring Tx pool");
-          Ptr<SidelinkTxCommResourcePool> txPool = CreateObject<SidelinkTxCommResourcePool>();
-          txPool->SetPool (m_sidelinkConfiguration->GetSlPreconfiguration ().preconfigComm.pools[0]);
-          txPool->SetUeSelectedTxParameters (0);
-          std::list <uint32_t>::iterator it;
-          std::list <uint32_t> destinations = m_sidelinkConfiguration->GetTxDestinations ();
-
-          m_cmacSapProvider.at (0)->AddSlCommTxPool (group, txPool);
-          //if this is the first group setup, register pool with physical layer, otherwise it has already been done
-          if (destinations.size () == 1)
-            {
-              //inform PHY of primary carrier about the tx pool
-              m_cphySapProvider.at (0)->SetSlCommTxPool (txPool);
-            }
-        }
-      if ((tx && rx) || rx) // only populate Rx pool info if rx == true
-        {
-          NS_LOG_INFO ("Configuring Rx pool");
-          //Configure receiving pool
-          std::list< Ptr<SidelinkRxCommResourcePool> > pools;
-          Ptr<SidelinkRxCommResourcePool> pool = CreateObject <SidelinkRxCommResourcePool> ();
-          pool->SetPool (m_sidelinkConfiguration->GetSlPreconfiguration ().preconfigComm.pools[0]);
-          //must find ways to store Rx pool though it is in different format
-          //m_sidelinkConfiguration->rxPools.push_back (std::make_pair(msg.sib18.commConfig.commRxPool.pools[i], pool));
-          pools.push_back (pool);
-          m_cmacSapProvider.at (0)->SetSlCommRxPools (pools);
-          m_cphySapProvider.at (0)->SetSlCommRxPools (pools);
-        }
-      //for testing, just indicate it is ok
-      m_asSapUser->NotifySidelinkRadioBearerActivated (group);
-      m_sidelinkConfiguration->NotifySidelinkRadioBearerActivated (group);
-      break;
+        NS_LOG_INFO("Considering IMSI " << m_imsi << " out of network");
+
+        if (m_rnti == 0)
+        {
+            // the RNTI was not configured, this is the first call to Sidelink configuration
+            NS_LOG_INFO(this << " Setting RNTI to " << (uint16_t)(m_imsi & 0xFFFF));
+            // preconfigure the RNTI to the IMSI's 16 LSB for uniqueness
+            NS_LOG_DEBUG("Sidelink assigning RNTI " << (uint16_t)(m_imsi & 0xFFFF));
+            DoSetTemporaryCellRnti((uint16_t)(m_imsi & 0xFFFF));
+            // since it is first time, configure the physical layer of the primary carrier as well
+            m_cphySapProvider.at(0)->ConfigureUplink(
+                m_sidelinkConfiguration->GetSlPreconfiguration().preconfigGeneral.carrierFreq,
+                m_sidelinkConfiguration->GetSlPreconfiguration().preconfigGeneral.slBandwidth);
+        }
+
+        if (tx)
+        {
+            Ptr<LteSidelinkRadioBearerInfo> slbInfo =
+                AddSlrb(m_sidelinkConfiguration->m_sourceL2Id,
+                        group,
+                        m_sidelinkConfiguration->GetNextLcid(group));
+            NS_LOG_INFO("Created new TX SLRB for group "
+                        << group << " LCID=" << (slbInfo->m_logicalChannelIdentity & 0xF));
+        }
+        if (rx)
+        {
+            // Add to the list of group to monitor for Sidelink
+            m_sidelinkConfiguration->m_rxGroup.push_back(group);
+            // tell the PHY and MAC of primary carrier to listen for the group
+            m_cphySapProvider.at(0)->AddSlDestination(group);
+            m_cmacSapProvider.at(0)->AddSlDestination(group);
+        }
+
+        NS_ASSERT(m_sidelinkConfiguration->GetSlPreconfiguration().preconfigComm.nbPools > 0);
+        // Activate bearer using preconfiguration if available
+        if (tx)
+        {
+            NS_LOG_INFO("Configuring Tx pool");
+            Ptr<SidelinkTxCommResourcePool> txPool = CreateObject<SidelinkTxCommResourcePool>();
+            txPool->SetPool(
+                m_sidelinkConfiguration->GetSlPreconfiguration().preconfigComm.pools[0]);
+            txPool->SetUeSelectedTxParameters(0);
+            std::list<uint32_t>::iterator it;
+            std::list<uint32_t> destinations = m_sidelinkConfiguration->GetTxDestinations();
+
+            m_cmacSapProvider.at(0)->AddSlCommTxPool(group, txPool);
+            // if this is the first group setup, register pool with physical layer, otherwise it has
+            // already been done
+            if (destinations.size() == 1)
+            {
+                // inform PHY of primary carrier about the tx pool
+                m_cphySapProvider.at(0)->SetSlCommTxPool(txPool);
+            }
+        }
+        if ((tx && rx) || rx) // only populate Rx pool info if rx == true
+        {
+            NS_LOG_INFO("Configuring Rx pool");
+            // Configure receiving pool
+            std::list<Ptr<SidelinkRxCommResourcePool>> pools;
+            Ptr<SidelinkRxCommResourcePool> pool = CreateObject<SidelinkRxCommResourcePool>();
+            pool->SetPool(m_sidelinkConfiguration->GetSlPreconfiguration().preconfigComm.pools[0]);
+            // must find ways to store Rx pool though it is in different format
+            // m_sidelinkConfiguration->rxPools.push_back
+            // (std::make_pair(msg.sib18.commConfig.commRxPool.pools[i], pool));
+            pools.push_back(pool);
+            m_cmacSapProvider.at(0)->SetSlCommRxPools(pools);
+            m_cphySapProvider.at(0)->SetSlCommRxPools(pools);
+        }
+        // for testing, just indicate it is ok
+        m_asSapUser->NotifySidelinkRadioBearerActivated(group);
+        m_sidelinkConfiguration->NotifySidelinkRadioBearerActivated(group);
+        break;
 
     case IDLE_WAIT_SIB2:
     case IDLE_CONNECTING:
-      NS_LOG_INFO ("Connecting, must wait to send message");
-      break;
+        NS_LOG_INFO("Connecting, must wait to send message");
+        break;
 
     case CONNECTED_NORMALLY:
     case CONNECTED_HANDOVER:
     case CONNECTED_PHY_PROBLEM:
     case CONNECTED_REESTABLISHING:
-      NS_LOG_INFO ("Considering in coverage");
-      if (tx)
-        {
-          Ptr<LteSidelinkRadioBearerInfo> slbInfo = AddSlrb (m_sidelinkConfiguration->m_sourceL2Id, group, m_sidelinkConfiguration->GetNextLcid (group));
-          NS_LOG_INFO ("Created new TX SLRB for group " << group << " LCID=" << (slbInfo->m_logicalChannelIdentity & 0xF));
-        }
-      if (rx)
-        {
-          //Add to the list of group to monitor for Sidelink
-          m_sidelinkConfiguration->m_rxGroup.push_back (group);
-          //tell the phy to listen for the group
-          m_cphySapProvider.at (0)->AddSlDestination (group);
-          m_cmacSapProvider.at (0)->AddSlDestination (group);
-        }
-      //Try to send to eNodeB
-      SendSidelinkUeInformation (tx, rx, false, false);
-      break;
+        NS_LOG_INFO("Considering in coverage");
+        if (tx)
+        {
+            Ptr<LteSidelinkRadioBearerInfo> slbInfo =
+                AddSlrb(m_sidelinkConfiguration->m_sourceL2Id,
+                        group,
+                        m_sidelinkConfiguration->GetNextLcid(group));
+            NS_LOG_INFO("Created new TX SLRB for group "
+                        << group << " LCID=" << (slbInfo->m_logicalChannelIdentity & 0xF));
+        }
+        if (rx)
+        {
+            // Add to the list of group to monitor for Sidelink
+            m_sidelinkConfiguration->m_rxGroup.push_back(group);
+            // tell the phy to listen for the group
+            m_cphySapProvider.at(0)->AddSlDestination(group);
+            m_cmacSapProvider.at(0)->AddSlDestination(group);
+        }
+        // Try to send to eNodeB
+        SendSidelinkUeInformation(tx, rx, false, false);
+        break;
 
     default: // i.e. IDLE_RANDOM_ACCESS
-      NS_FATAL_ERROR ("method unexpected in state " << ToString (m_state));
-      break;
-    }
-}
-
-void
-LteUeRrc::DoDeactivateSidelinkRadioBearer (uint32_t group)
-{
-  NS_LOG_FUNCTION (this);
-
-  //TODO: need handling of SLRBs for the group coming from other UEs as well.
-
-  if (m_sidelinkConfiguration->DeleteSidelinkRadioBearer (m_sidelinkConfiguration->m_sourceL2Id, group))
-    {
-      switch (m_state)
+        NS_FATAL_ERROR("method unexpected in state " << ToString(m_state));
+        break;
+    }
+}
+
+void
+LteUeRrc::DoDeactivateSidelinkRadioBearer(uint32_t group)
+{
+    NS_LOG_FUNCTION(this);
+
+    // TODO: need handling of SLRBs for the group coming from other UEs as well.
+
+    if (m_sidelinkConfiguration->DeleteSidelinkRadioBearer(m_sidelinkConfiguration->m_sourceL2Id,
+                                                           group))
+    {
+        switch (m_state)
         {
         case IDLE_START:
         case IDLE_CELL_SEARCH:
@@ -4171,107 +3905,115 @@
         case IDLE_WAIT_MIB:
         case IDLE_WAIT_SIB1:
         case IDLE_CAMPED_NORMALLY:
-          NS_LOG_INFO ("Considering out of network");
-          //Activate bearer using preconfiguration if available
-          //TBD
-          break;
+            NS_LOG_INFO("Considering out of network");
+            // Activate bearer using preconfiguration if available
+            // TBD
+            break;
         case CONNECTED_NORMALLY:
         case CONNECTED_HANDOVER:
         case CONNECTED_PHY_PROBLEM:
         case CONNECTED_REESTABLISHING:
-          NS_LOG_INFO ("Considering in coverage");
-          //Try to send to eNodeB
-          //TODO: check if the communication for for tx only, rx only, or both
-          SendSidelinkUeInformation (true, false, false, false);
-          break;
+            NS_LOG_INFO("Considering in coverage");
+            // Try to send to eNodeB
+            // TODO: check if the communication for for tx only, rx only, or both
+            SendSidelinkUeInformation(true, false, false, false);
+            break;
 
         default: // i.e. IDLE_RANDOM_ACCESS
-          NS_FATAL_ERROR ("method unexpected in state " << ToString (m_state));
-          break;
+            NS_FATAL_ERROR("method unexpected in state " << ToString(m_state));
+            break;
         }
     }
 }
 
 Ptr<LteSidelinkRadioBearerInfo>
-LteUeRrc::AddSlrb (uint32_t source, uint32_t destination, uint8_t lcid)
-{
-  NS_LOG_FUNCTION (this);
-
-  NS_ABORT_MSG_IF ((source == 0 || destination == 0), "ProSe L2 source or destination Id shouldn't be 0");
-  Ptr<LteSidelinkRadioBearerInfo> slbInfo = CreateObject <LteSidelinkRadioBearerInfo> ();
-  slbInfo->m_sourceL2Id = source;
-  slbInfo->m_destinationL2Id = destination;
-  slbInfo->m_logicalChannelIdentity = lcid;
-  m_sidelinkConfiguration->AddSidelinkRadioBearer (slbInfo);
-
-  //create PDCP/RLC stack
-  ObjectFactory rlcObjectFactory;
-  rlcObjectFactory.SetTypeId (LteRlcUm::GetTypeId ());
-  Ptr<LteRlc> rlc = rlcObjectFactory.Create ()->GetObject<LteRlc> ();
-  rlc->SetLteMacSapProvider (m_macSapProvider);
-  rlc->SetRnti (m_rnti);
-  rlc->SetLcId (slbInfo->m_logicalChannelIdentity);
-  rlc->SetSourceL2Id (slbInfo->m_sourceL2Id);
-  rlc->SetDestinationL2Id (slbInfo->m_destinationL2Id);
-  rlc->SetRlcChannelType (LteRlc::STCH);
-
-  slbInfo->m_rlc = rlc;
-
-  Ptr<LtePdcp> pdcp = CreateObject<LtePdcp> ();
-  pdcp->SetRnti (m_rnti);
-  pdcp->SetLcId (slbInfo->m_logicalChannelIdentity);
-  pdcp->SetSourceL2Id (slbInfo->m_sourceL2Id);
-  pdcp->SetDestinationL2Id (slbInfo->m_destinationL2Id);
-  pdcp->SetLtePdcpSapUser (m_drbPdcpSapUser);
-  pdcp->SetLteRlcSapProvider (rlc->GetLteRlcSapProvider ());
-  rlc->SetLteRlcSapUser (pdcp->GetLteRlcSapUser ());
-  slbInfo->m_pdcp = pdcp;
-
-
-  struct LteUeCmacSapProvider::LogicalChannelConfig lcConfig;
-  lcConfig.priority = 9;
-  lcConfig.prioritizedBitRateKbps = 65535;
-  lcConfig.bucketSizeDurationMs = 65535;
-  lcConfig.logicalChannelGroup = 3; // as per 36.331 9.1.1.6
-
-  NS_LOG_DEBUG (this << " UE RRC RNTI " << m_rnti << " Number Of Component Carriers "
-                     << m_numberOfComponentCarriers << " lcID " << (uint16_t) slbInfo->m_logicalChannelIdentity);
-
-  //Call AddSlLc of UE component carrier manager
-  std::vector <LteUeCcmRrcSapProvider::LcsConfig> slLcOnCcMapping = m_ccmRrcSapProvider->AddSlLc (slbInfo->m_logicalChannelIdentity,
-                                                                                                  slbInfo->m_sourceL2Id,
-                                                                                                  slbInfo->m_destinationL2Id,
-                                                                                                  lcConfig, rlc->GetLteMacSapUser ());
-
-  NS_LOG_DEBUG ("Size of lcOnCcMapping vector " << slLcOnCcMapping.size ());
-  std::vector<LteUeCcmRrcSapProvider::LcsConfig>::iterator itLcOnCcMapping = slLcOnCcMapping.begin ();
-  NS_ASSERT_MSG (itLcOnCcMapping != slLcOnCcMapping.end (), "Component carrier manager failed to add Sl LC for SL radio bearer");
-
-  NS_LOG_DEBUG ("RNTI " << m_rnti << " LCG id " << (uint16_t) itLcOnCcMapping->lcConfig.logicalChannelGroup
-                        << " ComponentCarrierId " << (uint16_t) itLcOnCcMapping->componentCarrierId);
-  uint8_t componentCarrierId = itLcOnCcMapping->componentCarrierId;
-
-  NS_ABORT_MSG_IF (componentCarrierId != 0, "CA is not supported for Sidelink. Component carrier id should be 0");
-
-  LteUeCmacSapProvider::LogicalChannelConfig lcConfigFromCcm = itLcOnCcMapping->lcConfig;
-  LteMacSapUser *msu = itLcOnCcMapping->msu;
-  m_cmacSapProvider.at (componentCarrierId)->AddSlLc (slbInfo->m_logicalChannelIdentity,
-                                                      slbInfo->m_sourceL2Id,
-                                                      slbInfo->m_destinationL2Id,
-                                                      lcConfigFromCcm,
-                                                      msu);
-  return slbInfo;
-}
-
-void
-LteUeRrc::StartDiscoveryApps (std::list<uint32_t> appCodes, LteSlUeRrc::DiscoveryRole role)
-{
-  NS_LOG_FUNCTION (this);
-
-  bool wasAnnouncingInterested = m_sidelinkConfiguration->IsAnnouncingInterested ();
-  bool wasMonitoringInterested = m_sidelinkConfiguration->IsMonitoringInterested ();
-
-  switch (m_state)
+LteUeRrc::AddSlrb(uint32_t source, uint32_t destination, uint8_t lcid)
+{
+    NS_LOG_FUNCTION(this);
+
+    NS_ABORT_MSG_IF((source == 0 || destination == 0),
+                    "ProSe L2 source or destination Id shouldn't be 0");
+    Ptr<LteSidelinkRadioBearerInfo> slbInfo = CreateObject<LteSidelinkRadioBearerInfo>();
+    slbInfo->m_sourceL2Id = source;
+    slbInfo->m_destinationL2Id = destination;
+    slbInfo->m_logicalChannelIdentity = lcid;
+    m_sidelinkConfiguration->AddSidelinkRadioBearer(slbInfo);
+
+    // create PDCP/RLC stack
+    ObjectFactory rlcObjectFactory;
+    rlcObjectFactory.SetTypeId(LteRlcUm::GetTypeId());
+    Ptr<LteRlc> rlc = rlcObjectFactory.Create()->GetObject<LteRlc>();
+    rlc->SetLteMacSapProvider(m_macSapProvider);
+    rlc->SetRnti(m_rnti);
+    rlc->SetLcId(slbInfo->m_logicalChannelIdentity);
+    rlc->SetSourceL2Id(slbInfo->m_sourceL2Id);
+    rlc->SetDestinationL2Id(slbInfo->m_destinationL2Id);
+    rlc->SetRlcChannelType(LteRlc::STCH);
+
+    slbInfo->m_rlc = rlc;
+
+    Ptr<LtePdcp> pdcp = CreateObject<LtePdcp>();
+    pdcp->SetRnti(m_rnti);
+    pdcp->SetLcId(slbInfo->m_logicalChannelIdentity);
+    pdcp->SetSourceL2Id(slbInfo->m_sourceL2Id);
+    pdcp->SetDestinationL2Id(slbInfo->m_destinationL2Id);
+    pdcp->SetLtePdcpSapUser(m_drbPdcpSapUser);
+    pdcp->SetLteRlcSapProvider(rlc->GetLteRlcSapProvider());
+    rlc->SetLteRlcSapUser(pdcp->GetLteRlcSapUser());
+    slbInfo->m_pdcp = pdcp;
+
+    struct LteUeCmacSapProvider::LogicalChannelConfig lcConfig;
+    lcConfig.priority = 9;
+    lcConfig.prioritizedBitRateKbps = 65535;
+    lcConfig.bucketSizeDurationMs = 65535;
+    lcConfig.logicalChannelGroup = 3; // as per 36.331 9.1.1.6
+
+    NS_LOG_DEBUG(this << " UE RRC RNTI " << m_rnti << " Number Of Component Carriers "
+                      << m_numberOfComponentCarriers << " lcID "
+                      << (uint16_t)slbInfo->m_logicalChannelIdentity);
+
+    // Call AddSlLc of UE component carrier manager
+    std::vector<LteUeCcmRrcSapProvider::LcsConfig> slLcOnCcMapping =
+        m_ccmRrcSapProvider->AddSlLc(slbInfo->m_logicalChannelIdentity,
+                                     slbInfo->m_sourceL2Id,
+                                     slbInfo->m_destinationL2Id,
+                                     lcConfig,
+                                     rlc->GetLteMacSapUser());
+
+    NS_LOG_DEBUG("Size of lcOnCcMapping vector " << slLcOnCcMapping.size());
+    std::vector<LteUeCcmRrcSapProvider::LcsConfig>::iterator itLcOnCcMapping =
+        slLcOnCcMapping.begin();
+    NS_ASSERT_MSG(itLcOnCcMapping != slLcOnCcMapping.end(),
+                  "Component carrier manager failed to add Sl LC for SL radio bearer");
+
+    NS_LOG_DEBUG(
+        "RNTI " << m_rnti << " LCG id " << (uint16_t)itLcOnCcMapping->lcConfig.logicalChannelGroup
+                << " ComponentCarrierId " << (uint16_t)itLcOnCcMapping->componentCarrierId);
+    uint8_t componentCarrierId = itLcOnCcMapping->componentCarrierId;
+
+    NS_ABORT_MSG_IF(componentCarrierId != 0,
+                    "CA is not supported for Sidelink. Component carrier id should be 0");
+
+    LteUeCmacSapProvider::LogicalChannelConfig lcConfigFromCcm = itLcOnCcMapping->lcConfig;
+    LteMacSapUser* msu = itLcOnCcMapping->msu;
+    m_cmacSapProvider.at(componentCarrierId)
+        ->AddSlLc(slbInfo->m_logicalChannelIdentity,
+                  slbInfo->m_sourceL2Id,
+                  slbInfo->m_destinationL2Id,
+                  lcConfigFromCcm,
+                  msu);
+    return slbInfo;
+}
+
+void
+LteUeRrc::StartDiscoveryApps(std::list<uint32_t> appCodes, LteSlUeRrc::DiscoveryRole role)
+{
+    NS_LOG_FUNCTION(this);
+
+    bool wasAnnouncingInterested = m_sidelinkConfiguration->IsAnnouncingInterested();
+    bool wasMonitoringInterested = m_sidelinkConfiguration->IsMonitoringInterested();
+
+    switch (m_state)
     {
     case IDLE_START:
     case IDLE_CELL_SEARCH:
@@ -4279,93 +4021,102 @@
     case IDLE_WAIT_MIB:
     case IDLE_WAIT_SIB1:
     case IDLE_CAMPED_NORMALLY:
-      NS_LOG_INFO ("Considering out of network");
-
-      if (m_rnti == 0)
-        {
-          NS_LOG_INFO (this << " Setting RNTI to " <<  (uint16_t) (m_imsi & 0xFFFF));
-          //preconfigure the RNTI to the IMSI's 16 LSB for uniqueness
-          DoSetTemporaryCellRnti ( (uint16_t) (m_imsi & 0xFFFF));
-          //propagate to the MAC (normally the MAC indicates the RNTI when receiving message from the eNodeB)
-          m_cmacSapProvider.at (0)->SetRnti (m_rnti);
-          //since it is first time, configure the physical layer as well
-          m_cphySapProvider.at (0)->ConfigureUplink (m_sidelinkConfiguration->GetSlPreconfiguration ().preconfigGeneral.carrierFreq, m_sidelinkConfiguration->GetSlPreconfiguration ().preconfigGeneral.slBandwidth);
-        }
-      m_sidelinkConfiguration->StartDiscoveryApps (appCodes, role);
-      NS_LOG_INFO ("Created new discovery app for UE " << m_rnti );
-
-      //Set pool using preconfigured one if it exits
-      if (m_sidelinkConfiguration->GetSlPreconfiguration ().preconfigDisc.nbPools > 0)
-        {
-          //announce
-          if (!wasAnnouncingInterested && m_sidelinkConfiguration->IsAnnouncingInterested ())
-            {
-              NS_LOG_INFO ("Configuring Tx preconfigured pool");
-              Ptr<SidelinkTxDiscResourcePool> txPool = CreateObject<SidelinkTxDiscResourcePool>();
-              txPool->SetPool (m_sidelinkConfiguration->GetSlPreconfiguration ().preconfigDisc.pools[0]);
-              txPool->SetUeSelectedTxParameters (0);
-              m_sidelinkConfiguration->SetActiveTxDiscoveryPool (txPool);
-              //inform MAC and PHY about the pool
-              m_cmacSapProvider.at (0)->SetSlDiscTxPool (txPool);
-              m_sidelinkConfiguration->StartAnnouncing ();
-            }
-          //monitor
-          if (!wasMonitoringInterested && m_sidelinkConfiguration->IsMonitoringInterested ())
-            {
-              NS_LOG_INFO ("Configuring Rx preconfigured pool");
-              std::list< Ptr<SidelinkRxDiscResourcePool> > pools;
-              Ptr<SidelinkRxDiscResourcePool> pool = CreateObject <SidelinkRxDiscResourcePool> ();
-              pool->SetPool (m_sidelinkConfiguration->GetSlPreconfiguration ().preconfigDisc.pools[0]);
-              pools.push_back (pool);
-              m_cmacSapProvider.at (0)->SetSlDiscRxPools (pools);
-              m_cphySapProvider.at (0)->SetSlDiscRxPools (pools);
-            }
-        }
-
-      break;
+        NS_LOG_INFO("Considering out of network");
+
+        if (m_rnti == 0)
+        {
+            NS_LOG_INFO(this << " Setting RNTI to " << (uint16_t)(m_imsi & 0xFFFF));
+            // preconfigure the RNTI to the IMSI's 16 LSB for uniqueness
+            DoSetTemporaryCellRnti((uint16_t)(m_imsi & 0xFFFF));
+            // propagate to the MAC (normally the MAC indicates the RNTI when receiving message from
+            // the eNodeB)
+            m_cmacSapProvider.at(0)->SetRnti(m_rnti);
+            // since it is first time, configure the physical layer as well
+            m_cphySapProvider.at(0)->ConfigureUplink(
+                m_sidelinkConfiguration->GetSlPreconfiguration().preconfigGeneral.carrierFreq,
+                m_sidelinkConfiguration->GetSlPreconfiguration().preconfigGeneral.slBandwidth);
+        }
+        m_sidelinkConfiguration->StartDiscoveryApps(appCodes, role);
+        NS_LOG_INFO("Created new discovery app for UE " << m_rnti);
+
+        // Set pool using preconfigured one if it exits
+        if (m_sidelinkConfiguration->GetSlPreconfiguration().preconfigDisc.nbPools > 0)
+        {
+            // announce
+            if (!wasAnnouncingInterested && m_sidelinkConfiguration->IsAnnouncingInterested())
+            {
+                NS_LOG_INFO("Configuring Tx preconfigured pool");
+                Ptr<SidelinkTxDiscResourcePool> txPool = CreateObject<SidelinkTxDiscResourcePool>();
+                txPool->SetPool(
+                    m_sidelinkConfiguration->GetSlPreconfiguration().preconfigDisc.pools[0]);
+                txPool->SetUeSelectedTxParameters(0);
+                m_sidelinkConfiguration->SetActiveTxDiscoveryPool(txPool);
+                // inform MAC and PHY about the pool
+                m_cmacSapProvider.at(0)->SetSlDiscTxPool(txPool);
+                m_sidelinkConfiguration->StartAnnouncing();
+            }
+            // monitor
+            if (!wasMonitoringInterested && m_sidelinkConfiguration->IsMonitoringInterested())
+            {
+                NS_LOG_INFO("Configuring Rx preconfigured pool");
+                std::list<Ptr<SidelinkRxDiscResourcePool>> pools;
+                Ptr<SidelinkRxDiscResourcePool> pool = CreateObject<SidelinkRxDiscResourcePool>();
+                pool->SetPool(
+                    m_sidelinkConfiguration->GetSlPreconfiguration().preconfigDisc.pools[0]);
+                pools.push_back(pool);
+                m_cmacSapProvider.at(0)->SetSlDiscRxPools(pools);
+                m_cphySapProvider.at(0)->SetSlDiscRxPools(pools);
+            }
+        }
+
+        break;
 
     case IDLE_WAIT_SIB2:
     case IDLE_CONNECTING:
-      NS_LOG_INFO ("Connecting, must wait to send message");
-      break;
+        NS_LOG_INFO("Connecting, must wait to send message");
+        break;
 
     case CONNECTED_NORMALLY:
     case CONNECTED_HANDOVER:
     case CONNECTED_PHY_PROBLEM:
     case CONNECTED_REESTABLISHING:
-      NS_LOG_INFO ("Considering in coverage");
-
-      m_sidelinkConfiguration->StartDiscoveryApps (appCodes, role);
-      NS_LOG_INFO ("Created new discovery Payloads for UE " << m_rnti );
-      //Inform MAC about new disc payloads
-      //m_cmacSapProvider.at (0)->ModifyDiscTxPayloads (m_sidelinkConfiguration->m_announcePayloads);
-      //m_cmacSapProvider.at (0)->ModifyDiscRxPayloads (m_sidelinkConfiguration->m_monitorPayloads);
-      //Try to send to eNodeB
-      SendSidelinkUeInformation (false, false, wasAnnouncingInterested != m_sidelinkConfiguration->IsAnnouncingInterested (), wasMonitoringInterested != m_sidelinkConfiguration->IsMonitoringInterested () );
-      break;
+        NS_LOG_INFO("Considering in coverage");
+
+        m_sidelinkConfiguration->StartDiscoveryApps(appCodes, role);
+        NS_LOG_INFO("Created new discovery Payloads for UE " << m_rnti);
+        // Inform MAC about new disc payloads
+        // m_cmacSapProvider.at (0)->ModifyDiscTxPayloads
+        // (m_sidelinkConfiguration->m_announcePayloads); m_cmacSapProvider.at
+        // (0)->ModifyDiscRxPayloads (m_sidelinkConfiguration->m_monitorPayloads); Try to send to
+        // eNodeB
+        SendSidelinkUeInformation(
+            false,
+            false,
+            wasAnnouncingInterested != m_sidelinkConfiguration->IsAnnouncingInterested(),
+            wasMonitoringInterested != m_sidelinkConfiguration->IsMonitoringInterested());
+        break;
 
     default: // i.e. IDLE_RANDOM_ACCESS
-      NS_FATAL_ERROR ("method unexpected in state " << ToString (m_state));
-      break;
-    }
-
-}
-
-void
-LteUeRrc::StopDiscoveryApps (std::list<uint32_t> appCodes, LteSlUeRrc::DiscoveryRole role)
-{
-  NS_LOG_FUNCTION (this);
-
-  bool wasAnnouncingInterested = m_sidelinkConfiguration->IsAnnouncingInterested ();
-  bool wasMonitoringInterested = m_sidelinkConfiguration->IsMonitoringInterested ();
-
-  m_sidelinkConfiguration->StopDiscoveryApps (appCodes, role);
-  NS_LOG_INFO ("deleting new discovery Payloads for UE " << m_rnti );
-  // Inform MAC: if no longer interested in announcing or monitoring, remove discovery pools
-  //m_cmacSapProvider.at (0)->ModifyDiscTxPayloads (m_sidelinkConfiguration->m_announcePayloads);
-  //m_cmacSapProvider.at (0)->ModifyDiscRxPayloads (m_sidelinkConfiguration->m_monitorPayloads);
-
-  switch (m_state)
+        NS_FATAL_ERROR("method unexpected in state " << ToString(m_state));
+        break;
+    }
+}
+
+void
+LteUeRrc::StopDiscoveryApps(std::list<uint32_t> appCodes, LteSlUeRrc::DiscoveryRole role)
+{
+    NS_LOG_FUNCTION(this);
+
+    bool wasAnnouncingInterested = m_sidelinkConfiguration->IsAnnouncingInterested();
+    bool wasMonitoringInterested = m_sidelinkConfiguration->IsMonitoringInterested();
+
+    m_sidelinkConfiguration->StopDiscoveryApps(appCodes, role);
+    NS_LOG_INFO("deleting new discovery Payloads for UE " << m_rnti);
+    // Inform MAC: if no longer interested in announcing or monitoring, remove discovery pools
+    // m_cmacSapProvider.at (0)->ModifyDiscTxPayloads (m_sidelinkConfiguration->m_announcePayloads);
+    // m_cmacSapProvider.at (0)->ModifyDiscRxPayloads (m_sidelinkConfiguration->m_monitorPayloads);
+
+    switch (m_state)
     {
     case IDLE_START:
     case IDLE_CELL_SEARCH:
@@ -4373,35 +4124,44 @@
     case IDLE_WAIT_MIB:
     case IDLE_WAIT_SIB1:
     case IDLE_CAMPED_NORMALLY:
-      NS_LOG_INFO ("Considering out of network");
-      //Activate bearer using preconfiguration if available
-      //TBD
-      break;
+        NS_LOG_INFO("Considering out of network");
+        // Activate bearer using preconfiguration if available
+        // TBD
+        break;
     case CONNECTED_NORMALLY:
     case CONNECTED_HANDOVER:
     case CONNECTED_PHY_PROBLEM:
     case CONNECTED_REESTABLISHING:
-      NS_LOG_INFO ("Considering in coverage");
-      //Try to send to eNodeB
-      SendSidelinkUeInformation (false, false, wasAnnouncingInterested != m_sidelinkConfiguration->IsAnnouncingInterested (), wasMonitoringInterested != m_sidelinkConfiguration->IsMonitoringInterested ());
-      break;
-
-    default:   // i.e. IDLE_RANDOM_ACCESS
-      NS_FATAL_ERROR ("method unexpected in state " << ToString (m_state));
-      break;
-    }
-}
-
-void
-LteUeRrc::StartRelayService (uint32_t serviceCode, LteSlUeRrc::DiscoveryModel model, LteSlUeRrc::RelayRole role)
-{
-  NS_LOG_FUNCTION (this);
-
-  bool wasAnnouncingInterested = m_sidelinkConfiguration->IsAnnouncingInterested ();
-  bool wasMonitoringInterested = m_sidelinkConfiguration->IsMonitoringInterested ();
-  bool rxSelf = (std::find (m_sidelinkConfiguration->m_rxGroup.begin (), m_sidelinkConfiguration->m_rxGroup.end (), m_sidelinkConfiguration->m_sourceL2Id) != m_sidelinkConfiguration->m_rxGroup.end ());
-
-  switch (m_state)
+        NS_LOG_INFO("Considering in coverage");
+        // Try to send to eNodeB
+        SendSidelinkUeInformation(
+            false,
+            false,
+            wasAnnouncingInterested != m_sidelinkConfiguration->IsAnnouncingInterested(),
+            wasMonitoringInterested != m_sidelinkConfiguration->IsMonitoringInterested());
+        break;
+
+    default: // i.e. IDLE_RANDOM_ACCESS
+        NS_FATAL_ERROR("method unexpected in state " << ToString(m_state));
+        break;
+    }
+}
+
+void
+LteUeRrc::StartRelayService(uint32_t serviceCode,
+                            LteSlUeRrc::DiscoveryModel model,
+                            LteSlUeRrc::RelayRole role)
+{
+    NS_LOG_FUNCTION(this);
+
+    bool wasAnnouncingInterested = m_sidelinkConfiguration->IsAnnouncingInterested();
+    bool wasMonitoringInterested = m_sidelinkConfiguration->IsMonitoringInterested();
+    bool rxSelf = (std::find(m_sidelinkConfiguration->m_rxGroup.begin(),
+                             m_sidelinkConfiguration->m_rxGroup.end(),
+                             m_sidelinkConfiguration->m_sourceL2Id) !=
+                   m_sidelinkConfiguration->m_rxGroup.end());
+
+    switch (m_state)
     {
     case IDLE_START:
     case IDLE_CELL_SEARCH:
@@ -4409,124 +4169,131 @@
     case IDLE_WAIT_MIB:
     case IDLE_WAIT_SIB1:
     case IDLE_CAMPED_NORMALLY:
-      NS_LOG_INFO ("Considering out of network");
-
-      if (m_rnti == 0)
-        {
-          NS_LOG_INFO (this << " Setting RNTI to " <<  (uint16_t) (m_imsi & 0xFFFF));
-          //preconfigure the RNTI to the IMSI's 16 LSB for uniqueness
-          DoSetTemporaryCellRnti ( (uint16_t) (m_imsi & 0xFFFF));
-          //propagate to the MAC (normally the MAC indicates the RNTI when receiving message from the eNodeB)
-          m_cmacSapProvider.at (0)->SetRnti (m_rnti);
-          //since it is first time, configure the physical layer as well
-          m_cphySapProvider.at (0)->ConfigureUplink (m_sidelinkConfiguration->GetSlPreconfiguration ().preconfigGeneral.carrierFreq, m_sidelinkConfiguration->GetSlPreconfiguration ().preconfigGeneral.slBandwidth);
-        }
-      m_sidelinkConfiguration->StartRelayService (serviceCode, model, role);
-      NS_LOG_INFO ("Created new discovery app for UE " << m_rnti );
-
-      //Set pool using preconfigured one if it exits
-      if (m_sidelinkConfiguration->GetSlPreconfiguration ().preconfigDisc.nbPools > 0)
-        {
-          //announce
-          if (!wasAnnouncingInterested && m_sidelinkConfiguration->IsAnnouncingInterested ())
-            {
-              NS_LOG_INFO ("Configuring Tx preconfigured pool");
-              Ptr<SidelinkTxDiscResourcePool> txPool = CreateObject<SidelinkTxDiscResourcePool>();
-              txPool->SetPool (m_sidelinkConfiguration->GetSlPreconfiguration ().preconfigDisc.pools[0]);
-              txPool->SetUeSelectedTxParameters (0);
-              m_sidelinkConfiguration->SetActiveTxDiscoveryPool (txPool);
-              //inform MAC and PHY about the pool
-              m_cmacSapProvider.at (0)->SetSlDiscTxPool (txPool);
-            }
-          //monitor
-          if (!wasMonitoringInterested && m_sidelinkConfiguration->IsMonitoringInterested ())
-            {
-              std::list< Ptr<SidelinkRxDiscResourcePool> > pools;
-              Ptr<SidelinkRxDiscResourcePool> pool = CreateObject <SidelinkRxDiscResourcePool> ();
-              pool->SetPool (m_sidelinkConfiguration->GetSlPreconfiguration ().preconfigDisc.pools[0]);
-              pools.push_back (pool);
-              m_cmacSapProvider.at (0)->SetSlDiscRxPools (pools);
-              m_cphySapProvider.at (0)->SetSlDiscRxPools (pools);
-
-              if (role == LteSlUeRrc::RemoteUE)
+        NS_LOG_INFO("Considering out of network");
+
+        if (m_rnti == 0)
+        {
+            NS_LOG_INFO(this << " Setting RNTI to " << (uint16_t)(m_imsi & 0xFFFF));
+            // preconfigure the RNTI to the IMSI's 16 LSB for uniqueness
+            DoSetTemporaryCellRnti((uint16_t)(m_imsi & 0xFFFF));
+            // propagate to the MAC (normally the MAC indicates the RNTI when receiving message from
+            // the eNodeB)
+            m_cmacSapProvider.at(0)->SetRnti(m_rnti);
+            // since it is first time, configure the physical layer as well
+            m_cphySapProvider.at(0)->ConfigureUplink(
+                m_sidelinkConfiguration->GetSlPreconfiguration().preconfigGeneral.carrierFreq,
+                m_sidelinkConfiguration->GetSlPreconfiguration().preconfigGeneral.slBandwidth);
+        }
+        m_sidelinkConfiguration->StartRelayService(serviceCode, model, role);
+        NS_LOG_INFO("Created new discovery app for UE " << m_rnti);
+
+        // Set pool using preconfigured one if it exits
+        if (m_sidelinkConfiguration->GetSlPreconfiguration().preconfigDisc.nbPools > 0)
+        {
+            // announce
+            if (!wasAnnouncingInterested && m_sidelinkConfiguration->IsAnnouncingInterested())
+            {
+                NS_LOG_INFO("Configuring Tx preconfigured pool");
+                Ptr<SidelinkTxDiscResourcePool> txPool = CreateObject<SidelinkTxDiscResourcePool>();
+                txPool->SetPool(
+                    m_sidelinkConfiguration->GetSlPreconfiguration().preconfigDisc.pools[0]);
+                txPool->SetUeSelectedTxParameters(0);
+                m_sidelinkConfiguration->SetActiveTxDiscoveryPool(txPool);
+                // inform MAC and PHY about the pool
+                m_cmacSapProvider.at(0)->SetSlDiscTxPool(txPool);
+            }
+            // monitor
+            if (!wasMonitoringInterested && m_sidelinkConfiguration->IsMonitoringInterested())
+            {
+                std::list<Ptr<SidelinkRxDiscResourcePool>> pools;
+                Ptr<SidelinkRxDiscResourcePool> pool = CreateObject<SidelinkRxDiscResourcePool>();
+                pool->SetPool(
+                    m_sidelinkConfiguration->GetSlPreconfiguration().preconfigDisc.pools[0]);
+                pools.push_back(pool);
+                m_cmacSapProvider.at(0)->SetSlDiscRxPools(pools);
+                m_cphySapProvider.at(0)->SetSlDiscRxPools(pools);
+
+                if (role == LteSlUeRrc::RemoteUE)
                 {
-                  // Enable SD-RSRP measurement for Relay UE selection
-                  m_cphySapProvider.at (0)->EnableUeSdRsrpMeasurements ();
+                    // Enable SD-RSRP measurement for Relay UE selection
+                    m_cphySapProvider.at(0)->EnableUeSdRsrpMeasurements();
                 }
             }
-          //must enable reception of direct communication messages
-          if (!rxSelf)
-            {
-              NS_LOG_INFO ("Notify lower layers to accept incoming message");
-              //Add to the list of group to monitor for sidelink
-              m_sidelinkConfiguration->m_rxGroup.push_back (m_sidelinkConfiguration->m_sourceL2Id);
-              //tell the phy to listen for the group
-              m_cphySapProvider.at (0)->AddSlDestination (m_sidelinkConfiguration->m_sourceL2Id);
-              m_cmacSapProvider.at (0)->AddSlDestination (m_sidelinkConfiguration->m_sourceL2Id);
-            }
-        }
-
-      break;
+            // must enable reception of direct communication messages
+            if (!rxSelf)
+            {
+                NS_LOG_INFO("Notify lower layers to accept incoming message");
+                // Add to the list of group to monitor for sidelink
+                m_sidelinkConfiguration->m_rxGroup.push_back(m_sidelinkConfiguration->m_sourceL2Id);
+                // tell the phy to listen for the group
+                m_cphySapProvider.at(0)->AddSlDestination(m_sidelinkConfiguration->m_sourceL2Id);
+                m_cmacSapProvider.at(0)->AddSlDestination(m_sidelinkConfiguration->m_sourceL2Id);
+            }
+        }
+
+        break;
 
     case IDLE_WAIT_SIB2:
     case IDLE_CONNECTING:
-      NS_LOG_INFO ("Connecting, must wait to send message");
-      break;
+        NS_LOG_INFO("Connecting, must wait to send message");
+        break;
 
     case CONNECTED_NORMALLY:
     case CONNECTED_HANDOVER:
     case CONNECTED_PHY_PROBLEM:
     case CONNECTED_REESTABLISHING:
-      NS_LOG_INFO ("Considering in coverage");
-
-      m_sidelinkConfiguration->StartRelayService (serviceCode, model, role);
-      //must enable reception of direct communication messages
-      if (!rxSelf)
-        {
-          NS_LOG_INFO ("Notify lower layers to accept incoming message");
-          //Add to the list of group to monitor for sidelink
-          m_sidelinkConfiguration->m_rxGroup.push_back (m_sidelinkConfiguration->m_sourceL2Id);
-          //tell the phy to listen for the group
-          m_cphySapProvider.at (0)->AddSlDestination (m_sidelinkConfiguration->m_sourceL2Id);
-          m_cmacSapProvider.at (0)->AddSlDestination (m_sidelinkConfiguration->m_sourceL2Id);
-        }
-      if (role == LteSlUeRrc::RemoteUE)
-        {
-          // Enable SD-RSRP measurement for Relay UE selection
-          m_cphySapProvider.at (0)->EnableUeSdRsrpMeasurements ();
-        }
-      //Try to send to eNodeB
-      SendSidelinkUeInformation (false, !rxSelf, wasAnnouncingInterested != m_sidelinkConfiguration->IsAnnouncingInterested (), wasMonitoringInterested != m_sidelinkConfiguration->IsMonitoringInterested ());
-      break;
+        NS_LOG_INFO("Considering in coverage");
+
+        m_sidelinkConfiguration->StartRelayService(serviceCode, model, role);
+        // must enable reception of direct communication messages
+        if (!rxSelf)
+        {
+            NS_LOG_INFO("Notify lower layers to accept incoming message");
+            // Add to the list of group to monitor for sidelink
+            m_sidelinkConfiguration->m_rxGroup.push_back(m_sidelinkConfiguration->m_sourceL2Id);
+            // tell the phy to listen for the group
+            m_cphySapProvider.at(0)->AddSlDestination(m_sidelinkConfiguration->m_sourceL2Id);
+            m_cmacSapProvider.at(0)->AddSlDestination(m_sidelinkConfiguration->m_sourceL2Id);
+        }
+        if (role == LteSlUeRrc::RemoteUE)
+        {
+            // Enable SD-RSRP measurement for Relay UE selection
+            m_cphySapProvider.at(0)->EnableUeSdRsrpMeasurements();
+        }
+        // Try to send to eNodeB
+        SendSidelinkUeInformation(
+            false,
+            !rxSelf,
+            wasAnnouncingInterested != m_sidelinkConfiguration->IsAnnouncingInterested(),
+            wasMonitoringInterested != m_sidelinkConfiguration->IsMonitoringInterested());
+        break;
 
     default: // i.e. IDLE_RANDOM_ACCESS
-      NS_FATAL_ERROR ("method unexpected in state " << ToString (m_state));
-      break;
-    }
-
-}
-
-void
-LteUeRrc::StopRelayService (uint32_t serviceCode)
-{
-  NS_LOG_FUNCTION (this);
-
-  bool wasAnnouncingInterested = m_sidelinkConfiguration->IsAnnouncingInterested ();
-  bool wasMonitoringInterested = m_sidelinkConfiguration->IsMonitoringInterested ();
-
-  m_sidelinkConfiguration->StopRelayService (serviceCode);
-  NS_LOG_INFO ("deleting new relay service for UE " << m_rnti );
-  // Inform MAC: if no longer interested in announcing or monitoring, remove discovery pools
-  //m_cmacSapProvider.at (0)->ModifyDiscTxPayloads (m_sidelinkConfiguration->m_announcePayloads);
-  //m_cmacSapProvider.at (0)->ModifyDiscRxPayloads (m_sidelinkConfiguration->m_monitorPayloads);
-
-  // Disable SD-RSRP measurement for Relay UE selection if it was enable
-  // TODO: How to keep measuring if at least one service is still active?
-  // To be addapted when the code support multiple services
-  m_cphySapProvider.at (0)->DisableUeSdRsrpMeasurements ();
-
-
-  switch (m_state)
+        NS_FATAL_ERROR("method unexpected in state " << ToString(m_state));
+        break;
+    }
+}
+
+void
+LteUeRrc::StopRelayService(uint32_t serviceCode)
+{
+    NS_LOG_FUNCTION(this);
+
+    bool wasAnnouncingInterested = m_sidelinkConfiguration->IsAnnouncingInterested();
+    bool wasMonitoringInterested = m_sidelinkConfiguration->IsMonitoringInterested();
+
+    m_sidelinkConfiguration->StopRelayService(serviceCode);
+    NS_LOG_INFO("deleting new relay service for UE " << m_rnti);
+    // Inform MAC: if no longer interested in announcing or monitoring, remove discovery pools
+    // m_cmacSapProvider.at (0)->ModifyDiscTxPayloads (m_sidelinkConfiguration->m_announcePayloads);
+    // m_cmacSapProvider.at (0)->ModifyDiscRxPayloads (m_sidelinkConfiguration->m_monitorPayloads);
+
+    // Disable SD-RSRP measurement for Relay UE selection if it was enable
+    // TODO: How to keep measuring if at least one service is still active?
+    // To be addapted when the code support multiple services
+    m_cphySapProvider.at(0)->DisableUeSdRsrpMeasurements();
+
+    switch (m_state)
     {
     case IDLE_START:
     case IDLE_CELL_SEARCH:
@@ -4534,1163 +4301,1359 @@
     case IDLE_WAIT_MIB:
     case IDLE_WAIT_SIB1:
     case IDLE_CAMPED_NORMALLY:
-      NS_LOG_INFO ("Considering out of network");
-      //Activate bearer using preconfiguration if available
-      //TBD
-      break;
+        NS_LOG_INFO("Considering out of network");
+        // Activate bearer using preconfiguration if available
+        // TBD
+        break;
     case CONNECTED_NORMALLY:
     case CONNECTED_HANDOVER:
     case CONNECTED_PHY_PROBLEM:
     case CONNECTED_REESTABLISHING:
-      NS_LOG_INFO ("Considering in coverage");
-      //Try to send to eNodeB
-      SendSidelinkUeInformation (false, false, wasAnnouncingInterested != m_sidelinkConfiguration->IsAnnouncingInterested (), wasMonitoringInterested != m_sidelinkConfiguration->IsMonitoringInterested ());
-      break;
-
-    default:   // i.e. IDLE_RANDOM_ACCESS
-      NS_FATAL_ERROR ("method unexpected in state " << ToString (m_state));
-      break;
-    }
-}
-
-void
-LteUeRrc::ApplySidelinkDedicatedConfiguration (LteRrcSap::SlCommConfig config)
-{
-  NS_LOG_FUNCTION (this);
-
-  //TODO: implement procedures described in 5.3.10.X
-  // 1> if the RRCConnectionReconfiguration message includes the sl-CommConfig:
-  //   2>       if commTxResources is included and set to setup:
-  //     3>     from the next SC period use the resources indicated by commTxResources for Sidelink direct communication transmission, as specified in 5.X.4;
-  // 2> else if commTxResources is included and set to release:
-  //     3>     from the next SC period, release the resources allocated for Sidelink direct communication transmission previously configured by commTxResources;
-
-  //pools are allocated per UE, not per destinations. A UE may have multiple pools
-  //and we need to maintain the list of pools
-  //pass information to MAC to change scheduling
-  if (config.commTxResources == LteRrcSap::SlCommConfig::SETUP)
-    {
-      NS_LOG_INFO ("Received dedicated resources " << config.setup.setup);
-
-      Ptr<SidelinkTxCommResourcePool> txPool = CreateObject<SidelinkTxCommResourcePool>();
-      if (config.setup.setup == LteRrcSap::SlCommTxResourcesSetup::SCHEDULED)
-        {
-          txPool->SetPool (config.setup.scheduled.commTxConfig);
-          txPool->SetScheduledTxParameters (config.setup.scheduled.crnti, config.setup.scheduled.macMainConfig, config.setup.scheduled.commTxConfig, 0, config.setup.scheduled.mcs);
-        }
-      else
-        {
-          NS_ASSERT (config.setup.ueSelected.havePoolToAdd);
-          //configure lower layers to transmit the Sidelink control information and the corresponding data using the pool of resources indicated by the first entry in commTxPoolNormalDedicated;
-          txPool->SetPool (config.setup.ueSelected.poolToAddModList.pools[0].pool);
-          txPool->SetUeSelectedTxParameters (config.setup.ueSelected.poolToAddModList.pools[0].poolIdentity);
-        }
-      if (!m_txPool)
-        {
-          //previous pool was configure, let's see if it changed configuration
-          if (m_txPool == txPool)
-            { //TODO: check if we can avoid pushing pool again if not changed
-              NS_LOG_DEBUG ("Pool configuration unchanged");
-            }
-        }
-      m_txPool = txPool;
-
-      std::list <uint32_t>::iterator it;
-      std::list <uint32_t> destinations = m_sidelinkConfiguration->GetTxDestinations ();
-      //int index = 0;
-      //currently we can only use one pool so all groups will use the same one
-      for (it = destinations.begin (); it != destinations.end (); it++)
-        {
-          m_cmacSapProvider.at (0)->AddSlCommTxPool (*it, txPool);
-        }
-      //inform PHY about pool
-      m_cphySapProvider.at (0)->SetSlCommTxPool (txPool);
-
-      //indicate NAS that bearer was established
-      //TODO: we should only indicate this once per bearer
-      for (std::list <uint32_t>::iterator it = destinations.begin (); it != destinations.end (); it++)
-        {
-          m_asSapUser->NotifySidelinkRadioBearerActivated (*it);
-          m_sidelinkConfiguration->NotifySidelinkRadioBearerActivated (*it);
-        }
-    }
-  else
-    {
-      //release all transmission pools
-      m_cphySapProvider.at (0)->RemoveSlCommTxPool ();
-    }
-}
-
-void
-LteUeRrc::ApplySidelinkDedicatedConfiguration (LteRrcSap::SlDiscConfig config)
-{
-  NS_LOG_FUNCTION (this);
-  if (config.discTxResources == LteRrcSap::SlDiscConfig::SETUP)
-    {
-      NS_LOG_INFO ("Received dedicated resources (discovery) " << config.setup.setup);
-
-      Ptr<SidelinkTxDiscResourcePool> txPool = CreateObject<SidelinkTxDiscResourcePool>();
-
-      if (config.setup.setup == LteRrcSap::SlDiscTxResourcesSetup::SCHEDULED)
-        {
-          txPool->SetPool (config.setup.scheduled.discTxConfig);
-          txPool->SetScheduledTxParameters (config.setup.scheduled.discTxConfig, config.setup.scheduled.discTfIndexList, config.setup.scheduled.discHoppingConfigDisc);
-        }
-      else   //UE Selected
-        {
-          NS_ASSERT (config.setup.ueSelected.havePoolToAdd && config.setup.ueSelected.poolToAddModList.nbPools > 0);
-
-          // all pools in the same list have the same criteria for poolSelection
-          if (config.setup.ueSelected.poolToAddModList.pools[0].pool.txParameters.ueSelectedResourceConfig.poolSelection.selection == LteRrcSap::PoolSelection::RSRPBASED)
-            {
-              uint8_t i = 0;
-              bool poolFound = false;
-              while ((i < config.setup.ueSelected.poolToAddModList.nbPools)and (!poolFound))
+        NS_LOG_INFO("Considering in coverage");
+        // Try to send to eNodeB
+        SendSidelinkUeInformation(
+            false,
+            false,
+            wasAnnouncingInterested != m_sidelinkConfiguration->IsAnnouncingInterested(),
+            wasMonitoringInterested != m_sidelinkConfiguration->IsMonitoringInterested());
+        break;
+
+    default: // i.e. IDLE_RANDOM_ACCESS
+        NS_FATAL_ERROR("method unexpected in state " << ToString(m_state));
+        break;
+    }
+}
+
+void
+LteUeRrc::ApplySidelinkDedicatedConfiguration(LteRrcSap::SlCommConfig config)
+{
+    NS_LOG_FUNCTION(this);
+
+    // TODO: implement procedures described in 5.3.10.X
+    //  1> if the RRCConnectionReconfiguration message includes the sl-CommConfig:
+    //    2>       if commTxResources is included and set to setup:
+    //      3>     from the next SC period use the resources indicated by commTxResources for
+    //      Sidelink direct communication transmission, as specified in 5.X.4;
+    //  2> else if commTxResources is included and set to release:
+    //      3>     from the next SC period, release the resources allocated for Sidelink direct
+    //      communication transmission previously configured by commTxResources;
+
+    // pools are allocated per UE, not per destinations. A UE may have multiple pools
+    // and we need to maintain the list of pools
+    // pass information to MAC to change scheduling
+    if (config.commTxResources == LteRrcSap::SlCommConfig::SETUP)
+    {
+        NS_LOG_INFO("Received dedicated resources " << config.setup.setup);
+
+        Ptr<SidelinkTxCommResourcePool> txPool = CreateObject<SidelinkTxCommResourcePool>();
+        if (config.setup.setup == LteRrcSap::SlCommTxResourcesSetup::SCHEDULED)
+        {
+            txPool->SetPool(config.setup.scheduled.commTxConfig);
+            txPool->SetScheduledTxParameters(config.setup.scheduled.crnti,
+                                             config.setup.scheduled.macMainConfig,
+                                             config.setup.scheduled.commTxConfig,
+                                             0,
+                                             config.setup.scheduled.mcs);
+        }
+        else
+        {
+            NS_ASSERT(config.setup.ueSelected.havePoolToAdd);
+            // configure lower layers to transmit the Sidelink control information and the
+            // corresponding data using the pool of resources indicated by the first entry in
+            // commTxPoolNormalDedicated;
+            txPool->SetPool(config.setup.ueSelected.poolToAddModList.pools[0].pool);
+            txPool->SetUeSelectedTxParameters(
+                config.setup.ueSelected.poolToAddModList.pools[0].poolIdentity);
+        }
+        if (!m_txPool)
+        {
+            // previous pool was configure, let's see if it changed configuration
+            if (m_txPool == txPool)
+            { // TODO: check if we can avoid pushing pool again if not changed
+                NS_LOG_DEBUG("Pool configuration unchanged");
+            }
+        }
+        m_txPool = txPool;
+
+        std::list<uint32_t>::iterator it;
+        std::list<uint32_t> destinations = m_sidelinkConfiguration->GetTxDestinations();
+        // int index = 0;
+        // currently we can only use one pool so all groups will use the same one
+        for (it = destinations.begin(); it != destinations.end(); it++)
+        {
+            m_cmacSapProvider.at(0)->AddSlCommTxPool(*it, txPool);
+        }
+        // inform PHY about pool
+        m_cphySapProvider.at(0)->SetSlCommTxPool(txPool);
+
+        // indicate NAS that bearer was established
+        // TODO: we should only indicate this once per bearer
+        for (std::list<uint32_t>::iterator it = destinations.begin(); it != destinations.end();
+             it++)
+        {
+            m_asSapUser->NotifySidelinkRadioBearerActivated(*it);
+            m_sidelinkConfiguration->NotifySidelinkRadioBearerActivated(*it);
+        }
+    }
+    else
+    {
+        // release all transmission pools
+        m_cphySapProvider.at(0)->RemoveSlCommTxPool();
+    }
+}
+
+void
+LteUeRrc::ApplySidelinkDedicatedConfiguration(LteRrcSap::SlDiscConfig config)
+{
+    NS_LOG_FUNCTION(this);
+    if (config.discTxResources == LteRrcSap::SlDiscConfig::SETUP)
+    {
+        NS_LOG_INFO("Received dedicated resources (discovery) " << config.setup.setup);
+
+        Ptr<SidelinkTxDiscResourcePool> txPool = CreateObject<SidelinkTxDiscResourcePool>();
+
+        if (config.setup.setup == LteRrcSap::SlDiscTxResourcesSetup::SCHEDULED)
+        {
+            txPool->SetPool(config.setup.scheduled.discTxConfig);
+            txPool->SetScheduledTxParameters(config.setup.scheduled.discTxConfig,
+                                             config.setup.scheduled.discTfIndexList,
+                                             config.setup.scheduled.discHoppingConfigDisc);
+        }
+        else // UE Selected
+        {
+            NS_ASSERT(config.setup.ueSelected.havePoolToAdd &&
+                      config.setup.ueSelected.poolToAddModList.nbPools > 0);
+
+            // all pools in the same list have the same criteria for poolSelection
+            if (config.setup.ueSelected.poolToAddModList.pools[0]
+                    .pool.txParameters.ueSelectedResourceConfig.poolSelection.selection ==
+                LteRrcSap::PoolSelection::RSRPBASED)
+            {
+                uint8_t i = 0;
+                bool poolFound = false;
+                while ((i < config.setup.ueSelected.poolToAddModList.nbPools) and (!poolFound))
                 {
-                  // retrieve upper and lower RSRP bounds
-                  // make sure that the current rsrp vlaue is in-between threshLow and threshHigh;
-                  // otherwise go to the next pool
-                  uint32_t lowRsrp = config.setup.ueSelected.poolToAddModList.pools[i].pool.txParameters.ueSelectedResourceConfig.poolSelectionRsrpBased.threshLow;
-                  uint32_t highRsrp = config.setup.ueSelected.poolToAddModList.pools[i].pool.txParameters.ueSelectedResourceConfig.poolSelectionRsrpBased.threshHigh;
-
-                  // check the rsrp values : Value 0 corresponds to -infinity, value 1 to -110dBm,
-                  // value 2 to -100dBm, and so on (i.e. in steps of 10dBm) until value 6,
-                  // which corresponds to -60dBm, while value 7 corresponds to +infinity.
-                  NS_ASSERT_MSG (lowRsrp <= highRsrp, "Invalid Rsrp limits : lower bound is greater than upper bound");
-                  NS_ASSERT_MSG ((lowRsrp != 7)and (highRsrp != 0), "invalid RSRP limits values");
-
-                  // apply the layer 3 filter before checking the pool
-                  uint8_t componentCarrierId = 0; // Assumes only single carrier
-                  SaveUeMeasurements (m_cellId, m_storedMeasValues[m_cellId].rsrp, m_storedMeasValues[m_cellId].rsrq, true, componentCarrierId);
-
-                  //low = -infinity
-                  if (lowRsrp == 0)
+                    // retrieve upper and lower RSRP bounds
+                    // make sure that the current rsrp vlaue is in-between threshLow and threshHigh;
+                    // otherwise go to the next pool
+                    uint32_t lowRsrp = config.setup.ueSelected.poolToAddModList.pools[i]
+                                           .pool.txParameters.ueSelectedResourceConfig
+                                           .poolSelectionRsrpBased.threshLow;
+                    uint32_t highRsrp = config.setup.ueSelected.poolToAddModList.pools[i]
+                                            .pool.txParameters.ueSelectedResourceConfig
+                                            .poolSelectionRsrpBased.threshHigh;
+
+                    // check the rsrp values : Value 0 corresponds to -infinity, value 1 to -110dBm,
+                    // value 2 to -100dBm, and so on (i.e. in steps of 10dBm) until value 6,
+                    // which corresponds to -60dBm, while value 7 corresponds to +infinity.
+                    NS_ASSERT_MSG(lowRsrp <= highRsrp,
+                                  "Invalid Rsrp limits : lower bound is greater than upper bound");
+                    NS_ASSERT_MSG((lowRsrp != 7) and (highRsrp != 0), "invalid RSRP limits values");
+
+                    // apply the layer 3 filter before checking the pool
+                    uint8_t componentCarrierId = 0; // Assumes only single carrier
+                    SaveUeMeasurements(m_cellId,
+                                       m_storedMeasValues[m_cellId].rsrp,
+                                       m_storedMeasValues[m_cellId].rsrq,
+                                       true,
+                                       componentCarrierId);
+
+                    // low = -infinity
+                    if (lowRsrp == 0)
                     {
-                      //high = + infinity
-                      if (highRsrp == 7)
+                        // high = + infinity
+                        if (highRsrp == 7)
                         {
-                          // any rsrp value would be ok : select first pool
-                          txPool->SetPool (config.setup.ueSelected.poolToAddModList.pools[0].pool);
-                          txPool->SetUeSelectedTxParameters (config.setup.ueSelected.poolToAddModList.pools[0].poolIdentity);
-                          poolFound = true;
+                            // any rsrp value would be ok : select first pool
+                            txPool->SetPool(config.setup.ueSelected.poolToAddModList.pools[0].pool);
+                            txPool->SetUeSelectedTxParameters(
+                                config.setup.ueSelected.poolToAddModList.pools[0].poolIdentity);
+                            poolFound = true;
                         }
-                      //high could be : -110 dBm to -60 dBm
-                      else
+                        // high could be : -110 dBm to -60 dBm
+                        else
                         {
-                          // check if rsrp <= highRsrp
-                          if (m_storedMeasValues[m_cellId].rsrp <= LteRrcSap::RsrpValueDbm (highRsrp))
+                            // check if rsrp <= highRsrp
+                            if (m_storedMeasValues[m_cellId].rsrp <=
+                                LteRrcSap::RsrpValueDbm(highRsrp))
                             {
-                              txPool->SetPool (config.setup.ueSelected.poolToAddModList.pools[i].pool);
-                              txPool->SetUeSelectedTxParameters (config.setup.ueSelected.poolToAddModList.pools[i].poolIdentity);
-                              poolFound = true;
+                                txPool->SetPool(
+                                    config.setup.ueSelected.poolToAddModList.pools[i].pool);
+                                txPool->SetUeSelectedTxParameters(
+                                    config.setup.ueSelected.poolToAddModList.pools[i].poolIdentity);
+                                poolFound = true;
                             }
                         }
                     }
-                  // low could be : -110 dBm to -60 dBm
-                  else
+                    // low could be : -110 dBm to -60 dBm
+                    else
                     {
-                      //high = + infinity
-                      if (highRsrp == 7)
+                        // high = + infinity
+                        if (highRsrp == 7)
                         {
-                          // check if rsrp >= lowRsrp
-                          if (m_storedMeasValues[m_cellId].rsrp >= LteRrcSap::RsrpValueDbm (lowRsrp))
+                            // check if rsrp >= lowRsrp
+                            if (m_storedMeasValues[m_cellId].rsrp >=
+                                LteRrcSap::RsrpValueDbm(lowRsrp))
                             {
-                              txPool->SetPool (config.setup.ueSelected.poolToAddModList.pools[i].pool);
-                              poolFound = true;
+                                txPool->SetPool(
+                                    config.setup.ueSelected.poolToAddModList.pools[i].pool);
+                                poolFound = true;
                             }
                         }
-                      //high could be : -110 dBm to -60 dBm
-                      else
+                        // high could be : -110 dBm to -60 dBm
+                        else
                         {
-                          // check if lowRsrp <= rsrp <= highRsrp
-                          if (((m_storedMeasValues[m_cellId].rsrp >= LteRrcSap::RsrpValueDbm (lowRsrp))and (m_storedMeasValues[m_cellId].rsrp <= LteRrcSap::RsrpValueDbm (highRsrp))))
+                            // check if lowRsrp <= rsrp <= highRsrp
+                            if (((m_storedMeasValues[m_cellId].rsrp >=
+                                  LteRrcSap::RsrpValueDbm(lowRsrp)) and
+                                 (m_storedMeasValues[m_cellId].rsrp <=
+                                  LteRrcSap::RsrpValueDbm(highRsrp))))
                             {
-                              txPool->SetPool (config.setup.ueSelected.poolToAddModList.pools[i].pool);
-                              poolFound = true;
+                                txPool->SetPool(
+                                    config.setup.ueSelected.poolToAddModList.pools[i].pool);
+                                poolFound = true;
                             }
                         }
                     }
-                  //increment; so if the pool is not good, go to the next one
-                  i++;
-                }  //end while
-              NS_ASSERT_MSG (poolFound, "No pool match the RSRP-based selection");
-            }  //end if (rsrp)
-          else
-            {
-              // ue selected : randomly selected using a uniform distribution
-              txPool->SetPool (config.setup.ueSelected.poolToAddModList.pools[m_sidelinkConfiguration->m_rand->GetInteger (0, config.setup.ueSelected.poolToAddModList.nbPools - 1)].pool);
-              txPool->SetUeSelectedTxParameters (config.setup.ueSelected.poolToAddModList.pools[m_sidelinkConfiguration->m_rand->GetInteger (0, config.setup.ueSelected.poolToAddModList.nbPools - 1)].poolIdentity);
-            }
-        }  //end else (UE Selected)
-
-      m_sidelinkConfiguration->SetActiveTxDiscoveryPool (txPool);
-      m_sidelinkConfiguration->StartAnnouncing ();
-      //inform MAC about the pool
-      m_cmacSapProvider.at (0)->SetSlDiscTxPool (txPool);
-
-    }//end if (setup)
-  else
-    {
-      //release all transmission pools
-      //To be implemented
-    }
-}
-
-void
-LteUeRrc::SendSidelinkUeInformation (bool txComm, bool rxComm, bool txDisc, bool rxDisc)
-{
-  NS_LOG_FUNCTION (this << txComm << rxComm << txDisc << rxDisc);
-
-  LteRrcSap::SidelinkUeInformation sidelinkUeInformation;
-  sidelinkUeInformation.haveCommRxInterestedFreq = false;
-  sidelinkUeInformation.haveCommTxResourceReq = false;
-  sidelinkUeInformation.haveDiscRxInterest = false;
-  sidelinkUeInformation.haveDiscTxResourceReq = false;
-
-  std::map <uint16_t, LteSlUeRrc::LteSlCellConfiguration>::iterator it = m_sidelinkConfiguration->m_slMap.find (m_cellId);
-  if (it != m_sidelinkConfiguration->m_slMap.end ())
-    {
-      //if SIB 18 received
-      //  if configured to receive Sidelink communication
-      //    set commRxInterestedFreq with Sidelink frequency
-
-      //  if configuration to transmit Sidelink communication
-      //    set commTxResourceReq with Sidelink frequency and list of destination
-      if (m_sidelinkConfiguration->IsSlEnabled ())
-        {
-          if (it->second.haveSib18)
-            {
-              if (rxComm)
+                    // increment; so if the pool is not good, go to the next one
+                    i++;
+                } // end while
+                NS_ASSERT_MSG(poolFound, "No pool match the RSRP-based selection");
+            } // end if (rsrp)
+            else
+            {
+                // ue selected : randomly selected using a uniform distribution
+                txPool->SetPool(config.setup.ueSelected.poolToAddModList
+                                    .pools[m_sidelinkConfiguration->m_rand->GetInteger(
+                                        0,
+                                        config.setup.ueSelected.poolToAddModList.nbPools - 1)]
+                                    .pool);
+                txPool->SetUeSelectedTxParameters(
+                    config.setup.ueSelected.poolToAddModList
+                        .pools[m_sidelinkConfiguration->m_rand->GetInteger(
+                            0,
+                            config.setup.ueSelected.poolToAddModList.nbPools - 1)]
+                        .poolIdentity);
+            }
+        } // end else (UE Selected)
+
+        m_sidelinkConfiguration->SetActiveTxDiscoveryPool(txPool);
+        m_sidelinkConfiguration->StartAnnouncing();
+        // inform MAC about the pool
+        m_cmacSapProvider.at(0)->SetSlDiscTxPool(txPool);
+
+    } // end if (setup)
+    else
+    {
+        // release all transmission pools
+        // To be implemented
+    }
+}
+
+void
+LteUeRrc::SendSidelinkUeInformation(bool txComm, bool rxComm, bool txDisc, bool rxDisc)
+{
+    NS_LOG_FUNCTION(this << txComm << rxComm << txDisc << rxDisc);
+
+    LteRrcSap::SidelinkUeInformation sidelinkUeInformation;
+    sidelinkUeInformation.haveCommRxInterestedFreq = false;
+    sidelinkUeInformation.haveCommTxResourceReq = false;
+    sidelinkUeInformation.haveDiscRxInterest = false;
+    sidelinkUeInformation.haveDiscTxResourceReq = false;
+
+    std::map<uint16_t, LteSlUeRrc::LteSlCellConfiguration>::iterator it =
+        m_sidelinkConfiguration->m_slMap.find(m_cellId);
+    if (it != m_sidelinkConfiguration->m_slMap.end())
+    {
+        // if SIB 18 received
+        //   if configured to receive Sidelink communication
+        //     set commRxInterestedFreq with Sidelink frequency
+
+        //  if configuration to transmit Sidelink communication
+        //    set commTxResourceReq with Sidelink frequency and list of destination
+        if (m_sidelinkConfiguration->IsSlEnabled())
+        {
+            if (it->second.haveSib18)
+            {
+                if (rxComm)
                 {
-                  sidelinkUeInformation.haveCommRxInterestedFreq = true;
-                  sidelinkUeInformation.commRxInterestedFreq = GetUlEarfcn ();
+                    sidelinkUeInformation.haveCommRxInterestedFreq = true;
+                    sidelinkUeInformation.commRxInterestedFreq = GetUlEarfcn();
                 }
-              if (txComm)
+                if (txComm)
                 {
-                  std::list <uint32_t> destinations = m_sidelinkConfiguration->GetTxDestinations ();
-                  sidelinkUeInformation.haveCommTxResourceReq = true;
-                  sidelinkUeInformation.slCommTxResourceReq.carrierFreq = GetUlEarfcn ();
-                  sidelinkUeInformation.slCommTxResourceReq.slDestinationInfoList.nbDestinations = destinations.size ();
-                  std::list <uint32_t>::iterator it;
-                  int index = 0;
-                  NS_ASSERT_MSG (destinations.size () <= MAXSL_DEST, "Maximum number of destinations (" << MAXSL_DEST << ") reached");
-                  for (it = destinations.begin (); it != destinations.end (); it++)
+                    std::list<uint32_t> destinations = m_sidelinkConfiguration->GetTxDestinations();
+                    sidelinkUeInformation.haveCommTxResourceReq = true;
+                    sidelinkUeInformation.slCommTxResourceReq.carrierFreq = GetUlEarfcn();
+                    sidelinkUeInformation.slCommTxResourceReq.slDestinationInfoList.nbDestinations =
+                        destinations.size();
+                    std::list<uint32_t>::iterator it;
+                    int index = 0;
+                    NS_ASSERT_MSG(destinations.size() <= MAXSL_DEST,
+                                  "Maximum number of destinations (" << MAXSL_DEST << ") reached");
+                    for (it = destinations.begin(); it != destinations.end(); it++)
                     {
-                      sidelinkUeInformation.slCommTxResourceReq.slDestinationInfoList.SlDestinationIdentity[index++] = *it;
+                        sidelinkUeInformation.slCommTxResourceReq.slDestinationInfoList
+                            .SlDestinationIdentity[index++] = *it;
                     }
                 }
             }
         }
 
-      // similar for SIB 19
-      if (m_sidelinkConfiguration->IsDiscEnabled ())
-        {
-          if (it->second.haveSib19)
-            {
-              // UE interested in monitoring discovery announcements
-              if ((rxDisc) && (m_sidelinkConfiguration->GetDiscInterFreq () ==  GetUlEarfcn ()))
+        // similar for SIB 19
+        if (m_sidelinkConfiguration->IsDiscEnabled())
+        {
+            if (it->second.haveSib19)
+            {
+                // UE interested in monitoring discovery announcements
+                if ((rxDisc) && (m_sidelinkConfiguration->GetDiscInterFreq() == GetUlEarfcn()))
                 {
-                  sidelinkUeInformation.haveDiscRxInterest = true;
-                  sidelinkUeInformation.discRxInterest = true;
+                    sidelinkUeInformation.haveDiscRxInterest = true;
+                    sidelinkUeInformation.discRxInterest = true;
                 }
-              // UE interested in transmit discovery announcements
-              if (txDisc)
+                // UE interested in transmit discovery announcements
+                if (txDisc)
                 {
-                  sidelinkUeInformation.haveDiscTxResourceReq = true;
-                  NS_ASSERT_MSG (m_sidelinkConfiguration->GetDiscTxResources () > 0, "can't have 0 or negative resources for the discovery announcement. Check if DiscTxResources is defined for in-coverage or eNBs disabled for ou-of-coverage");
-                  sidelinkUeInformation.discTxResourceReq = m_sidelinkConfiguration->GetDiscTxResources ();
+                    sidelinkUeInformation.haveDiscTxResourceReq = true;
+                    NS_ASSERT_MSG(m_sidelinkConfiguration->GetDiscTxResources() > 0,
+                                  "can't have 0 or negative resources for the discovery "
+                                  "announcement. Check if DiscTxResources is defined for "
+                                  "in-coverage or eNBs disabled for ou-of-coverage");
+                    sidelinkUeInformation.discTxResourceReq =
+                        m_sidelinkConfiguration->GetDiscTxResources();
                 }
             }
         }
-      // Record time
-      m_sidelinkConfiguration->RecordTransmissionOfSidelinkUeInformation ();
-      // send the message to eNodeB
-      m_rrcSapUser->SendSidelinkUeInformation (sidelinkUeInformation);
-    }
-}
-
-void LteUeRrc::DoNotifySidelinkReception (uint8_t lcId, uint32_t srcL2Id, uint32_t dstL2Id)
-{
-  NS_LOG_FUNCTION (this << (uint16_t)lcId << srcL2Id << dstL2Id);
-  //add LC
-  Ptr<LteSidelinkRadioBearerInfo> slbInfo = AddSlrb (srcL2Id, dstL2Id, lcId);
-  NS_LOG_INFO ("Created new RX SLRB for group " << dstL2Id << " LCID=" << (slbInfo->m_logicalChannelIdentity & 0xF));
-}
-
-void LteUeRrc::DoNotifyDiscoveryReception (Ptr<Packet> p)
-{
-  NS_LOG_FUNCTION (this << p);
-
-  LteSlDiscHeader discHeader;
-  p->RemoveHeader (discHeader);
-
-  uint8_t msgType = discHeader.GetDiscoveryMsgType ();
-  if (msgType == LteSlDiscHeader::DISC_OPEN_ANNOUNCEMENT || msgType == LteSlDiscHeader::DISC_RESTRICTED_QUERY || msgType == LteSlDiscHeader::DISC_RESTRICTED_RESPONSE)
-    { //open or restricted announcement
-      if (m_sidelinkConfiguration->IsMonitoringApp (msgType, discHeader.GetApplicationCode ()))
-        {
-          NS_LOG_INFO ("discovery message received by " << m_rnti);
-          m_discoveryMonitoringTrace (m_imsi, m_cellId, m_rnti, discHeader);
-          m_sidelinkConfiguration->RecvApplicationServiceDiscovery (msgType, discHeader.GetApplicationCode ());
-        }
-    }
-  else if (msgType == LteSlDiscHeader::DISC_RELAY_ANNOUNCEMENT || msgType == LteSlDiscHeader::DISC_RELAY_RESPONSE)
-    {
-      if (m_sidelinkConfiguration->IsMonitoringRelayServiceCode (msgType, discHeader.GetRelayServiceCode ()))
-        {
-          NS_LOG_INFO ("Relay announcement message received by " << m_rnti);
-          m_discoveryMonitoringTrace (m_imsi, m_cellId, m_rnti, discHeader);
-          m_sidelinkConfiguration->RecvRelayServiceDiscovery (discHeader.GetRelayServiceCode (), discHeader.GetInfo (), discHeader.GetRelayUeId (), discHeader.GetStatusIndicator ());
-        }
-    }
-  else if (msgType == LteSlDiscHeader::DISC_RELAY_SOLICITATION)
-    {
-      if (m_sidelinkConfiguration->IsMonitoringRelayServiceCode (msgType, discHeader.GetRelayServiceCode ()))
-        {
-          NS_LOG_INFO ("Relay request message received by " << m_rnti);
-          m_discoveryMonitoringTrace (m_imsi, m_cellId, m_rnti, discHeader);
-          m_sidelinkConfiguration->RecvRelayServiceDiscovery (discHeader.GetRelayServiceCode (), discHeader.GetInfo (), discHeader.GetURDSComposition (), discHeader.GetRelayUeId ());
-        }
-    }
-}
-
-void
-LteUeRrc::SetSlssid (uint64_t slssid)
-{
-  NS_LOG_FUNCTION (this << slssid);
-  m_slssId = slssid;
-  //Pass it to lower layers as well
-  m_cphySapProvider.at (0)->SetSlssId (slssid);
+        // Record time
+        m_sidelinkConfiguration->RecordTransmissionOfSidelinkUeInformation();
+        // send the message to eNodeB
+        m_rrcSapUser->SendSidelinkUeInformation(sidelinkUeInformation);
+    }
+}
+
+void
+LteUeRrc::DoNotifySidelinkReception(uint8_t lcId, uint32_t srcL2Id, uint32_t dstL2Id)
+{
+    NS_LOG_FUNCTION(this << (uint16_t)lcId << srcL2Id << dstL2Id);
+    // add LC
+    Ptr<LteSidelinkRadioBearerInfo> slbInfo = AddSlrb(srcL2Id, dstL2Id, lcId);
+    NS_LOG_INFO("Created new RX SLRB for group "
+                << dstL2Id << " LCID=" << (slbInfo->m_logicalChannelIdentity & 0xF));
+}
+
+void
+LteUeRrc::DoNotifyDiscoveryReception(Ptr<Packet> p)
+{
+    NS_LOG_FUNCTION(this << p);
+
+    LteSlDiscHeader discHeader;
+    p->RemoveHeader(discHeader);
+
+    uint8_t msgType = discHeader.GetDiscoveryMsgType();
+    if (msgType == LteSlDiscHeader::DISC_OPEN_ANNOUNCEMENT ||
+        msgType == LteSlDiscHeader::DISC_RESTRICTED_QUERY ||
+        msgType == LteSlDiscHeader::DISC_RESTRICTED_RESPONSE)
+    { // open or restricted announcement
+        if (m_sidelinkConfiguration->IsMonitoringApp(msgType, discHeader.GetApplicationCode()))
+        {
+            NS_LOG_INFO("discovery message received by " << m_rnti);
+            m_discoveryMonitoringTrace(m_imsi, m_cellId, m_rnti, discHeader);
+            m_sidelinkConfiguration->RecvApplicationServiceDiscovery(
+                msgType,
+                discHeader.GetApplicationCode());
+        }
+    }
+    else if (msgType == LteSlDiscHeader::DISC_RELAY_ANNOUNCEMENT ||
+             msgType == LteSlDiscHeader::DISC_RELAY_RESPONSE)
+    {
+        if (m_sidelinkConfiguration->IsMonitoringRelayServiceCode(msgType,
+                                                                  discHeader.GetRelayServiceCode()))
+        {
+            NS_LOG_INFO("Relay announcement message received by " << m_rnti);
+            m_discoveryMonitoringTrace(m_imsi, m_cellId, m_rnti, discHeader);
+            m_sidelinkConfiguration->RecvRelayServiceDiscovery(discHeader.GetRelayServiceCode(),
+                                                               discHeader.GetInfo(),
+                                                               discHeader.GetRelayUeId(),
+                                                               discHeader.GetStatusIndicator());
+        }
+    }
+    else if (msgType == LteSlDiscHeader::DISC_RELAY_SOLICITATION)
+    {
+        if (m_sidelinkConfiguration->IsMonitoringRelayServiceCode(msgType,
+                                                                  discHeader.GetRelayServiceCode()))
+        {
+            NS_LOG_INFO("Relay request message received by " << m_rnti);
+            m_discoveryMonitoringTrace(m_imsi, m_cellId, m_rnti, discHeader);
+            m_sidelinkConfiguration->RecvRelayServiceDiscovery(discHeader.GetRelayServiceCode(),
+                                                               discHeader.GetInfo(),
+                                                               discHeader.GetURDSComposition(),
+                                                               discHeader.GetRelayUeId());
+        }
+    }
+}
+
+void
+LteUeRrc::SetSlssid(uint64_t slssid)
+{
+    NS_LOG_FUNCTION(this << slssid);
+    m_slssId = slssid;
+    // Pass it to lower layers as well
+    m_cphySapProvider.at(0)->SetSlssId(slssid);
 }
 
 uint64_t
-LteUeRrc::GetSlssid ()
-{
-  NS_LOG_FUNCTION (this);
-  return m_slssId;
+LteUeRrc::GetSlssid()
+{
+    NS_LOG_FUNCTION(this);
+    return m_slssId;
 }
 
 uint64_t
-LteUeRrc::GetFrameNumber ()
-{
-  NS_LOG_FUNCTION (this);
-  return m_currFrameNo;
+LteUeRrc::GetFrameNumber()
+{
+    NS_LOG_FUNCTION(this);
+    return m_currFrameNo;
 }
 
 uint64_t
-LteUeRrc::GetSubFrameNumber ()
-{
-  NS_LOG_FUNCTION (this);
-  return m_currSubframeNo;
-}
-
-void
-LteUeRrc::InitiateSlssTransmission ()
-{
-  NS_LOG_FUNCTION (this);
-
-  //Try to initiate SLSS transmissions only once ending an off-data period (didn't have data to transmit before)
-  if (!m_hasDataToTransmit)
-    {
-      NS_LOG_LOGIC (this << " the UE has data to transmit");
-      m_hasDataToTransmit = true;
-      if (m_hasSyncRef && IsInTheInnerPartOfTheSyncRefCell (m_currSyncRef.slssid,m_currSyncRef.offset))
-        {
-          m_inInnerCellOfSyncRef = true;
-          NS_LOG_LOGIC (this << " the UE is in the inner cell of the selected SyncRef, no SLSS transmissions initiated");
-        }
-      else
-        {
-          NS_LOG_LOGIC (this << " the UE is in the outer cell of the selected SyncRef, SLSS transmissions initiated");
-          ActivateSlssTransmission ();
-        }
-    }
-}
-
-void
-LteUeRrc::StopSlssTransmission ()
-{
-  NS_LOG_FUNCTION (this);
-
-  //Try to stop SLSS transmissions only once ending an on-data period (had data to transmit before)
-  if (m_hasDataToTransmit)
-    {
-      m_hasDataToTransmit = false;
-      NS_LOG_LOGIC (this << " the UE has no data to transmit, stopping SLSS transmission");
-      DeactivateSlssTransmission ();
-    }
-}
-
-void LteUeRrc::ActivateSlssTransmission ()
-{
-  NS_LOG_FUNCTION (this);
-
-  if (!m_slssTransmissionActive)
-    {
-      NS_LOG_LOGIC (this << " the SLSS transmission was not active, configuring it and activating it");
-      m_slssTransmissionActive = true;
-      LteRrcSap::SlPreconfiguration preconf = m_sidelinkConfiguration->GetSlPreconfiguration ();
-      //Configure own  SLSSID and SyncOffsetIndicator
-      if (m_hasSyncRef || m_currSyncRef.slssid != 0)
-        {
-          NS_LOG_LOGIC (this << " the UE has a selected SyncRef, using its SLSSID and the other offset indicator");
-          //Use the values from the SyncRef
-          m_slssId = m_currSyncRef.slssid;
-          uint16_t currSyncRefSyncOffsetIndicator = (10 * m_currSyncRef.syncRefMib.directFrameNo + m_currSyncRef.syncRefMib.directSubframeNo) % 40;
-          if (currSyncRefSyncOffsetIndicator == preconf.preconfigSync.syncOffsetIndicator1 )
-            {
-              m_txSlSyncOffsetIndicator = preconf.preconfigSync.syncOffsetIndicator2;
-            }
-          else
-            {
-              m_txSlSyncOffsetIndicator = preconf.preconfigSync.syncOffsetIndicator1;
-            }
-        }
-      else
-        {
-          NS_LOG_LOGIC (this << " the UE does not have a selected SyncRef, selecting SLSSID and offset indicator randomly");
-          //Choose SLSSID Randomly between 168 and 335
-          SlChangeOfSyncRefStatParameters param;
-
-          param.imsi = m_imsi;
-          param.prevSlssid = m_slssId;
-          param.prevRxOffset = 0;
-          param.prevFrameNo = m_currFrameNo;
-          param.prevSubframeNo = m_currSubframeNo;
-
-          m_slssId = m_imsi * 10;
-
-          param.currSlssid = m_slssId;
-          param.currRxOffset = 0;
-          param.currFrameNo = m_currFrameNo;
-          param.currSubframeNo = m_currSubframeNo;
-
-          //Notify lower layers about the new SlSSID
-          SetSlssid (m_slssId);
-
-          m_changeOfSyncRefTrace (param);
-
-          //Choose SyncOffsetIndicator randomly between the two preconfigured values
-          Ptr<UniformRandomVariable> x = CreateObject<UniformRandomVariable> ();
-          if (x->GetInteger (0,1))
-            {
-              m_txSlSyncOffsetIndicator = preconf.preconfigSync.syncOffsetIndicator1;
-            }
-          else
-            {
-              m_txSlSyncOffsetIndicator = preconf.preconfigSync.syncOffsetIndicator2;
-            }
-        }
-      NS_LOG_DEBUG ("Randomly chosen offset = " << m_txSlSyncOffsetIndicator);
-      //Schedule the sending of the first MIB-SL according the selected SyncOffsetIndicator
-      uint16_t nextSLSS = 0;
-      uint16_t currOffset = (m_currFrameNo * 10 + m_currSubframeNo) % 40;
-      if ( currOffset < m_txSlSyncOffsetIndicator)
-        {
-          nextSLSS = m_txSlSyncOffsetIndicator - currOffset;
-        }
-      else
-        {
-          nextSLSS = 40 - currOffset + m_txSlSyncOffsetIndicator;
-        }
-
-      double offset = 1e6 - ((Simulator::Now ().GetNanoSeconds ()) - Simulator::Now ().GetMilliSeconds () * 1e6);
-      double nextSLSSns = nextSLSS * 1e6 + offset;
-      NS_LOG_INFO (this << " UE IMSI " << m_imsi << " activating SLSS transmission with SLSSID "
-                        << m_slssId << ", first SLSS in " << NanoSeconds (nextSLSSns));
-      m_slssTxEvent = Simulator::Schedule (NanoSeconds (nextSLSSns), &LteUeRrc::SendSlss, this);
-
-      //m_slssTxEvent = Simulator::Schedule (MilliSeconds (nextSLSS), &LteUeRrc::SendSlss, this);
-      //m_slssTxTime = MilliSeconds (Simulator::Now ().GetMilliSeconds () + nextSLSS);
-    }
-}
-
-void LteUeRrc::DeactivateSlssTransmission ()
-{
-  NS_LOG_FUNCTION (this);
-
-  if (m_slssTransmissionActive)
-    {
-      m_slssTransmissionActive = false;
-      //cancel next transmission
-      m_slssTxEvent.Cancel ();
-    }
-}
-
-void LteUeRrc::SaveSubframeIndication (uint16_t frameNo, uint16_t subFrameNo)
-{
-  //NS_LOG_FUNCTION (this << frameNo << subFrameNo ); //To much overhead as it is called every ms
-  m_currFrameNo = frameNo;
-  m_currSubframeNo = subFrameNo;
-}
-
-void
-LteUeRrc::SendSlss ()
-{
-  NS_LOG_FUNCTION (this);
-
-  if (m_slssTransmissionActive)
-    {
-      NS_LOG_LOGIC (this << " the SLSS transmission is active");
-      //Send a SLSS if the UE is supposed to send it now (e.g. it didn't change of timing/SyncRef)
-      if ((m_currFrameNo * 10 + m_currSubframeNo) % 40 == m_txSlSyncOffsetIndicator)
-        {
-          NS_LOG_LOGIC (this << " the UE is supposed to send the SLSS now");
-
-          LteRrcSap::MasterInformationBlockSL mibSl;
-          LteRrcSap::SlPreconfiguration preconf = m_sidelinkConfiguration->GetSlPreconfiguration ();
-
-          mibSl.slBandwidth = preconf.preconfigGeneral.slBandwidth;
-          mibSl.inCoverage = m_inCoverage;
-
-          //Calculate the Subframe indication when the MIB-SL will be received
-          //There is a delay of 4 ms
-          SidelinkCommResourcePool::SubframeInfo currentTime;
-          currentTime.frameNo = m_currFrameNo - 1;
-          currentTime.subframeNo = m_currSubframeNo - 1;
-          SidelinkCommResourcePool::SubframeInfo delay;
-          delay.frameNo = 0;
-          /**
-           * Note, we have still the frame and subframe number from the previous
-           * subframe indication because the event triggering this method
-           * happen before (but at the same time) the subframe indication event
-           * at the PHY. Therefore, we are adding 5 subframes. Thus, adding 5
-           * does not mean that this MIB-SL will be received after 5 ms of the
-           * delay. The delay is still 4 ms.
-           */
-          delay.subframeNo = 5;
-          SidelinkCommResourcePool::SubframeInfo mibTime = currentTime + delay;
-
-          mibSl.directFrameNo = mibTime.frameNo + 1;
-          mibSl.directSubframeNo = mibTime.subframeNo + 1;
-
-          uint16_t slssid = (m_hasSyncRef ? m_currSyncRef.slssid : m_slssId );
-
-          //Send the SLSS
-          NS_LOG_INFO ("UE RRC with IMSI " << m_imsi << " has frame/subframe number = " << m_currFrameNo << "/" << m_currSubframeNo);
-          NS_LOG_INFO ("mibSl parameters : slBandwidth = " << mibSl.slBandwidth
-                                                           << ", inCoverage = " << mibSl.inCoverage
-                                                           << ", directFrameNo = " << mibSl.directFrameNo
-                                                           << ", directSubframeNo = " << mibSl.directSubframeNo
-                                                           << ", slssid = " << slssid);
-
-          MasterInformationBlockSlHeader mibslHeader;
-          mibslHeader.SetMessage (mibSl);
-          Ptr<Packet> p = Create<Packet>();
-          p->AddHeader (mibslHeader);
-
-          LteMacSapProvider::TransmitPduParameters params;
-          params.rnti = m_rnti;
-          params.srcL2Id = 0; //not used for MIB-SL messages
-          params.dstL2Id = 0; //not used for MIB-SL messages
-          params.lcid = 0; //not used for MIB-SL messages
-          params.harqProcessId = 0; //not used for MIB-SL messages
-          params.layer = 0; //not used for MIB-SL messages
-          params.discMsg = false;
-          params.mibslMsg = true;
-          params.componentCarrierId = 0;
-          params.pdu = p;
-
-          m_SendSlssTrace (m_imsi,slssid,m_txSlSyncOffsetIndicator,mibSl.inCoverage,mibSl.directFrameNo,mibSl.directSubframeNo);
-
-          m_macSapProvider->TransmitPdu (params);
-
-        }
-
-      //Calculate when the next SLSS is supposed to be send
-      uint16_t nextSLSS = 0;
-      uint16_t currOffset = (m_currFrameNo * 10 + m_currSubframeNo) % 40;
-
-      if (currOffset < m_txSlSyncOffsetIndicator)
-        {
-          nextSLSS = m_txSlSyncOffsetIndicator - currOffset;
-        }
-      else
-        {
-          nextSLSS = 40 - currOffset + m_txSlSyncOffsetIndicator;
-        }
-
-      m_slssTxEvent = Simulator::Schedule (MilliSeconds (nextSLSS), &LteUeRrc::SendSlss, this);
-      NS_LOG_LOGIC (this << " UE IMSI " << m_imsi << " scheduled a SLSS to be sent in " << nextSLSS << " ms");
-    }
-}
-
-void
-LteUeRrc::SaveSlssMeasurements (uint16_t slssid, uint16_t offset, double srsrp, bool useLayer3Filtering)
-{
-  NS_LOG_FUNCTION (this << slssid << offset << srsrp << useLayer3Filtering);
-
-  std::map <std::pair<uint16_t,uint16_t>, SlssMeasValues>::iterator storedMeasIt = m_storedSlssMeasValues.find (std::pair<uint16_t,uint16_t> (slssid,offset));
-
-  if (storedMeasIt != m_storedSlssMeasValues.end ())
-    {
-      NS_LOG_LOGIC (this << " This SyncRef was measured in the past");
-
-      if (useLayer3Filtering)
-        {
-          LteRrcSap::SlPreconfiguration preconf = m_sidelinkConfiguration->GetSlPreconfiguration ();
-          NS_LOG_LOGIC (this << " Using L3 filtering with preconfigured filterCoefficient: " << preconf.preconfigSync.filterCoefficient);
-
-          bool valid = false;
-
-          //Converting stored S-RSRP to linear units
-          double storedSrsrp_W = std::pow (10.0,storedMeasIt->second.srsrp / 10.0) / 1000.0;
-
-          double Fn_W;
-          if (srsrp > m_minSrsrp)
-            {
-              NS_LOG_LOGIC (this << " The new SyncRef S-RSRP is above the minimum required, applying filter");
-
-              double newSrsrp_W = std::pow (10.0,srsrp / 10.0) / 1000.0;
-
-              //The filter to be used according to //TS 36.331 5.5.3.2 is
-              //      F_n = (1-a)*F_{n-1} + a*M_n
-              //and it is defined for an input rate of 200 ms.
-              //If the input rate is different, the filter needs to be adapted such that
-              //its time characteristics are preserved.
-              //This is achieved using:
-              //      F_n = (1-a)^(nP) F_{n-1} + a M_n
-              //where nP is the number of 200 ms periods that have elapsed since last time
-              //the quantity was filtered and stored
-
-              double aSrsrp = std::pow (0.5, preconf.preconfigSync.filterCoefficient / 4.0); //TS 36.331 5.5.3.2 is
-              double nP = (Simulator::Now ().GetMilliSeconds () -  storedMeasIt->second.timestamp.GetMilliSeconds ()) / 200;
-
-              NS_LOG_DEBUG (Simulator::Now ().GetMilliSeconds () << " IMSI: " << m_imsi << " SL-SSID: " << slssid << " offset: " << offset << " S-RSRP: " << srsrp <<
-                            " timestamp: " << storedMeasIt->second.timestamp.GetMilliSeconds ());
-
-              Fn_W = std::pow ((1 - aSrsrp),nP) * storedSrsrp_W + aSrsrp * newSrsrp_W;
-              valid = true;
-            }
-          else
-            {
-              NS_LOG_LOGIC (this << " The new SyncRef S-RSRP is below or equal to the minimum required... Ignoring measurement");
-            }
-
-          if (valid)
-            {
-              //Converting filtered value to dBm
-              double Fn_dBm = 10 * log10 (1000 * (Fn_W));
-
-              //If after the filtering, it decays below the minimum required, use the minimum required
-              if (Fn_dBm <= m_minSrsrp)
+LteUeRrc::GetSubFrameNumber()
+{
+    NS_LOG_FUNCTION(this);
+    return m_currSubframeNo;
+}
+
+void
+LteUeRrc::InitiateSlssTransmission()
+{
+    NS_LOG_FUNCTION(this);
+
+    // Try to initiate SLSS transmissions only once ending an off-data period (didn't have data to
+    // transmit before)
+    if (!m_hasDataToTransmit)
+    {
+        NS_LOG_LOGIC(this << " the UE has data to transmit");
+        m_hasDataToTransmit = true;
+        if (m_hasSyncRef &&
+            IsInTheInnerPartOfTheSyncRefCell(m_currSyncRef.slssid, m_currSyncRef.offset))
+        {
+            m_inInnerCellOfSyncRef = true;
+            NS_LOG_LOGIC(this << " the UE is in the inner cell of the selected SyncRef, no SLSS "
+                                 "transmissions initiated");
+        }
+        else
+        {
+            NS_LOG_LOGIC(this << " the UE is in the outer cell of the selected SyncRef, SLSS "
+                                 "transmissions initiated");
+            ActivateSlssTransmission();
+        }
+    }
+}
+
+void
+LteUeRrc::StopSlssTransmission()
+{
+    NS_LOG_FUNCTION(this);
+
+    // Try to stop SLSS transmissions only once ending an on-data period (had data to transmit
+    // before)
+    if (m_hasDataToTransmit)
+    {
+        m_hasDataToTransmit = false;
+        NS_LOG_LOGIC(this << " the UE has no data to transmit, stopping SLSS transmission");
+        DeactivateSlssTransmission();
+    }
+}
+
+void
+LteUeRrc::ActivateSlssTransmission()
+{
+    NS_LOG_FUNCTION(this);
+
+    if (!m_slssTransmissionActive)
+    {
+        NS_LOG_LOGIC(
+            this << " the SLSS transmission was not active, configuring it and activating it");
+        m_slssTransmissionActive = true;
+        LteRrcSap::SlPreconfiguration preconf = m_sidelinkConfiguration->GetSlPreconfiguration();
+        // Configure own  SLSSID and SyncOffsetIndicator
+        if (m_hasSyncRef || m_currSyncRef.slssid != 0)
+        {
+            NS_LOG_LOGIC(this << " the UE has a selected SyncRef, using its SLSSID and the other "
+                                 "offset indicator");
+            // Use the values from the SyncRef
+            m_slssId = m_currSyncRef.slssid;
+            uint16_t currSyncRefSyncOffsetIndicator = (10 * m_currSyncRef.syncRefMib.directFrameNo +
+                                                       m_currSyncRef.syncRefMib.directSubframeNo) %
+                                                      40;
+            if (currSyncRefSyncOffsetIndicator == preconf.preconfigSync.syncOffsetIndicator1)
+            {
+                m_txSlSyncOffsetIndicator = preconf.preconfigSync.syncOffsetIndicator2;
+            }
+            else
+            {
+                m_txSlSyncOffsetIndicator = preconf.preconfigSync.syncOffsetIndicator1;
+            }
+        }
+        else
+        {
+            NS_LOG_LOGIC(this << " the UE does not have a selected SyncRef, selecting SLSSID and "
+                                 "offset indicator randomly");
+            // Choose SLSSID Randomly between 168 and 335
+            SlChangeOfSyncRefStatParameters param;
+
+            param.imsi = m_imsi;
+            param.prevSlssid = m_slssId;
+            param.prevRxOffset = 0;
+            param.prevFrameNo = m_currFrameNo;
+            param.prevSubframeNo = m_currSubframeNo;
+
+            m_slssId = m_imsi * 10;
+
+            param.currSlssid = m_slssId;
+            param.currRxOffset = 0;
+            param.currFrameNo = m_currFrameNo;
+            param.currSubframeNo = m_currSubframeNo;
+
+            // Notify lower layers about the new SlSSID
+            SetSlssid(m_slssId);
+
+            m_changeOfSyncRefTrace(param);
+
+            // Choose SyncOffsetIndicator randomly between the two preconfigured values
+            Ptr<UniformRandomVariable> x = CreateObject<UniformRandomVariable>();
+            if (x->GetInteger(0, 1))
+            {
+                m_txSlSyncOffsetIndicator = preconf.preconfigSync.syncOffsetIndicator1;
+            }
+            else
+            {
+                m_txSlSyncOffsetIndicator = preconf.preconfigSync.syncOffsetIndicator2;
+            }
+        }
+        NS_LOG_DEBUG("Randomly chosen offset = " << m_txSlSyncOffsetIndicator);
+        // Schedule the sending of the first MIB-SL according the selected SyncOffsetIndicator
+        uint16_t nextSLSS = 0;
+        uint16_t currOffset = (m_currFrameNo * 10 + m_currSubframeNo) % 40;
+        if (currOffset < m_txSlSyncOffsetIndicator)
+        {
+            nextSLSS = m_txSlSyncOffsetIndicator - currOffset;
+        }
+        else
+        {
+            nextSLSS = 40 - currOffset + m_txSlSyncOffsetIndicator;
+        }
+
+        double offset =
+            1e6 - ((Simulator::Now().GetNanoSeconds()) - Simulator::Now().GetMilliSeconds() * 1e6);
+        double nextSLSSns = nextSLSS * 1e6 + offset;
+        NS_LOG_INFO(this << " UE IMSI " << m_imsi << " activating SLSS transmission with SLSSID "
+                         << m_slssId << ", first SLSS in " << NanoSeconds(nextSLSSns));
+        m_slssTxEvent = Simulator::Schedule(NanoSeconds(nextSLSSns), &LteUeRrc::SendSlss, this);
+
+        // m_slssTxEvent = Simulator::Schedule (MilliSeconds (nextSLSS), &LteUeRrc::SendSlss, this);
+        // m_slssTxTime = MilliSeconds (Simulator::Now ().GetMilliSeconds () + nextSLSS);
+    }
+}
+
+void
+LteUeRrc::DeactivateSlssTransmission()
+{
+    NS_LOG_FUNCTION(this);
+
+    if (m_slssTransmissionActive)
+    {
+        m_slssTransmissionActive = false;
+        // cancel next transmission
+        m_slssTxEvent.Cancel();
+    }
+}
+
+void
+LteUeRrc::SaveSubframeIndication(uint16_t frameNo, uint16_t subFrameNo)
+{
+    // NS_LOG_FUNCTION (this << frameNo << subFrameNo ); //To much overhead as it is called every ms
+    m_currFrameNo = frameNo;
+    m_currSubframeNo = subFrameNo;
+}
+
+void
+LteUeRrc::SendSlss()
+{
+    NS_LOG_FUNCTION(this);
+
+    if (m_slssTransmissionActive)
+    {
+        NS_LOG_LOGIC(this << " the SLSS transmission is active");
+        // Send a SLSS if the UE is supposed to send it now (e.g. it didn't change of
+        // timing/SyncRef)
+        if ((m_currFrameNo * 10 + m_currSubframeNo) % 40 == m_txSlSyncOffsetIndicator)
+        {
+            NS_LOG_LOGIC(this << " the UE is supposed to send the SLSS now");
+
+            LteRrcSap::MasterInformationBlockSL mibSl;
+            LteRrcSap::SlPreconfiguration preconf =
+                m_sidelinkConfiguration->GetSlPreconfiguration();
+
+            mibSl.slBandwidth = preconf.preconfigGeneral.slBandwidth;
+            mibSl.inCoverage = m_inCoverage;
+
+            // Calculate the Subframe indication when the MIB-SL will be received
+            // There is a delay of 4 ms
+            SidelinkCommResourcePool::SubframeInfo currentTime;
+            currentTime.frameNo = m_currFrameNo - 1;
+            currentTime.subframeNo = m_currSubframeNo - 1;
+            SidelinkCommResourcePool::SubframeInfo delay;
+            delay.frameNo = 0;
+            /**
+             * Note, we have still the frame and subframe number from the previous
+             * subframe indication because the event triggering this method
+             * happen before (but at the same time) the subframe indication event
+             * at the PHY. Therefore, we are adding 5 subframes. Thus, adding 5
+             * does not mean that this MIB-SL will be received after 5 ms of the
+             * delay. The delay is still 4 ms.
+             */
+            delay.subframeNo = 5;
+            SidelinkCommResourcePool::SubframeInfo mibTime = currentTime + delay;
+
+            mibSl.directFrameNo = mibTime.frameNo + 1;
+            mibSl.directSubframeNo = mibTime.subframeNo + 1;
+
+            uint16_t slssid = (m_hasSyncRef ? m_currSyncRef.slssid : m_slssId);
+
+            // Send the SLSS
+            NS_LOG_INFO("UE RRC with IMSI " << m_imsi << " has frame/subframe number = "
+                                            << m_currFrameNo << "/" << m_currSubframeNo);
+            NS_LOG_INFO("mibSl parameters : slBandwidth = "
+                        << mibSl.slBandwidth << ", inCoverage = " << mibSl.inCoverage
+                        << ", directFrameNo = " << mibSl.directFrameNo << ", directSubframeNo = "
+                        << mibSl.directSubframeNo << ", slssid = " << slssid);
+
+            MasterInformationBlockSlHeader mibslHeader;
+            mibslHeader.SetMessage(mibSl);
+            Ptr<Packet> p = Create<Packet>();
+            p->AddHeader(mibslHeader);
+
+            LteMacSapProvider::TransmitPduParameters params;
+            params.rnti = m_rnti;
+            params.srcL2Id = 0;       // not used for MIB-SL messages
+            params.dstL2Id = 0;       // not used for MIB-SL messages
+            params.lcid = 0;          // not used for MIB-SL messages
+            params.harqProcessId = 0; // not used for MIB-SL messages
+            params.layer = 0;         // not used for MIB-SL messages
+            params.discMsg = false;
+            params.mibslMsg = true;
+            params.componentCarrierId = 0;
+            params.pdu = p;
+
+            m_SendSlssTrace(m_imsi,
+                            slssid,
+                            m_txSlSyncOffsetIndicator,
+                            mibSl.inCoverage,
+                            mibSl.directFrameNo,
+                            mibSl.directSubframeNo);
+
+            m_macSapProvider->TransmitPdu(params);
+        }
+
+        // Calculate when the next SLSS is supposed to be send
+        uint16_t nextSLSS = 0;
+        uint16_t currOffset = (m_currFrameNo * 10 + m_currSubframeNo) % 40;
+
+        if (currOffset < m_txSlSyncOffsetIndicator)
+        {
+            nextSLSS = m_txSlSyncOffsetIndicator - currOffset;
+        }
+        else
+        {
+            nextSLSS = 40 - currOffset + m_txSlSyncOffsetIndicator;
+        }
+
+        m_slssTxEvent = Simulator::Schedule(MilliSeconds(nextSLSS), &LteUeRrc::SendSlss, this);
+        NS_LOG_LOGIC(this << " UE IMSI " << m_imsi << " scheduled a SLSS to be sent in " << nextSLSS
+                          << " ms");
+    }
+}
+
+void
+LteUeRrc::SaveSlssMeasurements(uint16_t slssid,
+                               uint16_t offset,
+                               double srsrp,
+                               bool useLayer3Filtering)
+{
+    NS_LOG_FUNCTION(this << slssid << offset << srsrp << useLayer3Filtering);
+
+    std::map<std::pair<uint16_t, uint16_t>, SlssMeasValues>::iterator storedMeasIt =
+        m_storedSlssMeasValues.find(std::pair<uint16_t, uint16_t>(slssid, offset));
+
+    if (storedMeasIt != m_storedSlssMeasValues.end())
+    {
+        NS_LOG_LOGIC(this << " This SyncRef was measured in the past");
+
+        if (useLayer3Filtering)
+        {
+            LteRrcSap::SlPreconfiguration preconf =
+                m_sidelinkConfiguration->GetSlPreconfiguration();
+            NS_LOG_LOGIC(this << " Using L3 filtering with preconfigured filterCoefficient: "
+                              << preconf.preconfigSync.filterCoefficient);
+
+            bool valid = false;
+
+            // Converting stored S-RSRP to linear units
+            double storedSrsrp_W = std::pow(10.0, storedMeasIt->second.srsrp / 10.0) / 1000.0;
+
+            double Fn_W;
+            if (srsrp > m_minSrsrp)
+            {
+                NS_LOG_LOGIC(
+                    this
+                    << " The new SyncRef S-RSRP is above the minimum required, applying filter");
+
+                double newSrsrp_W = std::pow(10.0, srsrp / 10.0) / 1000.0;
+
+                // The filter to be used according to //TS 36.331 5.5.3.2 is
+                //       F_n = (1-a)*F_{n-1} + a*M_n
+                // and it is defined for an input rate of 200 ms.
+                // If the input rate is different, the filter needs to be adapted such that
+                // its time characteristics are preserved.
+                // This is achieved using:
+                //       F_n = (1-a)^(nP) F_{n-1} + a M_n
+                // where nP is the number of 200 ms periods that have elapsed since last time
+                // the quantity was filtered and stored
+
+                double aSrsrp =
+                    std::pow(0.5,
+                             preconf.preconfigSync.filterCoefficient / 4.0); // TS 36.331 5.5.3.2 is
+                double nP = (Simulator::Now().GetMilliSeconds() -
+                             storedMeasIt->second.timestamp.GetMilliSeconds()) /
+                            200;
+
+                NS_LOG_DEBUG(Simulator::Now().GetMilliSeconds()
+                             << " IMSI: " << m_imsi << " SL-SSID: " << slssid
+                             << " offset: " << offset << " S-RSRP: " << srsrp
+                             << " timestamp: " << storedMeasIt->second.timestamp.GetMilliSeconds());
+
+                Fn_W = std::pow((1 - aSrsrp), nP) * storedSrsrp_W + aSrsrp * newSrsrp_W;
+                valid = true;
+            }
+            else
+            {
+                NS_LOG_LOGIC(this << " The new SyncRef S-RSRP is below or equal to the minimum "
+                                     "required... Ignoring measurement");
+            }
+
+            if (valid)
+            {
+                // Converting filtered value to dBm
+                double Fn_dBm = 10 * log10(1000 * (Fn_W));
+
+                // If after the filtering, it decays below the minimum required, use the minimum
+                // required
+                if (Fn_dBm <= m_minSrsrp)
                 {
-                  NS_LOG_LOGIC (this << " The L3 filtered SyncRef S-RSRP is below or equal to the minimum required, storing minimum required");
-                  storedMeasIt->second.srsrp = m_minSrsrp;
-                  storedMeasIt->second.timestamp = Simulator::Now ();
+                    NS_LOG_LOGIC(this << " The L3 filtered SyncRef S-RSRP is below or equal to the "
+                                         "minimum required, storing minimum required");
+                    storedMeasIt->second.srsrp = m_minSrsrp;
+                    storedMeasIt->second.timestamp = Simulator::Now();
                 }
-              else
+                else
                 {
-                  NS_LOG_LOGIC (this << " The L3 filtered SyncRef S-RSRP is above the minimum required, storing it");
-                  storedMeasIt->second.srsrp = Fn_dBm;
-                  storedMeasIt->second.timestamp = Simulator::Now ();
+                    NS_LOG_LOGIC(this << " The L3 filtered SyncRef S-RSRP is above the minimum "
+                                         "required, storing it");
+                    storedMeasIt->second.srsrp = Fn_dBm;
+                    storedMeasIt->second.timestamp = Simulator::Now();
                 }
             }
         }
-      else
-        {
-          NS_LOG_LOGIC (this << " Not using L3 filtering");
-          storedMeasIt->second.srsrp = srsrp;
-          storedMeasIt->second.timestamp = Simulator::Now ();
-        }
-    }
-  else
-    {
-      NS_LOG_LOGIC (this << " First time measuring this SyncRef, storing first value");
-      SlssMeasValues v;
-      v.srsrp = srsrp;
-      v.timestamp = Simulator::Now ();
-      m_storedSlssMeasValues.insert (std::pair< std::pair<uint16_t,uint16_t>, SlssMeasValues> (std::pair<uint16_t,uint16_t> (slssid,offset), v));
-      m_knownSlssidList.push_back (std::pair<uint16_t,uint16_t> (slssid,offset));
-    }
-  NS_LOG_INFO (this << " IMSI " << m_imsi << " measured SyncRef with slssid " << slssid << " and offset " << offset << " New S-RSRP "
-                    << srsrp << " Stored S-RSRP " << storedMeasIt->second.srsrp);
-}
-
-void
-LteUeRrc::SynchronizeToStrongestSyncRef ()
-{
-  NS_LOG_FUNCTION (this);
-
-  uint64_t maxSrsrpSlssid = 0;
-  uint64_t maxSrsrpOffset = 0;
-
-  double maxSrsrp = -std::numeric_limits<double>::infinity ();
-
-  //Determine the strongest SyncRef
-  std::vector <std::pair<uint16_t,uint16_t> >::iterator RepIt;
-  for (RepIt = m_lastReportedSlssidList.begin (); RepIt != m_lastReportedSlssidList.end (); ++RepIt)
-    {
-      std::map <std::pair<uint16_t,uint16_t>, SlssMeasValues>::iterator it = m_storedSlssMeasValues.find (std::pair<uint16_t,uint16_t> (*RepIt));
-      if (it == m_storedSlssMeasValues.end ())
-        {
-          NS_LOG_ERROR (" The UE cannot find the S-RSRP measurements for the detected SyncRef SLSSID " << RepIt->first << " offset " << RepIt->second );
-        }
-      else
-        {
-          if (maxSrsrp < it->second.srsrp)
-            {
-              maxSrsrpSlssid = it->first.first;
-              maxSrsrpOffset = it->first.second;
-              maxSrsrp = it->second.srsrp;
-            }
-        }
-    }
-
-  NS_LOG_INFO (this << " The strongest SyncRef SLSSID " << maxSrsrpSlssid << " offset " << maxSrsrpOffset << " has a S-RSRP of " << maxSrsrp << " dBm" );
-
-  LteRrcSap::SlPreconfiguration preconf = m_sidelinkConfiguration->GetSlPreconfiguration ();
-
-  if (maxSrsrpSlssid == 0 || maxSrsrp - m_minSrsrp <  preconf.preconfigSync.syncRefMinHyst)
-    {
-      NS_LOG_LOGIC (this << " Unable to find suitable SyncRef");
-      if (!m_slssTransmissionActive && m_hasDataToTransmit)
-        {
-          NS_LOG_LOGIC (this << " The UE is transmitting Sidelink communication... Activating own SLSS transmission");
-          ActivateSlssTransmission ();
-        }
-    }
-  else
-    {
-      NS_LOG_LOGIC (this << " The strongest SyncRef is suitable");
-
-      //Verify we have the mib for the strongest SyncRef
-      std::map <std::pair<uint16_t,uint16_t>, LteSlSyncParams>::iterator itMap
-        = m_latestMibSlReceived.find (std::pair<uint16_t,uint16_t> (maxSrsrpSlssid,maxSrsrpOffset ));
-      if (itMap == m_latestMibSlReceived.end ())
-        {
-          NS_LOG_ERROR (" The UE is unable to find the MIB-SL of the strongest SyncRef");
-        }
-      else
-        {
-          NS_LOG_LOGIC (this << " The MIB-SL of the strongest SyncRef was found... Instructing synchronization");
-
-          NS_LOG_INFO (this << " UE IMSI " << m_imsi << " selected SyncRef slssid " << maxSrsrpSlssid << " offset " << maxSrsrpOffset);
-          NS_LOG_INFO (this << " mibSl.slBandwidth " << (*itMap).second.syncRefMib.slBandwidth
-                            << " mibSl.inCoverage " << (*itMap).second.syncRefMib.inCoverage
-                            << " mibSl.directFrameNo " << (*itMap).second.syncRefMib.directFrameNo
-                            << " mibSl.directSubframeNo " << (*itMap).second.syncRefMib.directSubframeNo
-                            << " mibSl.rxFrameNo " << (*itMap).second.rxSubframe.frameNo
-                            << " mibSl.rxSubframeNo " << (*itMap).second.rxSubframe.subframeNo);
-
-          //Instruct the phy to synchronize with maxSrsrpSlssid
-          m_cphySapProvider.at (0)->SynchronizeToSyncRef ((*itMap).second);
+        else
+        {
+            NS_LOG_LOGIC(this << " Not using L3 filtering");
+            storedMeasIt->second.srsrp = srsrp;
+            storedMeasIt->second.timestamp = Simulator::Now();
+        }
+    }
+    else
+    {
+        NS_LOG_LOGIC(this << " First time measuring this SyncRef, storing first value");
+        SlssMeasValues v;
+        v.srsrp = srsrp;
+        v.timestamp = Simulator::Now();
+        m_storedSlssMeasValues.insert(std::pair<std::pair<uint16_t, uint16_t>, SlssMeasValues>(
+            std::pair<uint16_t, uint16_t>(slssid, offset),
+            v));
+        m_knownSlssidList.emplace_back(slssid, offset);
+    }
+    NS_LOG_INFO(this << " IMSI " << m_imsi << " measured SyncRef with slssid " << slssid
+                     << " and offset " << offset << " New S-RSRP " << srsrp << " Stored S-RSRP "
+                     << storedMeasIt->second.srsrp);
+}
+
+void
+LteUeRrc::SynchronizeToStrongestSyncRef()
+{
+    NS_LOG_FUNCTION(this);
+
+    uint64_t maxSrsrpSlssid = 0;
+    uint64_t maxSrsrpOffset = 0;
+
+    double maxSrsrp = -std::numeric_limits<double>::infinity();
+
+    // Determine the strongest SyncRef
+    std::vector<std::pair<uint16_t, uint16_t>>::iterator RepIt;
+    for (RepIt = m_lastReportedSlssidList.begin(); RepIt != m_lastReportedSlssidList.end(); ++RepIt)
+    {
+        std::map<std::pair<uint16_t, uint16_t>, SlssMeasValues>::iterator it =
+            m_storedSlssMeasValues.find(std::pair<uint16_t, uint16_t>(*RepIt));
+        if (it == m_storedSlssMeasValues.end())
+        {
+            NS_LOG_ERROR(
+                " The UE cannot find the S-RSRP measurements for the detected SyncRef SLSSID "
+                << RepIt->first << " offset " << RepIt->second);
+        }
+        else
+        {
+            if (maxSrsrp < it->second.srsrp)
+            {
+                maxSrsrpSlssid = it->first.first;
+                maxSrsrpOffset = it->first.second;
+                maxSrsrp = it->second.srsrp;
+            }
+        }
+    }
+
+    NS_LOG_INFO(this << " The strongest SyncRef SLSSID " << maxSrsrpSlssid << " offset "
+                     << maxSrsrpOffset << " has a S-RSRP of " << maxSrsrp << " dBm");
+
+    LteRrcSap::SlPreconfiguration preconf = m_sidelinkConfiguration->GetSlPreconfiguration();
+
+    if (maxSrsrpSlssid == 0 || maxSrsrp - m_minSrsrp < preconf.preconfigSync.syncRefMinHyst)
+    {
+        NS_LOG_LOGIC(this << " Unable to find suitable SyncRef");
+        if (!m_slssTransmissionActive && m_hasDataToTransmit)
+        {
+            NS_LOG_LOGIC(this << " The UE is transmitting Sidelink communication... Activating own "
+                                 "SLSS transmission");
+            ActivateSlssTransmission();
+        }
+    }
+    else
+    {
+        NS_LOG_LOGIC(this << " The strongest SyncRef is suitable");
+
+        // Verify we have the mib for the strongest SyncRef
+        std::map<std::pair<uint16_t, uint16_t>, LteSlSyncParams>::iterator itMap =
+            m_latestMibSlReceived.find(
+                std::pair<uint16_t, uint16_t>(maxSrsrpSlssid, maxSrsrpOffset));
+        if (itMap == m_latestMibSlReceived.end())
+        {
+            NS_LOG_ERROR(" The UE is unable to find the MIB-SL of the strongest SyncRef");
+        }
+        else
+        {
+            NS_LOG_LOGIC(
+                this
+                << " The MIB-SL of the strongest SyncRef was found... Instructing synchronization");
+
+            NS_LOG_INFO(this << " UE IMSI " << m_imsi << " selected SyncRef slssid "
+                             << maxSrsrpSlssid << " offset " << maxSrsrpOffset);
+            NS_LOG_INFO(this << " mibSl.slBandwidth " << (*itMap).second.syncRefMib.slBandwidth
+                             << " mibSl.inCoverage " << (*itMap).second.syncRefMib.inCoverage
+                             << " mibSl.directFrameNo " << (*itMap).second.syncRefMib.directFrameNo
+                             << " mibSl.directSubframeNo "
+                             << (*itMap).second.syncRefMib.directSubframeNo << " mibSl.rxFrameNo "
+                             << (*itMap).second.rxSubframe.frameNo << " mibSl.rxSubframeNo "
+                             << (*itMap).second.rxSubframe.subframeNo);
+
+            // Instruct the phy to synchronize with maxSrsrpSlssid
+            m_cphySapProvider.at(0)->SynchronizeToSyncRef((*itMap).second);
         }
     }
 }
 
 bool
-LteUeRrc::IsInTheInnerPartOfTheSyncRefCell (uint16_t slssid, uint16_t offset)
-{
-  NS_LOG_FUNCTION (this << slssid << offset);
-
-  LteRrcSap::SlPreconfiguration preconf = m_sidelinkConfiguration->GetSlPreconfiguration ();
-
-  std::map <std::pair<uint16_t,uint16_t>, SlssMeasValues>::iterator itMap = m_storedSlssMeasValues.find (std::pair<uint16_t,uint16_t> (slssid,offset));
-  if (itMap == m_storedSlssMeasValues.end ())
-    {
-      NS_LOG_ERROR (" The UE cannot find the S-RSRP measurements for the selected SyncRef SLSSID " << slssid << " offset " << offset);
-      return false;
-    }
-  else
-    {
-      if ((*itMap).second.srsrp >= preconf.preconfigSync.syncTxThreshOoC)
-        {
-          NS_LOG_LOGIC (this << " The SyncRef S-RSRP is above or equal to the configured syncTxThreshOoC, i.e., the UE is in the inner part of the SyncRef cell");
-          return true;
-        }
-      else
-        {
-          NS_LOG_LOGIC (this << " The SyncRef S-RSRP is below the configured syncTxThreshOoC, i.e., the UE is in the outer part of the SyncRef cell");
-          return false;
-        }
-    }
-}
-
-void LteUeRrc::DoReceiveMibSL (Ptr<Packet> p, uint16_t slssid)
-{
-  NS_LOG_FUNCTION (this);
-
-  MasterInformationBlockSlHeader mibSlHeader;
-  p->PeekHeader (mibSlHeader);
-  LteRrcSap::MasterInformationBlockSL mibSl = mibSlHeader.GetMessage ();
-
-  uint16_t rxOffset = Simulator::Now ().GetMilliSeconds () % 40;
-
-  NS_LOG_INFO (" UE IMSI " << m_imsi << " received MIB-SL at " << m_currFrameNo << "/" << m_currSubframeNo);
-  NS_LOG_INFO (" mibSl.slBandwidth " << mibSl.slBandwidth
-                                     << ", mibSl.inCoverage " << mibSl.inCoverage
-                                     << ", mibSl.directFrameNo " << mibSl.directFrameNo
-                                     << ", mibSl.directSubframeNo " << mibSl.directSubframeNo
-                                     << ", slssid " << slssid
-                                     << ", rxOffset " << rxOffset);
-
-  //Store the mib
-  std::map <std::pair<uint16_t,uint16_t>, LteSlSyncParams>::iterator itMap
-    = m_latestMibSlReceived.find (std::pair<uint16_t,uint16_t> (slssid, rxOffset));
-
-  if (itMap == m_latestMibSlReceived.end ())
-    {
-      //Insert new entry
-      NS_LOG_LOGIC (this << " First received MIB-SL for SyncRef with SLSSID " << slssid << " offset " << rxOffset);
-      LteSlSyncParams synchParams;
-      synchParams.rxSubframe.frameNo = m_currFrameNo;
-      synchParams.rxSubframe.subframeNo = m_currSubframeNo;
-      synchParams.slssid = slssid;
-      synchParams.offset = rxOffset;
-      synchParams.syncRefMib = mibSl;
-
-
-      m_latestMibSlReceived.insert (std::pair <std::pair<uint16_t,uint16_t>, LteSlSyncParams> (std::pair<uint16_t,uint16_t> (slssid, rxOffset), synchParams));
-    }
-  else
-    {
-      //Replace the entry
-      NS_LOG_LOGIC (this << " Updating stored MIB-SL for SyncRef with SLSSID " << slssid << " offset " << rxOffset);
-      (*itMap).second.syncRefMib.slBandwidth = mibSl.slBandwidth;
-      (*itMap).second.syncRefMib.inCoverage = mibSl.inCoverage;
-      (*itMap).second.syncRefMib.directFrameNo = mibSl.directFrameNo;
-      (*itMap).second.syncRefMib.directSubframeNo = mibSl.directSubframeNo;
-      (*itMap).second.offset = rxOffset;
-      (*itMap).second.rxSubframe.frameNo = m_currFrameNo;
-      (*itMap).second.rxSubframe.subframeNo = m_currSubframeNo;
-    }
-  //Verify if it is a MIB-SL from the current SyncRef
-  if (m_hasSyncRef && slssid == m_currSyncRef.slssid)
-    {
-      NS_LOG_LOGIC (this << " The received MIB-SL is from the selected SyncRef (SLSSID " << slssid << " offset " << rxOffset << ")");
-    }
-
-}
-
-void
-LteUeRrc::DoReportSlssMeasurements (LteUeCphySapUser::UeSlssMeasurementsParameters params, uint16_t slssid, uint16_t offset)
-{
-  NS_LOG_FUNCTION (this);
-
-  bool useLayer3Filtering = false;
-  LteRrcSap::SlPreconfiguration preconf = m_sidelinkConfiguration->GetSlPreconfiguration ();
-  if (preconf.preconfigSync.filterCoefficient != 0)
-    {
-      NS_LOG_LOGIC (this << " Using L3 filtering");
-      useLayer3Filtering = true;
-    }
-
-  if (m_knownSlssidList.size () > 0 && slssid == 0)
-    {
-      //Measurement for SyncRef selection report
-      NS_LOG_LOGIC (this << " The report corresponds to the measurement sub-process");
-
-      //Storing the measurements of the known SLSSIDs
-      std::vector <std::pair<uint16_t,uint16_t> >::iterator knownSlssidIit;
-      for (knownSlssidIit = m_knownSlssidList.begin ();
-           knownSlssidIit != m_knownSlssidList.end (); ++knownSlssidIit)
-        {
-          bool found = false;
-          std::vector <LteUeCphySapUser::UeSlssMeasurementsElement>::iterator newMeasIt;
-          for (newMeasIt = params.m_ueSlssMeasurementsList.begin ();
-               newMeasIt != params.m_ueSlssMeasurementsList.end (); newMeasIt++)
-            {
-              if ( (*knownSlssidIit).first ==  newMeasIt->m_slssid && (*knownSlssidIit).second ==  newMeasIt->m_offset)
+LteUeRrc::IsInTheInnerPartOfTheSyncRefCell(uint16_t slssid, uint16_t offset)
+{
+    NS_LOG_FUNCTION(this << slssid << offset);
+
+    LteRrcSap::SlPreconfiguration preconf = m_sidelinkConfiguration->GetSlPreconfiguration();
+
+    std::map<std::pair<uint16_t, uint16_t>, SlssMeasValues>::iterator itMap =
+        m_storedSlssMeasValues.find(std::pair<uint16_t, uint16_t>(slssid, offset));
+    if (itMap == m_storedSlssMeasValues.end())
+    {
+        NS_LOG_ERROR(" The UE cannot find the S-RSRP measurements for the selected SyncRef SLSSID "
+                     << slssid << " offset " << offset);
+        return false;
+    }
+    else
+    {
+        if ((*itMap).second.srsrp >= preconf.preconfigSync.syncTxThreshOoC)
+        {
+            NS_LOG_LOGIC(
+                this << " The SyncRef S-RSRP is above or equal to the configured syncTxThreshOoC, "
+                        "i.e., the UE is in the inner part of the SyncRef cell");
+            return true;
+        }
+        else
+        {
+            NS_LOG_LOGIC(this << " The SyncRef S-RSRP is below the configured syncTxThreshOoC, "
+                                 "i.e., the UE is in the outer part of the SyncRef cell");
+            return false;
+        }
+    }
+}
+
+void
+LteUeRrc::DoReceiveMibSL(Ptr<Packet> p, uint16_t slssid)
+{
+    NS_LOG_FUNCTION(this);
+
+    MasterInformationBlockSlHeader mibSlHeader;
+    p->PeekHeader(mibSlHeader);
+    LteRrcSap::MasterInformationBlockSL mibSl = mibSlHeader.GetMessage();
+
+    uint16_t rxOffset = Simulator::Now().GetMilliSeconds() % 40;
+
+    NS_LOG_INFO(" UE IMSI " << m_imsi << " received MIB-SL at " << m_currFrameNo << "/"
+                            << m_currSubframeNo);
+    NS_LOG_INFO(" mibSl.slBandwidth "
+                << mibSl.slBandwidth << ", mibSl.inCoverage " << mibSl.inCoverage
+                << ", mibSl.directFrameNo " << mibSl.directFrameNo << ", mibSl.directSubframeNo "
+                << mibSl.directSubframeNo << ", slssid " << slssid << ", rxOffset " << rxOffset);
+
+    // Store the mib
+    std::map<std::pair<uint16_t, uint16_t>, LteSlSyncParams>::iterator itMap =
+        m_latestMibSlReceived.find(std::pair<uint16_t, uint16_t>(slssid, rxOffset));
+
+    if (itMap == m_latestMibSlReceived.end())
+    {
+        // Insert new entry
+        NS_LOG_LOGIC(this << " First received MIB-SL for SyncRef with SLSSID " << slssid
+                          << " offset " << rxOffset);
+        LteSlSyncParams synchParams;
+        synchParams.rxSubframe.frameNo = m_currFrameNo;
+        synchParams.rxSubframe.subframeNo = m_currSubframeNo;
+        synchParams.slssid = slssid;
+        synchParams.offset = rxOffset;
+        synchParams.syncRefMib = mibSl;
+
+        m_latestMibSlReceived.insert(std::pair<std::pair<uint16_t, uint16_t>, LteSlSyncParams>(
+            std::pair<uint16_t, uint16_t>(slssid, rxOffset),
+            synchParams));
+    }
+    else
+    {
+        // Replace the entry
+        NS_LOG_LOGIC(this << " Updating stored MIB-SL for SyncRef with SLSSID " << slssid
+                          << " offset " << rxOffset);
+        (*itMap).second.syncRefMib.slBandwidth = mibSl.slBandwidth;
+        (*itMap).second.syncRefMib.inCoverage = mibSl.inCoverage;
+        (*itMap).second.syncRefMib.directFrameNo = mibSl.directFrameNo;
+        (*itMap).second.syncRefMib.directSubframeNo = mibSl.directSubframeNo;
+        (*itMap).second.offset = rxOffset;
+        (*itMap).second.rxSubframe.frameNo = m_currFrameNo;
+        (*itMap).second.rxSubframe.subframeNo = m_currSubframeNo;
+    }
+    // Verify if it is a MIB-SL from the current SyncRef
+    if (m_hasSyncRef && slssid == m_currSyncRef.slssid)
+    {
+        NS_LOG_LOGIC(this << " The received MIB-SL is from the selected SyncRef (SLSSID " << slssid
+                          << " offset " << rxOffset << ")");
+    }
+}
+
+void
+LteUeRrc::DoReportSlssMeasurements(LteUeCphySapUser::UeSlssMeasurementsParameters params,
+                                   uint16_t slssid,
+                                   uint16_t offset)
+{
+    NS_LOG_FUNCTION(this);
+
+    bool useLayer3Filtering = false;
+    LteRrcSap::SlPreconfiguration preconf = m_sidelinkConfiguration->GetSlPreconfiguration();
+    if (preconf.preconfigSync.filterCoefficient != 0)
+    {
+        NS_LOG_LOGIC(this << " Using L3 filtering");
+        useLayer3Filtering = true;
+    }
+
+    if (!m_knownSlssidList.empty() && slssid == 0)
+    {
+        // Measurement for SyncRef selection report
+        NS_LOG_LOGIC(this << " The report corresponds to the measurement sub-process");
+
+        // Storing the measurements of the known SLSSIDs
+        std::vector<std::pair<uint16_t, uint16_t>>::iterator knownSlssidIit;
+        for (knownSlssidIit = m_knownSlssidList.begin(); knownSlssidIit != m_knownSlssidList.end();
+             ++knownSlssidIit)
+        {
+            bool found = false;
+            std::vector<LteUeCphySapUser::UeSlssMeasurementsElement>::iterator newMeasIt;
+            for (newMeasIt = params.m_ueSlssMeasurementsList.begin();
+                 newMeasIt != params.m_ueSlssMeasurementsList.end();
+                 newMeasIt++)
+            {
+                if ((*knownSlssidIit).first == newMeasIt->m_slssid &&
+                    (*knownSlssidIit).second == newMeasIt->m_offset)
                 {
-                  NS_LOG_LOGIC (this << " UE IMSI " << m_imsi << " reported measurements from known SyncRef with SLSSID " << newMeasIt->m_slssid << " offset " << newMeasIt->m_offset << " S-RSRP " << newMeasIt->m_srsrp );
-                  SaveSlssMeasurements (newMeasIt->m_slssid,newMeasIt->m_offset,newMeasIt->m_srsrp,useLayer3Filtering);
-                  m_lastReportedSlssidList.push_back (std::pair<uint16_t,uint16_t> (newMeasIt->m_slssid,newMeasIt->m_offset));
-                  found = true;
-                  break;
+                    NS_LOG_LOGIC(this << " UE IMSI " << m_imsi
+                                      << " reported measurements from known SyncRef with SLSSID "
+                                      << newMeasIt->m_slssid << " offset " << newMeasIt->m_offset
+                                      << " S-RSRP " << newMeasIt->m_srsrp);
+                    SaveSlssMeasurements(newMeasIt->m_slssid,
+                                         newMeasIt->m_offset,
+                                         newMeasIt->m_srsrp,
+                                         useLayer3Filtering);
+                    m_lastReportedSlssidList.emplace_back(newMeasIt->m_slssid, newMeasIt->m_offset);
+                    found = true;
+                    break;
                 }
             }
-          if (!found)
-            {
-              NS_LOG_LOGIC (this << " UE IMSI " << m_imsi << " did not report measurements from known SyncRef with SLSSID" << (*knownSlssidIit).first << " offset " << (*knownSlssidIit).second);
-            }
-        }
-      //Adding the measures of the not known SLSSIDs
-      std::vector <LteUeCphySapUser::UeSlssMeasurementsElement>::iterator newMeasIt;
-      for (newMeasIt = params.m_ueSlssMeasurementsList.begin ();
-           newMeasIt != params.m_ueSlssMeasurementsList.end (); newMeasIt++)
-        {
-          bool found = false;
-          std::vector <std::pair<uint16_t,uint16_t> >::iterator knownSlssidIit;
-          for (knownSlssidIit = m_knownSlssidList.begin ();
-               knownSlssidIit != m_knownSlssidList.end (); ++knownSlssidIit)
-            {
-              if ( (*knownSlssidIit).first ==  newMeasIt->m_slssid && (*knownSlssidIit).second ==  newMeasIt->m_offset)
+            if (!found)
+            {
+                NS_LOG_LOGIC(this << " UE IMSI " << m_imsi
+                                  << " did not report measurements from known SyncRef with SLSSID"
+                                  << (*knownSlssidIit).first << " offset "
+                                  << (*knownSlssidIit).second);
+            }
+        }
+        // Adding the measures of the not known SLSSIDs
+        std::vector<LteUeCphySapUser::UeSlssMeasurementsElement>::iterator newMeasIt;
+        for (newMeasIt = params.m_ueSlssMeasurementsList.begin();
+             newMeasIt != params.m_ueSlssMeasurementsList.end();
+             newMeasIt++)
+        {
+            bool found = false;
+            std::vector<std::pair<uint16_t, uint16_t>>::iterator knownSlssidIit;
+            for (knownSlssidIit = m_knownSlssidList.begin();
+                 knownSlssidIit != m_knownSlssidList.end();
+                 ++knownSlssidIit)
+            {
+                if ((*knownSlssidIit).first == newMeasIt->m_slssid &&
+                    (*knownSlssidIit).second == newMeasIt->m_offset)
                 {
-                  found = true;
-                  break;
+                    found = true;
+                    break;
                 }
             }
-          if (!found)
-            {
-              NS_LOG_LOGIC (this << " UE IMSI " << m_imsi << " reported measurements from not known SyncRef with SLSSID " << newMeasIt->m_slssid << " offset " << newMeasIt->m_offset << " S-RSRP " << newMeasIt->m_srsrp);
-              SaveSlssMeasurements (newMeasIt->m_slssid,newMeasIt->m_offset, newMeasIt->m_srsrp,useLayer3Filtering);
-              m_lastReportedSlssidList.push_back (std::pair<uint16_t,uint16_t> (newMeasIt->m_slssid,newMeasIt->m_offset));
-              found = true;
-            }
-        }
-    }
-  else if (m_knownSlssidList.size () == 0) //The first report with detected SyncRefs
-    {
-      NS_LOG_LOGIC (this << " The report corresponds to the first measurement sub-process with detected SyncRefs");
-
-      std::vector <LteUeCphySapUser::UeSlssMeasurementsElement>::iterator newMeasIt;
-      for (newMeasIt = params.m_ueSlssMeasurementsList.begin ();
-           newMeasIt != params.m_ueSlssMeasurementsList.end (); ++newMeasIt)
-        {
-          NS_LOG_LOGIC (this << " UE IMSI " << m_imsi << " reported measurements from not known SyncRef with SLSSID " << newMeasIt->m_slssid << " offset " << newMeasIt->m_offset << " S-RSRP " << newMeasIt->m_srsrp);
-          SaveSlssMeasurements (newMeasIt->m_slssid,newMeasIt->m_offset, newMeasIt->m_srsrp,useLayer3Filtering);
-          m_lastReportedSlssidList.push_back (std::pair<uint16_t,uint16_t> (newMeasIt->m_slssid,newMeasIt->m_offset));
-
-        }
-    }
-  else if (slssid > 0)//Specific SLSSID report (i.e., evaluation of selected SyncRef)
-    {
-      NS_LOG_LOGIC (this << " The report corresponds to the evaluation sub-process");
-
-      std::vector <LteUeCphySapUser::UeSlssMeasurementsElement>::iterator newMeasIt;
-      if (params.m_ueSlssMeasurementsList.size () == 1)
-        {
-          newMeasIt = params.m_ueSlssMeasurementsList.begin ();
-          if (newMeasIt->m_slssid == slssid)
-            {
-              NS_LOG_LOGIC (this << " UE IMSI " << m_imsi << " reported measurements from selected SyncRef with SLSSID " << newMeasIt->m_slssid << " offset " << newMeasIt->m_offset << " S-RSRP " << newMeasIt->m_srsrp);
-              SaveSlssMeasurements (newMeasIt->m_slssid,newMeasIt->m_offset, newMeasIt->m_srsrp,useLayer3Filtering);
-              m_lastReportedSlssidList.push_back (std::pair<uint16_t,uint16_t> (slssid,offset));
-            }
-          else
-            {
-              NS_LOG_ERROR (" The S-RSRP measurements does not correspond to the intended SyncRef with SLSSID " << slssid << " offset " << offset);
-            }
-        }
-      else if (params.m_ueSlssMeasurementsList.size () == 0) //The SyncRef disappeared
-        {
-          NS_LOG_LOGIC (this << " The UE is unable to find the S-RSRP measurements of the selected SyncRef with SLSSID " << slssid << " offset " << offset);
-        }
-      else if (params.m_ueSlssMeasurementsList.size () > 1)
-        {
-          NS_LOG_ERROR (" The S-RSRP measurement report intended for evaluation of selected SyncRef has more than one SyncRef reported ");
-        }
-    }
-
-  //Selection of the SyncRef
-  if (m_hasSyncRef && slssid == 0)
-    {
-      NS_LOG_LOGIC (this << " Evaluating validity of current SyncRef");
-
-      LteRrcSap::SlPreconfiguration preconf = m_sidelinkConfiguration->GetSlPreconfiguration ();
-      //Select strongest candidate
-      uint16_t maxSrsrpSlssid = 0;
-      uint64_t maxSrsrpOffset = 0;
-      bool syncRefDetected = false;
-      double maxSrsrp = -std::numeric_limits<double>::infinity ();
-      std::vector <std::pair<uint16_t,uint16_t> >::iterator RepIt;
-      for (RepIt = m_lastReportedSlssidList.begin (); RepIt != m_lastReportedSlssidList.end (); ++RepIt)
-        {
-          if ( (*RepIt).first == m_currSyncRef.slssid && (*RepIt).second == m_currSyncRef.offset)
-            {
-              syncRefDetected = true;
-            }
-          std::map <std::pair<uint16_t,uint16_t>, SlssMeasValues>::iterator it = m_storedSlssMeasValues.find (std::pair<uint16_t,uint16_t> (*RepIt));
-          if (it == m_storedSlssMeasValues.end ())
-            {
-              NS_LOG_ERROR (" The UE cannot find the S-RSRP measurements for the detected SyncRef SLSSID " << RepIt->first << " offset " << RepIt->second );
-            }
-          else
-            {
-              if (maxSrsrp < it->second.srsrp)
+            if (!found)
+            {
+                NS_LOG_LOGIC(this << " UE IMSI " << m_imsi
+                                  << " reported measurements from not known SyncRef with SLSSID "
+                                  << newMeasIt->m_slssid << " offset " << newMeasIt->m_offset
+                                  << " S-RSRP " << newMeasIt->m_srsrp);
+                SaveSlssMeasurements(newMeasIt->m_slssid,
+                                     newMeasIt->m_offset,
+                                     newMeasIt->m_srsrp,
+                                     useLayer3Filtering);
+                m_lastReportedSlssidList.emplace_back(newMeasIt->m_slssid, newMeasIt->m_offset);
+                found = true;
+            }
+        }
+    }
+    else if (m_knownSlssidList.empty()) // The first report with detected SyncRefs
+    {
+        NS_LOG_LOGIC(this << " The report corresponds to the first measurement sub-process with "
+                             "detected SyncRefs");
+
+        std::vector<LteUeCphySapUser::UeSlssMeasurementsElement>::iterator newMeasIt;
+        for (newMeasIt = params.m_ueSlssMeasurementsList.begin();
+             newMeasIt != params.m_ueSlssMeasurementsList.end();
+             ++newMeasIt)
+        {
+            NS_LOG_LOGIC(this << " UE IMSI " << m_imsi
+                              << " reported measurements from not known SyncRef with SLSSID "
+                              << newMeasIt->m_slssid << " offset " << newMeasIt->m_offset
+                              << " S-RSRP " << newMeasIt->m_srsrp);
+            SaveSlssMeasurements(newMeasIt->m_slssid,
+                                 newMeasIt->m_offset,
+                                 newMeasIt->m_srsrp,
+                                 useLayer3Filtering);
+            m_lastReportedSlssidList.emplace_back(newMeasIt->m_slssid, newMeasIt->m_offset);
+        }
+    }
+    else if (slssid > 0) // Specific SLSSID report (i.e., evaluation of selected SyncRef)
+    {
+        NS_LOG_LOGIC(this << " The report corresponds to the evaluation sub-process");
+
+        std::vector<LteUeCphySapUser::UeSlssMeasurementsElement>::iterator newMeasIt;
+        if (params.m_ueSlssMeasurementsList.size() == 1)
+        {
+            newMeasIt = params.m_ueSlssMeasurementsList.begin();
+            if (newMeasIt->m_slssid == slssid)
+            {
+                NS_LOG_LOGIC(this << " UE IMSI " << m_imsi
+                                  << " reported measurements from selected SyncRef with SLSSID "
+                                  << newMeasIt->m_slssid << " offset " << newMeasIt->m_offset
+                                  << " S-RSRP " << newMeasIt->m_srsrp);
+                SaveSlssMeasurements(newMeasIt->m_slssid,
+                                     newMeasIt->m_offset,
+                                     newMeasIt->m_srsrp,
+                                     useLayer3Filtering);
+                m_lastReportedSlssidList.emplace_back(slssid, offset);
+            }
+            else
+            {
+                NS_LOG_ERROR(" The S-RSRP measurements does not correspond to the intended SyncRef "
+                             "with SLSSID "
+                             << slssid << " offset " << offset);
+            }
+        }
+        else if (params.m_ueSlssMeasurementsList.empty()) // The SyncRef disappeared
+        {
+            NS_LOG_LOGIC(this << " The UE is unable to find the S-RSRP measurements of the "
+                                 "selected SyncRef with SLSSID "
+                              << slssid << " offset " << offset);
+        }
+        else if (params.m_ueSlssMeasurementsList.size() > 1)
+        {
+            NS_LOG_ERROR(" The S-RSRP measurement report intended for evaluation of selected "
+                         "SyncRef has more than one SyncRef reported ");
+        }
+    }
+
+    // Selection of the SyncRef
+    if (m_hasSyncRef && slssid == 0)
+    {
+        NS_LOG_LOGIC(this << " Evaluating validity of current SyncRef");
+
+        LteRrcSap::SlPreconfiguration preconf = m_sidelinkConfiguration->GetSlPreconfiguration();
+        // Select strongest candidate
+        uint16_t maxSrsrpSlssid = 0;
+        uint64_t maxSrsrpOffset = 0;
+        bool syncRefDetected = false;
+        double maxSrsrp = -std::numeric_limits<double>::infinity();
+        std::vector<std::pair<uint16_t, uint16_t>>::iterator RepIt;
+        for (RepIt = m_lastReportedSlssidList.begin(); RepIt != m_lastReportedSlssidList.end();
+             ++RepIt)
+        {
+            if ((*RepIt).first == m_currSyncRef.slssid && (*RepIt).second == m_currSyncRef.offset)
+            {
+                syncRefDetected = true;
+            }
+            std::map<std::pair<uint16_t, uint16_t>, SlssMeasValues>::iterator it =
+                m_storedSlssMeasValues.find(std::pair<uint16_t, uint16_t>(*RepIt));
+            if (it == m_storedSlssMeasValues.end())
+            {
+                NS_LOG_ERROR(
+                    " The UE cannot find the S-RSRP measurements for the detected SyncRef SLSSID "
+                    << RepIt->first << " offset " << RepIt->second);
+            }
+            else
+            {
+                if (maxSrsrp < it->second.srsrp)
                 {
-                  maxSrsrpSlssid = it->first.first;
-                  maxSrsrpOffset = it->first.second;
-                  maxSrsrp = it->second.srsrp;
+                    maxSrsrpSlssid = it->first.first;
+                    maxSrsrpOffset = it->first.second;
+                    maxSrsrp = it->second.srsrp;
                 }
             }
         }
 
-      NS_LOG_INFO (this << " The strongest SyncRef SLSSID " << maxSrsrpSlssid << " offset " << maxSrsrpOffset << " has a S-RSRP of " << maxSrsrp << " dBm" );
-      //Strongest candidate exceeds the minimum required?
-      if (maxSrsrpSlssid != 0 && maxSrsrp - m_minSrsrp >  preconf.preconfigSync.syncRefMinHyst)
-        {
-          //Yes
-          NS_LOG_LOGIC (this << " The strongest candidate S-RSRP exceeds the minimum required by the corresponding threshold syncRefMinHyst" );
-
-          //The selected SyncRef was detected?
-          if (!syncRefDetected)
-            {
-              //No... consider the selected SyncRef not valid
-              NS_LOG_LOGIC (this << " The selected SyncRef was not detected... Considering it not valid" );
-              m_hasSyncRef = false;
-            }
-          else
-            {
-              //Yes
-              std::map <std::pair<uint16_t,uint16_t>, SlssMeasValues>::iterator itMap = m_storedSlssMeasValues.find (std::pair<uint16_t,uint16_t> (m_currSyncRef.slssid,m_currSyncRef.offset));
-              if (itMap == m_storedSlssMeasValues.end ())
+        NS_LOG_INFO(this << " The strongest SyncRef SLSSID " << maxSrsrpSlssid << " offset "
+                         << maxSrsrpOffset << " has a S-RSRP of " << maxSrsrp << " dBm");
+        // Strongest candidate exceeds the minimum required?
+        if (maxSrsrpSlssid != 0 && maxSrsrp - m_minSrsrp > preconf.preconfigSync.syncRefMinHyst)
+        {
+            // Yes
+            NS_LOG_LOGIC(this << " The strongest candidate S-RSRP exceeds the minimum required by "
+                                 "the corresponding threshold syncRefMinHyst");
+
+            // The selected SyncRef was detected?
+            if (!syncRefDetected)
+            {
+                // No... consider the selected SyncRef not valid
+                NS_LOG_LOGIC(
+                    this << " The selected SyncRef was not detected... Considering it not valid");
+                m_hasSyncRef = false;
+            }
+            else
+            {
+                // Yes
+                std::map<std::pair<uint16_t, uint16_t>, SlssMeasValues>::iterator itMap =
+                    m_storedSlssMeasValues.find(
+                        std::pair<uint16_t, uint16_t>(m_currSyncRef.slssid, m_currSyncRef.offset));
+                if (itMap == m_storedSlssMeasValues.end())
                 {
-                  NS_LOG_LOGIC (this << " The UE cannot find the S-RSRP measurements for the selected SyncRef... Considering it not valid"  );
-                  m_hasSyncRef = false;
+                    NS_LOG_LOGIC(this << " The UE cannot find the S-RSRP measurements for the "
+                                         "selected SyncRef... Considering it not valid");
+                    m_hasSyncRef = false;
                 }
-              else
+                else
                 {
-                  //Strongest candidate better than the selected SyncRef?
-                  if (maxSrsrp - (*itMap).second.srsrp > preconf.preconfigSync.syncRefDiffHyst)
+                    // Strongest candidate better than the selected SyncRef?
+                    if (maxSrsrp - (*itMap).second.srsrp > preconf.preconfigSync.syncRefDiffHyst)
                     {
-                      //Yes... Consider not valid the selected SyncRef
-                      NS_LOG_LOGIC (this << " The strongest candidate S-RSRP exceeds the selected SyncRef one by the corresponding threshold syncRefDiffHyst... Considering the selected SyncRef not valid" );
-                      m_hasSyncRef = false;
+                        // Yes... Consider not valid the selected SyncRef
+                        NS_LOG_LOGIC(
+                            this << " The strongest candidate S-RSRP exceeds the selected SyncRef "
+                                    "one by the corresponding threshold syncRefDiffHyst... "
+                                    "Considering the selected SyncRef not valid");
+                        m_hasSyncRef = false;
                     }
-                  else
+                    else
                     {
-                      //No... Keep the selected SyncRef
-                      NS_LOG_LOGIC (this << " The strongest candidate S-RSRP does not exceed the selected SyncRef one by the corresponding threshold syncRefDiffHyst... Keeping the selected SyncRef" );
+                        // No... Keep the selected SyncRef
+                        NS_LOG_LOGIC(this << " The strongest candidate S-RSRP does not exceed the "
+                                             "selected SyncRef one by the corresponding threshold "
+                                             "syncRefDiffHyst... Keeping the selected SyncRef");
                     }
                 }
             }
         }
-      else
-        {
-          //No... Keep the selected SyncRef
-          NS_LOG_LOGIC (this << " The strongest candidate S-RSRP does not exceed the minimum required by the corresponding threshold syncRefMinHyst" );
-        }
-    }
-  if (!m_hasSyncRef && slssid == 0)
-    {
-      NS_LOG_LOGIC (this << " The UE does not have a (valid) selected SyncRef... Selecting the strongest candidate if appropriate" );
-      //Evaluate candidates for selection of SyncRef
-      SynchronizeToStrongestSyncRef ();
-    }
-
-  if (m_hasSyncRef && slssid > 0)
-    {
-      NS_LOG_LOGIC (this << " Evaluating S-RSRP measurements of the selected SyncRef" );
-
-      if (IsInTheInnerPartOfTheSyncRefCell (m_currSyncRef.slssid, m_currSyncRef.offset))
-        {
-          NS_LOG_LOGIC (this << " the UE is in the inner cell of the selected SyncRef");
-          if (m_slssTransmissionActive == true )
-            {
-              NS_LOG_LOGIC (this << " the UE was transmitting SLSS... Deactivating the SLSS transmission");
-              DeactivateSlssTransmission ();
-            }
-          m_inInnerCellOfSyncRef = true;
-        }
-      else
-        {
-          NS_LOG_LOGIC (this << " the UE is in the outer cell of the selected SyncRef");
-
-          if (m_inInnerCellOfSyncRef && m_hasDataToTransmit)
-            {
-              // It was in the inner cell, but not anymore
-
-              NS_LOG_LOGIC (this << " the UE was in the inner cell of the selected SyncRef (but not anymore) "
-                            "and it is transmitting Sidelink communication... Activating SLSS transmission");
-              ActivateSlssTransmission ();
-            }
-          m_inInnerCellOfSyncRef = false;
-        }
-    }
-  m_lastReportedSlssidList.clear ();
-}
-
-void
-LteUeRrc::DoReportChangeOfSyncRef (LteSlSyncParams params)
-{
-  NS_LOG_FUNCTION (this);
-
-  m_hasSyncRef = true;
-
-  SlChangeOfSyncRefStatParameters traceParam;
-  traceParam.imsi = m_imsi;
-
-  //Old parameters
-  traceParam.prevSlssid = m_slssId;
-  traceParam.prevRxOffset = m_currSyncRef.offset;
-  traceParam.prevFrameNo = m_currFrameNo;
-  traceParam.prevSubframeNo = m_currSubframeNo;
-
-  //Update the parameters
-  //Update the current subframe indication (it updates m_currFrameNo and m_currSubframeNo)
-  SaveSubframeIndication (params.newSubframe.frameNo,params.newSubframe.subframeNo);
-
-  //Update current SyncRef info
-  m_currSyncRef = params;
-  m_slssId = params.slssid;
-
-  traceParam.currSlssid = m_slssId;
-  traceParam.currRxOffset = params.offset;
-  traceParam.currFrameNo = m_currFrameNo;
-  traceParam.currSubframeNo = m_currSubframeNo;
-
-  m_changeOfSyncRefTrace (traceParam);
-
-  NS_LOG_INFO (this << " UE IMSI " << m_imsi << " reported successful change of SyncRef, selected SyncRef SLSSID " << params.slssid << "offset " << params.offset);
-}
-
-void
-LteUeRrc::DoReportSubframeIndication (uint16_t frameNo, uint16_t subFrameNo)
-{
-  //NS_LOG_FUNCTION (this << frameNo << subFrameNo ); // Too much overhead as it is called every ms
-  SaveSubframeIndication (frameNo, subFrameNo);
-}
-
-void
-LteUeRrc::DoNotifyMacHasSlDataToSend ()
-{
-  NS_LOG_FUNCTION (this);
-  if (m_slssTransmissionEnabled)
-    {
-      NS_LOG_LOGIC (this << " The MAC notified that it has data to send, and SLSS transmissions are enabled... Initiating SLSS transmissions" );
-      InitiateSlssTransmission ();
-    }
-}
-
-void
-LteUeRrc::DoNotifyMacHasNoSlDataToSend ()
-{
-  NS_LOG_FUNCTION (this);
-  if (m_slssTransmissionEnabled)
-    {
-      NS_LOG_LOGIC (this << " The MAC notified that it does not have anymore data to send, and SLSS transmissions are enabled... Stoping SLSS transmissions" );
-      StopSlssTransmission ();
-    }
-}
-
-void
-LteUeRrc::TransmitDiscoveryMessage (LteSlDiscHeader discHeader)
-{
-  NS_LOG_FUNCTION (this << m_rnti);
-  //create message
-  Ptr<Packet> p = Create<Packet>();
-
-  p->AddHeader (discHeader);
-
-  LteMacSapProvider::TransmitPduParameters params;
-  params.rnti = m_rnti;
-  params.srcL2Id = 0; //not used for discovery messages
-  params.dstL2Id = 0; //not used for discovery messages
-  params.lcid = 0; //not used  for discovery messages
-  params.layer = 0; //not used  for discovery messages
-  params.harqProcessId = 0; //not used for discovery messages
-  params.discMsg = true;
-  params.mibslMsg = false;
-  params.componentCarrierId = 0;
-  params.pdu = p;
-  m_macSapProvider->TransmitPdu (params);
-}
-
-
-void
-LteUeRrc::DoReportUeSdRsrpMeasurements (LteUeCphySapUser::UeSdRsrpMeasurementsParameters params)
-{
-  NS_LOG_FUNCTION (this << m_imsi);
-
-  // Obtain Relay UE (re)selection parameters
-  uint16_t layer3FilterCoefficient = 0;
-  int16_t qRxLevMin = m_minSdRsrp;
-  uint16_t minHyst = 0;
-  std::map <uint16_t, LteSlUeRrc::LteSlCellConfiguration>::iterator it;
-
-  switch (m_state)
+        else
+        {
+            // No... Keep the selected SyncRef
+            NS_LOG_LOGIC(this << " The strongest candidate S-RSRP does not exceed the minimum "
+                                 "required by the corresponding threshold syncRefMinHyst");
+        }
+    }
+    if (!m_hasSyncRef && slssid == 0)
+    {
+        NS_LOG_LOGIC(this << " The UE does not have a (valid) selected SyncRef... Selecting the "
+                             "strongest candidate if appropriate");
+        // Evaluate candidates for selection of SyncRef
+        SynchronizeToStrongestSyncRef();
+    }
+
+    if (m_hasSyncRef && slssid > 0)
+    {
+        NS_LOG_LOGIC(this << " Evaluating S-RSRP measurements of the selected SyncRef");
+
+        if (IsInTheInnerPartOfTheSyncRefCell(m_currSyncRef.slssid, m_currSyncRef.offset))
+        {
+            NS_LOG_LOGIC(this << " the UE is in the inner cell of the selected SyncRef");
+            if (m_slssTransmissionActive)
+            {
+                NS_LOG_LOGIC(
+                    this << " the UE was transmitting SLSS... Deactivating the SLSS transmission");
+                DeactivateSlssTransmission();
+            }
+            m_inInnerCellOfSyncRef = true;
+        }
+        else
+        {
+            NS_LOG_LOGIC(this << " the UE is in the outer cell of the selected SyncRef");
+
+            if (m_inInnerCellOfSyncRef && m_hasDataToTransmit)
+            {
+                // It was in the inner cell, but not anymore
+
+                NS_LOG_LOGIC(
+                    this
+                    << " the UE was in the inner cell of the selected SyncRef (but not anymore) "
+                       "and it is transmitting Sidelink communication... Activating SLSS "
+                       "transmission");
+                ActivateSlssTransmission();
+            }
+            m_inInnerCellOfSyncRef = false;
+        }
+    }
+    m_lastReportedSlssidList.clear();
+}
+
+void
+LteUeRrc::DoReportChangeOfSyncRef(LteSlSyncParams params)
+{
+    NS_LOG_FUNCTION(this);
+
+    m_hasSyncRef = true;
+
+    SlChangeOfSyncRefStatParameters traceParam;
+    traceParam.imsi = m_imsi;
+
+    // Old parameters
+    traceParam.prevSlssid = m_slssId;
+    traceParam.prevRxOffset = m_currSyncRef.offset;
+    traceParam.prevFrameNo = m_currFrameNo;
+    traceParam.prevSubframeNo = m_currSubframeNo;
+
+    // Update the parameters
+    // Update the current subframe indication (it updates m_currFrameNo and m_currSubframeNo)
+    SaveSubframeIndication(params.newSubframe.frameNo, params.newSubframe.subframeNo);
+
+    // Update current SyncRef info
+    m_currSyncRef = params;
+    m_slssId = params.slssid;
+
+    traceParam.currSlssid = m_slssId;
+    traceParam.currRxOffset = params.offset;
+    traceParam.currFrameNo = m_currFrameNo;
+    traceParam.currSubframeNo = m_currSubframeNo;
+
+    m_changeOfSyncRefTrace(traceParam);
+
+    NS_LOG_INFO(this << " UE IMSI " << m_imsi
+                     << " reported successful change of SyncRef, selected SyncRef SLSSID "
+                     << params.slssid << "offset " << params.offset);
+}
+
+void
+LteUeRrc::DoReportSubframeIndication(uint16_t frameNo, uint16_t subFrameNo)
+{
+    // NS_LOG_FUNCTION (this << frameNo << subFrameNo ); // Too much overhead as it is called every
+    // ms
+    SaveSubframeIndication(frameNo, subFrameNo);
+}
+
+void
+LteUeRrc::DoNotifyMacHasSlDataToSend()
+{
+    NS_LOG_FUNCTION(this);
+    if (m_slssTransmissionEnabled)
+    {
+        NS_LOG_LOGIC(this << " The MAC notified that it has data to send, and SLSS transmissions "
+                             "are enabled... Initiating SLSS transmissions");
+        InitiateSlssTransmission();
+    }
+}
+
+void
+LteUeRrc::DoNotifyMacHasNoSlDataToSend()
+{
+    NS_LOG_FUNCTION(this);
+    if (m_slssTransmissionEnabled)
+    {
+        NS_LOG_LOGIC(this << " The MAC notified that it does not have anymore data to send, and "
+                             "SLSS transmissions are enabled... Stoping SLSS transmissions");
+        StopSlssTransmission();
+    }
+}
+
+void
+LteUeRrc::TransmitDiscoveryMessage(LteSlDiscHeader discHeader)
+{
+    NS_LOG_FUNCTION(this << m_rnti);
+    // create message
+    Ptr<Packet> p = Create<Packet>();
+
+    p->AddHeader(discHeader);
+
+    LteMacSapProvider::TransmitPduParameters params;
+    params.rnti = m_rnti;
+    params.srcL2Id = 0;       // not used for discovery messages
+    params.dstL2Id = 0;       // not used for discovery messages
+    params.lcid = 0;          // not used  for discovery messages
+    params.layer = 0;         // not used  for discovery messages
+    params.harqProcessId = 0; // not used for discovery messages
+    params.discMsg = true;
+    params.mibslMsg = false;
+    params.componentCarrierId = 0;
+    params.pdu = p;
+    m_macSapProvider->TransmitPdu(params);
+}
+
+void
+LteUeRrc::DoReportUeSdRsrpMeasurements(LteUeCphySapUser::UeSdRsrpMeasurementsParameters params)
+{
+    NS_LOG_FUNCTION(this << m_imsi);
+
+    // Obtain Relay UE (re)selection parameters
+    uint16_t layer3FilterCoefficient = 0;
+    int16_t qRxLevMin = m_minSdRsrp;
+    uint16_t minHyst = 0;
+    std::map<uint16_t, LteSlUeRrc::LteSlCellConfiguration>::iterator it;
+
+    switch (m_state)
     {
     case IDLE_START:
     case IDLE_CELL_SEARCH:
@@ -5701,179 +5664,212 @@
     case IDLE_WAIT_SIB2:
     case IDLE_CONNECTING:
     case IDLE_RANDOM_ACCESS:
-      NS_LOG_INFO ("Considering out of network");
-      //Obtain parameters from preconfiguration
-      if (m_sidelinkConfiguration->GetSlPreconfiguration ().preconfigRelay.haveReselectionInfoOoc == true)
-        {
-          layer3FilterCoefficient = m_sidelinkConfiguration->GetSlPreconfiguration ().preconfigRelay.reselectionInfoOoc.filterCoefficient;
-          qRxLevMin = m_sidelinkConfiguration->GetSlPreconfiguration ().preconfigRelay.reselectionInfoOoc.qRxLevMin;
-          minHyst = m_sidelinkConfiguration->GetSlPreconfiguration ().preconfigRelay.reselectionInfoOoc.minHyst;
-        }
-      else
-        {
-          NS_FATAL_ERROR ("Unable to find out-of-coverage Relay UE reselection info in the sidelink preconfiguration."
-                          " Please make sure to properly configure the Relay UE reselection parameters while configuring the sidelink preconfiguration");
-        }
-      break;
+        NS_LOG_INFO("Considering out of network");
+        // Obtain parameters from preconfiguration
+        if (m_sidelinkConfiguration->GetSlPreconfiguration()
+                .preconfigRelay.haveReselectionInfoOoc)
+        {
+            layer3FilterCoefficient = m_sidelinkConfiguration->GetSlPreconfiguration()
+                                          .preconfigRelay.reselectionInfoOoc.filterCoefficient;
+            qRxLevMin = m_sidelinkConfiguration->GetSlPreconfiguration()
+                            .preconfigRelay.reselectionInfoOoc.qRxLevMin;
+            minHyst = m_sidelinkConfiguration->GetSlPreconfiguration()
+                          .preconfigRelay.reselectionInfoOoc.minHyst;
+        }
+        else
+        {
+            NS_FATAL_ERROR("Unable to find out-of-coverage Relay UE reselection info in the "
+                           "sidelink preconfiguration."
+                           " Please make sure to properly configure the Relay UE reselection "
+                           "parameters while configuring the sidelink preconfiguration");
+        }
+        break;
 
     case CONNECTED_NORMALLY:
     case CONNECTED_HANDOVER:
     case CONNECTED_PHY_PROBLEM:
     case CONNECTED_REESTABLISHING:
-      NS_LOG_INFO ("Considering in coverage");
-      //Obtain parameters from SIB 19
-      it = m_sidelinkConfiguration->m_slMap.find (m_cellId);
-      if (it != m_sidelinkConfiguration->m_slMap.end () && it->second.haveSib19)
-        {
-          if (it->second.sib19.discConfigRelay.haveRemoteUeConfig && it->second.sib19.discConfigRelay.remoteUeConfig.haveReselectionInfoIc)
-            {
-              layer3FilterCoefficient = it->second.sib19.discConfigRelay.remoteUeConfig.reselectionInfoIc.filterCoefficient;
-              qRxLevMin = it->second.sib19.discConfigRelay.remoteUeConfig.reselectionInfoIc.qRxLevMin;
-              minHyst = it->second.sib19.discConfigRelay.remoteUeConfig.reselectionInfoIc.minHyst;
-            }
-          else
-            {
-              NS_FATAL_ERROR ("Unable to find in-coverage Relay UE reselection info in the stored SIB 19."
-                              " Please make sure to properly set the Remote UE configuration and the Relay UE reselection parameters while configuring the sidelink parameters in the eNodeB");
-            }
-        }
-      else
-        {
-          NS_LOG_DEBUG ("SIB 19 not found. Unable to Save SD-RSRP Measurements and perform Relay UE selection");
-          return;
-        }
-      break;
+        NS_LOG_INFO("Considering in coverage");
+        // Obtain parameters from SIB 19
+        it = m_sidelinkConfiguration->m_slMap.find(m_cellId);
+        if (it != m_sidelinkConfiguration->m_slMap.end() && it->second.haveSib19)
+        {
+            if (it->second.sib19.discConfigRelay.haveRemoteUeConfig &&
+                it->second.sib19.discConfigRelay.remoteUeConfig.haveReselectionInfoIc)
+            {
+                layer3FilterCoefficient = it->second.sib19.discConfigRelay.remoteUeConfig
+                                              .reselectionInfoIc.filterCoefficient;
+                qRxLevMin =
+                    it->second.sib19.discConfigRelay.remoteUeConfig.reselectionInfoIc.qRxLevMin;
+                minHyst = it->second.sib19.discConfigRelay.remoteUeConfig.reselectionInfoIc.minHyst;
+            }
+            else
+            {
+                NS_FATAL_ERROR(
+                    "Unable to find in-coverage Relay UE reselection info in the stored SIB 19."
+                    " Please make sure to properly set the Remote UE configuration and the Relay "
+                    "UE reselection parameters while configuring the sidelink parameters in the "
+                    "eNodeB");
+            }
+        }
+        else
+        {
+            NS_LOG_DEBUG("SIB 19 not found. Unable to Save SD-RSRP Measurements and perform Relay "
+                         "UE selection");
+            return;
+        }
+        break;
 
     default:
-      NS_FATAL_ERROR ("Unexpected state!");
-      break;
-    }
-
-  NS_LOG_INFO (this << "Relay UE (re)selection parameters: "
-                    << " filterCoefficient " << layer3FilterCoefficient
-                    << " qRxLevMin " << qRxLevMin << " minHyst " <<  minHyst );
-
-  //Store values (Applying L3 filter if needed)
-  std::vector <LteUeCphySapUser::UeSdRsrpMeasurementsElement>::iterator newMeasIt;
-  for (newMeasIt = params.m_ueSdRsrpMeasurementsList.begin ();
-       newMeasIt != params.m_ueSdRsrpMeasurementsList.end (); newMeasIt++)
-    {
-      NS_LOG_INFO (this << " UE IMSI " << m_imsi
-                        << " reported measurements from Relay ID " << newMeasIt->m_relayId
-                        << " Service Code " << newMeasIt->m_serviceCode
-                        << " SD-RSRP " << newMeasIt->m_sdRsrp << " dBm ");
-
-      SaveSdRsrpMeasurements (newMeasIt->m_relayId, newMeasIt->m_serviceCode, newMeasIt->m_sdRsrp, layer3FilterCoefficient);
-    }
-
-  // Create a list of valid Relay UEs and their (l3 filtered) SD-RSRP
-  // A Relay UE is valid if:
-  // - Reported in this report
-  // - (l3 filtered) SD-RSRP - q-RsLevMin > minHyst
-  std::map <std::pair<uint64_t,uint32_t>, double> validRelays;
-  for (newMeasIt = params.m_ueSdRsrpMeasurementsList.begin ();
-       newMeasIt != params.m_ueSdRsrpMeasurementsList.end (); newMeasIt++)
-    {
-      std::map <std::pair<uint64_t,uint32_t>, SdRsrpMeasValue>::iterator storedMeasIt = m_storedSdRsrpMeasValues.find (std::pair<uint64_t,uint32_t> (newMeasIt->m_relayId,newMeasIt->m_serviceCode));
-      if (storedMeasIt != m_storedSdRsrpMeasValues.end ()
-          && (storedMeasIt->second.sdRsrp - qRxLevMin) > minHyst )
-        {
-          validRelays.insert (std::pair< std::pair<uint64_t,uint32_t>, double> (std::pair<uint64_t,uint32_t> (storedMeasIt->first.first, storedMeasIt->first.second), storedMeasIt->second.sdRsrp));
-        }
-    }
-
-  // Evaluate Relay UE (re)selection
-  m_sidelinkConfiguration->RelayUeSelection (validRelays);
-}
-
-void
-LteUeRrc::SaveSdRsrpMeasurements (uint64_t relayId, uint32_t serviceCode, double sdRsrp, uint16_t layer3FilterCoefficient)
-{
-  NS_LOG_FUNCTION (this << m_imsi << relayId << serviceCode << sdRsrp << layer3FilterCoefficient);
-
-  std::map <std::pair<uint64_t,uint32_t>, SdRsrpMeasValue>::iterator storedMeasIt =
-    m_storedSdRsrpMeasValues.find (std::pair<uint64_t,uint32_t> (relayId,serviceCode));
-  if (storedMeasIt != m_storedSdRsrpMeasValues.end ())
-    {
-      NS_LOG_LOGIC (this << " This Relay UE was measured in the past");
-      if (layer3FilterCoefficient != 0)
-        {
-          NS_LOG_LOGIC (this << " Using L3 filtering with filterCoefficient: " << layer3FilterCoefficient);
-          bool valid = false;
-
-          //Converting stored SD-RSRP to linear units
-          double storedSdRsrp_W = std::pow (10.0,storedMeasIt->second.sdRsrp / 10.0) / 1000.0;
-          double Fn_W;
-          if (sdRsrp > m_minSdRsrp)
-            {
-              NS_LOG_LOGIC (this << " The fresh SD-RSRP is above the minimum required, applying filter");
-              double newSdRsrp_W = std::pow (10.0, sdRsrp / 10.0) / 1000.0;
-
-              //The filter to be used according to TS 36.331 5.5.3.2 is
-              //      F_n = (1-a)*F_{n-1} + a*M_n
-              //and it is defined for an input rate of 200 ms.
-              //If the input rate is different, the filter needs to be adapted such that
-              //its time characteristics are preserved.
-              //This is achieved using:
-              //      F_n = (1-a)^(nP) F_{n-1} + a M_n
-              //where nP is the number of 200 ms periods that have elapsed since last time
-              //the quantity was filtered and stored
-              double aSdRsrp = std::pow (0.5, layer3FilterCoefficient / 4.0); //TS 36.331 5.5.3.2
-              double nP = (Simulator::Now ().GetMilliSeconds () -  storedMeasIt->second.timestamp.GetMilliSeconds ()) / 200;
-              Fn_W = std::pow ((1 - aSdRsrp),nP) * storedSdRsrp_W + aSdRsrp * newSdRsrp_W;
-              valid = true;
-            }
-          else
-            {
-              NS_LOG_LOGIC (this << " The fresh Relay UE S-RSRP is below or equal to the minimum required... Ignoring measurement");
-            }
-
-          if (valid)
-            {
-              //Converting filtered value to dBm
-              double Fn_dBm = 10 * log10 (1000 * (Fn_W));
-
-              //If after the filtering, it decays below the minimum required, use the minimum required
-              if (Fn_dBm <= m_minSdRsrp)
+        NS_FATAL_ERROR("Unexpected state!");
+        break;
+    }
+
+    NS_LOG_INFO(this << "Relay UE (re)selection parameters: "
+                     << " filterCoefficient " << layer3FilterCoefficient << " qRxLevMin "
+                     << qRxLevMin << " minHyst " << minHyst);
+
+    // Store values (Applying L3 filter if needed)
+    std::vector<LteUeCphySapUser::UeSdRsrpMeasurementsElement>::iterator newMeasIt;
+    for (newMeasIt = params.m_ueSdRsrpMeasurementsList.begin();
+         newMeasIt != params.m_ueSdRsrpMeasurementsList.end();
+         newMeasIt++)
+    {
+        NS_LOG_INFO(this << " UE IMSI " << m_imsi << " reported measurements from Relay ID "
+                         << newMeasIt->m_relayId << " Service Code " << newMeasIt->m_serviceCode
+                         << " SD-RSRP " << newMeasIt->m_sdRsrp << " dBm ");
+
+        SaveSdRsrpMeasurements(newMeasIt->m_relayId,
+                               newMeasIt->m_serviceCode,
+                               newMeasIt->m_sdRsrp,
+                               layer3FilterCoefficient);
+    }
+
+    // Create a list of valid Relay UEs and their (l3 filtered) SD-RSRP
+    // A Relay UE is valid if:
+    // - Reported in this report
+    // - (l3 filtered) SD-RSRP - q-RsLevMin > minHyst
+    std::map<std::pair<uint64_t, uint32_t>, double> validRelays;
+    for (newMeasIt = params.m_ueSdRsrpMeasurementsList.begin();
+         newMeasIt != params.m_ueSdRsrpMeasurementsList.end();
+         newMeasIt++)
+    {
+        std::map<std::pair<uint64_t, uint32_t>, SdRsrpMeasValue>::iterator storedMeasIt =
+            m_storedSdRsrpMeasValues.find(
+                std::pair<uint64_t, uint32_t>(newMeasIt->m_relayId, newMeasIt->m_serviceCode));
+        if (storedMeasIt != m_storedSdRsrpMeasValues.end() &&
+            (storedMeasIt->second.sdRsrp - qRxLevMin) > minHyst)
+        {
+            validRelays.insert(std::pair<std::pair<uint64_t, uint32_t>, double>(
+                std::pair<uint64_t, uint32_t>(storedMeasIt->first.first,
+                                              storedMeasIt->first.second),
+                storedMeasIt->second.sdRsrp));
+        }
+    }
+
+    // Evaluate Relay UE (re)selection
+    m_sidelinkConfiguration->RelayUeSelection(validRelays);
+}
+
+void
+LteUeRrc::SaveSdRsrpMeasurements(uint64_t relayId,
+                                 uint32_t serviceCode,
+                                 double sdRsrp,
+                                 uint16_t layer3FilterCoefficient)
+{
+    NS_LOG_FUNCTION(this << m_imsi << relayId << serviceCode << sdRsrp << layer3FilterCoefficient);
+
+    std::map<std::pair<uint64_t, uint32_t>, SdRsrpMeasValue>::iterator storedMeasIt =
+        m_storedSdRsrpMeasValues.find(std::pair<uint64_t, uint32_t>(relayId, serviceCode));
+    if (storedMeasIt != m_storedSdRsrpMeasValues.end())
+    {
+        NS_LOG_LOGIC(this << " This Relay UE was measured in the past");
+        if (layer3FilterCoefficient != 0)
+        {
+            NS_LOG_LOGIC(this << " Using L3 filtering with filterCoefficient: "
+                              << layer3FilterCoefficient);
+            bool valid = false;
+
+            // Converting stored SD-RSRP to linear units
+            double storedSdRsrp_W = std::pow(10.0, storedMeasIt->second.sdRsrp / 10.0) / 1000.0;
+            double Fn_W;
+            if (sdRsrp > m_minSdRsrp)
+            {
+                NS_LOG_LOGIC(
+                    this << " The fresh SD-RSRP is above the minimum required, applying filter");
+                double newSdRsrp_W = std::pow(10.0, sdRsrp / 10.0) / 1000.0;
+
+                // The filter to be used according to TS 36.331 5.5.3.2 is
+                //       F_n = (1-a)*F_{n-1} + a*M_n
+                // and it is defined for an input rate of 200 ms.
+                // If the input rate is different, the filter needs to be adapted such that
+                // its time characteristics are preserved.
+                // This is achieved using:
+                //       F_n = (1-a)^(nP) F_{n-1} + a M_n
+                // where nP is the number of 200 ms periods that have elapsed since last time
+                // the quantity was filtered and stored
+                double aSdRsrp = std::pow(0.5, layer3FilterCoefficient / 4.0); // TS 36.331 5.5.3.2
+                double nP = (Simulator::Now().GetMilliSeconds() -
+                             storedMeasIt->second.timestamp.GetMilliSeconds()) /
+                            200;
+                Fn_W = std::pow((1 - aSdRsrp), nP) * storedSdRsrp_W + aSdRsrp * newSdRsrp_W;
+                valid = true;
+            }
+            else
+            {
+                NS_LOG_LOGIC(this << " The fresh Relay UE S-RSRP is below or equal to the minimum "
+                                     "required... Ignoring measurement");
+            }
+
+            if (valid)
+            {
+                // Converting filtered value to dBm
+                double Fn_dBm = 10 * log10(1000 * (Fn_W));
+
+                // If after the filtering, it decays below the minimum required, use the minimum
+                // required
+                if (Fn_dBm <= m_minSdRsrp)
                 {
-                  NS_LOG_LOGIC (this << " The L3 filtered SD-RSRP is below or equal to the minimum required, storing minimum required");
-                  storedMeasIt->second.sdRsrp = m_minSdRsrp;
-                  storedMeasIt->second.timestamp = Simulator::Now ();
+                    NS_LOG_LOGIC(this << " The L3 filtered SD-RSRP is below or equal to the "
+                                         "minimum required, storing minimum required");
+                    storedMeasIt->second.sdRsrp = m_minSdRsrp;
+                    storedMeasIt->second.timestamp = Simulator::Now();
                 }
-              else
+                else
                 {
-                  NS_LOG_LOGIC (this << " The L3 filtered SD-RSRP is above the minimum required, storing it");
-                  storedMeasIt->second.sdRsrp = Fn_dBm;
-                  storedMeasIt->second.timestamp = Simulator::Now ();
+                    NS_LOG_LOGIC(
+                        this
+                        << " The L3 filtered SD-RSRP is above the minimum required, storing it");
+                    storedMeasIt->second.sdRsrp = Fn_dBm;
+                    storedMeasIt->second.timestamp = Simulator::Now();
                 }
             }
         }
-      else
-        {
-          NS_LOG_LOGIC (this << " Not using L3 filtering, storing fresh value");
-          storedMeasIt->second.sdRsrp = sdRsrp;
-          storedMeasIt->second.timestamp = Simulator::Now ();
-        }
-
-      NS_LOG_INFO (this << " IMSI " << m_imsi << " measured Relay UE ID " << relayId
-                        << " Service Code " << serviceCode
-                        << " Fresh SD-RSRP " << sdRsrp << " Processed SD-RSRP " << storedMeasIt->second.sdRsrp);
-    }
-  else
-    {
-      NS_LOG_LOGIC (this << " First time measuring this Relay UE, storing first SD-RSRP value");
-      SdRsrpMeasValue v;
-      v.sdRsrp = sdRsrp;
-      v.timestamp = Simulator::Now ();
-      m_storedSdRsrpMeasValues.insert (std::pair< std::pair<uint64_t,uint32_t>, SdRsrpMeasValue> (std::pair<uint64_t,uint32_t> (relayId,serviceCode), v));
-
-      NS_LOG_INFO (this << " IMSI " << m_imsi << " measured Relay UE ID " << relayId
-                        << " Service Code " << serviceCode
-                        << " Fresh SD-RSRP " << sdRsrp << " Processed SD-RSRP " << v.sdRsrp);
-    }
-}
-
-} // namespace ns3
-=======
-} // namespace ns3
->>>>>>> 8d25ef3c
+        else
+        {
+            NS_LOG_LOGIC(this << " Not using L3 filtering, storing fresh value");
+            storedMeasIt->second.sdRsrp = sdRsrp;
+            storedMeasIt->second.timestamp = Simulator::Now();
+        }
+
+        NS_LOG_INFO(this << " IMSI " << m_imsi << " measured Relay UE ID " << relayId
+                         << " Service Code " << serviceCode << " Fresh SD-RSRP " << sdRsrp
+                         << " Processed SD-RSRP " << storedMeasIt->second.sdRsrp);
+    }
+    else
+    {
+        NS_LOG_LOGIC(this << " First time measuring this Relay UE, storing first SD-RSRP value");
+        SdRsrpMeasValue v;
+        v.sdRsrp = sdRsrp;
+        v.timestamp = Simulator::Now();
+        m_storedSdRsrpMeasValues.insert(std::pair<std::pair<uint64_t, uint32_t>, SdRsrpMeasValue>(
+            std::pair<uint64_t, uint32_t>(relayId, serviceCode),
+            v));
+
+        NS_LOG_INFO(this << " IMSI " << m_imsi << " measured Relay UE ID " << relayId
+                         << " Service Code " << serviceCode << " Fresh SD-RSRP " << sdRsrp
+                         << " Processed SD-RSRP " << v.sdRsrp);
+    }
+}
+
+} // namespace ns3