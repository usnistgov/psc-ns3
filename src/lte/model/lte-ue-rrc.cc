--- conflicted
+++ resolved
@@ -324,6 +324,11 @@
                    DoubleValue (-125),
                    MakeDoubleAccessor (&LteUeRrc::m_minSrsrp),
                    MakeDoubleChecker<double>())
+    .AddAttribute ("MinSdRsrp",
+                   "The minimum SD-RSRP required to consider a Relay UE detectable [dBm]",
+                   DoubleValue (-125),
+                   MakeDoubleAccessor (&LteUeRrc::m_minSdRsrp),
+                   MakeDoubleChecker<double>())
     .AddTraceSource ("ChangeOfSyncRef",
                      "trace fired upon report of a change of SyncRef",
                      MakeTraceSourceAccessor (&LteUeRrc::m_changeOfSyncRefTrace),
@@ -400,18 +405,10 @@
                      "trace fired upon receiving in Sync or out of Sync indications from UE PHY",
                      MakeTraceSourceAccessor (&LteUeRrc::m_phySyncDetectionTrace),
                      "ns3::LteUeRrc::PhySyncDetectionTracedCallback")
-<<<<<<< HEAD
-    .AddAttribute ("MinSdRsrp",
-                   "The minimum SD-RSRP required to consider a Relay UE detectable [dBm]",
-                   DoubleValue (-125),
-                   MakeDoubleAccessor (&LteUeRrc::m_minSdRsrp),
-                   MakeDoubleChecker<double>())
     .AddTraceSource ("RsrpMeasurement",
                      "Trace fired upon primary carrier L3 RSRP measurement storage",
                      MakeTraceSourceAccessor (&LteUeRrc::m_rsrpTrace),
                      "ns3::LteUeRrc::RsrpMeasurementTracedCallback")
-=======
->>>>>>> bc453bcb
   ;
   return tid;
 }
@@ -680,7 +677,6 @@
     {
       std::map<uint8_t, Ptr<LteDataRadioBearerInfo> >::iterator it =   m_drbMap.find (drbid);
       NS_ASSERT_MSG (it != m_drbMap.end (), "could not find bearer with drbid == " << drbid);
-<<<<<<< HEAD
 
       LtePdcpSapProvider::TransmitPdcpSduParameters params;
       params.pdcpSdu = packet;
@@ -720,20 +716,6 @@
                      << " (LCID " << (uint32_t) params.lcid << ")"
                      << " (" << packet->GetSize () << " bytes)");
   slrb->m_pdcp->GetLtePdcpSapProvider ()->TransmitPdcpSdu (params);
-=======
-
-      LtePdcpSapProvider::TransmitPdcpSduParameters params;
-      params.pdcpSdu = packet;
-      params.rnti = m_rnti;
-      params.lcid = it->second->m_logicalChannelIdentity;
-
-      NS_LOG_LOGIC (this << " RNTI=" << m_rnti << " sending packet " << packet
-                         << " on DRBID " << (uint32_t) drbid
-                         << " (LCID " << (uint32_t) params.lcid << ")"
-                         << " (" << packet->GetSize () << " bytes)");
-      it->second->m_pdcp->GetLtePdcpSapProvider ()->TransmitPdcpSdu (params);
-    }
->>>>>>> bc453bcb
 }
 
 void
@@ -832,14 +814,9 @@
   NS_LOG_FUNCTION (this << rnti);
   m_rnti = rnti;
   m_srb0->m_rlc->SetRnti (m_rnti);
-<<<<<<< HEAD
   //propagate to the MAC and PHY of primary Carrier (normally the MAC indicates the RNTI when receiving message from the eNodeB)
   m_cmacSapProvider.at (0)->SetRnti (m_rnti);
   m_cphySapProvider.at (0)->SetRnti (m_rnti);
-
-=======
-  m_cphySapProvider.at (0)->SetRnti (m_rnti);
->>>>>>> bc453bcb
 }
 
 void
@@ -850,57 +827,6 @@
 
   switch (m_state)
     {
-<<<<<<< HEAD
-    case IDLE_RANDOM_ACCESS:
-      {
-        // we just received a RAR with a T-C-RNTI and an UL grant
-        // send RRC connection request as message 3 of the random access procedure
-        SwitchToState (IDLE_CONNECTING);
-        LteRrcSap::RrcConnectionRequest msg;
-        msg.ueIdentity = m_imsi;
-        m_rrcSapUser->SendRrcConnectionRequest (msg);
-        m_connectionTimeout = Simulator::Schedule (m_t300,
-                                                   &LteUeRrc::ConnectionTimeout,
-                                                   this);
-      }
-      break;
-
-    case CONNECTED_HANDOVER:
-      {
-        LteRrcSap::RrcConnectionReconfigurationCompleted msg;
-        msg.rrcTransactionIdentifier = m_lastRrcTransactionIdentifier;
-        m_rrcSapUser->SendRrcConnectionReconfigurationCompleted (msg);
-
-        // 3GPP TS 36.331 section 5.5.6.1 Measurements related actions upon handover
-        std::map<uint8_t, LteRrcSap::MeasIdToAddMod>::iterator measIdIt;
-        for (measIdIt = m_varMeasConfig.measIdList.begin ();
-             measIdIt != m_varMeasConfig.measIdList.end ();
-             ++measIdIt)
-          {
-            VarMeasReportListClear (measIdIt->second.measId);
-          }
-        //if target cell sending SIB 18 or 19 and SidelinkUEInformation was sent in the last second
-        //with interest/resource request,
-        //initiate transmission of the SidelinkUEInformation message in accordance with 5.X.2.3
-        if (m_sidelinkConfiguration != nullptr)
-          {
-            if ((m_sidelinkConfiguration->IsCellBroadcastingSIB18 (m_cellId)
-                 || m_sidelinkConfiguration->IsCellBroadcastingSIB19 (m_cellId))
-                && m_sidelinkConfiguration->GetTimeSinceLastTransmissionOfSidelinkUeInformation () < 1.0)
-              {
-                SendSidelinkUeInformation (true, true, true, true);
-              }
-          }
-        SwitchToState (CONNECTED_NORMALLY);
-        m_cmacSapProvider.at (0)->NotifyConnectionSuccessful (); //RA successful during handover
-        m_handoverEndOkTrace (m_imsi, m_cellId, m_rnti);
-      }
-      break;
-
-    default:
-      NS_FATAL_ERROR ("unexpected event in state " << ToString (m_state));
-      break;
-=======
       case IDLE_RANDOM_ACCESS:
         {
           // we just received a RAR with a T-C-RNTI and an UL grant
@@ -929,7 +855,18 @@
             {
               VarMeasReportListClear (measIdIt->second.measId);
             }
-
+          //if target cell sending SIB 18 or 19 and SidelinkUEInformation was sent in the last second
+          //with interest/resource request,
+          //initiate transmission of the SidelinkUEInformation message in accordance with 5.X.2.3
+          if (m_sidelinkConfiguration != nullptr)
+            {
+              if ((m_sidelinkConfiguration->IsCellBroadcastingSIB18 (m_cellId)
+                   || m_sidelinkConfiguration->IsCellBroadcastingSIB19 (m_cellId))
+                  && m_sidelinkConfiguration->GetTimeSinceLastTransmissionOfSidelinkUeInformation () < 1.0)
+                {
+                  SendSidelinkUeInformation (true, true, true, true);
+                }
+            }
           SwitchToState (CONNECTED_NORMALLY);
           m_cmacSapProvider.at (0)->NotifyConnectionSuccessful (); //RA successful during handover
           m_handoverEndOkTrace (m_imsi, m_cellId, m_rnti);
@@ -939,7 +876,6 @@
       default:
         NS_FATAL_ERROR ("unexpected event in state " << ToString (m_state));
         break;
->>>>>>> bc453bcb
     }
 }
 
@@ -1001,21 +937,12 @@
 
   switch (m_state)
     {
-<<<<<<< HEAD
-    case IDLE_START:
-      m_cellId = cellId;
-      m_dlEarfcn = dlEarfcn;
-      m_cphySapProvider.at (0)->SynchronizeWithEnb (m_cellId, m_dlEarfcn);
-      SwitchToState (IDLE_WAIT_MIB);
-      break;
-=======
       case IDLE_START:
         m_cellId = cellId;
         m_dlEarfcn = dlEarfcn;
         m_cphySapProvider.at (0)->SynchronizeWithEnb (m_cellId, m_dlEarfcn);
         SwitchToState (IDLE_WAIT_MIB);
         break;
->>>>>>> bc453bcb
 
       case IDLE_CELL_SEARCH:
       case IDLE_WAIT_MIB_SIB1:
@@ -1261,19 +1188,11 @@
               }
             break;
 
-<<<<<<< HEAD
-        default: // IDLE_START, IDLE_CELL_SEARCH, IDLE_WAIT_MIB, IDLE_WAIT_MIB_SIB1, IDLE_WAIT_SIB1
-          // do nothing
-          break;
-        }//end switch
-    }//end if
-=======
           default: // IDLE_START, IDLE_CELL_SEARCH, IDLE_WAIT_MIB, IDLE_WAIT_MIB_SIB1, IDLE_WAIT_SIB1
             // do nothing
             break;
         }
     }
->>>>>>> bc453bcb
 
   if (msg.haveSib18 && m_sidelinkConfiguration != nullptr && m_sidelinkConfiguration->IsSlEnabled ())
     {
@@ -1430,102 +1349,15 @@
   NS_LOG_INFO ("DoRecvRrcConnectionReconfiguration haveNonCriticalExtension:" << msg.haveNonCriticalExtension);
   switch (m_state)
     {
-<<<<<<< HEAD
-    case CONNECTED_NORMALLY:
-      if (msg.haveMobilityControlInfo)
-        {
-          NS_LOG_INFO ("haveMobilityControlInfo == true");
-          SwitchToState (CONNECTED_HANDOVER);
-          if (m_radioLinkFailureDetected.IsRunning ())
-            {
-              ResetRlfParams ();
-            }
-          const LteRrcSap::MobilityControlInfo& mci = msg.mobilityControlInfo;
-          m_handoverStartTrace (m_imsi, m_cellId, m_rnti, mci.targetPhysCellId);
-          //We should reset the MACs and PHYs for all the component carriers
-          for (uint16_t i = 0; i < m_numberOfComponentCarriers; i++)
-            {
-              m_cmacSapProvider.at (i)->Reset ();
-              m_cphySapProvider.at (i)->Reset ();
-            }
-          m_ccmRrcSapProvider->Reset ();
-          StorePreviousCellId (m_cellId);
-          m_cellId = mci.targetPhysCellId;
-          NS_ASSERT (mci.haveCarrierFreq);
-          NS_ASSERT (mci.haveCarrierBandwidth);
-          m_cphySapProvider.at (0)->SynchronizeWithEnb (m_cellId, mci.carrierFreq.dlCarrierFreq);
-          m_cphySapProvider.at (0)->SetDlBandwidth ( mci.carrierBandwidth.dlBandwidth);
-          m_cphySapProvider.at (0)->ConfigureUplink (mci.carrierFreq.ulCarrierFreq, mci.carrierBandwidth.ulBandwidth);
-          m_rnti = msg.mobilityControlInfo.newUeIdentity;
-          m_srb0->m_rlc->SetRnti (m_rnti);
-          NS_ASSERT_MSG (mci.haveRachConfigDedicated, "handover is only supported with non-contention-based random access procedure");
-          m_cmacSapProvider.at (0)->StartNonContentionBasedRandomAccessProcedure (m_rnti, mci.rachConfigDedicated.raPreambleIndex, mci.rachConfigDedicated.raPrachMaskIndex);
-          m_cphySapProvider.at (0)->SetRnti (m_rnti);
-          m_lastRrcTransactionIdentifier = msg.rrcTransactionIdentifier;
-          NS_ASSERT (msg.haveRadioResourceConfigDedicated);
-
-          // we re-establish SRB1 by creating a new entity
-          // note that we can't dispose the old entity now, because
-          // it's in the current stack, so we would corrupt the stack
-          // if we did so. Hence we schedule it for later disposal
-          m_srb1Old = m_srb1;
-          Simulator::ScheduleNow (&LteUeRrc::DisposeOldSrb1, this);
-          m_srb1 = 0; // new instance will be be created within ApplyRadioResourceConfigDedicated
-
-          m_drbMap.clear (); // dispose all DRBs
-          ApplyRadioResourceConfigDedicated (msg.radioResourceConfigDedicated);
-          if (msg.haveNonCriticalExtension)
-            {
-              NS_LOG_DEBUG (this << "RNTI " << m_rnti << " Handover. Configuring secondary carriers");
-              ApplyRadioResourceConfigDedicatedSecondaryCarrier (msg.nonCriticalExtension);
-            }
-
-          if (msg.haveMeasConfig)
-            {
-              ApplyMeasConfig (msg.measConfig);
-            }
-          // RRC connection reconfiguration completed will be sent
-          // after handover is complete
-        }
-      else
-        {
-          NS_LOG_INFO ("haveMobilityControlInfo == false");
-          if (msg.haveNonCriticalExtension)
-            {
-              ApplyRadioResourceConfigDedicatedSecondaryCarrier (msg.nonCriticalExtension);
-              NS_LOG_DEBUG (this << "RNTI " << m_rnti << " Configured for CA" );
-            }
-          if (msg.haveRadioResourceConfigDedicated)
-            {
-              ApplyRadioResourceConfigDedicated (msg.radioResourceConfigDedicated);
-            }
-          if (msg.haveMeasConfig)
-            {
-              ApplyMeasConfig (msg.measConfig);
-            }
-          //check if it has Sidelink resource information
-          if (msg.haveSlCommConfig)
-            {
-              ApplySidelinkDedicatedConfiguration (msg.slCommConfig);
-            }
-          //check if it has discovery resource information
-          if (msg.haveSlDiscConfig)
-            {
-              ApplySidelinkDedicatedConfiguration (msg.slDiscConfig);
-            }
-
-          LteRrcSap::RrcConnectionReconfigurationCompleted msg2;
-          msg2.rrcTransactionIdentifier = msg.rrcTransactionIdentifier;
-          m_rrcSapUser->SendRrcConnectionReconfigurationCompleted (msg2);
-          m_connectionReconfigurationTrace (m_imsi, m_cellId, m_rnti);
-        }
-      break;
-=======
       case CONNECTED_NORMALLY:
         if (msg.haveMobilityControlInfo)
           {
             NS_LOG_INFO ("haveMobilityControlInfo == true");
             SwitchToState (CONNECTED_HANDOVER);
+            if (m_radioLinkFailureDetected.IsRunning ())
+              {
+                ResetRlfParams ();
+              }
             const LteRrcSap::MobilityControlInfo& mci = msg.mobilityControlInfo;
             m_handoverStartTrace (m_imsi, m_cellId, m_rnti, mci.targetPhysCellId);
             //We should reset the MACs and PHYs for all the component carriers
@@ -1589,13 +1421,22 @@
               {
                 ApplyMeasConfig (msg.measConfig);
               }
+            //check if it has Sidelink resource information
+            if (msg.haveSlCommConfig)
+              {
+                ApplySidelinkDedicatedConfiguration (msg.slCommConfig);
+              }
+            //check if it has discovery resource information
+            if (msg.haveSlDiscConfig)
+              {
+                ApplySidelinkDedicatedConfiguration (msg.slDiscConfig);
+              }
             LteRrcSap::RrcConnectionReconfigurationCompleted msg2;
             msg2.rrcTransactionIdentifier = msg.rrcTransactionIdentifier;
             m_rrcSapUser->SendRrcConnectionReconfigurationCompleted (msg2);
             m_connectionReconfigurationTrace (m_imsi, m_cellId, m_rnti);
           }
         break;
->>>>>>> bc453bcb
 
       default:
         NS_FATAL_ERROR ("method unexpected in state " << ToString (m_state));
@@ -1609,28 +1450,6 @@
   NS_LOG_FUNCTION (this << " RNTI " << m_rnti);
   switch (m_state)
     {
-<<<<<<< HEAD
-    case CONNECTED_REESTABLISHING:
-      {
-        /**
-         * \todo After receiving RRC Connection Re-establishment, stop timer
-         *       T301, fire a new trace source, reply with RRC Connection
-         *       Re-establishment Complete, and finally switch to
-         *       CONNECTED_NORMALLY state. See Section 5.3.7.5 of 3GPP TS
-         *       36.331.
-         */
-        //if target cell sending SIB 18 or 19 and SidelinkUEInformation was sent in the last second
-        //with interest/resource request,
-        //initiate transmission of the SidelinkUEInformation message in accordance with 5.X.2.3
-        if ((m_sidelinkConfiguration->IsCellBroadcastingSIB18 (m_cellId)
-             || m_sidelinkConfiguration->IsCellBroadcastingSIB19 (m_cellId))
-            && m_sidelinkConfiguration->GetTimeSinceLastTransmissionOfSidelinkUeInformation () < 1.0)
-          {
-            SendSidelinkUeInformation (true, true, true, true);
-          }
-      }
-      break;
-=======
       case CONNECTED_REESTABLISHING:
         {
           /**
@@ -1640,9 +1459,17 @@
            *       CONNECTED_NORMALLY state. See Section 5.3.7.5 of 3GPP TS
            *       36.331.
            */
+          //if target cell sending SIB 18 or 19 and SidelinkUEInformation was sent in the last second
+          //with interest/resource request,
+          //initiate transmission of the SidelinkUEInformation message in accordance with 5.X.2.3
+          if ((m_sidelinkConfiguration->IsCellBroadcastingSIB18 (m_cellId)
+               || m_sidelinkConfiguration->IsCellBroadcastingSIB19 (m_cellId))
+              && m_sidelinkConfiguration->GetTimeSinceLastTransmissionOfSidelinkUeInformation () < 1.0)
+            {
+              SendSidelinkUeInformation (true, true, true, true);
+            }
         }
         break;
->>>>>>> bc453bcb
 
       default:
         NS_FATAL_ERROR ("method unexpected in state " << ToString (m_state));
@@ -1968,19 +1795,6 @@
             {
               switch (dtamIt->rlcConfig.choice)
                 {
-<<<<<<< HEAD
-                case LteRrcSap::RlcConfig::AM:
-                  rlcTypeId = LteRlcAm::GetTypeId ();
-                  break;
-
-                case LteRrcSap::RlcConfig::UM_BI_DIRECTIONAL:
-                  rlcTypeId = LteRlcUm::GetTypeId ();
-                  break;
-
-                default:
-                  NS_FATAL_ERROR ("unsupported RLC configuration");
-                  break;
-=======
                   case LteRrcSap::RlcConfig::AM:
                     rlcTypeId = LteRlcAm::GetTypeId ();
                     break;
@@ -1992,7 +1806,6 @@
                   default:
                     NS_FATAL_ERROR ("unsupported RLC configuration");
                     break;
->>>>>>> bc453bcb
                 }
             }
 
@@ -3721,21 +3534,8 @@
       case CONNECTED_REESTABLISHING:
         break;
 
-<<<<<<< HEAD
-    case IDLE_RANDOM_ACCESS:
-    case IDLE_CONNECTING:
-    case CONNECTED_NORMALLY:
-    case CONNECTED_HANDOVER:
-    case CONNECTED_PHY_PROBLEM:
-    case CONNECTED_REESTABLISHING:
-      break;
-
-    default:
-      break;
-=======
       default:
         break;
->>>>>>> bc453bcb
     }
 }
 
