--- conflicted
+++ resolved
@@ -3364,9 +3364,6 @@
   m_noOfSyncIndications = 0;
 }
 
-<<<<<<< HEAD
-//Nr sidelink
-=======
 void
 LteUeRrc::ResetRlfParams ()
 {
@@ -3376,7 +3373,7 @@
   m_cphySapProvider.at (0)->ResetRlfParams ();
 }
 
->>>>>>> d32d864e
+//Nr sidelink
 
 const std::set <uint8_t>
 LteUeRrc::GetNrSlBwpIdContainer ()
