--- conflicted
+++ resolved
@@ -175,21 +175,17 @@
 }
 
 void
-<<<<<<< HEAD
-LteUeRrcProtocolIdeal::DoSendSidelinkUeInformation (LteRrcSap::SidelinkUeInformation msg)
-{
-  Simulator::Schedule (RRC_IDEAL_MSG_DELAY, 
+LteUeRrcProtocolIdeal::DoSendSidelinkUeInformation(LteRrcSap::SidelinkUeInformation msg)
+{
+    Simulator::Schedule(RRC_IDEAL_MSG_DELAY,
                         &LteEnbRrcSapProvider::RecvSidelinkUeInformation,
                         m_enbRrcSapProvider,
-                        m_rnti, 
-                        msg);
-}
-
-void
-LteUeRrcProtocolIdeal::DoSendIdealUeContextRemoveRequest (uint16_t rnti)
-=======
+                        m_rnti,
+                        msg);
+}
+
+void
 LteUeRrcProtocolIdeal::DoSendIdealUeContextRemoveRequest(uint16_t rnti)
->>>>>>> 8d25ef3c
 {
     NS_LOG_FUNCTION(this);
 
