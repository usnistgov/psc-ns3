/*
 * Copyright (c) 2009 CTTC
 *
 * This program is free software; you can redistribute it and/or modify
 * it under the terms of the GNU General Public License version 2 as
 * published by the Free Software Foundation;
 *
 * This program is distributed in the hope that it will be useful,
 * but WITHOUT ANY WARRANTY; without even the implied warranty of
 * MERCHANTABILITY or FITNESS FOR A PARTICULAR PURPOSE.  See the
 * GNU General Public License for more details.
 *
 * You should have received a copy of the GNU General Public License
 * along with this program; if not, write to the Free Software
 * Foundation, Inc., 59 Temple Place, Suite 330, Boston, MA  02111-1307  USA
 *
 * Author: Nicola Baldo <nbaldo@cttc.es>
 */

#ifndef LTE_INTERFERENCE_H
#define LTE_INTERFERENCE_H

#include <ns3/nstime.h>
#include <ns3/object.h>
#include <ns3/packet.h>
#include <ns3/spectrum-value.h>

#include <list>

namespace ns3
{

class LteChunkProcessor;

/**
 * This class implements a Gaussian interference model, i.e., all
 * incoming signals are added to the total interference.
 *
 */
class LteInterference : public Object
{
<<<<<<< HEAD
public:
  LteInterference ();
  virtual ~LteInterference ();

  /**
   * \brief Get the type ID.
   * \return The object TypeId
   */
  static TypeId GetTypeId (void);
  virtual void DoDispose ();

  /**
   * \brief Add a LteChunkProcessor that will use the time-vs-frequency SINR
   * calculated by this LteInterference instance. Note that all the
   * added LteChunkProcessors will work in parallel.
   *
   * \param p The chunk processor for SINR evaluation
   */
  virtual void AddSinrChunkProcessor (Ptr<LteChunkProcessor> p);

  /**
   * \brief Add a LteChunkProcessor that will use the time-vs-frequency
   * interference calculated by this LteInterference instance. Note
   * that all the added LteChunkProcessors will work in parallel.
   *
   * \param p The chunk processor for interference evaluation
   */
  virtual void AddInterferenceChunkProcessor (Ptr<LteChunkProcessor> p);

  /**
   * Add a LteChunkProcessor that will use the time-vs-frequency
   *  power calculated by this LteInterference instance. Note
   *  that all the added LteChunkProcessors will work in parallel.
   *
   * \param p The chunk processor for Reference Signal (RS) power evaluation
   */
  virtual void AddRsPowerChunkProcessor (Ptr<LteChunkProcessor> p);

  /**
   * \brief Notify that the PHY is starting a RX attempt
   *
   * \param rxPsd The power spectral density of the signal being RX
   */
  virtual void StartRx (Ptr<const SpectrumValue> rxPsd);

  /**
   * notify that the RX attempt has ended. The receiving PHY must call
   * this method when RX ends or RX is aborted.
   *
   */
  virtual void EndRx ();

  /**
   * notify that a new signal is being perceived in the medium. This
   * method is to be called for all incoming signal, regardless of
   * whether they're useful signals or interferers.
   *
   * \param spd The power spectral density of the new signal
   * \param duration The duration of the new signal
   */
  virtual void AddSignal (Ptr<const SpectrumValue> spd, const Time duration);

  /**
   *
   * \param noisePsd The Noise Power Spectral Density in power units
   * (Watt, Pascal...) per Hz.
   */
  virtual void SetNoisePowerSpectralDensity (Ptr<const SpectrumValue> noisePsd);

protected:
  /**
   * Conditionally evaluate chunk
   */
  virtual void ConditionallyEvaluateChunk ();
  /**
   * Add signal function
   *
   * \param spd The power spectral density of the new signal
   */
  virtual void DoAddSignal (Ptr<const SpectrumValue> spd);
  /**
   * Subtract signal
   *
   * \param spd The power spectral density of the new signal
   * \param signalId The signal ID
   */
  virtual void DoSubtractSignal (Ptr<const SpectrumValue> spd, uint32_t signalId);

  bool m_receiving {false}; ///< are we receiving?

  Ptr<SpectrumValue> m_rxSignal {nullptr}; /**< stores the power spectral density of
                                            * the signal whose RX is being
                                            * attempted
                                            */

  Ptr<SpectrumValue> m_allSignals {nullptr}; /**< stores the spectral
                                              * power density of the sum of incoming signals;
                                              * does not include noise, includes the SPD of the signal being RX
                                              */

  Ptr<const SpectrumValue> m_noise {nullptr}; ///< the noise value

  Time m_lastChangeTime {Seconds(0)}; /**< the time of the last change in
                                       * m_TotalPower
                                       */

  uint32_t m_lastSignalId {0}; ///< the last signal ID
  uint32_t m_lastSignalIdBeforeReset {0}; ///< the last signal ID before reset

  /** all the processor instances that need to be notified whenever
  a new interference chunk is calculated */
  std::list<Ptr<LteChunkProcessor> > m_rsPowerChunkProcessorList;

  /** all the processor instances that need to be notified whenever
      a new SINR chunk is calculated */
  std::list<Ptr<LteChunkProcessor> > m_sinrChunkProcessorList;

  /** all the processor instances that need to be notified whenever
      a new interference chunk is calculated */
  std::list<Ptr<LteChunkProcessor> > m_interfChunkProcessorList;


=======
  public:
    LteInterference();
    ~LteInterference() override;

    /**
     * \brief Get the type ID.
     * \return the object TypeId
     */
    static TypeId GetTypeId();
    void DoDispose() override;

    /**
     * \brief Add a LteChunkProcessor that will use the time-vs-frequency SINR
     * calculated by this LteInterference instance. Note that all the
     * added LteChunkProcessors will work in parallel.
     *
     * @param p
     */
    virtual void AddSinrChunkProcessor(Ptr<LteChunkProcessor> p);

    /**
     * \brief Add a LteChunkProcessor that will use the time-vs-frequency
     * interference calculated by this LteInterference instance. Note
     * that all the added LteChunkProcessors will work in parallel.
     *
     * @param p
     */
    virtual void AddInterferenceChunkProcessor(Ptr<LteChunkProcessor> p);

    /**
     * Add a LteChunkProcessor that will use the time-vs-frequency
     *  power calculated by this LteInterference instance. Note
     *  that all the added LteChunkProcessors will work in parallel.
     *
     * @param p
     */
    virtual void AddRsPowerChunkProcessor(Ptr<LteChunkProcessor> p);

    /**
     * \brief Notify that the PHY is starting a RX attempt
     *
     * @param rxPsd the power spectral density of the signal being RX
     */
    virtual void StartRx(Ptr<const SpectrumValue> rxPsd);

    /**
     * notify that the RX attempt has ended. The receiving PHY must call
     * this method when RX ends or RX is aborted.
     *
     */
    virtual void EndRx();

    /**
     * notify that a new signal is being perceived in the medium. This
     * method is to be called for all incoming signal, regardless of
     * whether they're useful signals or interferers.
     *
     * @param spd the power spectral density of the new signal
     * @param duration the duration of the new signal
     */
    virtual void AddSignal(Ptr<const SpectrumValue> spd, const Time duration);

    /**
     *
     * @param noisePsd the Noise Power Spectral Density in power units
     * (Watt, Pascal...) per Hz.
     */
    virtual void SetNoisePowerSpectralDensity(Ptr<const SpectrumValue> noisePsd);

  protected:
    /**
     * Conditionally evaluate chunk
     */
    virtual void ConditionallyEvaluateChunk();
    /**
     * Add signal function
     *
     * @param spd the power spectral density of the new signal
     */
    virtual void DoAddSignal(Ptr<const SpectrumValue> spd);
    /**
     * Subtract signal
     *
     * @param spd the power spectral density of the new signal
     * @param signalId the signal ID
     */
    virtual void DoSubtractSignal(Ptr<const SpectrumValue> spd, uint32_t signalId);

    bool m_receiving{false}; ///< are we receiving?

    Ptr<SpectrumValue> m_rxSignal{nullptr}; /**< stores the power spectral density of
                                             * the signal whose RX is being
                                             * attempted
                                             */

    Ptr<SpectrumValue> m_allSignals{
        nullptr}; /**< stores the spectral
                   * power density of the sum of incoming signals;
                   * does not include noise, includes the SPD of the signal being RX
                   */

    Ptr<const SpectrumValue> m_noise{nullptr}; ///< the noise value

    Time m_lastChangeTime{Seconds(0)}; /**< the time of the last change in
                                        * m_TotalPower
                                        */

    uint32_t m_lastSignalId{0};            ///< the last signal ID
    uint32_t m_lastSignalIdBeforeReset{0}; ///< the last signal ID before reset

    /** all the processor instances that need to be notified whenever
    a new interference chunk is calculated */
    std::list<Ptr<LteChunkProcessor>> m_rsPowerChunkProcessorList;

    /** all the processor instances that need to be notified whenever
        a new SINR chunk is calculated */
    std::list<Ptr<LteChunkProcessor>> m_sinrChunkProcessorList;

    /** all the processor instances that need to be notified whenever
        a new interference chunk is calculated */
    std::list<Ptr<LteChunkProcessor>> m_interfChunkProcessorList;
>>>>>>> 8d25ef3c
};

} // namespace ns3

#endif /* LTE_INTERFERENCE_H */<|MERGE_RESOLUTION|>--- conflicted
+++ resolved
@@ -39,137 +39,13 @@
  */
 class LteInterference : public Object
 {
-<<<<<<< HEAD
-public:
-  LteInterference ();
-  virtual ~LteInterference ();
-
-  /**
-   * \brief Get the type ID.
-   * \return The object TypeId
-   */
-  static TypeId GetTypeId (void);
-  virtual void DoDispose ();
-
-  /**
-   * \brief Add a LteChunkProcessor that will use the time-vs-frequency SINR
-   * calculated by this LteInterference instance. Note that all the
-   * added LteChunkProcessors will work in parallel.
-   *
-   * \param p The chunk processor for SINR evaluation
-   */
-  virtual void AddSinrChunkProcessor (Ptr<LteChunkProcessor> p);
-
-  /**
-   * \brief Add a LteChunkProcessor that will use the time-vs-frequency
-   * interference calculated by this LteInterference instance. Note
-   * that all the added LteChunkProcessors will work in parallel.
-   *
-   * \param p The chunk processor for interference evaluation
-   */
-  virtual void AddInterferenceChunkProcessor (Ptr<LteChunkProcessor> p);
-
-  /**
-   * Add a LteChunkProcessor that will use the time-vs-frequency
-   *  power calculated by this LteInterference instance. Note
-   *  that all the added LteChunkProcessors will work in parallel.
-   *
-   * \param p The chunk processor for Reference Signal (RS) power evaluation
-   */
-  virtual void AddRsPowerChunkProcessor (Ptr<LteChunkProcessor> p);
-
-  /**
-   * \brief Notify that the PHY is starting a RX attempt
-   *
-   * \param rxPsd The power spectral density of the signal being RX
-   */
-  virtual void StartRx (Ptr<const SpectrumValue> rxPsd);
-
-  /**
-   * notify that the RX attempt has ended. The receiving PHY must call
-   * this method when RX ends or RX is aborted.
-   *
-   */
-  virtual void EndRx ();
-
-  /**
-   * notify that a new signal is being perceived in the medium. This
-   * method is to be called for all incoming signal, regardless of
-   * whether they're useful signals or interferers.
-   *
-   * \param spd The power spectral density of the new signal
-   * \param duration The duration of the new signal
-   */
-  virtual void AddSignal (Ptr<const SpectrumValue> spd, const Time duration);
-
-  /**
-   *
-   * \param noisePsd The Noise Power Spectral Density in power units
-   * (Watt, Pascal...) per Hz.
-   */
-  virtual void SetNoisePowerSpectralDensity (Ptr<const SpectrumValue> noisePsd);
-
-protected:
-  /**
-   * Conditionally evaluate chunk
-   */
-  virtual void ConditionallyEvaluateChunk ();
-  /**
-   * Add signal function
-   *
-   * \param spd The power spectral density of the new signal
-   */
-  virtual void DoAddSignal (Ptr<const SpectrumValue> spd);
-  /**
-   * Subtract signal
-   *
-   * \param spd The power spectral density of the new signal
-   * \param signalId The signal ID
-   */
-  virtual void DoSubtractSignal (Ptr<const SpectrumValue> spd, uint32_t signalId);
-
-  bool m_receiving {false}; ///< are we receiving?
-
-  Ptr<SpectrumValue> m_rxSignal {nullptr}; /**< stores the power spectral density of
-                                            * the signal whose RX is being
-                                            * attempted
-                                            */
-
-  Ptr<SpectrumValue> m_allSignals {nullptr}; /**< stores the spectral
-                                              * power density of the sum of incoming signals;
-                                              * does not include noise, includes the SPD of the signal being RX
-                                              */
-
-  Ptr<const SpectrumValue> m_noise {nullptr}; ///< the noise value
-
-  Time m_lastChangeTime {Seconds(0)}; /**< the time of the last change in
-                                       * m_TotalPower
-                                       */
-
-  uint32_t m_lastSignalId {0}; ///< the last signal ID
-  uint32_t m_lastSignalIdBeforeReset {0}; ///< the last signal ID before reset
-
-  /** all the processor instances that need to be notified whenever
-  a new interference chunk is calculated */
-  std::list<Ptr<LteChunkProcessor> > m_rsPowerChunkProcessorList;
-
-  /** all the processor instances that need to be notified whenever
-      a new SINR chunk is calculated */
-  std::list<Ptr<LteChunkProcessor> > m_sinrChunkProcessorList;
-
-  /** all the processor instances that need to be notified whenever
-      a new interference chunk is calculated */
-  std::list<Ptr<LteChunkProcessor> > m_interfChunkProcessorList;
-
-
-=======
   public:
     LteInterference();
     ~LteInterference() override;
 
     /**
      * \brief Get the type ID.
-     * \return the object TypeId
+     * \return The object TypeId
      */
     static TypeId GetTypeId();
     void DoDispose() override;
@@ -179,7 +55,7 @@
      * calculated by this LteInterference instance. Note that all the
      * added LteChunkProcessors will work in parallel.
      *
-     * @param p
+     * \param p The chunk processor for SINR evaluation
      */
     virtual void AddSinrChunkProcessor(Ptr<LteChunkProcessor> p);
 
@@ -188,7 +64,7 @@
      * interference calculated by this LteInterference instance. Note
      * that all the added LteChunkProcessors will work in parallel.
      *
-     * @param p
+     * \param p The chunk processor for interference evaluation
      */
     virtual void AddInterferenceChunkProcessor(Ptr<LteChunkProcessor> p);
 
@@ -197,14 +73,14 @@
      *  power calculated by this LteInterference instance. Note
      *  that all the added LteChunkProcessors will work in parallel.
      *
-     * @param p
+     * \param p The chunk processor for Reference Signal (RS) power evaluation
      */
     virtual void AddRsPowerChunkProcessor(Ptr<LteChunkProcessor> p);
 
     /**
      * \brief Notify that the PHY is starting a RX attempt
      *
-     * @param rxPsd the power spectral density of the signal being RX
+     * \param rxPsd The power spectral density of the signal being RX
      */
     virtual void StartRx(Ptr<const SpectrumValue> rxPsd);
 
@@ -220,14 +96,14 @@
      * method is to be called for all incoming signal, regardless of
      * whether they're useful signals or interferers.
      *
-     * @param spd the power spectral density of the new signal
-     * @param duration the duration of the new signal
+     * \param spd The power spectral density of the new signal
+     * \param duration The duration of the new signal
      */
     virtual void AddSignal(Ptr<const SpectrumValue> spd, const Time duration);
 
     /**
      *
-     * @param noisePsd the Noise Power Spectral Density in power units
+     * \param noisePsd The Noise Power Spectral Density in power units
      * (Watt, Pascal...) per Hz.
      */
     virtual void SetNoisePowerSpectralDensity(Ptr<const SpectrumValue> noisePsd);
@@ -240,14 +116,14 @@
     /**
      * Add signal function
      *
-     * @param spd the power spectral density of the new signal
+     * \param spd The power spectral density of the new signal
      */
     virtual void DoAddSignal(Ptr<const SpectrumValue> spd);
     /**
      * Subtract signal
      *
-     * @param spd the power spectral density of the new signal
-     * @param signalId the signal ID
+     * \param spd The power spectral density of the new signal
+     * \param signalId The signal ID
      */
     virtual void DoSubtractSignal(Ptr<const SpectrumValue> spd, uint32_t signalId);
 
@@ -284,7 +160,6 @@
     /** all the processor instances that need to be notified whenever
         a new interference chunk is calculated */
     std::list<Ptr<LteChunkProcessor>> m_interfChunkProcessorList;
->>>>>>> 8d25ef3c
 };
 
 } // namespace ns3
