/*
 * Copyright (c) 2011 Centre Tecnologic de Telecomunicacions de Catalunya (CTTC)
 *
 * This program is free software; you can redistribute it and/or modify
 * it under the terms of the GNU General Public License version 2 as
 * published by the Free Software Foundation;
 *
 * This program is distributed in the hope that it will be useful,
 * but WITHOUT ANY WARRANTY; without even the implied warranty of
 * MERCHANTABILITY or FITNESS FOR A PARTICULAR PURPOSE.  See the
 * GNU General Public License for more details.
 *
 * You should have received a copy of the GNU General Public License
 * along with this program; if not, write to the Free Software
 * Foundation, Inc., 59 Temple Place, Suite 330, Boston, MA  02111-1307  USA
 *
 * Author: Marco Miozzo <marco.miozzo@cttc.es>
 * Modification: Dizhi Zhou <dizhi.zhou@gmail.com>    // modify codes related to downlink scheduler
 */

#include "fdtbfq-ff-mac-scheduler.h"

#include "lte-amc.h"
#include "lte-vendor-specific-parameters.h"

#include <ns3/boolean.h>
#include <ns3/integer.h>
#include <ns3/log.h>
#include <ns3/math.h>
#include <ns3/pointer.h>
#include <ns3/simulator.h>

#include <cfloat>
#include <set>

namespace ns3
{

NS_LOG_COMPONENT_DEFINE("FdTbfqFfMacScheduler");

/// FdTbfqType0AllocationRbg value array
static const int FdTbfqType0AllocationRbg[4] = {
    10,  // RGB size 1
    26,  // RGB size 2
    63,  // RGB size 3
    110, // RGB size 4
};       // see table 7.1.6.1-1 of 36.213

NS_OBJECT_ENSURE_REGISTERED(FdTbfqFfMacScheduler);

FdTbfqFfMacScheduler::FdTbfqFfMacScheduler()
    : m_cschedSapUser(nullptr),
      m_schedSapUser(nullptr),
      m_nextRntiUl(0),
      bankSize(0)
{
    m_amc = CreateObject<LteAmc>();
    m_cschedSapProvider = new MemberCschedSapProvider<FdTbfqFfMacScheduler>(this);
    m_schedSapProvider = new MemberSchedSapProvider<FdTbfqFfMacScheduler>(this);
    m_ffrSapProvider = nullptr;
    m_ffrSapUser = new MemberLteFfrSapUser<FdTbfqFfMacScheduler>(this);
}

FdTbfqFfMacScheduler::~FdTbfqFfMacScheduler()
{
    NS_LOG_FUNCTION(this);
}

void
FdTbfqFfMacScheduler::DoDispose()
{
    NS_LOG_FUNCTION(this);
    m_dlHarqProcessesDciBuffer.clear();
    m_dlHarqProcessesTimer.clear();
    m_dlHarqProcessesRlcPduListBuffer.clear();
    m_dlInfoListBuffered.clear();
    m_ulHarqCurrentProcessId.clear();
    m_ulHarqProcessesStatus.clear();
    m_ulHarqProcessesDciBuffer.clear();
    delete m_cschedSapProvider;
    delete m_schedSapProvider;
    delete m_ffrSapUser;
}

TypeId
FdTbfqFfMacScheduler::GetTypeId()
{
    static TypeId tid =
        TypeId("ns3::FdTbfqFfMacScheduler")
            .SetParent<FfMacScheduler>()
            .SetGroupName("Lte")
            .AddConstructor<FdTbfqFfMacScheduler>()
            .AddAttribute("CqiTimerThreshold",
                          "The number of TTIs a CQI is valid (default 1000 - 1 sec.)",
                          UintegerValue(1000),
                          MakeUintegerAccessor(&FdTbfqFfMacScheduler::m_cqiTimersThreshold),
                          MakeUintegerChecker<uint32_t>())
            .AddAttribute("DebtLimit",
                          "Flow debt limit (default -625000 bytes)",
                          IntegerValue(-625000),
                          MakeIntegerAccessor(&FdTbfqFfMacScheduler::m_debtLimit),
                          MakeIntegerChecker<int>())
            .AddAttribute("CreditLimit",
                          "Flow credit limit (default 625000 bytes)",
                          UintegerValue(625000),
                          MakeUintegerAccessor(&FdTbfqFfMacScheduler::m_creditLimit),
                          MakeUintegerChecker<uint32_t>())
            .AddAttribute("TokenPoolSize",
                          "The maximum value of flow token pool (default 1 bytes)",
                          UintegerValue(1),
                          MakeUintegerAccessor(&FdTbfqFfMacScheduler::m_tokenPoolSize),
                          MakeUintegerChecker<uint32_t>())
            .AddAttribute("CreditableThreshold",
                          "Threshold of flow credit (default 0 bytes)",
                          UintegerValue(0),
                          MakeUintegerAccessor(&FdTbfqFfMacScheduler::m_creditableThreshold),
                          MakeUintegerChecker<uint32_t>())

            .AddAttribute("HarqEnabled",
                          "Activate/Deactivate the HARQ [by default is active].",
                          BooleanValue(true),
                          MakeBooleanAccessor(&FdTbfqFfMacScheduler::m_harqOn),
                          MakeBooleanChecker())
            .AddAttribute("UlGrantMcs",
                          "The MCS of the UL grant, must be [0..15] (default 0)",
                          UintegerValue(0),
                          MakeUintegerAccessor(&FdTbfqFfMacScheduler::m_ulGrantMcs),
                          MakeUintegerChecker<uint8_t>());
    return tid;
}

void
FdTbfqFfMacScheduler::SetFfMacCschedSapUser(FfMacCschedSapUser* s)
{
    m_cschedSapUser = s;
}

void
FdTbfqFfMacScheduler::SetFfMacSchedSapUser(FfMacSchedSapUser* s)
{
    m_schedSapUser = s;
}

FfMacCschedSapProvider*
FdTbfqFfMacScheduler::GetFfMacCschedSapProvider()
{
    return m_cschedSapProvider;
}

FfMacSchedSapProvider*
FdTbfqFfMacScheduler::GetFfMacSchedSapProvider()
{
    return m_schedSapProvider;
}

void
FdTbfqFfMacScheduler::SetLteFfrSapProvider(LteFfrSapProvider* s)
{
    m_ffrSapProvider = s;
}

LteFfrSapUser*
FdTbfqFfMacScheduler::GetLteFfrSapUser()
{
    return m_ffrSapUser;
}

void
FdTbfqFfMacScheduler::DoCschedCellConfigReq(
    const FfMacCschedSapProvider::CschedCellConfigReqParameters& params)
{
    NS_LOG_FUNCTION(this);
    // Read the subset of parameters used
    m_cschedCellConfig = params;
    m_rachAllocationMap.resize(m_cschedCellConfig.m_ulBandwidth, 0);
    FfMacCschedSapUser::CschedUeConfigCnfParameters cnf;
    cnf.m_result = SUCCESS;
    m_cschedSapUser->CschedUeConfigCnf(cnf);
}

void
FdTbfqFfMacScheduler::DoCschedUeConfigReq(
    const FfMacCschedSapProvider::CschedUeConfigReqParameters& params)
{
    NS_LOG_FUNCTION(this << " RNTI " << params.m_rnti << " txMode "
                         << (uint16_t)params.m_transmissionMode);
    std::map<uint16_t, uint8_t>::iterator it = m_uesTxMode.find(params.m_rnti);
    if (it == m_uesTxMode.end())
    {
        m_uesTxMode.insert(std::pair<uint16_t, double>(params.m_rnti, params.m_transmissionMode));
        // generate HARQ buffers
        m_dlHarqCurrentProcessId.insert(std::pair<uint16_t, uint8_t>(params.m_rnti, 0));
        DlHarqProcessesStatus_t dlHarqPrcStatus;
        dlHarqPrcStatus.resize(8, 0);
        m_dlHarqProcessesStatus.insert(
            std::pair<uint16_t, DlHarqProcessesStatus_t>(params.m_rnti, dlHarqPrcStatus));
        DlHarqProcessesTimer_t dlHarqProcessesTimer;
        dlHarqProcessesTimer.resize(8, 0);
        m_dlHarqProcessesTimer.insert(
            std::pair<uint16_t, DlHarqProcessesTimer_t>(params.m_rnti, dlHarqProcessesTimer));
        DlHarqProcessesDciBuffer_t dlHarqdci;
        dlHarqdci.resize(8);
        m_dlHarqProcessesDciBuffer.insert(
            std::pair<uint16_t, DlHarqProcessesDciBuffer_t>(params.m_rnti, dlHarqdci));
        DlHarqRlcPduListBuffer_t dlHarqRlcPdu;
        dlHarqRlcPdu.resize(2);
        dlHarqRlcPdu.at(0).resize(8);
        dlHarqRlcPdu.at(1).resize(8);
        m_dlHarqProcessesRlcPduListBuffer.insert(
            std::pair<uint16_t, DlHarqRlcPduListBuffer_t>(params.m_rnti, dlHarqRlcPdu));
        m_ulHarqCurrentProcessId.insert(std::pair<uint16_t, uint8_t>(params.m_rnti, 0));
        UlHarqProcessesStatus_t ulHarqPrcStatus;
        ulHarqPrcStatus.resize(8, 0);
        m_ulHarqProcessesStatus.insert(
            std::pair<uint16_t, UlHarqProcessesStatus_t>(params.m_rnti, ulHarqPrcStatus));
        UlHarqProcessesDciBuffer_t ulHarqdci;
        ulHarqdci.resize(8);
        m_ulHarqProcessesDciBuffer.insert(
            std::pair<uint16_t, UlHarqProcessesDciBuffer_t>(params.m_rnti, ulHarqdci));
    }
    else
    {
        (*it).second = params.m_transmissionMode;
    }
}

void
FdTbfqFfMacScheduler::DoCschedLcConfigReq(
    const FfMacCschedSapProvider::CschedLcConfigReqParameters& params)
{
    NS_LOG_FUNCTION(this << " New LC, rnti: " << params.m_rnti);

    std::map<uint16_t, fdtbfqsFlowPerf_t>::iterator it;
    for (std::size_t i = 0; i < params.m_logicalChannelConfigList.size(); i++)
    {
        it = m_flowStatsDl.find(params.m_rnti);

        if (it == m_flowStatsDl.end())
        {
            uint64_t mbrDlInBytes =
                params.m_logicalChannelConfigList.at(i).m_eRabMaximulBitrateDl / 8; // byte/s
            uint64_t mbrUlInBytes =
                params.m_logicalChannelConfigList.at(i).m_eRabMaximulBitrateUl / 8; // byte/s
            NS_LOG_DEBUG("mbrDlInBytes: " << mbrDlInBytes << " mbrUlInBytes: " << mbrUlInBytes);

            fdtbfqsFlowPerf_t flowStatsDl;
            flowStatsDl.flowStart = Simulator::Now();
            flowStatsDl.packetArrivalRate = 0;
            flowStatsDl.tokenGenerationRate = mbrDlInBytes;
            flowStatsDl.tokenPoolSize = 0;
            flowStatsDl.maxTokenPoolSize = m_tokenPoolSize;
            flowStatsDl.counter = 0;
            flowStatsDl.burstCredit = m_creditLimit; // bytes
            flowStatsDl.debtLimit = m_debtLimit;     // bytes
            flowStatsDl.creditableThreshold = m_creditableThreshold;
            m_flowStatsDl.insert(
                std::pair<uint16_t, fdtbfqsFlowPerf_t>(params.m_rnti, flowStatsDl));
            fdtbfqsFlowPerf_t flowStatsUl;
            flowStatsUl.flowStart = Simulator::Now();
            flowStatsUl.packetArrivalRate = 0;
            flowStatsUl.tokenGenerationRate = mbrUlInBytes;
            flowStatsUl.tokenPoolSize = 0;
            flowStatsUl.maxTokenPoolSize = m_tokenPoolSize;
            flowStatsUl.counter = 0;
            flowStatsUl.burstCredit = m_creditLimit; // bytes
            flowStatsUl.debtLimit = m_debtLimit;     // bytes
            flowStatsUl.creditableThreshold = m_creditableThreshold;
            m_flowStatsUl.insert(
                std::pair<uint16_t, fdtbfqsFlowPerf_t>(params.m_rnti, flowStatsUl));
        }
        else
        {
            // update MBR and GBR from UeManager::SetupDataRadioBearer ()
            uint64_t mbrDlInBytes =
                params.m_logicalChannelConfigList.at(i).m_eRabMaximulBitrateDl / 8; // byte/s
            uint64_t mbrUlInBytes =
                params.m_logicalChannelConfigList.at(i).m_eRabMaximulBitrateUl / 8; // byte/s
            NS_LOG_DEBUG("mbrDlInBytes: " << mbrDlInBytes << " mbrUlInBytes: " << mbrUlInBytes);
            m_flowStatsDl[(*it).first].tokenGenerationRate = mbrDlInBytes;
            m_flowStatsUl[(*it).first].tokenGenerationRate = mbrUlInBytes;
        }
    }
}

void
FdTbfqFfMacScheduler::DoCschedLcReleaseReq(
    const FfMacCschedSapProvider::CschedLcReleaseReqParameters& params)
{
    NS_LOG_FUNCTION(this);
    for (std::size_t i = 0; i < params.m_logicalChannelIdentity.size(); i++)
    {
        std::map<LteFlowId_t, FfMacSchedSapProvider::SchedDlRlcBufferReqParameters>::iterator it =
            m_rlcBufferReq.begin();
        std::map<LteFlowId_t, FfMacSchedSapProvider::SchedDlRlcBufferReqParameters>::iterator temp;
        while (it != m_rlcBufferReq.end())
        {
            if (((*it).first.m_rnti == params.m_rnti) &&
                ((*it).first.m_lcId == params.m_logicalChannelIdentity.at(i)))
            {
                temp = it;
                it++;
                m_rlcBufferReq.erase(temp);
            }
            else
            {
                it++;
            }
        }
    }
}

void
FdTbfqFfMacScheduler::DoCschedUeReleaseReq(
    const FfMacCschedSapProvider::CschedUeReleaseReqParameters& params)
{
    NS_LOG_FUNCTION(this);

    m_uesTxMode.erase(params.m_rnti);
    m_dlHarqCurrentProcessId.erase(params.m_rnti);
    m_dlHarqProcessesStatus.erase(params.m_rnti);
    m_dlHarqProcessesTimer.erase(params.m_rnti);
    m_dlHarqProcessesDciBuffer.erase(params.m_rnti);
    m_dlHarqProcessesRlcPduListBuffer.erase(params.m_rnti);
    m_ulHarqCurrentProcessId.erase(params.m_rnti);
    m_ulHarqProcessesStatus.erase(params.m_rnti);
    m_ulHarqProcessesDciBuffer.erase(params.m_rnti);
    m_flowStatsDl.erase(params.m_rnti);
    m_flowStatsUl.erase(params.m_rnti);
    m_ceBsrRxed.erase(params.m_rnti);
    std::map<LteFlowId_t, FfMacSchedSapProvider::SchedDlRlcBufferReqParameters>::iterator it =
        m_rlcBufferReq.begin();
    std::map<LteFlowId_t, FfMacSchedSapProvider::SchedDlRlcBufferReqParameters>::iterator temp;
    while (it != m_rlcBufferReq.end())
    {
        if ((*it).first.m_rnti == params.m_rnti)
        {
            temp = it;
            it++;
            m_rlcBufferReq.erase(temp);
        }
        else
        {
            it++;
        }
    }
    if (m_nextRntiUl == params.m_rnti)
    {
        m_nextRntiUl = 0;
    }
}

void
FdTbfqFfMacScheduler::DoSchedDlRlcBufferReq(
    const FfMacSchedSapProvider::SchedDlRlcBufferReqParameters& params)
{
    NS_LOG_FUNCTION(this << params.m_rnti << (uint32_t)params.m_logicalChannelIdentity);
    // API generated by RLC for updating RLC parameters on a LC (tx and retx queues)

    std::map<LteFlowId_t, FfMacSchedSapProvider::SchedDlRlcBufferReqParameters>::iterator it;

    LteFlowId_t flow(params.m_rnti, params.m_logicalChannelIdentity);

    it = m_rlcBufferReq.find(flow);

    if (it == m_rlcBufferReq.end())
    {
        m_rlcBufferReq.insert(
            std::pair<LteFlowId_t, FfMacSchedSapProvider::SchedDlRlcBufferReqParameters>(flow,
                                                                                         params));
    }
    else
    {
        (*it).second = params;
    }
}

void
FdTbfqFfMacScheduler::DoSchedDlPagingBufferReq(
    const FfMacSchedSapProvider::SchedDlPagingBufferReqParameters& params)
{
    NS_LOG_FUNCTION(this);
    NS_FATAL_ERROR("method not implemented");
}

void
FdTbfqFfMacScheduler::DoSchedDlMacBufferReq(
    const FfMacSchedSapProvider::SchedDlMacBufferReqParameters& params)
{
    NS_LOG_FUNCTION(this);
    NS_FATAL_ERROR("method not implemented");
}

int
FdTbfqFfMacScheduler::GetRbgSize(int dlbandwidth)
{
    for (int i = 0; i < 4; i++)
    {
        if (dlbandwidth < FdTbfqType0AllocationRbg[i])
        {
            return (i + 1);
        }
    }

    return (-1);
}

unsigned int
FdTbfqFfMacScheduler::LcActivePerFlow(uint16_t rnti)
{
    std::map<LteFlowId_t, FfMacSchedSapProvider::SchedDlRlcBufferReqParameters>::iterator it;
    unsigned int lcActive = 0;
    for (it = m_rlcBufferReq.begin(); it != m_rlcBufferReq.end(); it++)
    {
        if (((*it).first.m_rnti == rnti) && (((*it).second.m_rlcTransmissionQueueSize > 0) ||
                                             ((*it).second.m_rlcRetransmissionQueueSize > 0) ||
                                             ((*it).second.m_rlcStatusPduSize > 0)))
        {
            lcActive++;
        }
        if ((*it).first.m_rnti > rnti)
        {
            break;
        }
    }
    return (lcActive);
}

bool
FdTbfqFfMacScheduler::HarqProcessAvailability(uint16_t rnti)
{
    NS_LOG_FUNCTION(this << rnti);

    std::map<uint16_t, uint8_t>::iterator it = m_dlHarqCurrentProcessId.find(rnti);
    if (it == m_dlHarqCurrentProcessId.end())
    {
        NS_FATAL_ERROR("No Process Id found for this RNTI " << rnti);
    }
    std::map<uint16_t, DlHarqProcessesStatus_t>::iterator itStat =
        m_dlHarqProcessesStatus.find(rnti);
    if (itStat == m_dlHarqProcessesStatus.end())
    {
        NS_FATAL_ERROR("No Process Id Statusfound for this RNTI " << rnti);
    }
    uint8_t i = (*it).second;
    do
    {
        i = (i + 1) % HARQ_PROC_NUM;
    } while (((*itStat).second.at(i) != 0) && (i != (*it).second));

    return (*itStat).second.at(i) == 0;
}

uint8_t
FdTbfqFfMacScheduler::UpdateHarqProcessId(uint16_t rnti)
{
    NS_LOG_FUNCTION(this << rnti);

    if (!m_harqOn)
    {
        return (0);
    }

    std::map<uint16_t, uint8_t>::iterator it = m_dlHarqCurrentProcessId.find(rnti);
    if (it == m_dlHarqCurrentProcessId.end())
    {
        NS_FATAL_ERROR("No Process Id found for this RNTI " << rnti);
    }
    std::map<uint16_t, DlHarqProcessesStatus_t>::iterator itStat =
        m_dlHarqProcessesStatus.find(rnti);
    if (itStat == m_dlHarqProcessesStatus.end())
    {
        NS_FATAL_ERROR("No Process Id Statusfound for this RNTI " << rnti);
    }
    uint8_t i = (*it).second;
    do
    {
        i = (i + 1) % HARQ_PROC_NUM;
    } while (((*itStat).second.at(i) != 0) && (i != (*it).second));
    if ((*itStat).second.at(i) == 0)
    {
        (*it).second = i;
        (*itStat).second.at(i) = 1;
    }
    else
    {
        NS_FATAL_ERROR("No HARQ process available for RNTI "
                       << rnti << " check before update with HarqProcessAvailability");
    }

    return ((*it).second);
}

void
FdTbfqFfMacScheduler::RefreshHarqProcesses()
{
    NS_LOG_FUNCTION(this);

    std::map<uint16_t, DlHarqProcessesTimer_t>::iterator itTimers;
    for (itTimers = m_dlHarqProcessesTimer.begin(); itTimers != m_dlHarqProcessesTimer.end();
         itTimers++)
    {
        for (uint16_t i = 0; i < HARQ_PROC_NUM; i++)
        {
            if ((*itTimers).second.at(i) == HARQ_DL_TIMEOUT)
            {
                // reset HARQ process

                NS_LOG_DEBUG(this << " Reset HARQ proc " << i << " for RNTI " << (*itTimers).first);
                std::map<uint16_t, DlHarqProcessesStatus_t>::iterator itStat =
                    m_dlHarqProcessesStatus.find((*itTimers).first);
                if (itStat == m_dlHarqProcessesStatus.end())
                {
                    NS_FATAL_ERROR("No Process Id Status found for this RNTI "
                                   << (*itTimers).first);
                }
                (*itStat).second.at(i) = 0;
                (*itTimers).second.at(i) = 0;
            }
            else
            {
                (*itTimers).second.at(i)++;
            }
        }
    }
}

void
FdTbfqFfMacScheduler::DoSchedDlTriggerReq(
    const FfMacSchedSapProvider::SchedDlTriggerReqParameters& params)
{
    NS_LOG_FUNCTION(this << " Frame no. " << (params.m_sfnSf >> 4) << " subframe no. "
                         << (0xF & params.m_sfnSf));
    // API generated by RLC for triggering the scheduling of a DL subframe

    // evaluate the relative channel quality indicator for each UE per each RBG
    // (since we are using allocation type 0 the small unit of allocation is RBG)
    // Resource allocation type 0 (see sec 7.1.6.1 of 36.213)

    RefreshDlCqiMaps();

    int rbgSize = GetRbgSize(m_cschedCellConfig.m_dlBandwidth);
    int rbgNum = m_cschedCellConfig.m_dlBandwidth / rbgSize;
    std::map<uint16_t, std::vector<uint16_t>> allocationMap; // RBs map per RNTI
    std::vector<bool> rbgMap;                                // global RBGs map
    uint16_t rbgAllocatedNum = 0;
    std::set<uint16_t> rntiAllocated;
    rbgMap.resize(m_cschedCellConfig.m_dlBandwidth / rbgSize, false);

    rbgMap = m_ffrSapProvider->GetAvailableDlRbg();
    for (std::vector<bool>::iterator it = rbgMap.begin(); it != rbgMap.end(); it++)
    {
        if (*it)
        {
            rbgAllocatedNum++;
        }
    }

    FfMacSchedSapUser::SchedDlConfigIndParameters ret;

    //   update UL HARQ proc id
    std::map<uint16_t, uint8_t>::iterator itProcId;
    for (itProcId = m_ulHarqCurrentProcessId.begin(); itProcId != m_ulHarqCurrentProcessId.end();
         itProcId++)
    {
        (*itProcId).second = ((*itProcId).second + 1) % HARQ_PROC_NUM;
    }

    // RACH Allocation
    std::vector<bool> ulRbMap;
    ulRbMap.resize(m_cschedCellConfig.m_ulBandwidth, false);
    ulRbMap = m_ffrSapProvider->GetAvailableUlRbg();
    uint8_t maxContinuousUlBandwidth = 0;
    uint8_t tmpMinBandwidth = 0;
    uint16_t ffrRbStartOffset = 0;
    uint16_t tmpFfrRbStartOffset = 0;
    uint16_t index = 0;

    for (std::vector<bool>::iterator it = ulRbMap.begin(); it != ulRbMap.end(); it++)
    {
        if (*it)
        {
            if (tmpMinBandwidth > maxContinuousUlBandwidth)
            {
                maxContinuousUlBandwidth = tmpMinBandwidth;
                ffrRbStartOffset = tmpFfrRbStartOffset;
            }
            tmpMinBandwidth = 0;
        }
        else
        {
            if (tmpMinBandwidth == 0)
            {
                tmpFfrRbStartOffset = index;
            }
            tmpMinBandwidth++;
        }
        index++;
    }

    if (tmpMinBandwidth > maxContinuousUlBandwidth)
    {
        maxContinuousUlBandwidth = tmpMinBandwidth;
        ffrRbStartOffset = tmpFfrRbStartOffset;
    }

    m_rachAllocationMap.resize(m_cschedCellConfig.m_ulBandwidth, 0);
    uint16_t rbStart = 0;
    rbStart = ffrRbStartOffset;
    std::vector<RachListElement_s>::iterator itRach;
    for (itRach = m_rachList.begin(); itRach != m_rachList.end(); itRach++)
    {
        NS_ASSERT_MSG(m_amc->GetUlTbSizeFromMcs(m_ulGrantMcs, m_cschedCellConfig.m_ulBandwidth) >
                          (*itRach).m_estimatedSize,
                      " Default UL Grant MCS does not allow to send RACH messages");
        BuildRarListElement_s newRar;
        newRar.m_rnti = (*itRach).m_rnti;
        // DL-RACH Allocation
        // Ideal: no needs of configuring m_dci
        // UL-RACH Allocation
        newRar.m_grant.m_rnti = newRar.m_rnti;
        newRar.m_grant.m_mcs = m_ulGrantMcs;
        uint16_t rbLen = 1;
        uint16_t tbSizeBits = 0;
        // find lowest TB size that fits UL grant estimated size
        while ((tbSizeBits < (*itRach).m_estimatedSize) &&
               (rbStart + rbLen < (ffrRbStartOffset + maxContinuousUlBandwidth)))
        {
            rbLen++;
            tbSizeBits = m_amc->GetUlTbSizeFromMcs(m_ulGrantMcs, rbLen);
        }
        if (tbSizeBits < (*itRach).m_estimatedSize)
        {
            // no more allocation space: finish allocation
            break;
        }
        newRar.m_grant.m_rbStart = rbStart;
        newRar.m_grant.m_rbLen = rbLen;
        newRar.m_grant.m_tbSize = tbSizeBits / 8;
        newRar.m_grant.m_hopping = false;
        newRar.m_grant.m_tpc = 0;
        newRar.m_grant.m_cqiRequest = false;
        newRar.m_grant.m_ulDelay = false;
        NS_LOG_INFO(this << " UL grant allocated to RNTI " << (*itRach).m_rnti << " rbStart "
                         << rbStart << " rbLen " << rbLen << " MCS " << (uint16_t)m_ulGrantMcs
                         << " tbSize " << newRar.m_grant.m_tbSize);
        for (uint16_t i = rbStart; i < rbStart + rbLen; i++)
        {
            m_rachAllocationMap.at(i) = (*itRach).m_rnti;
        }

        if (m_harqOn)
        {
            // generate UL-DCI for HARQ retransmissions
            UlDciListElement_s uldci;
            uldci.m_rnti = newRar.m_rnti;
            uldci.m_rbLen = rbLen;
            uldci.m_rbStart = rbStart;
            uldci.m_mcs = m_ulGrantMcs;
            uldci.m_tbSize = tbSizeBits / 8;
            uldci.m_ndi = 1;
            uldci.m_cceIndex = 0;
            uldci.m_aggrLevel = 1;
            uldci.m_ueTxAntennaSelection = 3; // antenna selection OFF
            uldci.m_hopping = false;
            uldci.m_n2Dmrs = 0;
            uldci.m_tpc = 0;            // no power control
            uldci.m_cqiRequest = false; // only period CQI at this stage
            uldci.m_ulIndex = 0;        // TDD parameter
            uldci.m_dai = 1;            // TDD parameter
            uldci.m_freqHopping = 0;
            uldci.m_pdcchPowerOffset = 0; // not used

            uint8_t harqId = 0;
            std::map<uint16_t, uint8_t>::iterator itProcId;
            itProcId = m_ulHarqCurrentProcessId.find(uldci.m_rnti);
            if (itProcId == m_ulHarqCurrentProcessId.end())
            {
                NS_FATAL_ERROR("No info find in HARQ buffer for UE " << uldci.m_rnti);
            }
            harqId = (*itProcId).second;
            std::map<uint16_t, UlHarqProcessesDciBuffer_t>::iterator itDci =
                m_ulHarqProcessesDciBuffer.find(uldci.m_rnti);
            if (itDci == m_ulHarqProcessesDciBuffer.end())
            {
                NS_FATAL_ERROR("Unable to find RNTI entry in UL DCI HARQ buffer for RNTI "
                               << uldci.m_rnti);
            }
            (*itDci).second.at(harqId) = uldci;
        }

        rbStart = rbStart + rbLen;
        ret.m_buildRarList.push_back(newRar);
    }
    m_rachList.clear();

    // Process DL HARQ feedback
    RefreshHarqProcesses();
    // retrieve past HARQ retx buffered
    if (!m_dlInfoListBuffered.empty())
    {
        if (!params.m_dlInfoList.empty())
        {
            NS_LOG_INFO(this << " Received DL-HARQ feedback");
            m_dlInfoListBuffered.insert(m_dlInfoListBuffered.end(),
                                        params.m_dlInfoList.begin(),
                                        params.m_dlInfoList.end());
        }
    }
    else
    {
        if (!params.m_dlInfoList.empty())
        {
            m_dlInfoListBuffered = params.m_dlInfoList;
        }
    }
    if (!m_harqOn)
    {
        // Ignore HARQ feedback
        m_dlInfoListBuffered.clear();
    }
    std::vector<DlInfoListElement_s> dlInfoListUntxed;
    for (std::size_t i = 0; i < m_dlInfoListBuffered.size(); i++)
    {
        std::set<uint16_t>::iterator itRnti = rntiAllocated.find(m_dlInfoListBuffered.at(i).m_rnti);
        if (itRnti != rntiAllocated.end())
        {
            // RNTI already allocated for retx
            continue;
        }
        auto nLayers = m_dlInfoListBuffered.at(i).m_harqStatus.size();
        std::vector<bool> retx;
        NS_LOG_INFO(this << " Processing DLHARQ feedback");
        if (nLayers == 1)
        {
            retx.push_back(m_dlInfoListBuffered.at(i).m_harqStatus.at(0) ==
                           DlInfoListElement_s::NACK);
            retx.push_back(false);
        }
        else
        {
            retx.push_back(m_dlInfoListBuffered.at(i).m_harqStatus.at(0) ==
                           DlInfoListElement_s::NACK);
            retx.push_back(m_dlInfoListBuffered.at(i).m_harqStatus.at(1) ==
                           DlInfoListElement_s::NACK);
        }
        if (retx.at(0) || retx.at(1))
        {
            // retrieve HARQ process information
            uint16_t rnti = m_dlInfoListBuffered.at(i).m_rnti;
            uint8_t harqId = m_dlInfoListBuffered.at(i).m_harqProcessId;
            NS_LOG_INFO(this << " HARQ retx RNTI " << rnti << " harqId " << (uint16_t)harqId);
            std::map<uint16_t, DlHarqProcessesDciBuffer_t>::iterator itHarq =
                m_dlHarqProcessesDciBuffer.find(rnti);
            if (itHarq == m_dlHarqProcessesDciBuffer.end())
            {
                NS_FATAL_ERROR("No info find in HARQ buffer for UE " << rnti);
            }

            DlDciListElement_s dci = (*itHarq).second.at(harqId);
            int rv = 0;
            if (dci.m_rv.size() == 1)
            {
                rv = dci.m_rv.at(0);
            }
            else
            {
                rv = (dci.m_rv.at(0) > dci.m_rv.at(1) ? dci.m_rv.at(0) : dci.m_rv.at(1));
            }

            if (rv == 3)
            {
                // maximum number of retx reached -> drop process
                NS_LOG_INFO("Maximum number of retransmissions reached -> drop process");
                std::map<uint16_t, DlHarqProcessesStatus_t>::iterator it =
                    m_dlHarqProcessesStatus.find(rnti);
                if (it == m_dlHarqProcessesStatus.end())
                {
                    NS_LOG_ERROR("No info find in HARQ buffer for UE (might change eNB) "
                                 << m_dlInfoListBuffered.at(i).m_rnti);
                }
                (*it).second.at(harqId) = 0;
                std::map<uint16_t, DlHarqRlcPduListBuffer_t>::iterator itRlcPdu =
                    m_dlHarqProcessesRlcPduListBuffer.find(rnti);
                if (itRlcPdu == m_dlHarqProcessesRlcPduListBuffer.end())
                {
                    NS_FATAL_ERROR("Unable to find RlcPdcList in HARQ buffer for RNTI "
                                   << m_dlInfoListBuffered.at(i).m_rnti);
                }
                for (std::size_t k = 0; k < (*itRlcPdu).second.size(); k++)
                {
                    (*itRlcPdu).second.at(k).at(harqId).clear();
                }
                continue;
            }
            // check the feasibility of retransmitting on the same RBGs
            // translate the DCI to Spectrum framework
            std::vector<int> dciRbg;
            uint32_t mask = 0x1;
            NS_LOG_INFO("Original RBGs " << dci.m_rbBitmap << " rnti " << dci.m_rnti);
            for (int j = 0; j < 32; j++)
            {
                if (((dci.m_rbBitmap & mask) >> j) == 1)
                {
                    dciRbg.push_back(j);
                    NS_LOG_INFO("\t" << j);
                }
                mask = (mask << 1);
            }
            bool free = true;
            for (std::size_t j = 0; j < dciRbg.size(); j++)
            {
                if (rbgMap.at(dciRbg.at(j)))
                {
                    free = false;
                    break;
                }
            }
            if (free)
            {
                // use the same RBGs for the retx
                // reserve RBGs
                for (std::size_t j = 0; j < dciRbg.size(); j++)
                {
                    rbgMap.at(dciRbg.at(j)) = true;
                    NS_LOG_INFO("RBG " << dciRbg.at(j) << " assigned");
                    rbgAllocatedNum++;
                }

                NS_LOG_INFO(this << " Send retx in the same RBGs");
            }
            else
            {
                // find RBGs for sending HARQ retx
                uint8_t j = 0;
                uint8_t rbgId = (dciRbg.at(dciRbg.size() - 1) + 1) % rbgNum;
                uint8_t startRbg = dciRbg.at(dciRbg.size() - 1);
                std::vector<bool> rbgMapCopy = rbgMap;
                while ((j < dciRbg.size()) && (startRbg != rbgId))
                {
                    if (!rbgMapCopy.at(rbgId))
                    {
                        rbgMapCopy.at(rbgId) = true;
                        dciRbg.at(j) = rbgId;
                        j++;
                    }
                    rbgId = (rbgId + 1) % rbgNum;
                }
                if (j == dciRbg.size())
                {
                    // find new RBGs -> update DCI map
                    uint32_t rbgMask = 0;
                    for (std::size_t k = 0; k < dciRbg.size(); k++)
                    {
                        rbgMask = rbgMask + (0x1 << dciRbg.at(k));
                        rbgAllocatedNum++;
                    }
                    dci.m_rbBitmap = rbgMask;
                    rbgMap = rbgMapCopy;
                    NS_LOG_INFO(this << " Move retx in RBGs " << dciRbg.size());
                }
                else
                {
                    // HARQ retx cannot be performed on this TTI -> store it
                    dlInfoListUntxed.push_back(m_dlInfoListBuffered.at(i));
                    NS_LOG_INFO(this << " No resource for this retx -> buffer it");
                }
            }
            // retrieve RLC PDU list for retx TBsize and update DCI
            BuildDataListElement_s newEl;
            std::map<uint16_t, DlHarqRlcPduListBuffer_t>::iterator itRlcPdu =
                m_dlHarqProcessesRlcPduListBuffer.find(rnti);
            if (itRlcPdu == m_dlHarqProcessesRlcPduListBuffer.end())
            {
                NS_FATAL_ERROR("Unable to find RlcPdcList in HARQ buffer for RNTI " << rnti);
            }
            for (std::size_t j = 0; j < nLayers; j++)
            {
                if (retx.at(j))
                {
                    if (j >= dci.m_ndi.size())
                    {
                        // for avoiding errors in MIMO transient phases
                        dci.m_ndi.push_back(0);
                        dci.m_rv.push_back(0);
                        dci.m_mcs.push_back(0);
                        dci.m_tbsSize.push_back(0);
                        NS_LOG_INFO(this << " layer " << (uint16_t)j
                                         << " no txed (MIMO transition)");
                    }
                    else
                    {
                        dci.m_ndi.at(j) = 0;
                        dci.m_rv.at(j)++;
                        (*itHarq).second.at(harqId).m_rv.at(j)++;
                        NS_LOG_INFO(this << " layer " << (uint16_t)j << " RV "
                                         << (uint16_t)dci.m_rv.at(j));
                    }
                }
                else
                {
                    // empty TB of layer j
                    dci.m_ndi.at(j) = 0;
                    dci.m_rv.at(j) = 0;
                    dci.m_mcs.at(j) = 0;
                    dci.m_tbsSize.at(j) = 0;
                    NS_LOG_INFO(this << " layer " << (uint16_t)j << " no retx");
                }
            }
            for (std::size_t k = 0; k < (*itRlcPdu).second.at(0).at(dci.m_harqProcess).size(); k++)
            {
                std::vector<RlcPduListElement_s> rlcPduListPerLc;
                for (std::size_t j = 0; j < nLayers; j++)
                {
                    if (retx.at(j))
                    {
                        if (j < dci.m_ndi.size())
                        {
                            NS_LOG_INFO(" layer " << (uint16_t)j << " tb size "
                                                  << dci.m_tbsSize.at(j));
                            rlcPduListPerLc.push_back(
                                (*itRlcPdu).second.at(j).at(dci.m_harqProcess).at(k));
                        }
                    }
                    else
                    { // if no retx needed on layer j, push an RlcPduListElement_s object with
                      // m_size=0 to keep the size of rlcPduListPerLc vector = 2 in case of MIMO
                        NS_LOG_INFO(" layer " << (uint16_t)j << " tb size " << dci.m_tbsSize.at(j));
                        RlcPduListElement_s emptyElement;
                        emptyElement.m_logicalChannelIdentity = (*itRlcPdu)
                                                                    .second.at(j)
                                                                    .at(dci.m_harqProcess)
                                                                    .at(k)
                                                                    .m_logicalChannelIdentity;
                        emptyElement.m_size = 0;
                        rlcPduListPerLc.push_back(emptyElement);
                    }
                }

                if (!rlcPduListPerLc.empty())
                {
                    newEl.m_rlcPduList.push_back(rlcPduListPerLc);
                }
            }
            newEl.m_rnti = rnti;
            newEl.m_dci = dci;
            (*itHarq).second.at(harqId).m_rv = dci.m_rv;
            // refresh timer
            std::map<uint16_t, DlHarqProcessesTimer_t>::iterator itHarqTimer =
                m_dlHarqProcessesTimer.find(rnti);
            if (itHarqTimer == m_dlHarqProcessesTimer.end())
            {
                NS_FATAL_ERROR("Unable to find HARQ timer for RNTI " << (uint16_t)rnti);
            }
            (*itHarqTimer).second.at(harqId) = 0;
            ret.m_buildDataList.push_back(newEl);
            rntiAllocated.insert(rnti);
        }
        else
        {
            // update HARQ process status
            NS_LOG_INFO(this << " HARQ received ACK for UE " << m_dlInfoListBuffered.at(i).m_rnti);
            std::map<uint16_t, DlHarqProcessesStatus_t>::iterator it =
                m_dlHarqProcessesStatus.find(m_dlInfoListBuffered.at(i).m_rnti);
            if (it == m_dlHarqProcessesStatus.end())
            {
                NS_FATAL_ERROR("No info find in HARQ buffer for UE "
                               << m_dlInfoListBuffered.at(i).m_rnti);
            }
            (*it).second.at(m_dlInfoListBuffered.at(i).m_harqProcessId) = 0;
            std::map<uint16_t, DlHarqRlcPduListBuffer_t>::iterator itRlcPdu =
                m_dlHarqProcessesRlcPduListBuffer.find(m_dlInfoListBuffered.at(i).m_rnti);
            if (itRlcPdu == m_dlHarqProcessesRlcPduListBuffer.end())
            {
                NS_FATAL_ERROR("Unable to find RlcPdcList in HARQ buffer for RNTI "
                               << m_dlInfoListBuffered.at(i).m_rnti);
            }
            for (std::size_t k = 0; k < (*itRlcPdu).second.size(); k++)
            {
                (*itRlcPdu).second.at(k).at(m_dlInfoListBuffered.at(i).m_harqProcessId).clear();
            }
        }
    }
    m_dlInfoListBuffered.clear();
    m_dlInfoListBuffered = dlInfoListUntxed;

    if (rbgAllocatedNum == rbgNum)
    {
        // all the RBGs are already allocated -> exit
        if (!ret.m_buildDataList.empty() || !ret.m_buildRarList.empty())
        {
            m_schedSapUser->SchedDlConfigInd(ret);
        }
        return;
    }

    // update token pool, counter and bank size
    std::map<uint16_t, fdtbfqsFlowPerf_t>::iterator itStats;
    for (itStats = m_flowStatsDl.begin(); itStats != m_flowStatsDl.end(); itStats++)
    {
        if ((*itStats).second.tokenGenerationRate / 1000 + (*itStats).second.tokenPoolSize >
            (*itStats).second.maxTokenPoolSize)
        {
            (*itStats).second.counter +=
                (*itStats).second.tokenGenerationRate / 1000 -
                ((*itStats).second.maxTokenPoolSize - (*itStats).second.tokenPoolSize);
            (*itStats).second.tokenPoolSize = (*itStats).second.maxTokenPoolSize;
            bankSize += (*itStats).second.tokenGenerationRate / 1000 -
                        ((*itStats).second.maxTokenPoolSize - (*itStats).second.tokenPoolSize);
        }
        else
        {
            (*itStats).second.tokenPoolSize += (*itStats).second.tokenGenerationRate / 1000;
        }
    }

    std::set<uint16_t> allocatedRnti; // store UEs which are already assigned RBGs
    std::set<uint8_t> allocatedRbg;   // store RBGs which are already allocated to UE

    int totalRbg = 0;
    while (totalRbg < rbgNum)
    {
        // select UE with largest metric
        std::map<uint16_t, fdtbfqsFlowPerf_t>::iterator it;
        std::map<uint16_t, fdtbfqsFlowPerf_t>::iterator itMax = m_flowStatsDl.end();
        double metricMax = 0.0;
        bool firstRnti = true;
        for (it = m_flowStatsDl.begin(); it != m_flowStatsDl.end(); it++)
        {
            std::set<uint16_t>::iterator itRnti = rntiAllocated.find((*it).first);
            if ((itRnti != rntiAllocated.end()) || (!HarqProcessAvailability((*it).first)))
            {
                // UE already allocated for HARQ or without HARQ process available -> drop it
                if (itRnti != rntiAllocated.end())
                {
                    NS_LOG_DEBUG(this << " RNTI discarded for HARQ tx" << (uint16_t)(*it).first);
                }
                if (!HarqProcessAvailability((*it).first))
                {
                    NS_LOG_DEBUG(this << " RNTI discarded for HARQ id" << (uint16_t)(*it).first);
                }
                continue;
            }
            // check first the channel conditions for this UE, if CQI!=0
            std::map<uint16_t, SbMeasResult_s>::iterator itCqi;
            itCqi = m_a30CqiRxed.find((*it).first);
            std::map<uint16_t, uint8_t>::iterator itTxMode;
            itTxMode = m_uesTxMode.find((*it).first);
            if (itTxMode == m_uesTxMode.end())
            {
                NS_FATAL_ERROR("No Transmission Mode info on user " << (*it).first);
            }
            auto nLayer = TransmissionModesLayers::TxMode2LayerNum((*itTxMode).second);

            uint8_t cqiSum = 0;
            for (int k = 0; k < rbgNum; k++)
            {
                for (uint8_t j = 0; j < nLayer; j++)
                {
                    if (itCqi == m_a30CqiRxed.end())
                    {
                        cqiSum += 1; // no info on this user -> lowest MCS
                    }
                    else
                    {
                        cqiSum += (*itCqi).second.m_higherLayerSelected.at(k).m_sbCqi.at(j);
                    }
                }
            }

            if (cqiSum == 0)
            {
                NS_LOG_INFO("Skip this flow, CQI==0, rnti:" << (*it).first);
                continue;
            }

            if (LcActivePerFlow((*it).first) == 0)
            {
                continue;
            }

            std::set<uint16_t>::iterator rnti;
            rnti = allocatedRnti.find((*it).first);
            if (rnti != allocatedRnti.end()) //  already allocated RBGs to this UE
            {
                continue;
            }

            double metric =
                (((double)(*it).second.counter) / ((double)(*it).second.tokenGenerationRate));

            if (firstRnti)
            {
                metricMax = metric;
                itMax = it;
                firstRnti = false;
                continue;
            }
            if (metric > metricMax)
            {
                metricMax = metric;
                itMax = it;
            }
        } // end for m_flowStatsDl

        if (itMax == m_flowStatsDl.end())
        {
            // all UEs are allocated RBG or all UEs already allocated for HARQ or without HARQ
            // process available
            break;
        }

        // mark this UE as "allocated"
        allocatedRnti.insert((*itMax).first);

        // calculate the maximum number of byte that the scheduler can assigned to this UE
        uint32_t budget = 0;
        if (bankSize > 0)
        {
            budget = (*itMax).second.counter - (*itMax).second.debtLimit;
            if (budget > (*itMax).second.burstCredit)
            {
                budget = (*itMax).second.burstCredit;
            }
            if (budget > bankSize)
            {
                budget = bankSize;
            }
        }
        budget = budget + (*itMax).second.tokenPoolSize;

        // calculate how much bytes this UE actually need
        if (budget == 0)
        {
            // there are no tokens for this UE
            continue;
        }
        else
        {
            // calculate rlc buffer size
            uint32_t rlcBufSize = 0;
            uint8_t lcid = 0;
            std::map<LteFlowId_t, FfMacSchedSapProvider::SchedDlRlcBufferReqParameters>::iterator
                itRlcBuf;
            for (itRlcBuf = m_rlcBufferReq.begin(); itRlcBuf != m_rlcBufferReq.end(); itRlcBuf++)
            {
                if ((*itRlcBuf).first.m_rnti == (*itMax).first)
                {
                    lcid = (*itRlcBuf).first.m_lcId;
                }
            }
            LteFlowId_t flow((*itMax).first, lcid);
            itRlcBuf = m_rlcBufferReq.find(flow);
            if (itRlcBuf != m_rlcBufferReq.end())
            {
                rlcBufSize = (*itRlcBuf).second.m_rlcTransmissionQueueSize +
                             (*itRlcBuf).second.m_rlcRetransmissionQueueSize +
                             (*itRlcBuf).second.m_rlcStatusPduSize;
            }
            if (budget > rlcBufSize)
            {
                budget = rlcBufSize;
                NS_LOG_DEBUG("budget > rlcBufSize. budget: " << budget
                                                             << " RLC buffer size: " << rlcBufSize);
            }
        }

        // assign RBGs to this UE
        uint32_t bytesTxed = 0;
        uint32_t bytesTxedTmp = 0;
        int rbgIndex = 0;
        while (bytesTxed <= budget)
        {
            totalRbg++;

            std::map<uint16_t, SbMeasResult_s>::iterator itCqi;
            itCqi = m_a30CqiRxed.find((*itMax).first);
            std::map<uint16_t, uint8_t>::iterator itTxMode;
            itTxMode = m_uesTxMode.find((*itMax).first);
            if (itTxMode == m_uesTxMode.end())
            {
                NS_FATAL_ERROR("No Transmission Mode info on user " << (*it).first);
            }
            auto nLayer = TransmissionModesLayers::TxMode2LayerNum((*itTxMode).second);

            // find RBG with largest achievableRate
            double achievableRateMax = 0.0;
            rbgIndex = rbgNum;
            for (int k = 0; k < rbgNum; k++)
            {
                std::set<uint8_t>::iterator rbg;
                rbg = allocatedRbg.find(k);
                if (rbg != allocatedRbg.end()) // RBGs are already allocated to this UE
                {
                    continue;
                }

                if (rbgMap.at(k)) // this RBG is allocated in RACH procedure
                {
                    continue;
                }

                if (!m_ffrSapProvider->IsDlRbgAvailableForUe(k, (*itMax).first))
                {
                    continue;
                }

                std::vector<uint8_t> sbCqi;
                if (itCqi == m_a30CqiRxed.end())
                {
                    for (uint8_t k = 0; k < nLayer; k++)
                    {
                        sbCqi.push_back(1); // start with lowest value
                    }
                }
                else
                {
                    sbCqi = (*itCqi).second.m_higherLayerSelected.at(k).m_sbCqi;
                }
                uint8_t cqi1 = sbCqi.at(0);
                uint8_t cqi2 = 0;
                if (sbCqi.size() > 1)
                {
                    cqi2 = sbCqi.at(1);
                }

                if ((cqi1 > 0) ||
                    (cqi2 > 0)) // CQI == 0 means "out of range" (see table 7.2.3-1 of 36.213)
                {
                    if (LcActivePerFlow((*itMax).first) > 0)
                    {
                        // this UE has data to transmit
                        double achievableRate = 0.0;
                        for (uint8_t j = 0; j < nLayer; j++)
                        {
                            uint8_t mcs = 0;
                            if (sbCqi.size() > j)
                            {
                                mcs = m_amc->GetMcsFromCqi(sbCqi.at(j));
                            }
                            else
                            {
                                // no info on this subband -> worst MCS
                                mcs = 0;
                            }
                            achievableRate += ((m_amc->GetDlTbSizeFromMcs(mcs, rbgSize) / 8) /
                                               0.001); // = TB size / TTI
                        }

                        if (achievableRate > achievableRateMax)
                        {
                            achievableRateMax = achievableRate;
                            rbgIndex = k;
                        }
                    } // end of LcActivePerFlow
                }     // end of cqi
            }         // end of for rbgNum

            if (rbgIndex == rbgNum) // impossible
            {
                // all RBGs are already assigned
                totalRbg = rbgNum;
                break;
            }
            else
            {
                // mark this UE as "allocated"
                allocatedRbg.insert(rbgIndex);
            }

            // assign this RBG to UE
            std::map<uint16_t, std::vector<uint16_t>>::iterator itMap;
            itMap = allocationMap.find((*itMax).first);
            uint16_t RbgPerRnti;
            if (itMap == allocationMap.end())
            {
                // insert new element
                std::vector<uint16_t> tempMap;
                tempMap.push_back(rbgIndex);
                allocationMap.insert(
                    std::pair<uint16_t, std::vector<uint16_t>>((*itMax).first, tempMap));
                itMap = allocationMap.find(
                    (*itMax).first); // point itMap to the first RBGs assigned to this UE
            }
            else
            {
                (*itMap).second.push_back(rbgIndex);
            }
            rbgMap.at(rbgIndex) = true; // Mark this RBG as allocated

            RbgPerRnti = (*itMap).second.size();

            // calculate tb size
            std::vector<uint8_t> worstCqi(2, 15);
            if (itCqi != m_a30CqiRxed.end())
            {
                for (std::size_t k = 0; k < (*itMap).second.size(); k++)
                {
                    if ((*itCqi).second.m_higherLayerSelected.size() > (*itMap).second.at(k))
                    {
                        for (uint8_t j = 0; j < nLayer; j++)
                        {
                            if ((*itCqi)
                                    .second.m_higherLayerSelected.at((*itMap).second.at(k))
                                    .m_sbCqi.size() > j)
                            {
                                if (((*itCqi)
                                         .second.m_higherLayerSelected.at((*itMap).second.at(k))
                                         .m_sbCqi.at(j)) < worstCqi.at(j))
                                {
                                    worstCqi.at(j) =
                                        ((*itCqi)
                                             .second.m_higherLayerSelected.at((*itMap).second.at(k))
                                             .m_sbCqi.at(j));
                                }
                            }
                            else
                            {
                                // no CQI for this layer of this suband -> worst one
                                worstCqi.at(j) = 1;
                            }
                        }
                    }
                    else
                    {
                        for (uint8_t j = 0; j < nLayer; j++)
                        {
                            worstCqi.at(j) =
                                1; // try with lowest MCS in RBG with no info on channel
                        }
                    }
                }
            }
            else
            {
                for (uint8_t j = 0; j < nLayer; j++)
                {
                    worstCqi.at(j) = 1; // try with lowest MCS in RBG with no info on channel
                }
            }

            bytesTxedTmp = bytesTxed;
            bytesTxed = 0;
            for (uint8_t j = 0; j < nLayer; j++)
            {
                int tbSize = (m_amc->GetDlTbSizeFromMcs(m_amc->GetMcsFromCqi(worstCqi.at(j)),
                                                        RbgPerRnti * rbgSize) /
                              8); // (size of TB in bytes according to table 7.1.7.2.1-1 of 36.213)
                bytesTxed += tbSize;
            }

        } // end of while()

        // remove and unmark last RBG assigned to UE
        if (bytesTxed > budget)
        {
            NS_LOG_DEBUG("budget: " << budget << " bytesTxed: " << bytesTxed << " at "
                                    << Simulator::Now().As(Time::MS));
            std::map<uint16_t, std::vector<uint16_t>>::iterator itMap;
            itMap = allocationMap.find((*itMax).first);
            (*itMap).second.pop_back();
            allocatedRbg.erase(rbgIndex);
            bytesTxed = bytesTxedTmp; // recovery bytesTxed
            totalRbg--;
            rbgMap.at(rbgIndex) = false; // unmark this RBG
            // If all the RBGs are removed from the allocation
            // of this RNTI, we remove the UE from the allocation map
            if ((*itMap).second.empty())
            {
                itMap = allocationMap.erase(itMap);
            }
        }

        // only update the UE stats if it exists in the allocation map
        if (allocationMap.find((*itMax).first) != allocationMap.end())
        {
            // update UE stats
            if (bytesTxed <= (*itMax).second.tokenPoolSize)
            {
                (*itMax).second.tokenPoolSize -= bytesTxed;
            }
            else
            {
                (*itMax).second.counter =
                    (*itMax).second.counter - (bytesTxed - (*itMax).second.tokenPoolSize);
                (*itMax).second.tokenPoolSize = 0;
                if (bankSize <= (bytesTxed - (*itMax).second.tokenPoolSize))
                {
                    bankSize = 0;
                }
                else
                {
                    bankSize = bankSize - (bytesTxed - (*itMax).second.tokenPoolSize);
                }
            }
        }
    } // end of RBGs

    // generate the transmission opportunities by grouping the RBGs of the same RNTI and
    // creating the correspondent DCIs
    std::map<uint16_t, std::vector<uint16_t>>::iterator itMap = allocationMap.begin();
    while (itMap != allocationMap.end())
    {
        NS_LOG_DEBUG("Preparing DCI for RNTI " << (*itMap).first);
        // create new BuildDataListElement_s for this LC
        BuildDataListElement_s newEl;
        newEl.m_rnti = (*itMap).first;
        // create the DlDciListElement_s
        DlDciListElement_s newDci;
        newDci.m_rnti = (*itMap).first;
        newDci.m_harqProcess = UpdateHarqProcessId((*itMap).first);

        uint16_t lcActives = LcActivePerFlow((*itMap).first);
        NS_LOG_INFO(this << "Allocate user " << newEl.m_rnti << " rbg " << lcActives);
        if (lcActives == 0)
        {
            // Set to max value, to avoid divide by 0 below
            lcActives = (uint16_t)65535; // UINT16_MAX;
        }
        uint16_t RgbPerRnti = (*itMap).second.size();
        std::map<uint16_t, SbMeasResult_s>::iterator itCqi;
        itCqi = m_a30CqiRxed.find((*itMap).first);
        std::map<uint16_t, uint8_t>::iterator itTxMode;
        itTxMode = m_uesTxMode.find((*itMap).first);
        if (itTxMode == m_uesTxMode.end())
        {
            NS_FATAL_ERROR("No Transmission Mode info on user " << (*itMap).first);
        }
        auto nLayer = TransmissionModesLayers::TxMode2LayerNum((*itTxMode).second);
        std::vector<uint8_t> worstCqi(2, 15);
        if (itCqi != m_a30CqiRxed.end())
        {
            for (std::size_t k = 0; k < (*itMap).second.size(); k++)
            {
                if ((*itCqi).second.m_higherLayerSelected.size() > (*itMap).second.at(k))
                {
                    NS_LOG_INFO(this << " RBG " << (*itMap).second.at(k) << " CQI "
                                     << (uint16_t)((*itCqi)
                                                       .second.m_higherLayerSelected
                                                       .at((*itMap).second.at(k))
                                                       .m_sbCqi.at(0)));
                    for (uint8_t j = 0; j < nLayer; j++)
                    {
                        if ((*itCqi)
                                .second.m_higherLayerSelected.at((*itMap).second.at(k))
                                .m_sbCqi.size() > j)
                        {
                            if (((*itCqi)
                                     .second.m_higherLayerSelected.at((*itMap).second.at(k))
                                     .m_sbCqi.at(j)) < worstCqi.at(j))
                            {
                                worstCqi.at(j) =
                                    ((*itCqi)
                                         .second.m_higherLayerSelected.at((*itMap).second.at(k))
                                         .m_sbCqi.at(j));
                            }
                        }
                        else
                        {
                            // no CQI for this layer of this suband -> worst one
                            worstCqi.at(j) = 1;
                        }
                    }
                }
                else
                {
                    for (uint8_t j = 0; j < nLayer; j++)
                    {
                        worstCqi.at(j) = 1; // try with lowest MCS in RBG with no info on channel
                    }
                }
            }
        }
        else
        {
            for (uint8_t j = 0; j < nLayer; j++)
            {
                worstCqi.at(j) = 1; // try with lowest MCS in RBG with no info on channel
            }
        }
        for (uint8_t j = 0; j < nLayer; j++)
        {
            NS_LOG_INFO(this << " Layer " << (uint16_t)j << " CQI selected "
                             << (uint16_t)worstCqi.at(j));
        }
        for (uint8_t j = 0; j < nLayer; j++)
        {
            newDci.m_mcs.push_back(m_amc->GetMcsFromCqi(worstCqi.at(j)));
            int tbSize = (m_amc->GetDlTbSizeFromMcs(newDci.m_mcs.at(j), RgbPerRnti * rbgSize) /
                          8); // (size of TB in bytes according to table 7.1.7.2.1-1 of 36.213)
            newDci.m_tbsSize.push_back(tbSize);
            NS_LOG_INFO(this << " Layer " << (uint16_t)j << " MCS selected"
                             << (uint16_t)m_amc->GetMcsFromCqi(worstCqi.at(j)));
        }

        newDci.m_resAlloc = 0; // only allocation type 0 at this stage
        newDci.m_rbBitmap = 0; // TBD (32 bit bitmap see 7.1.6 of 36.213)
        uint32_t rbgMask = 0;
        for (std::size_t k = 0; k < (*itMap).second.size(); k++)
        {
            rbgMask = rbgMask + (0x1 << (*itMap).second.at(k));
            NS_LOG_INFO(this << " Allocated RBG " << (*itMap).second.at(k));
        }
        newDci.m_rbBitmap = rbgMask; // (32 bit bitmap see 7.1.6 of 36.213)

        // create the rlc PDUs -> equally divide resources among actives LCs
        std::map<LteFlowId_t, FfMacSchedSapProvider::SchedDlRlcBufferReqParameters>::iterator
            itBufReq;
        for (itBufReq = m_rlcBufferReq.begin(); itBufReq != m_rlcBufferReq.end(); itBufReq++)
        {
            if (((*itBufReq).first.m_rnti == (*itMap).first) &&
                (((*itBufReq).second.m_rlcTransmissionQueueSize > 0) ||
                 ((*itBufReq).second.m_rlcRetransmissionQueueSize > 0) ||
                 ((*itBufReq).second.m_rlcStatusPduSize > 0)))
            {
                std::vector<RlcPduListElement_s> newRlcPduLe;
                for (uint8_t j = 0; j < nLayer; j++)
                {
                    RlcPduListElement_s newRlcEl;
                    newRlcEl.m_logicalChannelIdentity = (*itBufReq).first.m_lcId;
                    newRlcEl.m_size = newDci.m_tbsSize.at(j) / lcActives;
                    NS_LOG_INFO(this << " LCID " << (uint32_t)newRlcEl.m_logicalChannelIdentity
                                     << " size " << newRlcEl.m_size << " layer " << (uint16_t)j);
                    newRlcPduLe.push_back(newRlcEl);
                    UpdateDlRlcBufferInfo(newDci.m_rnti,
                                          newRlcEl.m_logicalChannelIdentity,
                                          newRlcEl.m_size);
                    if (m_harqOn)
                    {
                        // store RLC PDU list for HARQ
                        std::map<uint16_t, DlHarqRlcPduListBuffer_t>::iterator itRlcPdu =
                            m_dlHarqProcessesRlcPduListBuffer.find((*itMap).first);
                        if (itRlcPdu == m_dlHarqProcessesRlcPduListBuffer.end())
                        {
                            NS_FATAL_ERROR("Unable to find RlcPdcList in HARQ buffer for RNTI "
                                           << (*itMap).first);
                        }
                        (*itRlcPdu).second.at(j).at(newDci.m_harqProcess).push_back(newRlcEl);
                    }
                }
                newEl.m_rlcPduList.push_back(newRlcPduLe);
            }
            if ((*itBufReq).first.m_rnti > (*itMap).first)
            {
                break;
            }
        }
        for (uint8_t j = 0; j < nLayer; j++)
        {
            newDci.m_ndi.push_back(1);
            newDci.m_rv.push_back(0);
        }

        newDci.m_tpc = m_ffrSapProvider->GetTpc((*itMap).first);

        newEl.m_dci = newDci;

        if (m_harqOn)
        {
            // store DCI for HARQ
            std::map<uint16_t, DlHarqProcessesDciBuffer_t>::iterator itDci =
                m_dlHarqProcessesDciBuffer.find(newEl.m_rnti);
            if (itDci == m_dlHarqProcessesDciBuffer.end())
            {
                NS_FATAL_ERROR("Unable to find RNTI entry in DCI HARQ buffer for RNTI "
                               << newEl.m_rnti);
            }
            (*itDci).second.at(newDci.m_harqProcess) = newDci;
            // refresh timer
            std::map<uint16_t, DlHarqProcessesTimer_t>::iterator itHarqTimer =
                m_dlHarqProcessesTimer.find(newEl.m_rnti);
            if (itHarqTimer == m_dlHarqProcessesTimer.end())
            {
                NS_FATAL_ERROR("Unable to find HARQ timer for RNTI " << (uint16_t)newEl.m_rnti);
            }
            (*itHarqTimer).second.at(newDci.m_harqProcess) = 0;
        }

        // ...more parameters -> ignored in this version

        ret.m_buildDataList.push_back(newEl);

        itMap++;
    }                               // end while allocation
    ret.m_nrOfPdcchOfdmSymbols = 1; /// \todo check correct value according the DCIs txed

    m_schedSapUser->SchedDlConfigInd(ret);
}

void
FdTbfqFfMacScheduler::DoSchedDlRachInfoReq(
    const FfMacSchedSapProvider::SchedDlRachInfoReqParameters& params)
{
    NS_LOG_FUNCTION(this);

    m_rachList = params.m_rachList;
}

void
FdTbfqFfMacScheduler::DoSchedDlCqiInfoReq(
    const FfMacSchedSapProvider::SchedDlCqiInfoReqParameters& params)
{
    NS_LOG_FUNCTION(this);
    m_ffrSapProvider->ReportDlCqiInfo(params);

    for (unsigned int i = 0; i < params.m_cqiList.size(); i++)
    {
        if (params.m_cqiList.at(i).m_cqiType == CqiListElement_s::P10)
        {
            NS_LOG_LOGIC("wideband CQI " << (uint32_t)params.m_cqiList.at(i).m_wbCqi.at(0)
                                         << " reported");
            std::map<uint16_t, uint8_t>::iterator it;
            uint16_t rnti = params.m_cqiList.at(i).m_rnti;
            it = m_p10CqiRxed.find(rnti);
            if (it == m_p10CqiRxed.end())
            {
                // create the new entry
                m_p10CqiRxed.insert(std::pair<uint16_t, uint8_t>(
                    rnti,
                    params.m_cqiList.at(i).m_wbCqi.at(0))); // only codeword 0 at this stage (SISO)
                // generate correspondent timer
                m_p10CqiTimers.insert(std::pair<uint16_t, uint32_t>(rnti, m_cqiTimersThreshold));
            }
            else
            {
                // update the CQI value and refresh correspondent timer
                (*it).second = params.m_cqiList.at(i).m_wbCqi.at(0);
                // update correspondent timer
                std::map<uint16_t, uint32_t>::iterator itTimers;
                itTimers = m_p10CqiTimers.find(rnti);
                (*itTimers).second = m_cqiTimersThreshold;
            }
        }
        else if (params.m_cqiList.at(i).m_cqiType == CqiListElement_s::A30)
        {
            // subband CQI reporting high layer configured
            std::map<uint16_t, SbMeasResult_s>::iterator it;
            uint16_t rnti = params.m_cqiList.at(i).m_rnti;
            it = m_a30CqiRxed.find(rnti);
            if (it == m_a30CqiRxed.end())
            {
                // create the new entry
                m_a30CqiRxed.insert(
                    std::pair<uint16_t, SbMeasResult_s>(rnti,
                                                        params.m_cqiList.at(i).m_sbMeasResult));
                m_a30CqiTimers.insert(std::pair<uint16_t, uint32_t>(rnti, m_cqiTimersThreshold));
            }
            else
            {
                // update the CQI value and refresh correspondent timer
                (*it).second = params.m_cqiList.at(i).m_sbMeasResult;
                std::map<uint16_t, uint32_t>::iterator itTimers;
                itTimers = m_a30CqiTimers.find(rnti);
                (*itTimers).second = m_cqiTimersThreshold;
            }
        }
        else
        {
            NS_LOG_ERROR(this << " CQI type unknown");
        }
    }
}

double
FdTbfqFfMacScheduler::EstimateUlSinr(uint16_t rnti, uint16_t rb)
{
    std::map<uint16_t, std::vector<double>>::iterator itCqi = m_ueCqi.find(rnti);
    if (itCqi == m_ueCqi.end())
    {
        // no cqi info about this UE
        return (NO_SINR);
    }
    else
    {
        // take the average SINR value among the available
        double sinrSum = 0;
        unsigned int sinrNum = 0;
        for (uint32_t i = 0; i < m_cschedCellConfig.m_ulBandwidth; i++)
        {
            double sinr = (*itCqi).second.at(i);
            if (sinr != NO_SINR)
            {
                sinrSum += sinr;
                sinrNum++;
            }
        }
        double estimatedSinr = (sinrNum > 0) ? (sinrSum / sinrNum) : DBL_MAX;
        // store the value
        (*itCqi).second.at(rb) = estimatedSinr;
        return (estimatedSinr);
    }
}

void
FdTbfqFfMacScheduler::DoSchedUlTriggerReq(
    const FfMacSchedSapProvider::SchedUlTriggerReqParameters& params)
{
    NS_LOG_FUNCTION(this << " UL - Frame no. " << (params.m_sfnSf >> 4) << " subframe no. "
                         << (0xF & params.m_sfnSf) << " size " << params.m_ulInfoList.size());

    RefreshUlCqiMaps();
    m_ffrSapProvider->ReportUlCqiInfo(m_ueCqi);

    // Generate RBs map
    FfMacSchedSapUser::SchedUlConfigIndParameters ret;
    std::vector<bool> rbMap;
    uint16_t rbAllocatedNum = 0;
    std::set<uint16_t> rntiAllocated;
    std::vector<uint16_t> rbgAllocationMap;
    // update with RACH allocation map
    rbgAllocationMap = m_rachAllocationMap;
    // rbgAllocationMap.resize (m_cschedCellConfig.m_ulBandwidth, 0);
    m_rachAllocationMap.clear();
    m_rachAllocationMap.resize(m_cschedCellConfig.m_ulBandwidth, 0);

    rbMap.resize(m_cschedCellConfig.m_ulBandwidth, false);

    rbMap = m_ffrSapProvider->GetAvailableUlRbg();

    for (std::vector<bool>::iterator it = rbMap.begin(); it != rbMap.end(); it++)
    {
        if (*it)
        {
            rbAllocatedNum++;
        }
    }

    uint8_t minContinuousUlBandwidth = m_ffrSapProvider->GetMinContinuousUlBandwidth();
    uint8_t ffrUlBandwidth = m_cschedCellConfig.m_ulBandwidth - rbAllocatedNum;

    // remove RACH allocation
    for (uint16_t i = 0; i < m_cschedCellConfig.m_ulBandwidth; i++)
    {
        if (rbgAllocationMap.at(i) != 0)
        {
            rbMap.at(i) = true;
            NS_LOG_DEBUG(this << " Allocated for RACH " << i);
        }
    }

    if (m_harqOn)
    {
        //   Process UL HARQ feedback
        for (std::size_t i = 0; i < params.m_ulInfoList.size(); i++)
        {
            if (params.m_ulInfoList.at(i).m_receptionStatus == UlInfoListElement_s::NotOk)
            {
                // retx correspondent block: retrieve the UL-DCI
                uint16_t rnti = params.m_ulInfoList.at(i).m_rnti;
                std::map<uint16_t, uint8_t>::iterator itProcId =
                    m_ulHarqCurrentProcessId.find(rnti);
                if (itProcId == m_ulHarqCurrentProcessId.end())
                {
                    NS_LOG_ERROR("No info find in HARQ buffer for UE (might change eNB) " << rnti);
                }
                uint8_t harqId = (uint8_t)((*itProcId).second - HARQ_PERIOD) % HARQ_PROC_NUM;
                NS_LOG_INFO(this << " UL-HARQ retx RNTI " << rnti << " harqId " << (uint16_t)harqId
                                 << " i " << i << " size " << params.m_ulInfoList.size());
                std::map<uint16_t, UlHarqProcessesDciBuffer_t>::iterator itHarq =
                    m_ulHarqProcessesDciBuffer.find(rnti);
                if (itHarq == m_ulHarqProcessesDciBuffer.end())
                {
                    NS_LOG_ERROR("No info find in HARQ buffer for UE (might change eNB) " << rnti);
                    continue;
                }
                UlDciListElement_s dci = (*itHarq).second.at(harqId);
                std::map<uint16_t, UlHarqProcessesStatus_t>::iterator itStat =
                    m_ulHarqProcessesStatus.find(rnti);
                if (itStat == m_ulHarqProcessesStatus.end())
                {
                    NS_LOG_ERROR("No info find in HARQ buffer for UE (might change eNB) " << rnti);
                }
                if ((*itStat).second.at(harqId) >= 3)
                {
                    NS_LOG_INFO("Max number of retransmissions reached (UL)-> drop process");
                    continue;
                }
                bool free = true;
                for (int j = dci.m_rbStart; j < dci.m_rbStart + dci.m_rbLen; j++)
                {
                    if (rbMap.at(j))
                    {
                        free = false;
                        NS_LOG_INFO(this << " BUSY " << j);
                    }
                }
                if (free)
                {
                    // retx on the same RBs
                    for (int j = dci.m_rbStart; j < dci.m_rbStart + dci.m_rbLen; j++)
                    {
                        rbMap.at(j) = true;
                        rbgAllocationMap.at(j) = dci.m_rnti;
                        NS_LOG_INFO("\tRB " << j);
                        rbAllocatedNum++;
                    }
                    NS_LOG_INFO(this << " Send retx in the same RBs " << (uint16_t)dci.m_rbStart
                                     << " to " << dci.m_rbStart + dci.m_rbLen << " RV "
                                     << (*itStat).second.at(harqId) + 1);
                }
                else
                {
                    NS_LOG_INFO("Cannot allocate retx due to RACH allocations for UE " << rnti);
                    continue;
                }
                dci.m_ndi = 0;
                // Update HARQ buffers with new HarqId
                (*itStat).second.at((*itProcId).second) = (*itStat).second.at(harqId) + 1;
                (*itStat).second.at(harqId) = 0;
                (*itHarq).second.at((*itProcId).second) = dci;
                ret.m_dciList.push_back(dci);
                rntiAllocated.insert(dci.m_rnti);
            }
            else
            {
                NS_LOG_INFO(this << " HARQ-ACK feedback from RNTI "
                                 << params.m_ulInfoList.at(i).m_rnti);
            }
        }
    }

    std::map<uint16_t, uint32_t>::iterator it;
    int nflows = 0;

    for (it = m_ceBsrRxed.begin(); it != m_ceBsrRxed.end(); it++)
    {
        std::set<uint16_t>::iterator itRnti = rntiAllocated.find((*it).first);
        // select UEs with queues not empty and not yet allocated for HARQ
        if (((*it).second > 0) && (itRnti == rntiAllocated.end()))
        {
            nflows++;
        }
    }

    if (nflows == 0)
    {
        if (!ret.m_dciList.empty())
        {
<<<<<<< HEAD
          std::map <uint16_t, std::vector <uint16_t> >::iterator itMap;itMap = m_allocationMaps.find (params.m_sfnSf);
          if (itMap != m_allocationMaps.end ())
            {
              //remove obsolete info on allocation first
              NS_LOG_DEBUG("Found SFnSF = "<<params.m_sfnSf<< " UL - Frame no. " << (params.m_sfnSf >> 4) << " subframe no. " << (0xF & params.m_sfnSf));
              m_allocationMaps.erase (itMap);
            }
          m_allocationMaps.insert (std::pair <uint16_t, std::vector <uint16_t> > (params.m_sfnSf, rbgAllocationMap));
          m_schedSapUser->SchedUlConfigInd (ret);
=======
            m_allocationMaps.insert(
                std::pair<uint16_t, std::vector<uint16_t>>(params.m_sfnSf, rbgAllocationMap));
            m_schedSapUser->SchedUlConfigInd(ret);
>>>>>>> 8d25ef3c
        }

        return; // no flows to be scheduled
    }

    // Divide the remaining resources equally among the active users starting from the subsequent
    // one served last scheduling trigger
    uint16_t tempRbPerFlow = (ffrUlBandwidth) / (nflows + rntiAllocated.size());
    uint16_t rbPerFlow =
        (minContinuousUlBandwidth < tempRbPerFlow) ? minContinuousUlBandwidth : tempRbPerFlow;

    if (rbPerFlow < 3)
    {
        rbPerFlow = 3; // at least 3 rbg per flow (till available resource) to ensure TxOpportunity
                       // >= 7 bytes
    }
    int rbAllocated = 0;

    std::map<uint16_t, fdtbfqsFlowPerf_t>::iterator itStats;
    if (m_nextRntiUl != 0)
    {
        for (it = m_ceBsrRxed.begin(); it != m_ceBsrRxed.end(); it++)
        {
            if ((*it).first == m_nextRntiUl)
            {
                break;
            }
        }
        if (it == m_ceBsrRxed.end())
        {
            NS_LOG_ERROR(this << " no user found");
        }
    }
    else
    {
        it = m_ceBsrRxed.begin();
        m_nextRntiUl = (*it).first;
    }
    do
    {
        std::set<uint16_t>::iterator itRnti = rntiAllocated.find((*it).first);
        if ((itRnti != rntiAllocated.end()) || ((*it).second == 0))
        {
            // UE already allocated for UL-HARQ -> skip it
            NS_LOG_DEBUG(this << " UE already allocated in HARQ -> discarded, RNTI "
                              << (*it).first);
            it++;
            if (it == m_ceBsrRxed.end())
            {
                // restart from the first
                it = m_ceBsrRxed.begin();
            }
            continue;
        }
        if (rbAllocated + rbPerFlow - 1 > m_cschedCellConfig.m_ulBandwidth)
        {
            // limit to physical resources last resource assignment
            rbPerFlow = m_cschedCellConfig.m_ulBandwidth - rbAllocated;
            // at least 3 rbg per flow to ensure TxOpportunity >= 7 bytes
            if (rbPerFlow < 3)
            {
                // terminate allocation
                rbPerFlow = 0;
            }
        }

        rbAllocated = 0;
        UlDciListElement_s uldci;
        uldci.m_rnti = (*it).first;
        uldci.m_rbLen = rbPerFlow;
        bool allocated = false;
        NS_LOG_INFO(this << " RB Allocated " << rbAllocated << " rbPerFlow " << rbPerFlow
                         << " flows " << nflows);
        while ((!allocated) && ((rbAllocated + rbPerFlow - m_cschedCellConfig.m_ulBandwidth) < 1) &&
               (rbPerFlow != 0))
        {
            // check availability
            bool free = true;
            for (int j = rbAllocated; j < rbAllocated + rbPerFlow; j++)
            {
                if (rbMap.at(j))
                {
                    free = false;
                    break;
                }
                if (!m_ffrSapProvider->IsUlRbgAvailableForUe(j, (*it).first))
                {
                    free = false;
                    break;
                }
            }
            if (free)
            {
                NS_LOG_INFO(this << "RNTI: " << (*it).first << " RB Allocated " << rbAllocated
                                 << " rbPerFlow " << rbPerFlow << " flows " << nflows);
                uldci.m_rbStart = rbAllocated;

                for (int j = rbAllocated; j < rbAllocated + rbPerFlow; j++)
                {
                    rbMap.at(j) = true;
                    // store info on allocation for managing ul-cqi interpretation
                    rbgAllocationMap.at(j) = (*it).first;
                }
                rbAllocated += rbPerFlow;
                allocated = true;
                break;
            }
            rbAllocated++;
            if (rbAllocated + rbPerFlow - 1 > m_cschedCellConfig.m_ulBandwidth)
            {
                // limit to physical resources last resource assignment
                rbPerFlow = m_cschedCellConfig.m_ulBandwidth - rbAllocated;
                // at least 3 rbg per flow to ensure TxOpportunity >= 7 bytes
                if (rbPerFlow < 3)
                {
                    // terminate allocation
                    rbPerFlow = 0;
                }
            }
        }
        if (!allocated)
        {
            // unable to allocate new resource: finish scheduling
            //          m_nextRntiUl = (*it).first;
            //          if (ret.m_dciList.size () > 0)
            //            {
            //              m_schedSapUser->SchedUlConfigInd (ret);
            //            }
            //          m_allocationMaps.insert (std::pair <uint16_t, std::vector <uint16_t> >
            //          (params.m_sfnSf, rbgAllocationMap)); return;
            break;
        }

        std::map<uint16_t, std::vector<double>>::iterator itCqi = m_ueCqi.find((*it).first);
        int cqi = 0;
        if (itCqi == m_ueCqi.end())
        {
            // no cqi info about this UE
            uldci.m_mcs = 0; // MCS 0 -> UL-AMC TBD
        }
        else
        {
            // take the lowest CQI value (worst RB)
            NS_ABORT_MSG_IF((*itCqi).second.empty(),
                            "CQI of RNTI = " << (*it).first << " has expired");
            double minSinr = (*itCqi).second.at(uldci.m_rbStart);
            if (minSinr == NO_SINR)
            {
                minSinr = EstimateUlSinr((*it).first, uldci.m_rbStart);
            }
            for (uint16_t i = uldci.m_rbStart; i < uldci.m_rbStart + uldci.m_rbLen; i++)
            {
                double sinr = (*itCqi).second.at(i);
                if (sinr == NO_SINR)
                {
                    sinr = EstimateUlSinr((*it).first, i);
                }
                if (sinr < minSinr)
                {
                    minSinr = sinr;
                }
            }

            // translate SINR -> cqi: WILD ACK: same as DL
            double s = log2(1 + (std::pow(10, minSinr / 10) / ((-std::log(5.0 * 0.00005)) / 1.5)));
            cqi = m_amc->GetCqiFromSpectralEfficiency(s);
            if (cqi == 0)
            {
                it++;
                if (it == m_ceBsrRxed.end())
                {
                    // restart from the first
                    it = m_ceBsrRxed.begin();
                }
                NS_LOG_DEBUG(this << " UE discarded for CQI = 0, RNTI " << uldci.m_rnti);
                // remove UE from allocation map
                for (uint16_t i = uldci.m_rbStart; i < uldci.m_rbStart + uldci.m_rbLen; i++)
                {
                    rbgAllocationMap.at(i) = 0;
                }
                continue; // CQI == 0 means "out of range" (see table 7.2.3-1 of 36.213)
            }
            uldci.m_mcs = m_amc->GetMcsFromCqi(cqi);
        }

        uldci.m_tbSize = (m_amc->GetUlTbSizeFromMcs(uldci.m_mcs, rbPerFlow) / 8);
        UpdateUlRlcBufferInfo(uldci.m_rnti, uldci.m_tbSize);
        uldci.m_ndi = 1;
        uldci.m_cceIndex = 0;
        uldci.m_aggrLevel = 1;
        uldci.m_ueTxAntennaSelection = 3; // antenna selection OFF
        uldci.m_hopping = false;
        uldci.m_n2Dmrs = 0;
        uldci.m_tpc = 0;            // no power control
        uldci.m_cqiRequest = false; // only period CQI at this stage
        uldci.m_ulIndex = 0;        // TDD parameter
        uldci.m_dai = 1;            // TDD parameter
        uldci.m_freqHopping = 0;
        uldci.m_pdcchPowerOffset = 0; // not used
        ret.m_dciList.push_back(uldci);
        // store DCI for HARQ_PERIOD
        uint8_t harqId = 0;
        if (m_harqOn)
        {
            std::map<uint16_t, uint8_t>::iterator itProcId;
            itProcId = m_ulHarqCurrentProcessId.find(uldci.m_rnti);
            if (itProcId == m_ulHarqCurrentProcessId.end())
            {
                NS_FATAL_ERROR("No info find in HARQ buffer for UE " << uldci.m_rnti);
            }
            harqId = (*itProcId).second;
            std::map<uint16_t, UlHarqProcessesDciBuffer_t>::iterator itDci =
                m_ulHarqProcessesDciBuffer.find(uldci.m_rnti);
            if (itDci == m_ulHarqProcessesDciBuffer.end())
            {
                NS_FATAL_ERROR("Unable to find RNTI entry in UL DCI HARQ buffer for RNTI "
                               << uldci.m_rnti);
            }
            (*itDci).second.at(harqId) = uldci;
            // Update HARQ process status (RV 0)
            std::map<uint16_t, UlHarqProcessesStatus_t>::iterator itStat =
                m_ulHarqProcessesStatus.find(uldci.m_rnti);
            if (itStat == m_ulHarqProcessesStatus.end())
            {
                NS_LOG_ERROR("No info find in HARQ buffer for UE (might change eNB) "
                             << uldci.m_rnti);
            }
            (*itStat).second.at(harqId) = 0;
        }

        NS_LOG_INFO(this << " UE Allocation RNTI " << (*it).first << " startPRB "
                         << (uint32_t)uldci.m_rbStart << " nPRB " << (uint32_t)uldci.m_rbLen
                         << " CQI " << cqi << " MCS " << (uint32_t)uldci.m_mcs << " TBsize "
                         << uldci.m_tbSize << " RbAlloc " << rbAllocated << " harqId "
                         << (uint16_t)harqId);

        it++;
        if (it == m_ceBsrRxed.end())
        {
            // restart from the first
            it = m_ceBsrRxed.begin();
        }
        if ((rbAllocated == m_cschedCellConfig.m_ulBandwidth) || (rbPerFlow == 0))
        {
            // Stop allocation: no more PRBs
            m_nextRntiUl = (*it).first;
            break;
        }
<<<<<<< HEAD
    }
  while (((*it).first != m_nextRntiUl)&&(rbPerFlow != 0));

  std::map <uint16_t, std::vector <uint16_t> >::iterator itMap;
  itMap = m_allocationMaps.find (params.m_sfnSf);
  if (itMap != m_allocationMaps.end ())
    {
      //remove obsolete info on allocation first
      NS_LOG_DEBUG("Found SFnSF = "<<params.m_sfnSf<< " UL - Frame no. " << (params.m_sfnSf >> 4) << " subframe no. " << (0xF & params.m_sfnSf));
      m_allocationMaps.erase (itMap);
    }
  m_allocationMaps.insert (std::pair <uint16_t, std::vector <uint16_t> > (params.m_sfnSf, rbgAllocationMap));
  m_schedSapUser->SchedUlConfigInd (ret);
=======
    } while (((*it).first != m_nextRntiUl) && (rbPerFlow != 0));
>>>>>>> 8d25ef3c

    m_allocationMaps.insert(
        std::pair<uint16_t, std::vector<uint16_t>>(params.m_sfnSf, rbgAllocationMap));
    m_schedSapUser->SchedUlConfigInd(ret);
}

void
FdTbfqFfMacScheduler::DoSchedUlNoiseInterferenceReq(
    const FfMacSchedSapProvider::SchedUlNoiseInterferenceReqParameters& params)
{
    NS_LOG_FUNCTION(this);
}

void
FdTbfqFfMacScheduler::DoSchedUlSrInfoReq(
    const FfMacSchedSapProvider::SchedUlSrInfoReqParameters& params)
{
    NS_LOG_FUNCTION(this);
}

void
FdTbfqFfMacScheduler::DoSchedUlMacCtrlInfoReq(
    const FfMacSchedSapProvider::SchedUlMacCtrlInfoReqParameters& params)
{
    NS_LOG_FUNCTION(this);

    std::map<uint16_t, uint32_t>::iterator it;

    for (unsigned int i = 0; i < params.m_macCeList.size(); i++)
    {
        if (params.m_macCeList.at(i).m_macCeType == MacCeListElement_s::BSR)
        {
            // buffer status report
            // note that this scheduler does not differentiate the
            // allocation according to which LCGs have more/less bytes
            // to send.
            // Hence the BSR of different LCGs are just summed up to get
            // a total queue size that is used for allocation purposes.

            uint32_t buffer = 0;
            for (uint8_t lcg = 0; lcg < 4; ++lcg)
            {
                uint8_t bsrId = params.m_macCeList.at(i).m_macCeValue.m_bufferStatus.at(lcg);
                buffer += BufferSizeLevelBsr::BsrId2BufferSize(bsrId);
            }

            uint16_t rnti = params.m_macCeList.at(i).m_rnti;
            NS_LOG_LOGIC(this << "RNTI=" << rnti << " buffer=" << buffer);
            it = m_ceBsrRxed.find(rnti);
            if (it == m_ceBsrRxed.end())
            {
                // create the new entry
                m_ceBsrRxed.insert(std::pair<uint16_t, uint32_t>(rnti, buffer));
            }
            else
            {
                // update the buffer size value
                (*it).second = buffer;
            }
        }
    }
}

void
FdTbfqFfMacScheduler::DoSchedUlCqiInfoReq(
    const FfMacSchedSapProvider::SchedUlCqiInfoReqParameters& params)
{
    NS_LOG_FUNCTION(this);
    // retrieve the allocation for this subframe
    switch (m_ulCqiFilter)
    {
    case FfMacScheduler::SRS_UL_CQI: {
        // filter all the CQIs that are not SRS based
        if (params.m_ulCqi.m_type != UlCqi_s::SRS)
        {
            return;
        }
    }
    break;
    case FfMacScheduler::PUSCH_UL_CQI: {
        // filter all the CQIs that are not SRS based
        if (params.m_ulCqi.m_type != UlCqi_s::PUSCH)
        {
            return;
        }
    }
    break;
    default:
        NS_FATAL_ERROR("Unknown UL CQI type");
    }

    switch (params.m_ulCqi.m_type)
    {
    case UlCqi_s::PUSCH: {
        std::map<uint16_t, std::vector<uint16_t>>::iterator itMap;
        std::map<uint16_t, std::vector<double>>::iterator itCqi;
        NS_LOG_DEBUG(this << " Collect PUSCH CQIs of Frame no. " << (params.m_sfnSf >> 4)
                          << " subframe no. " << (0xF & params.m_sfnSf));
        itMap = m_allocationMaps.find(params.m_sfnSf);
        if (itMap == m_allocationMaps.end())
        {
            return;
        }
        for (uint32_t i = 0; i < (*itMap).second.size(); i++)
        {
            // convert from fixed point notation Sxxxxxxxxxxx.xxx to double
            double sinr = LteFfConverter::fpS11dot3toDouble(params.m_ulCqi.m_sinr.at(i));
            itCqi = m_ueCqi.find((*itMap).second.at(i));
            if (itCqi == m_ueCqi.end())
            {
                // create a new entry
                std::vector<double> newCqi;
                for (uint32_t j = 0; j < m_cschedCellConfig.m_ulBandwidth; j++)
                {
                    if (i == j)
                    {
                        newCqi.push_back(sinr);
                    }
                    else
                    {
                        // initialize with NO_SINR value.
                        newCqi.push_back(NO_SINR);
                    }
                }
                m_ueCqi.insert(
                    std::pair<uint16_t, std::vector<double>>((*itMap).second.at(i), newCqi));
                // generate correspondent timer
                m_ueCqiTimers.insert(
                    std::pair<uint16_t, uint32_t>((*itMap).second.at(i), m_cqiTimersThreshold));
            }
            else
            {
                // update the value
                (*itCqi).second.at(i) = sinr;
                NS_LOG_DEBUG(this << " RNTI " << (*itMap).second.at(i) << " RB " << i << " SINR "
                                  << sinr);
                // update correspondent timer
                std::map<uint16_t, uint32_t>::iterator itTimers;
                itTimers = m_ueCqiTimers.find((*itMap).second.at(i));
                (*itTimers).second = m_cqiTimersThreshold;
            }
        }
        // remove obsolete info on allocation
        m_allocationMaps.erase(itMap);
    }
    break;
    case UlCqi_s::SRS: {
        // get the RNTI from vendor specific parameters
        uint16_t rnti = 0;
        NS_ASSERT(!params.m_vendorSpecificList.empty());
        for (std::size_t i = 0; i < params.m_vendorSpecificList.size(); i++)
        {
            if (params.m_vendorSpecificList.at(i).m_type == SRS_CQI_RNTI_VSP)
            {
                Ptr<SrsCqiRntiVsp> vsp =
                    DynamicCast<SrsCqiRntiVsp>(params.m_vendorSpecificList.at(i).m_value);
                rnti = vsp->GetRnti();
            }
        }
        std::map<uint16_t, std::vector<double>>::iterator itCqi;
        itCqi = m_ueCqi.find(rnti);
        if (itCqi == m_ueCqi.end())
        {
            // create a new entry
            std::vector<double> newCqi;
            for (uint32_t j = 0; j < m_cschedCellConfig.m_ulBandwidth; j++)
            {
                double sinr = LteFfConverter::fpS11dot3toDouble(params.m_ulCqi.m_sinr.at(j));
                newCqi.push_back(sinr);
                NS_LOG_INFO(this << " RNTI " << rnti << " new SRS-CQI for RB  " << j << " value "
                                 << sinr);
            }
            m_ueCqi.insert(std::pair<uint16_t, std::vector<double>>(rnti, newCqi));
            // generate correspondent timer
            m_ueCqiTimers.insert(std::pair<uint16_t, uint32_t>(rnti, m_cqiTimersThreshold));
        }
        else
        {
            // update the values
            for (uint32_t j = 0; j < m_cschedCellConfig.m_ulBandwidth; j++)
            {
                double sinr = LteFfConverter::fpS11dot3toDouble(params.m_ulCqi.m_sinr.at(j));
                (*itCqi).second.at(j) = sinr;
                NS_LOG_INFO(this << " RNTI " << rnti << " update SRS-CQI for RB  " << j << " value "
                                 << sinr);
            }
            // update correspondent timer
            std::map<uint16_t, uint32_t>::iterator itTimers;
            itTimers = m_ueCqiTimers.find(rnti);
            (*itTimers).second = m_cqiTimersThreshold;
        }
    }
    break;
    case UlCqi_s::PUCCH_1:
    case UlCqi_s::PUCCH_2:
    case UlCqi_s::PRACH: {
        NS_FATAL_ERROR("FdTbfqFfMacScheduler supports only PUSCH and SRS UL-CQIs");
    }
    break;
    default:
        NS_FATAL_ERROR("Unknown type of UL-CQI");
    }
}

void
FdTbfqFfMacScheduler::RefreshDlCqiMaps()
{
    // refresh DL CQI P01 Map
    std::map<uint16_t, uint32_t>::iterator itP10 = m_p10CqiTimers.begin();
    while (itP10 != m_p10CqiTimers.end())
    {
        NS_LOG_INFO(this << " P10-CQI for user " << (*itP10).first << " is "
                         << (uint32_t)(*itP10).second << " thr " << (uint32_t)m_cqiTimersThreshold);
        if ((*itP10).second == 0)
        {
            // delete correspondent entries
            std::map<uint16_t, uint8_t>::iterator itMap = m_p10CqiRxed.find((*itP10).first);
            NS_ASSERT_MSG(itMap != m_p10CqiRxed.end(),
                          " Does not find CQI report for user " << (*itP10).first);
            NS_LOG_INFO(this << " P10-CQI expired for user " << (*itP10).first);
            m_p10CqiRxed.erase(itMap);
            std::map<uint16_t, uint32_t>::iterator temp = itP10;
            itP10++;
            m_p10CqiTimers.erase(temp);
        }
        else
        {
            (*itP10).second--;
            itP10++;
        }
    }

    // refresh DL CQI A30 Map
    std::map<uint16_t, uint32_t>::iterator itA30 = m_a30CqiTimers.begin();
    while (itA30 != m_a30CqiTimers.end())
    {
        NS_LOG_INFO(this << " A30-CQI for user " << (*itA30).first << " is "
                         << (uint32_t)(*itA30).second << " thr " << (uint32_t)m_cqiTimersThreshold);
        if ((*itA30).second == 0)
        {
            // delete correspondent entries
            std::map<uint16_t, SbMeasResult_s>::iterator itMap = m_a30CqiRxed.find((*itA30).first);
            NS_ASSERT_MSG(itMap != m_a30CqiRxed.end(),
                          " Does not find CQI report for user " << (*itA30).first);
            NS_LOG_INFO(this << " A30-CQI expired for user " << (*itA30).first);
            m_a30CqiRxed.erase(itMap);
            std::map<uint16_t, uint32_t>::iterator temp = itA30;
            itA30++;
            m_a30CqiTimers.erase(temp);
        }
        else
        {
            (*itA30).second--;
            itA30++;
        }
    }
}

void
FdTbfqFfMacScheduler::RefreshUlCqiMaps()
{
    // refresh UL CQI  Map
    std::map<uint16_t, uint32_t>::iterator itUl = m_ueCqiTimers.begin();
    while (itUl != m_ueCqiTimers.end())
    {
        NS_LOG_INFO(this << " UL-CQI for user " << (*itUl).first << " is "
                         << (uint32_t)(*itUl).second << " thr " << (uint32_t)m_cqiTimersThreshold);
        if ((*itUl).second == 0)
        {
            // delete correspondent entries
            std::map<uint16_t, std::vector<double>>::iterator itMap = m_ueCqi.find((*itUl).first);
            NS_ASSERT_MSG(itMap != m_ueCqi.end(),
                          " Does not find CQI report for user " << (*itUl).first);
            NS_LOG_INFO(this << " UL-CQI exired for user " << (*itUl).first);
            (*itMap).second.clear();
            m_ueCqi.erase(itMap);
            std::map<uint16_t, uint32_t>::iterator temp = itUl;
            itUl++;
            m_ueCqiTimers.erase(temp);
        }
        else
        {
            (*itUl).second--;
            itUl++;
        }
    }
}

void
FdTbfqFfMacScheduler::UpdateDlRlcBufferInfo(uint16_t rnti, uint8_t lcid, uint16_t size)
{
    std::map<LteFlowId_t, FfMacSchedSapProvider::SchedDlRlcBufferReqParameters>::iterator it;
    LteFlowId_t flow(rnti, lcid);
    it = m_rlcBufferReq.find(flow);
    if (it != m_rlcBufferReq.end())
    {
        NS_LOG_INFO(this << " UE " << rnti << " LC " << (uint16_t)lcid << " txqueue "
                         << (*it).second.m_rlcTransmissionQueueSize << " retxqueue "
                         << (*it).second.m_rlcRetransmissionQueueSize << " status "
                         << (*it).second.m_rlcStatusPduSize << " decrease " << size);
        // Update queues: RLC tx order Status, ReTx, Tx
        // Update status queue
        if (((*it).second.m_rlcStatusPduSize > 0) && (size >= (*it).second.m_rlcStatusPduSize))
        {
            (*it).second.m_rlcStatusPduSize = 0;
        }
        else if (((*it).second.m_rlcRetransmissionQueueSize > 0) &&
                 (size >= (*it).second.m_rlcRetransmissionQueueSize))
        {
            (*it).second.m_rlcRetransmissionQueueSize = 0;
        }
        else if ((*it).second.m_rlcTransmissionQueueSize > 0)
        {
            uint32_t rlcOverhead;
            if (lcid == 1)
            {
                // for SRB1 (using RLC AM) it's better to
                // overestimate RLC overhead rather than
                // underestimate it and risk unneeded
                // segmentation which increases delay
                rlcOverhead = 4;
            }
            else
            {
                // minimum RLC overhead due to header
                rlcOverhead = 2;
            }
            // update transmission queue
            if ((*it).second.m_rlcTransmissionQueueSize <= size - rlcOverhead)
            {
                (*it).second.m_rlcTransmissionQueueSize = 0;
            }
            else
            {
                (*it).second.m_rlcTransmissionQueueSize -= size - rlcOverhead;
            }
        }
    }
    else
    {
        NS_LOG_ERROR(this << " Does not find DL RLC Buffer Report of UE " << rnti);
    }
}

void
FdTbfqFfMacScheduler::UpdateUlRlcBufferInfo(uint16_t rnti, uint16_t size)
{
    size = size - 2; // remove the minimum RLC overhead
    std::map<uint16_t, uint32_t>::iterator it = m_ceBsrRxed.find(rnti);
    if (it != m_ceBsrRxed.end())
    {
        NS_LOG_INFO(this << " UE " << rnti << " size " << size << " BSR " << (*it).second);
        if ((*it).second >= size)
        {
            (*it).second -= size;
        }
        else
        {
            (*it).second = 0;
        }
    }
    else
    {
        NS_LOG_ERROR(this << " Does not find BSR report info of UE " << rnti);
    }
}

void
FdTbfqFfMacScheduler::TransmissionModeConfigurationUpdate(uint16_t rnti, uint8_t txMode)
{
    NS_LOG_FUNCTION(this << " RNTI " << rnti << " txMode " << (uint16_t)txMode);
    FfMacCschedSapUser::CschedUeConfigUpdateIndParameters params;
    params.m_rnti = rnti;
    params.m_transmissionMode = txMode;
    m_cschedSapUser->CschedUeConfigUpdateInd(params);
}

} // namespace ns3<|MERGE_RESOLUTION|>--- conflicted
+++ resolved
@@ -1835,21 +1835,19 @@
     {
         if (!ret.m_dciList.empty())
         {
-<<<<<<< HEAD
-          std::map <uint16_t, std::vector <uint16_t> >::iterator itMap;itMap = m_allocationMaps.find (params.m_sfnSf);
-          if (itMap != m_allocationMaps.end ())
-            {
-              //remove obsolete info on allocation first
-              NS_LOG_DEBUG("Found SFnSF = "<<params.m_sfnSf<< " UL - Frame no. " << (params.m_sfnSf >> 4) << " subframe no. " << (0xF & params.m_sfnSf));
-              m_allocationMaps.erase (itMap);
-            }
-          m_allocationMaps.insert (std::pair <uint16_t, std::vector <uint16_t> > (params.m_sfnSf, rbgAllocationMap));
-          m_schedSapUser->SchedUlConfigInd (ret);
-=======
+            std::map<uint16_t, std::vector<uint16_t>>::iterator itMap;
+            itMap = m_allocationMaps.find(params.m_sfnSf);
+            if (itMap != m_allocationMaps.end())
+            {
+                // remove obsolete info on allocation first
+                NS_LOG_DEBUG("Found SFnSF = " << params.m_sfnSf << " UL - Frame no. "
+                                              << (params.m_sfnSf >> 4) << " subframe no. "
+                                              << (0xF & params.m_sfnSf));
+                m_allocationMaps.erase(itMap);
+            }
             m_allocationMaps.insert(
                 std::pair<uint16_t, std::vector<uint16_t>>(params.m_sfnSf, rbgAllocationMap));
             m_schedSapUser->SchedUlConfigInd(ret);
->>>>>>> 8d25ef3c
         }
 
         return; // no flows to be scheduled
@@ -2098,24 +2096,18 @@
             m_nextRntiUl = (*it).first;
             break;
         }
-<<<<<<< HEAD
-    }
-  while (((*it).first != m_nextRntiUl)&&(rbPerFlow != 0));
-
-  std::map <uint16_t, std::vector <uint16_t> >::iterator itMap;
-  itMap = m_allocationMaps.find (params.m_sfnSf);
-  if (itMap != m_allocationMaps.end ())
-    {
-      //remove obsolete info on allocation first
-      NS_LOG_DEBUG("Found SFnSF = "<<params.m_sfnSf<< " UL - Frame no. " << (params.m_sfnSf >> 4) << " subframe no. " << (0xF & params.m_sfnSf));
-      m_allocationMaps.erase (itMap);
-    }
-  m_allocationMaps.insert (std::pair <uint16_t, std::vector <uint16_t> > (params.m_sfnSf, rbgAllocationMap));
-  m_schedSapUser->SchedUlConfigInd (ret);
-=======
     } while (((*it).first != m_nextRntiUl) && (rbPerFlow != 0));
->>>>>>> 8d25ef3c
-
+
+    std::map<uint16_t, std::vector<uint16_t>>::iterator itMap;
+    itMap = m_allocationMaps.find(params.m_sfnSf);
+    if (itMap != m_allocationMaps.end())
+    {
+        // remove obsolete info on allocation first
+        NS_LOG_DEBUG("Found SFnSF = " << params.m_sfnSf << " UL - Frame no. "
+                                      << (params.m_sfnSf >> 4) << " subframe no. "
+                                      << (0xF & params.m_sfnSf));
+        m_allocationMaps.erase(itMap);
+    }
     m_allocationMaps.insert(
         std::pair<uint16_t, std::vector<uint16_t>>(params.m_sfnSf, rbgAllocationMap));
     m_schedSapUser->SchedUlConfigInd(ret);
