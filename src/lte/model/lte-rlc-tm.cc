/* -*-  Mode: C++; c-file-style: "gnu"; indent-tabs-mode:nil; -*- */
/*
 * Copyright (c) 2011,2012 Centre Tecnologic de Telecomunicacions de Catalunya (CTTC)
 *
 * This program is free software; you can redistribute it and/or modify
 * it under the terms of the GNU General Public License version 2 as
 * published by the Free Software Foundation;
 *
 * This program is distributed in the hope that it will be useful,
 * but WITHOUT ANY WARRANTY; without even the implied warranty of
 * MERCHANTABILITY or FITNESS FOR A PARTICULAR PURPOSE.  See the
 * GNU General Public License for more details.
 *
 * You should have received a copy of the GNU General Public License
 * along with this program; if not, write to the Free Software
 * Foundation, Inc., 59 Temple Place, Suite 330, Boston, MA  02111-1307  USA
 *
 * Author: Manuel Requena <manuel.requena@cttc.es>
 *         Nicola Baldo <nbaldo@cttc.es>
 * Modified by: NIST // Contributions may not be subject to US copyright.
 */

#include "ns3/simulator.h"
#include "ns3/log.h"

#include "ns3/lte-rlc-tm.h"
#include "ns3/lte-rlc-tag.h"

namespace ns3 {

NS_LOG_COMPONENT_DEFINE ("LteRlcTm");

NS_OBJECT_ENSURE_REGISTERED (LteRlcTm);

LteRlcTm::LteRlcTm ()
  : m_maxTxBufferSize (0),
    m_txBufferSize (0)
{
  NS_LOG_FUNCTION (this);
}

LteRlcTm::~LteRlcTm ()
{
  NS_LOG_FUNCTION (this);
}

TypeId
LteRlcTm::GetTypeId (void)
{
  static TypeId tid = TypeId ("ns3::LteRlcTm")
    .SetParent<LteRlc> ()
    .SetGroupName("Lte")
    .AddConstructor<LteRlcTm> ()
    .AddAttribute ("MaxTxBufferSize",
                   "Maximum Size of the Transmission Buffer (in Bytes)",
                   UintegerValue (2 * 1024 * 1024),
                   MakeUintegerAccessor (&LteRlcTm::m_maxTxBufferSize),
                   MakeUintegerChecker<uint32_t> ())
    ;
  return tid;
}

void
LteRlcTm::DoDispose ()
{
  NS_LOG_FUNCTION (this);
  m_rbsTimer.Cancel ();
  m_txBuffer.clear ();

  LteRlc::DoDispose ();
}


/**
 * RLC SAP
 */

void
LteRlcTm::DoTransmitPdcpPdu (Ptr<Packet> p)
{
  NS_LOG_FUNCTION (this << m_rnti << (uint32_t) m_lcid << p->GetSize ());

  if (m_txBufferSize + p->GetSize () <= m_maxTxBufferSize)
    {
      /** Store arrival time */
      RlcTag timeTag (Simulator::Now ());
      p->AddPacketTag (timeTag);

      NS_LOG_LOGIC ("Tx Buffer: New packet added");
      m_txBuffer.push_back (p);
      m_txBufferSize += p->GetSize ();
      NS_LOG_LOGIC ("NumOfBuffers = " << m_txBuffer.size() );
      NS_LOG_LOGIC ("txBufferSize = " << m_txBufferSize);
    }
  else
    {
      // Discard full RLC SDU
      NS_LOG_LOGIC ("TxBuffer is full. RLC SDU discarded");
      NS_LOG_LOGIC ("MaxTxBufferSize = " << m_maxTxBufferSize);
      NS_LOG_LOGIC ("txBufferSize    = " << m_txBufferSize);
      NS_LOG_LOGIC ("packet size     = " << p->GetSize ());
    }

  /** Report Buffer Status */
  DoReportBufferStatus ();
  m_rbsTimer.Cancel ();
}


/**
 * MAC SAP
 */

void
LteRlcTm::DoNotifyTxOpportunity (LteMacSapUser::TxOpportunityParameters txOpParams)
{
  NS_LOG_FUNCTION (this << m_rnti << (uint32_t) m_lcid << txOpParams.bytes  << (uint32_t) txOpParams.layer << (uint32_t) txOpParams.harqId);

  // 5.1.1.1 Transmit operations 
  // 5.1.1.1.1 General
  // When submitting a new TMD PDU to lower layer, the transmitting TM RLC entity shall:
  // - submit a RLC SDU without any modification to lower layer.


  if ( m_txBuffer.size () == 0 )
    {
      NS_LOG_LOGIC ("No data pending");
      return;
    }

  Ptr<Packet> packet = (*(m_txBuffer.begin ()))->Copy ();

  if (txOpParams.bytes < packet->GetSize ())
    {
      NS_LOG_WARN ("TX opportunity too small = " << txOpParams.bytes << " (PDU size: " << packet->GetSize () << ")");
      return;
    }

  m_txBufferSize -= (*(m_txBuffer.begin()))->GetSize ();
  m_txBuffer.erase (m_txBuffer.begin ());
 
  // Sender timestamp
  RlcTag rlcTag (Simulator::Now ());
  packet->ReplacePacketTag (rlcTag);
  m_txPdu (m_rnti, m_lcid, packet->GetSize ());

  // Send RLC PDU to MAC layer
  LteMacSapProvider::TransmitPduParameters params;
  params.pdu = packet;
  params.rnti = m_rnti;
  params.lcid = m_lcid;
<<<<<<< HEAD
  params.srcL2Id = m_srcL2Id;
  params.dstL2Id = m_dstL2Id;
  params.layer = layer;
  params.harqProcessId = harqId;
  params.componentCarrierId = componentCarrierId;
=======
  params.layer = txOpParams.layer;
  params.harqProcessId = txOpParams.harqId;
  params.componentCarrierId = txOpParams.componentCarrierId;
>>>>>>> 59ac9554

  m_macSapProvider->TransmitPdu (params);

  if (! m_txBuffer.empty ())
    {
      m_rbsTimer.Cancel ();
      m_rbsTimer = Simulator::Schedule (MilliSeconds (10), &LteRlcTm::ExpireRbsTimer, this);
    }
}

void
LteRlcTm::DoNotifyHarqDeliveryFailure ()
{
  NS_LOG_FUNCTION (this);
}

void
LteRlcTm::DoReceivePdu (LteMacSapUser::ReceivePduParameters rxPduParams)
{
  NS_LOG_FUNCTION (this << m_rnti << (uint32_t) m_lcid << rxPduParams.p->GetSize ());

  // Receiver timestamp
  RlcTag rlcTag;
  Time delay;
  NS_ASSERT_MSG (rxPduParams.p->PeekPacketTag (rlcTag), "RlcTag is missing");
  rxPduParams.p->RemovePacketTag (rlcTag);
  delay = Simulator::Now() - rlcTag.GetSenderTimestamp ();
  m_rxPdu (m_rnti, m_lcid, rxPduParams.p->GetSize (), delay.GetNanoSeconds ());

  // 5.1.1.2 Receive operations 
  // 5.1.1.2.1  General
  // When receiving a new TMD PDU from lower layer, the receiving TM RLC entity shall:
  // - deliver the TMD PDU without any modification to upper layer.

   m_rlcSapUser->ReceivePdcpPdu (rxPduParams.p);
}


void
LteRlcTm::DoReportBufferStatus (void)
{
  Time holDelay (0);
  uint32_t queueSize = 0;

  if (! m_txBuffer.empty ())
    {
      RlcTag holTimeTag;
      NS_ASSERT_MSG (m_txBuffer.front ()->PeekPacketTag (holTimeTag), "RlcTag is missing");
      m_txBuffer.front ()->PeekPacketTag (holTimeTag);
      holDelay = Simulator::Now () - holTimeTag.GetSenderTimestamp ();

      queueSize = m_txBufferSize; // just data in tx queue (no header overhead for RLC TM)
    }

  LteMacSapProvider::ReportBufferStatusParameters r;
  r.rnti = m_rnti;
  r.lcid = m_lcid;
  r.srcL2Id = m_srcL2Id;
  r.dstL2Id = m_dstL2Id;
  r.txQueueSize = queueSize;
  r.txQueueHolDelay = holDelay.GetMilliSeconds () ;
  r.retxQueueSize = 0;
  r.retxQueueHolDelay = 0;
  r.statusPduSize = 0;

  NS_LOG_LOGIC ("Send ReportBufferStatus = " << r.txQueueSize << ", " << r.txQueueHolDelay );
  m_macSapProvider->ReportBufferStatus (r);
}

void
LteRlcTm::ExpireRbsTimer (void)
{
  NS_LOG_LOGIC ("RBS Timer expires");

  if (! m_txBuffer.empty ())
    {
      DoReportBufferStatus ();
      m_rbsTimer = Simulator::Schedule (MilliSeconds (10), &LteRlcTm::ExpireRbsTimer, this);
    }
}

} // namespace ns3<|MERGE_RESOLUTION|>--- conflicted
+++ resolved
@@ -149,17 +149,11 @@
   params.pdu = packet;
   params.rnti = m_rnti;
   params.lcid = m_lcid;
-<<<<<<< HEAD
   params.srcL2Id = m_srcL2Id;
   params.dstL2Id = m_dstL2Id;
-  params.layer = layer;
-  params.harqProcessId = harqId;
-  params.componentCarrierId = componentCarrierId;
-=======
   params.layer = txOpParams.layer;
   params.harqProcessId = txOpParams.harqId;
   params.componentCarrierId = txOpParams.componentCarrierId;
->>>>>>> 59ac9554
 
   m_macSapProvider->TransmitPdu (params);
 
