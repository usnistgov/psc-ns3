--- conflicted
+++ resolved
@@ -36,168 +36,6 @@
  */
 class LteSpectrumValueHelper
 {
-<<<<<<< HEAD
-public:
-  /**
-   * Calculates the carrier frequency from the E-UTRA Absolute
-   * Radio Frequency Channel Number (EARFCN) according to 3GPP TS
-   * 36.101 section 5.7.3 "Carrier frequency and EARFCN".
-   *
-   * \param earfcn the EARFCN
-   *
-   * \return the carrier frequency in Hz
-   */
-  static double GetCarrierFrequency (uint32_t earfcn);
-
-  /**
-   * Converts downlink EARFCN to corresponding LTE frequency band number.
-   *
-   * \param nDl the EARFCN
-   *
-   * \return the downlink carrier band
-   */
-  static uint16_t GetDownlinkCarrierBand (uint32_t nDl);
-
-  /**
-   * Converts uplink EARFCN to corresponding LTE frequency band number.
-   *
-   * \param nUl the EARFCN
-   *
-   * \return the uplink carrier band
-   */
-  static uint16_t GetUplinkCarrierBand (uint32_t nUl);
-
-  /**
-   * Calculates the downlink carrier frequency from the E-UTRA Absolute
-   * Radio Frequency Channel Number (EARFCN) using the formula in 3GPP TS
-   * 36.101 section 5.7.3 "Carrier frequency and EARFCN".
-   *
-   * \param earfcn the EARFCN
-   *
-   * \return the downlink carrier frequency in Hz
-   */
-  static double GetDownlinkCarrierFrequency (uint32_t earfcn);
-
-  /**
-   * Calculates the uplink carrier frequency from the E-UTRA Absolute
-   * Radio Frequency Channel Number (EARFCN) using the formula in 3GPP TS
-   * 36.101 section 5.7.3 "Carrier frequency and EARFCN".
-   *
-   * \param earfcn the EARFCN
-   *
-   * \return the uplink carrier frequency in Hz
-   */
-  static double GetUplinkCarrierFrequency (uint32_t earfcn);
-
-  /**
-   *
-   *
-   * \param txBandwidthConf the tranmission bandwidth
-   * configuration in number of resource blocks
-   *
-   * \return the nominal channel bandwidth in Hz as per 3GPP TS 36.101
-   */
-  static double GetChannelBandwidth (uint16_t txBandwidthConf);
-
-  /**
-   *
-   * \param earfcn the carrier frequency (EARFCN) at which reception
-   * is made
-   * \param bandwidth the Transmission Bandwidth Configuration in
-   * number of resource blocks
-   *
-   * \return the static SpectrumModel instance corresponding to the
-   * given carrier frequency and transmission bandwidth
-   * configuration. If such SpectrumModel does not exist, it is
-   * created.
-   */
-  static Ptr<SpectrumModel> GetSpectrumModel (uint32_t earfcn, uint16_t bandwidth);
-
-
-  /**
-   * create a spectrum value representing the power spectral
-   * density of a signal to be transmitted. See 3GPP TS 36.101 for
-   * a definition of most of the parameters described here.
-   *
-   * \param earfcn the carrier frequency (EARFCN) of the transmission
-   * \param bandwidth the Transmission Bandwidth Configuration in
-   * number of resource blocks
-   * \param powerTx the total power in dBm over the whole bandwidth
-   * \param activeRbs the list of Active Resource Blocks (PRBs)
-   *
-   * \return a pointer to a newly allocated SpectrumValue representing the TX Power Spectral Density in W/Hz for each Resource Block
-   */
-  static Ptr<SpectrumValue> CreateTxPowerSpectralDensity (uint32_t earfcn,
-                                                          uint16_t bandwidth,
-                                                          double powerTx,
-                                                          std::vector <int> activeRbs);
-
-  /**
-   * create a spectrum value representing the power spectral
-   * density of a signal to be transmitted. See 3GPP TS 36.101 for
-   * a definition of most of the parameters described here.
-   *
-   * \param earfcn the carrier frequency (EARFCN) of the transmission
-   * \param bandwidth the Transmission Bandwidth Configuration in
-   * number of resource blocks
-   * \param powerTx the total power in dBm over the whole bandwidth
-   * \param powerTxMap the map of power in dBm for each RB,
-   * if map contain power for RB, powerTx is not used for this RB,
-   * otherwise powerTx is set for this RB
-   * \param activeRbs the list of Active Resource Blocks (PRBs)
-   *
-   * \return a pointer to a newly allocated SpectrumValue representing the TX Power Spectral Density in W/Hz for each Resource Block
-   */
-  static Ptr<SpectrumValue> CreateTxPowerSpectralDensity (uint32_t earfcn,
-                                                          uint16_t bandwidth,
-                                                          double powerTx,
-                                                          std::map<int, double> powerTxMap,
-                                                          std::vector <int> activeRbs);
-  
-
-
-  /**
-   * create a spectrum value representing the power spectral
-   * density of a signal to be transmitted. See 3GPP TS 36.101 for
-   * a definition of most of the parameters described here.
-   * This function splits the power over the active RBs instead of the entire bandwidth
-   * \param earfcn the carrier frequency (EARFCN) of the transmission
-   * \param bandwidth the Transmission Bandwidth Configuration in
-   * number of resource blocks
-   * \param powerTx the total power in dBm over the whole bandwidth
-   * \param activeRbs the list of Active Resource Blocks (PRBs)
-   *
-   * \return a pointer to a newly allocated SpectrumValue representing the TX Power Spectral Density in W/Hz for each Resource Block
-   */
-  static Ptr<SpectrumValue> CreateUlTxPowerSpectralDensity (uint16_t earfcn,
-                                                            uint16_t bandwidth,
-                                                            double powerTx,
-                                                            std::vector <int> activeRbs);
-
-  /**
-   * create a SpectrumValue that models the power spectral density of AWGN
-   *
-   * \param earfcn the carrier frequency (EARFCN) at which reception
-   * is made
-   * \param bandwidth the Transmission Bandwidth Configuration in
-   * number of resource blocks
-   * \param noiseFigure the noise figure in dB w.r.t. a reference temperature of 290K
-   *
-   * \return a pointer to a newly allocated SpectrumValue representing the noise Power Spectral Density in W/Hz for each Resource Block
-   */
-  static Ptr<SpectrumValue> CreateNoisePowerSpectralDensity (uint32_t earfcn, uint16_t bandwidth, double noiseFigure);
-
-  /**
-   *  create a SpectrumValue that models the power spectral density of AWGN
-   *
-   * \param noiseFigure  the noise figure in dB  w.r.t. a reference temperature of 290K
-   * \param spectrumModel the SpectrumModel instance to be used
-   *
-   * \return a pointer to a newly allocated SpectrumValue representing the noise Power Spectral Density in W/Hz for each Resource Block
-   */
-  static Ptr<SpectrumValue> CreateNoisePowerSpectralDensity (double noiseFigure, Ptr<SpectrumModel> spectrumModel);
-
-=======
   public:
     /**
      * Calculates the carrier frequency from the E-UTRA Absolute
@@ -317,11 +155,10 @@
                                                            std::vector<int> activeRbs);
 
     /**
-     * create a spectrum value representing the uplink power spectral
+     * create a spectrum value representing the power spectral
      * density of a signal to be transmitted. See 3GPP TS 36.101 for
      * a definition of most of the parameters described here.
-     * This function splits the power over the active RBs instead of
-     * the entire bandwidth
+     * This function splits the power over the active RBs instead of the entire bandwidth
      * \param earfcn the carrier frequency (EARFCN) of the transmission
      * \param bandwidth the Transmission Bandwidth Configuration in
      * number of resource blocks
@@ -363,7 +200,6 @@
      */
     static Ptr<SpectrumValue> CreateNoisePowerSpectralDensity(double noiseFigure,
                                                               Ptr<SpectrumModel> spectrumModel);
->>>>>>> 8d25ef3c
 };
 
 } // namespace ns3
