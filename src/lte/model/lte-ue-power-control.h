--- conflicted
+++ resolved
@@ -54,247 +54,6 @@
 
 class LteUePowerControl : public Object
 {
-<<<<<<< HEAD
-public:
-
-  LteUePowerControl ();
-  virtual ~LteUePowerControl ();
-
-  /**
-   * \brief Get the type ID.
-   * \return the object TypeId
-   */
-  static TypeId GetTypeId (void);
-  // inherited from Object
-  virtual void DoInitialize (void);
-  virtual void DoDispose (void);
-
-  /**
-   * \brief Set PC maximum function
-   *
-   * \param value the PC maximum value
-   */
-  void SetPcmax (double value);
-  /**
-   * \brief Get PC maximum function
-   *
-   * \returns the PC maximum value
-   */
-  double GetPcmax ();
-
-  /**
-   * \brief Set transmit power function
-   *
-   * \param value the transmit power value
-   */
-  void SetTxPower (double value);
-  /**
-   * \brief Configure reference signal power (dBm) function
-   *
-   * \param referenceSignalPower the reference signal power
-   */
-  void ConfigureReferenceSignalPower (int8_t referenceSignalPower);
-
-  /**
-   * \brief Set the cell ID function
-   *
-   * \param cellId the cell ID
-   */
-  void SetCellId (uint16_t cellId);
-  /**
-   * \brief Set the RNTI function
-   *
-   * \param rnti the RNTI
-   */
-  void SetRnti (uint16_t rnti);
-
-  /**
-   * \brief Set PO Nominal PUSCH function
-   *
-   * \param value the value to set
-   */
-  void SetPoNominalPusch (int16_t value);
-  /**
-   * \brief Set PO UE PUSCH function
-   *
-   * \param value the value to set
-   */
-  void SetPoUePusch (int16_t value);
-  /**
-   * \brief Set alpha function
-   *
-   * \param value the alpha value to set
-   */
-  void SetAlpha (double value);
-
-  /**
-   * \brief Set RSRP function
-   *
-   * \param value the RSRP (dBm) value to set
-   */
-  void SetRsrp (double value);
-  /**
-   * \brief Set RSRP function
-   *
-   * \param rsrpFilterCoefficient value. Determines the strength of
-   * smoothing effect induced by layer 3 filtering of RSRP
-   * used for uplink power control in all attached UE.
-   * If equals to 0, no layer 3 filtering is applicable.
-   */
-  void SetRsrpFilterCoefficient (uint8_t rsrpFilterCoefficient);
-  /**
-   * \brief Set RSRP function
-   *
-   * \param tpc the TPC to report
-   */
-  void ReportTpc (uint8_t tpc);
-
-  /// Calculate PUSCH transmit power function
-  void CalculatePuschTxPower ();
-  /// Calculate PUCCH transmit power function
-  void CalculatePucchTxPower ();
-  /// Calculate SRS transmit power function
-  void CalculateSrsTxPower ();
-
-  /**
-   * \brief Get PUSCH transmit power function
-   *
-   * \param rb the DL RB list
-   * \returns the PUSCH transmit power
-   */
-  double GetPuschTxPower (std::vector <int> rb);
-  /**
-   * \brief Get PUCCH transmit power function
-   *
-   * \param rb unused
-   * \returns the PUCCH transmit power
-   */
-  double GetPucchTxPower (std::vector <int> rb);
-  /**
-   * \brief Get SRS transmit power function
-   *
-   * \param rb the DL RB list
-   * \returns the SRS transmit power
-   */
-  double GetSrsTxPower (std::vector <int> rb);
-  /**
-   * Get PSSCH Tx power for sidelink
-   *
-   * \param rb the RB list
-   * \return the transmission power to be used
-   */
-  double GetPsschTxPower (std::vector <int> rb);
-
-  /**
-   * Get PSCCH Tx power for sidelink
-   *
-   * \param rb the RB list
-   * \return the transmission power to be used
-   */
-  double GetPscchTxPower (std::vector <int> rb);
-
-  /**
-   * Get PSDCH Tx power for sidelink
-   *
-   * \param rb the RB list
-   * \return the transmission power to be used
-   */
-  double GetPsdchTxPower (std::vector <int> rb);
-
-  /**
-   * TracedCallback signature for uplink transmit power.
-   *
-   * \param [in] cellId Cell identifier.
-   * \param [in] rnti The C-RNTI identifying the UE.
-   * \param [in] power The current TX power.
-   */
-  typedef void (* TxPowerTracedCallback)
-    (uint16_t cellId, uint16_t rnti, double power);
-
-private:
-  /**
-   * Set subchannel mask function
-   *
-   * \param [in] mask the subchannel mask
-   */
-  void SetSubChannelMask (std::vector <int> mask);
-
-  double m_txPower; ///< transmit power
-  double m_Pcmax; ///< PC maximum
-  double m_Pcmin; ///< PC minimum
-
-  double m_curPuschTxPower; ///< current PUSCH transmit power
-  double m_curPucchTxPower; ///< current PUCCH transmit power
-  double m_curSrsTxPower; ///< current SRS transmit power
-
-  //Sidelink
-  double m_psschTxPower; ///< current PSSCH transmit power
-  double m_pscchTxPower; ///< current PSCCH transmit power
-  double m_psdchTxPower; ///< current PSDCH transmit power
-
-  double m_referenceSignalPower; ///< reference signal power in dBm
-  bool m_rsrpSet; ///< is RSRP set?
-  double m_rsrp; ///< RSRP value in dBm
-
-  std::vector<int16_t> m_PoNominalPusch; ///< PO nominal PUSCH
-  std::vector<int16_t> m_PoUePusch; ///< PO US PUSCH
-
-  int16_t m_PsrsOffset; ///< PSRS offset
-
-  uint16_t m_M_Pusch; ///< size of DL RB list
-  std::vector<double> m_alpha; ///< alpha values
-  double m_pathLoss; ///< path loss value in dB
-  double m_deltaTF; ///< delta TF
-
-  std::vector<int8_t> m_deltaPusch; ///< delta PUSCH
-  double m_fc; ///< FC
-
-  uint16_t m_srsBandwidth; ///< SRS bandwidth
-
-  bool m_closedLoop; ///< is closed loop
-  bool m_accumulationEnabled; ///< accumulation enabled
-
-  uint16_t m_cellId; ///< cell ID
-  uint16_t m_rnti; ///< RNTI
-  /**
-  * The `RsrpFilterCoefficient` attribute. Determines the strength of
-  * smoothing effect induced by layer 3 filtering of RSRP in all attached UE.
-  * If equals to 0, no layer 3 filtering is applicable.
-  */
-  uint8_t m_pcRsrpFilterCoefficient;
-  /**
-   * Trace information regarding Uplink TxPower
-   * uint16_t cellId, uint16_t rnti, double txPower
-   */
-  TracedCallback<uint16_t, uint16_t, double> m_reportPuschTxPower;
-  /**
-   * Trace information regarding PUCCH TxPower
-   * uint16_t cellId, uint16_t rnti, double txPower
-   */
-  TracedCallback<uint16_t, uint16_t, double> m_reportPucchTxPower;
-  /**
-   * Trace information regarding SRS TxPower
-   * uint16_t cellId, uint16_t rnti, double txPower
-   */
-  TracedCallback<uint16_t, uint16_t, double> m_reportSrsTxPower;
-
-//Sidelink
-  /**
-   * Trace information regarding PSSCH TxPower
-   * uint16_t cellId, uint16_t rnti, double txPower
-   */
-  TracedCallback<uint16_t, uint16_t, double> m_reportPsschTxPower;
-  /**
-   * Trace information regarding PSCCH TxPower
-   * uint16_t cellId, uint16_t rnti, double txPower
-   */
-  TracedCallback<uint16_t, uint16_t, double> m_reportPscchTxPower;
-  /**
-   * Trace information regarding PSDCH TxPower
-   * uint16_t cellId, uint16_t rnti, double txPower
-   */
-  TracedCallback<uint16_t, uint16_t, double> m_reportPsdchTxPower;
-=======
   public:
     LteUePowerControl();
     ~LteUePowerControl() override;
@@ -348,7 +107,7 @@
     void SetRnti(uint16_t rnti);
 
     /**
-     * \brief Set PO nominal PUSCH function
+     * \brief Set PO Nominal PUSCH function
      *
      * \param value the value to set
      */
@@ -416,6 +175,29 @@
      * \returns the SRS transmit power
      */
     double GetSrsTxPower(std::vector<int> rb);
+    /**
+     * Get PSSCH Tx power for sidelink
+     *
+     * \param rb the RB list
+     * \return the transmission power to be used
+     */
+    double GetPsschTxPower(std::vector<int> rb);
+
+    /**
+     * Get PSCCH Tx power for sidelink
+     *
+     * \param rb the RB list
+     * \return the transmission power to be used
+     */
+    double GetPscchTxPower(std::vector<int> rb);
+
+    /**
+     * Get PSDCH Tx power for sidelink
+     *
+     * \param rb the RB list
+     * \return the transmission power to be used
+     */
+    double GetPsdchTxPower(std::vector<int> rb);
 
     /**
      * TracedCallback signature for uplink transmit power.
@@ -441,6 +223,11 @@
     double m_curPuschTxPower; ///< current PUSCH transmit power
     double m_curPucchTxPower; ///< current PUCCH transmit power
     double m_curSrsTxPower;   ///< current SRS transmit power
+
+    // Sidelink
+    double m_psschTxPower; ///< current PSSCH transmit power
+    double m_pscchTxPower; ///< current PSCCH transmit power
+    double m_psdchTxPower; ///< current PSDCH transmit power
 
     double m_referenceSignalPower; ///< reference signal power in dBm
     bool m_rsrpSet;                ///< is RSRP set?
@@ -478,16 +265,32 @@
      */
     TracedCallback<uint16_t, uint16_t, double> m_reportPuschTxPower;
     /**
-     * Trace information regarding Uplink TxPower
+     * Trace information regarding PUCCH TxPower
      * uint16_t cellId, uint16_t rnti, double txPower
      */
     TracedCallback<uint16_t, uint16_t, double> m_reportPucchTxPower;
     /**
-     * Trace information regarding Uplink TxPower
+     * Trace information regarding SRS TxPower
      * uint16_t cellId, uint16_t rnti, double txPower
      */
     TracedCallback<uint16_t, uint16_t, double> m_reportSrsTxPower;
->>>>>>> 8d25ef3c
+
+    // Sidelink
+    /**
+     * Trace information regarding PSSCH TxPower
+     * uint16_t cellId, uint16_t rnti, double txPower
+     */
+    TracedCallback<uint16_t, uint16_t, double> m_reportPsschTxPower;
+    /**
+     * Trace information regarding PSCCH TxPower
+     * uint16_t cellId, uint16_t rnti, double txPower
+     */
+    TracedCallback<uint16_t, uint16_t, double> m_reportPscchTxPower;
+    /**
+     * Trace information regarding PSDCH TxPower
+     * uint16_t cellId, uint16_t rnti, double txPower
+     */
+    TracedCallback<uint16_t, uint16_t, double> m_reportPsdchTxPower;
 };
 
 } // namespace ns3
