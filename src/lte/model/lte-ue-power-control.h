/* -*-  Mode: C++; c-file-style: "gnu"; indent-tabs-mode:nil; -*- */
/*
 * Copyright (c) 2014 Piotr Gawlowicz
 *
 * This program is free software; you can redistribute it and/or modify
 * it under the terms of the GNU General Public License version 2 as
 * published by the Free Software Foundation;
 *
 * This program is distributed in the hope that it will be useful,
 * but WITHOUT ANY WARRANTY; without even the implied warranty of
 * MERCHANTABILITY or FITNESS FOR A PARTICULAR PURPOSE.  See the
 * GNU General Public License for more details.
 *
 * You should have received a copy of the GNU General Public License
 * along with this program; if not, write to the Free Software
 * Foundation, Inc., 59 Temple Place, Suite 330, Boston, MA  02111-1307  USA
 *
 * Author: Piotr Gawlowicz <gawlowicz.p@gmail.com>
 * Modified by: NIST // Contributions may not be subject to US copyright.
 *
 */

#ifndef LTE_UE_POWER_CONTROL_H
#define LTE_UE_POWER_CONTROL_H

#include <ns3/ptr.h>
#include <ns3/traced-callback.h>
#include <ns3/object.h>
#include <vector>


namespace ns3 {

/**
 * \brief This class realizes Uplink Power Control functionality
 *
 * When LteUePhy is about sending PUSCH/PUCCH/SRS it should ask
 * LteUePowerControl for current channel TX power level and then
 * use it while creating SpectrumValue for Uplink Transmission
 *
 * LteUePowerControl computes TX power level for PUSCH and SRS.
 * PUCCH is realized in ideal way and PUSCH do not use any resources,
 * so there is no need to compute power for that channel
 *
 * LteUePowerControlcomputes TX power based on some preconfigured
 * parameters and current Path-loss. Path-loss is computed as difference
 * between current RSRP and referenceSignalPower level. Current RSRP
 * is passed to LteUePowerControl by LteUePhy. referenceSignalPower is
 * configurable by attribute system
 *
 * Moreover, LteUePhy pass all received TPC values to LteUePowerControl,
 * what is a part of Closed Loop Power Control functionality
 */

class LteUePowerControl : public Object
{
public:

  LteUePowerControl ();
  virtual ~LteUePowerControl ();

  /**
   * \brief Get the type ID.
   * \return the object TypeId
   */
  static TypeId GetTypeId (void);
  // inherited from Object
  virtual void DoInitialize (void);
  virtual void DoDispose (void);

  /**
   * \brief Set PC maximum function
   *
   * \param value the PC maximum value
   */
  void SetPcmax (double value);
  /**
   * \brief Get PC maximum function
   *
   * \returns the PC maximum value
   */
  double GetPcmax ();

  /**
   * \brief Set transmit power function
   *
   * \param value the transmit power value
   */
  void SetTxPower (double value);
  /**
   * \brief Configure reference signal power (dBm) function
   *
   * \param referenceSignalPower the reference signal power
   */
  void ConfigureReferenceSignalPower (int8_t referenceSignalPower);

  /**
   * \brief Set the cell ID function
   *
   * \param cellId the cell ID
   */
  void SetCellId (uint16_t cellId);
  /**
   * \brief Set the RNTI function
   *
   * \param rnti the RNTI
   */
  void SetRnti (uint16_t rnti);

  /**
   * \brief Set PO Nominal PUSCH function
   *
   * \param value the value to set
   */
  void SetPoNominalPusch (int16_t value);
  /**
   * \brief Set PO UE PUSCH function
   *
   * \param value the value to set
   */
  void SetPoUePusch (int16_t value);
  /**
   * \brief Set alpha function
   *
   * \param value the alpha value to set
   */
  void SetAlpha (double value);

  /**
   * \brief Set RSRP function
   *
   * \param value the RSRP (dBm) value to set
   */
  void SetRsrp (double value);
  /**
   * \brief Set RSRP function
   *
   * \param rsrpFilterCoefficient value. Determines the strength of
   * smoothing effect induced by layer 3 filtering of RSRP
   * used for uplink power control in all attached UE.
   * If equals to 0, no layer 3 filtering is applicable.
   */
  void SetRsrpFilterCoefficient (uint8_t rsrpFilterCoefficient);
  /**
   * \brief Set RSRP function
   *
   * \param tpc the TPC to report
   */
  void ReportTpc (uint8_t tpc);

  /// Calculate PUSCH transmit power function
  void CalculatePuschTxPower ();
  /// Calculate PUCCH transmit power function
  void CalculatePucchTxPower ();
  /// Calculate SRS transmit power function
  void CalculateSrsTxPower ();

  /**
   * \brief Get PUSCH transmit power function
   *
   * \param rb the DL RB list
   * \returns the PUSCH transmit power
   */
  double GetPuschTxPower (std::vector <int> rb);
  /**
   * \brief Get PUCCH transmit power function
   *
   * \param rb unused
   * \returns the PUCCH transmit power
   */
  double GetPucchTxPower (std::vector <int> rb);
  /**
   * \brief Get SRS transmit power function
   *
   * \param rb the DL RB list
   * \returns the SRS transmit power
   */
  double GetSrsTxPower (std::vector <int> rb);
  /**
   * Get PSSCH Tx power for sidelink
   *
   * \param rb the RB list
   * \return the transmission power to be used
   */
  double GetPsschTxPower (std::vector <int> rb);

  /**
   * Get PSCCH Tx power for sidelink
   *
   * \param rb the RB list
   * \return the transmission power to be used
   */
  double GetPscchTxPower (std::vector <int> rb);

  /**
   * Get PSDCH Tx power for sidelink
   *
   * \param rb the RB list
   * \return the transmission power to be used
   */
  double GetPsdchTxPower (std::vector <int> rb);

  /**
   * TracedCallback signature for uplink transmit power.
   *
   * \param [in] cellId Cell identifier.
   * \param [in] rnti The C-RNTI identifying the UE.
   * \param [in] power The current TX power.
   */
  typedef void (* TxPowerTracedCallback)
    (uint16_t cellId, uint16_t rnti, double power);

private:
  /**
   * Set subchannel mask function
   *
   * \param [in] mask the subchannel mask
   */
  void SetSubChannelMask (std::vector <int> mask);

  double m_txPower; ///< transmit power
  double m_Pcmax; ///< PC maximum
  double m_Pcmin; ///< PC minimum

  double m_curPuschTxPower; ///< current PUSCH transmit power
  double m_curPucchTxPower; ///< current PUCCH transmit power
  double m_curSrsTxPower; ///< current SRS transmit power

<<<<<<< HEAD
  //Sidelink
  double m_psschTxPower; ///< current PSSCH transmit power
  double m_pscchTxPower; ///< current PSCCH transmit power
  double m_psdchTxPower; ///< current PSDCH transmit power

  double m_referenceSignalPower; ///< reference signal power
=======
  double m_referenceSignalPower; ///< reference signal power in dBm
>>>>>>> edc72059
  bool m_rsrpSet; ///< is RSRP set?
  double m_rsrp; ///< RSRP value in dBm

  std::vector<int16_t> m_PoNominalPusch; ///< PO nominal PUSCH
  std::vector<int16_t> m_PoUePusch; ///< PO US PUSCH

  int16_t m_PsrsOffset; ///< PSRS offset

  uint16_t m_M_Pusch; ///< size of DL RB list
  std::vector<double> m_alpha; ///< alpha values
  double m_pathLoss; ///< path loss value in dB
  double m_deltaTF; ///< delta TF

  std::vector<int8_t> m_deltaPusch; ///< delta PUSCH
  double m_fc; ///< FC

  uint16_t m_srsBandwidth; ///< SRS bandwidth

  bool m_closedLoop; ///< is closed loop
  bool m_accumulationEnabled; ///< accumulation enabled

  uint16_t m_cellId; ///< cell ID
  uint16_t m_rnti; ///< RNTI
  /**
<<<<<<< HEAD
   * Trace information regarding PUSCH TxPower
=======
  * The `RsrpFilterCoefficient` attribute. Determines the strength of
  * smoothing effect induced by layer 3 filtering of RSRP in all attached UE.
  * If equals to 0, no layer 3 filtering is applicable.
  */
  uint8_t m_pcRsrpFilterCoefficient;
  /**
   * Trace information regarding Uplink TxPower
>>>>>>> edc72059
   * uint16_t cellId, uint16_t rnti, double txPower
   */
  TracedCallback<uint16_t, uint16_t, double> m_reportPuschTxPower;
  /**
   * Trace information regarding PUCCH TxPower
   * uint16_t cellId, uint16_t rnti, double txPower
   */
  TracedCallback<uint16_t, uint16_t, double> m_reportPucchTxPower;
  /**
   * Trace information regarding SRS TxPower
   * uint16_t cellId, uint16_t rnti, double txPower
   */
  TracedCallback<uint16_t, uint16_t, double> m_reportSrsTxPower;

//Sidelink
  /**
   * Trace information regarding PSSCH TxPower
   * uint16_t cellId, uint16_t rnti, double txPower
   */
  TracedCallback<uint16_t, uint16_t, double> m_reportPsschTxPower;
  /**
   * Trace information regarding PSCCH TxPower
   * uint16_t cellId, uint16_t rnti, double txPower
   */
  TracedCallback<uint16_t, uint16_t, double> m_reportPscchTxPower;
  /**
   * Trace information regarding PSDCH TxPower
   * uint16_t cellId, uint16_t rnti, double txPower
   */
  TracedCallback<uint16_t, uint16_t, double> m_reportPsdchTxPower;
};


}

#endif /* LTE_UE_POWER_CONTROL_H */<|MERGE_RESOLUTION|>--- conflicted
+++ resolved
@@ -226,16 +226,12 @@
   double m_curPucchTxPower; ///< current PUCCH transmit power
   double m_curSrsTxPower; ///< current SRS transmit power
 
-<<<<<<< HEAD
   //Sidelink
   double m_psschTxPower; ///< current PSSCH transmit power
   double m_pscchTxPower; ///< current PSCCH transmit power
   double m_psdchTxPower; ///< current PSDCH transmit power
 
-  double m_referenceSignalPower; ///< reference signal power
-=======
   double m_referenceSignalPower; ///< reference signal power in dBm
->>>>>>> edc72059
   bool m_rsrpSet; ///< is RSRP set?
   double m_rsrp; ///< RSRP value in dBm
 
@@ -260,9 +256,6 @@
   uint16_t m_cellId; ///< cell ID
   uint16_t m_rnti; ///< RNTI
   /**
-<<<<<<< HEAD
-   * Trace information regarding PUSCH TxPower
-=======
   * The `RsrpFilterCoefficient` attribute. Determines the strength of
   * smoothing effect induced by layer 3 filtering of RSRP in all attached UE.
   * If equals to 0, no layer 3 filtering is applicable.
@@ -270,7 +263,6 @@
   uint8_t m_pcRsrpFilterCoefficient;
   /**
    * Trace information regarding Uplink TxPower
->>>>>>> edc72059
    * uint16_t cellId, uint16_t rnti, double txPower
    */
   TracedCallback<uint16_t, uint16_t, double> m_reportPuschTxPower;
