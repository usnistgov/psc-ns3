/*
 * Copyright (c) 2011, 2012 Centre Tecnologic de Telecomunicacions de Catalunya (CTTC)
 *
 * This program is free software; you can redistribute it and/or modify
 * it under the terms of the GNU General Public License version 2 as
 * published by the Free Software Foundation;
 *
 * This program is distributed in the hope that it will be useful,
 * but WITHOUT ANY WARRANTY; without even the implied warranty of
 * MERCHANTABILITY or FITNESS FOR A PARTICULAR PURPOSE.  See the
 * GNU General Public License for more details.
 *
 * You should have received a copy of the GNU General Public License
 * along with this program; if not, write to the Free Software
 * Foundation, Inc., 59 Temple Place, Suite 330, Boston, MA  02111-1307  USA
 *
 * Author: Nicola Baldo <nbaldo@cttc.es>,
 *         Marco Miozzo <mmiozzo@cttc.es>
 * Modified by: NIST // Contributions may not be subject to US copyright.
 */

#ifndef LTE_UE_CPHY_SAP_H
#define LTE_UE_CPHY_SAP_H

#include "lte-rrc-sap.h"

<<<<<<< HEAD
#include <ns3/lte-rrc-sap.h>
#include <ns3/lte-sl-pool.h>
=======
#include <ns3/ptr.h>
>>>>>>> 8d25ef3c

#include <stdint.h>

namespace ns3
{

class LteEnbNetDevice;

/**
  * Configuration needed for the timely change of subframe indication upon synchronization to
  * a different SyncRef
  */
struct LteSlSyncParams
{
  SidelinkCommResourcePool::SubframeInfo rxSubframe;  ///< Subframe where MIB was received
  SidelinkCommResourcePool::SubframeInfo newSubframe;  ///< Subframe upon synchronization
  uint16_t slssid;  ///< SLSS ID
  uint16_t offset;  ///< synchronization offset
  LteRrcSap::MasterInformationBlockSL syncRefMib;  ///< MIB
};

/**
 * Service Access Point (SAP) offered by the UE PHY to the UE RRC for control purposes
 *
 * This is the PHY SAP Provider, i.e., the part of the SAP that contains
 * the PHY methods called by the RRC
 */
class LteUeCphySapProvider
{
<<<<<<< HEAD
public:
  /**
   * destructor
   */
  virtual ~LteUeCphySapProvider ();

  /**
   * reset the PHY
   *
   */
  virtual void Reset () = 0;

  /**
   * \brief Tell the PHY entity to listen to PSS from surrounding cells and
   *        measure the RSRP.
   * \param dlEarfcn The downlink carrier frequency (EARFCN) to listen to
   *
   * This function will instruct this PHY instance to listen to the DL channel
   * over the bandwidth of 6 RB at the frequency associated with the given
   * EARFCN.
   *
   * After this, it will start receiving Primary Synchronization Signal (PSS)
   * and periodically returning measurement reports to RRC via
   * LteUeCphySapUser::ReportUeMeasurements function.
   */
  virtual void StartCellSearch (uint32_t dlEarfcn) = 0;

  /**
   * \brief Tell the PHY entity to synchronize with a given eNodeB over the
   *        currently active EARFCN for communication purposes.
   * \param cellId The ID of the eNodeB to synchronize with
   *
   * By synchronizing, the PHY will start receiving various information
   * transmitted by the eNodeB. For instance, when receiving system information,
   * the message will be relayed to RRC via
   * LteUeCphySapUser::RecvMasterInformationBlock and
   * LteUeCphySapUser::RecvSystemInformationBlockType1 functions.
   *
   * Initially, the PHY will be configured to listen to 6 RBs of BCH.
   * LteUeCphySapProvider::SetDlBandwidth can be called afterwards to increase
   * the bandwidth.
   */
  virtual void SynchronizeWithEnb (uint16_t cellId) = 0;

  /**
   * \brief Tell the PHY entity to align to the given EARFCN and synchronize
   *        with a given eNodeB for communication purposes.
   * \param cellId The ID of the eNodeB to synchronize with
   * \param dlEarfcn The downlink carrier frequency (EARFCN)
   *
   * By synchronizing, the PHY will start receiving various information
   * transmitted by the eNodeB. For instance, when receiving system information,
   * the message will be relayed to RRC via
   * LteUeCphySapUser::RecvMasterInformationBlock and
   * LteUeCphySapUser::RecvSystemInformationBlockType1 functions.
   *
   * Initially, the PHY will be configured to listen to 6 RBs of BCH.
   * LteUeCphySapProvider::SetDlBandwidth can be called afterwards to increase
   * the bandwidth.
   */
  virtual void SynchronizeWithEnb (uint16_t cellId, uint32_t dlEarfcn) = 0;

  /**
   * \brief Get PHY cell ID
   * \return cell ID this PHY is synchronized to
   */
  virtual uint16_t GetCellId () = 0;

  /**
   * \brief Get PHY DL EARFCN
   * \return DL EARFCN this PHY is synchronized to
   */
  virtual uint32_t GetDlEarfcn () = 0;

  /**
   * \param dlBandwidth the DL bandwidth in number of PRBs
   */
  virtual void SetDlBandwidth (uint16_t dlBandwidth) = 0;

  /**
   * \brief Configure uplink (normally done after reception of SIB2)
   *
   * \param ulEarfcn The uplink carrier frequency (EARFCN)
   * \param ulBandwidth The UL bandwidth in number of PRBs
   */
  virtual void ConfigureUplink (uint32_t ulEarfcn, uint16_t ulBandwidth) = 0;

  /**
   * \brief Configure referenceSignalPower
   *
   * \param referenceSignalPower The received from eNB in SIB2
   */
  virtual void ConfigureReferenceSignalPower (int8_t referenceSignalPower) = 0;

  /**
   * \brief Set Rnti function
   *
   * \param rnti The cell-specific UE identifier
   */
  virtual void SetRnti (uint16_t rnti) = 0;

  /**
   * \brief Set transmission mode
   *
   * \param txMode the transmissionMode of the user
   */
  virtual void SetTransmissionMode (uint8_t txMode) = 0;

  /**
   * \brief Set SRS configuration index
   *
   * \param srcCi the SRS configuration index
   */
  virtual void SetSrsConfigurationIndex (uint16_t srcCi) = 0;

  /**
   * \brief Set P_A value for UE power control
   *
   * \param pa the P_A value
   */
  virtual void SetPa (double pa) = 0;

  //Sidelink discovery
  /**
   * set the discovery receiving pools
   * \param pools The receiving pools
   */
  virtual void SetSlDiscRxPools (std::list<Ptr<SidelinkRxDiscResourcePool> > pools) = 0;

  //Sidelink Communication
  /**
   * set the current sidelink transmit pool
   * \param pool The transmission pool
   */
  virtual void SetSlCommTxPool (Ptr<SidelinkTxCommResourcePool> pool) = 0;

  /**
   * set the sidelink receiving pools
   * \param pools The sidelink receiving pools
   */
  virtual void SetSlCommRxPools (std::list<Ptr<SidelinkRxCommResourcePool> > pools) = 0;

  /**
   * Remove Sidelink Communication Tx Pool function
   */
  virtual void RemoveSlCommTxPool () = 0;

  /**
   * add a new destination to listen for
   * \param destination The destination (L2 ID) to listen for
   */
  virtual void AddSlDestination (uint32_t destination) = 0;

  /**
   * remove a destination to listen for
   * \param destination The destination that is no longer of interest
   */
  virtual void RemoveSlDestination (uint32_t destination) = 0;

  /**
   * Pass to the PHY entity the SLSSID to be set
   * \param slssid The SLSSID
   */
  virtual void SetSlssId (uint64_t slssid) = 0;
  /**
   * Notify the PHY entity that a SyncRef has been selected and that it should apply
   * the corresponding change of timing when appropriate
   * \param synchParams The parameters containing the information of the selected SyncRef
   */
  virtual void SynchronizeToSyncRef (LteSlSyncParams synchParams) = 0;

  /**
   * \brief Set RSRP filter coefficient.
   *
   * Determines the strength of smoothing effect induced by layer 3
   * filtering of RSRP used for uplink power control in all attached UE.
   * If equals to 0, no layer 3 filtering is applicable.
   *
   * \param rsrpFilterCoefficient value.
   */
  virtual void SetRsrpFilterCoefficient (uint8_t rsrpFilterCoefficient) = 0;

  /**
   * \brief Reset the PHY after radio link failure function
   * It resets the physical layer parameters of the
   * UE after RLF.
   *
   */
  virtual void ResetPhyAfterRlf () = 0;

  /**
   * \brief Reset radio link failure parameters
   *
   * Upon receiving N311 in-sync indications from the UE
   * PHY the UE RRC instructs the UE PHY to reset the
   * RLF parameters so, it can start RLF detection again.
   *
   */
  virtual void ResetRlfParams () = 0;

  /**
   * \brief Start in-sync detection function
   * When T310 timer is started, it indicates that physical layer
   * problems are detected at the UE and the recovery process is
   * started by checking if the radio frames are in-sync for N311
   * consecutive times.
   *
   */
  virtual void StartInSnycDetection () = 0;

  /**
   * \brief A method call by UE RRC to communicate the IMSI to the UE PHY
   * \param imsi the IMSI of the UE
   */
  virtual void SetImsi (uint64_t imsi) = 0;
  /**
   * \brief Tell the PHY entity to measure the SD-RSRP of the sidelink
   *        relay discovery messages.
   *
   * This function will instruct this PHY instance to start reporting
   * SD-RSRP measurements from the relay discovery messages in the sidelink.
   * It will schedule the first report and after this it will periodically
   * return measurement reports to RRC via
   * LteUeCphySapUser::ReportUeSdRsrpMeasurements function.
   */
  virtual void EnableUeSdRsrpMeasurements () = 0;

  /**
   * \brief Tell the PHY entity to stop measuring the SD-RSRP of the sidelink
   *        relay discovery messages if enabled.
   */
  virtual void DisableUeSdRsrpMeasurements () = 0;

=======
  public:
    /**
     * Destructor
     */
    virtual ~LteUeCphySapProvider();

    /**
     * Reset the PHY
     */
    virtual void Reset() = 0;

    /**
     * \brief Tell the PHY entity to listen to PSS from surrounding cells and
     *        measure the RSRP.
     * \param dlEarfcn the downlink carrier frequency (EARFCN) to listen to
     *
     * This function will instruct this PHY instance to listen to the DL channel
     * over the bandwidth of 6 RB at the frequency associated with the given
     * EARFCN.
     *
     * After this, it will start receiving Primary Synchronization Signal (PSS)
     * and periodically returning measurement reports to RRC via
     * LteUeCphySapUser::ReportUeMeasurements function.
     */
    virtual void StartCellSearch(uint32_t dlEarfcn) = 0;

    /**
     * \brief Tell the PHY entity to synchronize with a given eNodeB over the
     *        currently active EARFCN for communication purposes.
     * \param cellId the ID of the eNodeB to synchronize with
     *
     * By synchronizing, the PHY will start receiving various information
     * transmitted by the eNodeB. For instance, when receiving system information,
     * the message will be relayed to RRC via
     * LteUeCphySapUser::RecvMasterInformationBlock and
     * LteUeCphySapUser::RecvSystemInformationBlockType1 functions.
     *
     * Initially, the PHY will be configured to listen to 6 RBs of BCH.
     * LteUeCphySapProvider::SetDlBandwidth can be called afterwards to increase
     * the bandwidth.
     */
    virtual void SynchronizeWithEnb(uint16_t cellId) = 0;

    /**
     * \brief Tell the PHY entity to align to the given EARFCN and synchronize
     *        with a given eNodeB for communication purposes.
     * \param cellId the ID of the eNodeB to synchronize with
     * \param dlEarfcn the downlink carrier frequency (EARFCN)
     *
     * By synchronizing, the PHY will start receiving various information
     * transmitted by the eNodeB. For instance, when receiving system information,
     * the message will be relayed to RRC via
     * LteUeCphySapUser::RecvMasterInformationBlock and
     * LteUeCphySapUser::RecvSystemInformationBlockType1 functions.
     *
     * Initially, the PHY will be configured to listen to 6 RBs of BCH.
     * LteUeCphySapProvider::SetDlBandwidth can be called afterwards to increase
     * the bandwidth.
     */
    virtual void SynchronizeWithEnb(uint16_t cellId, uint32_t dlEarfcn) = 0;

    /**
     * \brief Get PHY cell ID
     * \return cell ID this PHY is synchronized to
     */
    virtual uint16_t GetCellId() = 0;

    /**
     * \brief Get PHY DL EARFCN
     * \return DL EARFCN this PHY is synchronized to
     */
    virtual uint32_t GetDlEarfcn() = 0;

    /**
     * \param dlBandwidth the DL bandwidth in number of PRBs
     */
    virtual void SetDlBandwidth(uint16_t dlBandwidth) = 0;

    /**
     * \brief Configure uplink (normally done after reception of SIB2)
     *
     * \param ulEarfcn the uplink carrier frequency (EARFCN)
     * \param ulBandwidth the UL bandwidth in number of PRBs
     */
    virtual void ConfigureUplink(uint32_t ulEarfcn, uint16_t ulBandwidth) = 0;

    /**
     * \brief Configure referenceSignalPower
     *
     * \param referenceSignalPower received from eNB in SIB2
     */
    virtual void ConfigureReferenceSignalPower(int8_t referenceSignalPower) = 0;

    /**
     * \brief Set Rnti function
     *
     * \param rnti the cell-specific UE identifier
     */
    virtual void SetRnti(uint16_t rnti) = 0;

    /**
     * \brief Set transmission mode
     *
     * \param txMode the transmissionMode of the user
     */
    virtual void SetTransmissionMode(uint8_t txMode) = 0;

    /**
     * \brief Set SRS configuration index
     *
     * \param srcCi the SRS configuration index
     */
    virtual void SetSrsConfigurationIndex(uint16_t srcCi) = 0;

    /**
     * \brief Set P_A value for UE power control
     *
     * \param pa the P_A value
     */
    virtual void SetPa(double pa) = 0;

    /**
     * \brief Set RSRP filter coefficient.
     *
     * Determines the strength of smoothing effect induced by layer 3
     * filtering of RSRP used for uplink power control in all attached UE.
     * If equals to 0, no layer 3 filtering is applicable.
     *
     * \param rsrpFilterCoefficient value.
     */
    virtual void SetRsrpFilterCoefficient(uint8_t rsrpFilterCoefficient) = 0;

    /**
     * \brief Reset the PHY after radio link failure function
     * It resets the physical layer parameters of the
     * UE after RLF.
     */
    virtual void ResetPhyAfterRlf() = 0;

    /**
     * \brief Reset radio link failure parameters
     *
     * Upon receiving N311 in-sync indications from the UE
     * PHY the UE RRC instructs the UE PHY to reset the
     * RLF parameters so, it can start RLF detection again.
     */
    virtual void ResetRlfParams() = 0;

    /**
     * \brief Start in-sync detection function
     * When T310 timer is started, it indicates that physical layer
     * problems are detected at the UE and the recovery process is
     * started by checking if the radio frames are in-sync for N311
     * consecutive times.
     */
    virtual void StartInSyncDetection() = 0;

    /**
     * \brief A method call by UE RRC to communicate the IMSI to the UE PHY
     * \param imsi the IMSI of the UE
     */
    virtual void SetImsi(uint64_t imsi) = 0;
>>>>>>> 8d25ef3c
};

/**
 * Service Access Point (SAP) offered by the UE PHY to the UE RRC for control purposes
 *
 * This is the CPHY SAP User, i.e., the part of the SAP that contains the RRC
 * methods called by the PHY
 */
class LteUeCphySapUser
{
<<<<<<< HEAD
public:
  /**
   * destructor
   */
  virtual ~LteUeCphySapUser ();


  /**
   * Parameters of the ReportUeMeasurements primitive: RSRP [dBm] and RSRQ [dB]
   * See section 5.1.1 and 5.1.3 of TS 36.214
   */
  struct UeMeasurementsElement
  {
    uint16_t m_cellId; ///< cell ID
    double m_rsrp;  ///< [dBm]
    double m_rsrq;  ///< [dB]
  };

  /// UeMeasurementsParameters structure
  struct UeMeasurementsParameters
  {
    std::vector <struct UeMeasurementsElement> m_ueMeasurementsList; ///< UE measurement list
    uint8_t m_componentCarrierId; ///< component carrier ID
  };

  /**
   * Parameters for reporting S-RSRP measurements to the RRC by the PHY
   */
  struct UeSlssMeasurementsElement
  {
    uint16_t m_slssid; ///< SLSSID of the measured SyncRef
    double m_srsrp;  ///< Measured S-RSRP [dBm]
    uint16_t m_offset; ///< Reception offset
  };

  /**
   * List of SLSS measurements to be reported to the RRC by the PHY
   */
  struct UeSlssMeasurementsParameters
  {
    std::vector <struct UeSlssMeasurementsElement> m_ueSlssMeasurementsList; ///< List of SLSS measurements to be reported to the RRC by the PHY
  };

  /**
   * Parameters used by the PHY to report SD-RSRP measurements to the RRC
   */
  struct UeSdRsrpMeasurementsElement
  {
    uint64_t m_relayId; ///< Id of the measured Relay UE
    uint32_t m_serviceCode; ///< Service code offered by the Relay UE
    double m_sdRsrp;  ///< Measured SD-RSRP [dBm]
  };

  /**
   * Structure to store SD-RSRP measurements to be reported to the RRC by the PHY
   */
  struct UeSdRsrpMeasurementsParameters
  {
    std::vector <struct UeSdRsrpMeasurementsElement> m_ueSdRsrpMeasurementsList; ///< List of SD-RSRP measurements to be reported to the RRC by the PHY
  };

  /**
   * \brief Relay an MIB message from the PHY entity to the RRC layer.
   * 
   * This function is typically called after PHY receives an MIB message over
   * the BCH.
   *
   * \param cellId the ID of the eNodeB where the message originates from
   * \param mib the Master Information Block message.
   */
  virtual void RecvMasterInformationBlock (uint16_t cellId,
                                           LteRrcSap::MasterInformationBlock mib) = 0;

  /**
   * \brief Relay an SIB1 message from the PHY entity to the RRC layer.
   *
   * This function is typically called after PHY receives an SIB1 message over
   * the BCH.
   *
   * \param cellId the ID of the eNodeB where the message originates from
   * \param sib1 the System Information Block Type 1 message
   */
  virtual void RecvSystemInformationBlockType1 (uint16_t cellId,
                                                LteRrcSap::SystemInformationBlockType1 sib1) = 0;

  /**
   * \brief Send a report of RSRP and RSRQ values perceived from PSS by the PHY
   *        entity (after applying layer-1 filtering) to the RRC layer.
   *
   * \param params the structure containing a vector of cellId, RSRP and RSRQ
   */
  virtual void ReportUeMeasurements (UeMeasurementsParameters params) = 0;

  /**
   * \brief Send an out of sync indication to UE RRC.
   *
   * When the number of out-of-sync indications
   * are equal to N310, RRC starts the T310 timer.
   */
  virtual void NotifyOutOfSync () = 0;

  /**
   * \brief Send an in sync indication to UE RRC.
   *
   * When the number of in-sync indications
   * are equal to N311, RRC stops the T310 timer.
   */
  virtual void NotifyInSync () = 0;

  /**
   * \brief Reset the sync indication counter.
   *
   * Resets the sync indication counter of RRC if the Qin or Qout condition
   * is not fulfilled for the number of consecutive frames.
   */
  virtual void ResetSyncIndicationCounter () = 0;
  
  /**
   * \brief Send a report of S-RSRP values perceived from SLSSs by the PHY
   *        entity (after applying layer-1 filtering) to the RRC layer.
   * \param params tThe structure containing a list of
   *        (SyncRef SLSSID, SyncRef offset and S-RSRP value)
   * \param slssid The SLSSID of the evaluated SyncRef if corresponding
   * \param offset The offset of the evaluated SyncRef if corresponding
   */
  virtual void ReportSlssMeasurements (LteUeCphySapUser::UeSlssMeasurementsParameters params, uint64_t slssid, uint16_t offset) = 0;

  /**
   * The PHY indicated to the RRC the current subframe indication
   * \param frameNo The current frameNo
   * \param subFrameNo The current subframeNo
   */
  virtual void ReportSubframeIndication (uint16_t frameNo, uint16_t subFrameNo) = 0;
  
  /**
   * The PHY pass a received MIB-SL to the RRC
   * \param p The packet containing the MIB-SL
   * \param slssid The SLSSID associated with the received packet
   */
  virtual void ReceiveMibSL (Ptr<Packet> p, uint16_t slssid) = 0;
  
  /**
   * Notify the successful change of timing/SyncRef, and store the selected
   * (current) SyncRef information
   * \param params The resynchronization information
   */
  virtual void ReportChangeOfSyncRef (LteSlSyncParams params) = 0;

  /**
   * Report the SD-RSRP measurements of the Relay UEs in proximity made by the PHY
   * entity (after applying layer-1 filtering) to the RRC layer.
   *
   * \param params The structure containing a list of SD-RSRP measurement elements
   *               (SD-RSRP values and corresponding Relay UE Id and Service Code).
   */
  virtual void ReportUeSdRsrpMeasurements (LteUeCphySapUser::UeSdRsrpMeasurementsParameters params) = 0;
=======
  public:
    /**
     * destructor
     */
    virtual ~LteUeCphySapUser();

    /**
     * Parameters of the ReportUeMeasurements primitive: RSRP [dBm] and RSRQ [dB]
     * See section 5.1.1 and 5.1.3 of TS 36.214
     */
    struct UeMeasurementsElement
    {
        uint16_t m_cellId; ///< cell ID
        double m_rsrp;     ///< [dBm]
        double m_rsrq;     ///< [dB]
    };

    /// UeMeasurementsParameters structure
    struct UeMeasurementsParameters
    {
        std::vector<UeMeasurementsElement> m_ueMeasurementsList; ///< UE measurement list
        uint8_t m_componentCarrierId;                            ///< component carrier ID
    };

    /**
     * \brief Relay an MIB message from the PHY entity to the RRC layer.
     *
     * This function is typically called after PHY receives an MIB message over
     * the BCH.
     *
     * \param cellId the ID of the eNodeB where the message originates from
     * \param mib the Master Information Block message.
     */
    virtual void RecvMasterInformationBlock(uint16_t cellId,
                                            LteRrcSap::MasterInformationBlock mib) = 0;

    /**
     * \brief Relay an SIB1 message from the PHY entity to the RRC layer.
     *
     * This function is typically called after PHY receives an SIB1 message over
     * the BCH.
     *
     * \param cellId the ID of the eNodeB where the message originates from
     * \param sib1 the System Information Block Type 1 message
     */
    virtual void RecvSystemInformationBlockType1(uint16_t cellId,
                                                 LteRrcSap::SystemInformationBlockType1 sib1) = 0;

    /**
     * \brief Send a report of RSRP and RSRQ values perceived from PSS by the PHY
     *        entity (after applying layer-1 filtering) to the RRC layer.
     *
     * \param params the structure containing a vector of cellId, RSRP and RSRQ
     */
    virtual void ReportUeMeasurements(UeMeasurementsParameters params) = 0;

    /**
     * \brief Send an out of sync indication to UE RRC.
     *
     * When the number of out-of-sync indications
     * are equal to N310, RRC starts the T310 timer.
     */
    virtual void NotifyOutOfSync() = 0;

    /**
     * \brief Send an in sync indication to UE RRC.
     *
     * When the number of in-sync indications
     * are equal to N311, RRC stops the T310 timer.
     */
    virtual void NotifyInSync() = 0;

    /**
     * \brief Reset the sync indication counter.
     *
     * Resets the sync indication counter of RRC if the Qin or Qout condition
     * is not fulfilled for the number of consecutive frames.
     */
    virtual void ResetSyncIndicationCounter() = 0;
>>>>>>> 8d25ef3c
};

/**
 * Template for the implementation of the LteUeCphySapProvider as a member
 * of an owner class of type C to which all methods are forwarded
<<<<<<< HEAD
 *
=======
>>>>>>> 8d25ef3c
 */
template <class C>
class MemberLteUeCphySapProvider : public LteUeCphySapProvider
{
<<<<<<< HEAD
public:
  /**
   * Constructor
   *
   * \param owner The owner class
   */
  MemberLteUeCphySapProvider (C* owner);

  // inherited from LteUeCphySapProvider
  virtual void Reset ();
  virtual void StartCellSearch (uint32_t dlEarfcn);
  virtual void SynchronizeWithEnb (uint16_t cellId);
  virtual void SynchronizeWithEnb (uint16_t cellId, uint32_t dlEarfcn);
  virtual uint16_t GetCellId ();
  virtual uint32_t GetDlEarfcn ();
  virtual void SetDlBandwidth (uint16_t dlBandwidth);
  virtual void ConfigureUplink (uint32_t ulEarfcn, uint16_t ulBandwidth);
  virtual void ConfigureReferenceSignalPower (int8_t referenceSignalPower);
  virtual void SetRnti (uint16_t rnti);
  virtual void SetTransmissionMode (uint8_t txMode);
  virtual void SetSrsConfigurationIndex (uint16_t srcCi);
  virtual void SetPa (double pa);
  //Sidelink discovery
  virtual void SetSlDiscRxPools (std::list<Ptr<SidelinkRxDiscResourcePool> > pools);
  //Sidelink communication
  virtual void SetSlCommTxPool (Ptr<SidelinkTxCommResourcePool> pool);
  virtual void SetSlCommRxPools (std::list<Ptr<SidelinkRxCommResourcePool> > pools);
  virtual void RemoveSlCommTxPool ();
  virtual void AddSlDestination (uint32_t destination);
  virtual void RemoveSlDestination (uint32_t destination);
  virtual void SetSlssId (uint64_t slssid);
  virtual void SynchronizeToSyncRef (LteSlSyncParams synchParams);

  virtual void SetRsrpFilterCoefficient (uint8_t rsrpFilterCoefficient);
  virtual void ResetPhyAfterRlf ();
  virtual void ResetRlfParams ();
  virtual void StartInSnycDetection ();
  virtual void SetImsi (uint64_t imsi);
  virtual void EnableUeSdRsrpMeasurements ();
  virtual void DisableUeSdRsrpMeasurements ();

private:
  MemberLteUeCphySapProvider ();
  C* m_owner; ///< the owner class
=======
  public:
    /**
     * Constructor
     *
     * \param owner the owner class
     */
    MemberLteUeCphySapProvider(C* owner);

    // Delete default constructor to avoid misuse
    MemberLteUeCphySapProvider() = delete;

    // inherited from LteUeCphySapProvider
    void Reset() override;
    void StartCellSearch(uint32_t dlEarfcn) override;
    void SynchronizeWithEnb(uint16_t cellId) override;
    void SynchronizeWithEnb(uint16_t cellId, uint32_t dlEarfcn) override;
    uint16_t GetCellId() override;
    uint32_t GetDlEarfcn() override;
    void SetDlBandwidth(uint16_t dlBandwidth) override;
    void ConfigureUplink(uint32_t ulEarfcn, uint16_t ulBandwidth) override;
    void ConfigureReferenceSignalPower(int8_t referenceSignalPower) override;
    void SetRnti(uint16_t rnti) override;
    void SetTransmissionMode(uint8_t txMode) override;
    void SetSrsConfigurationIndex(uint16_t srcCi) override;
    void SetPa(double pa) override;
    void SetRsrpFilterCoefficient(uint8_t rsrpFilterCoefficient) override;
    void ResetPhyAfterRlf() override;
    void ResetRlfParams() override;
    void StartInSyncDetection() override;
    void SetImsi(uint64_t imsi) override;

  private:
    C* m_owner; ///< the owner class
>>>>>>> 8d25ef3c
};

template <class C>
MemberLteUeCphySapProvider<C>::MemberLteUeCphySapProvider(C* owner)
    : m_owner(owner)
{
}

template <class C>
void
<<<<<<< HEAD
MemberLteUeCphySapProvider<C>::Reset ()
=======
MemberLteUeCphySapProvider<C>::Reset()
>>>>>>> 8d25ef3c
{
    m_owner->DoReset();
}

template <class C>
void
MemberLteUeCphySapProvider<C>::StartCellSearch(uint32_t dlEarfcn)
{
    m_owner->DoStartCellSearch(dlEarfcn);
}

template <class C>
void
MemberLteUeCphySapProvider<C>::SynchronizeWithEnb(uint16_t cellId)
{
    m_owner->DoSynchronizeWithEnb(cellId);
}

template <class C>
void
MemberLteUeCphySapProvider<C>::SynchronizeWithEnb(uint16_t cellId, uint32_t dlEarfcn)
{
    m_owner->DoSynchronizeWithEnb(cellId, dlEarfcn);
}

template <class C>
uint16_t
MemberLteUeCphySapProvider<C>::GetCellId()
{
    return m_owner->DoGetCellId();
}

template <class C>
uint32_t
MemberLteUeCphySapProvider<C>::GetDlEarfcn()
{
    return m_owner->DoGetDlEarfcn();
}

template <class C>
void
MemberLteUeCphySapProvider<C>::SetDlBandwidth(uint16_t dlBandwidth)
{
    m_owner->DoSetDlBandwidth(dlBandwidth);
}

template <class C>
void
MemberLteUeCphySapProvider<C>::ConfigureUplink(uint32_t ulEarfcn, uint16_t ulBandwidth)
{
    m_owner->DoConfigureUplink(ulEarfcn, ulBandwidth);
}

template <class C>
void
<<<<<<< HEAD
MemberLteUeCphySapProvider<C>::ConfigureReferenceSignalPower (int8_t referenceSignalPower)
=======
MemberLteUeCphySapProvider<C>::ConfigureReferenceSignalPower(int8_t referenceSignalPower)
>>>>>>> 8d25ef3c
{
    m_owner->DoConfigureReferenceSignalPower(referenceSignalPower);
}

template <class C>
void
MemberLteUeCphySapProvider<C>::SetRnti(uint16_t rnti)
{
    m_owner->DoSetRnti(rnti);
}

template <class C>
void
<<<<<<< HEAD
MemberLteUeCphySapProvider<C>::SetTransmissionMode (uint8_t txMode)
=======
MemberLteUeCphySapProvider<C>::SetTransmissionMode(uint8_t txMode)
>>>>>>> 8d25ef3c
{
    m_owner->DoSetTransmissionMode(txMode);
}

template <class C>
void
<<<<<<< HEAD
MemberLteUeCphySapProvider<C>::SetSrsConfigurationIndex (uint16_t srcCi)
=======
MemberLteUeCphySapProvider<C>::SetSrsConfigurationIndex(uint16_t srcCi)
>>>>>>> 8d25ef3c
{
    m_owner->DoSetSrsConfigurationIndex(srcCi);
}

template <class C>
void
MemberLteUeCphySapProvider<C>::SetPa(double pa)
{
    m_owner->DoSetPa(pa);
}

template <class C>
void
MemberLteUeCphySapProvider<C>::SetRsrpFilterCoefficient(uint8_t rsrpFilterCoefficient)
{
    m_owner->DoSetRsrpFilterCoefficient(rsrpFilterCoefficient);
}

template <class C>
void
MemberLteUeCphySapProvider<C>::ResetPhyAfterRlf()
{
    m_owner->DoResetPhyAfterRlf();
}

template <class C>
void
MemberLteUeCphySapProvider<C>::ResetRlfParams()
{
    m_owner->DoResetRlfParams();
}

template <class C>
void
MemberLteUeCphySapProvider<C>::StartInSyncDetection()
{
    m_owner->DoStartInSyncDetection();
}

template <class C>
void
MemberLteUeCphySapProvider<C>::SetImsi(uint64_t imsi)
{
    m_owner->DoSetImsi(imsi);
}

<<<<<<< HEAD


//Sidelink discovery
template <class C>
void MemberLteUeCphySapProvider<C>::SetSlDiscRxPools (std::list<Ptr<SidelinkRxDiscResourcePool> > pools)
{
  m_owner->DoSetSlDiscRxPools (pools);
}

template <class C>
void
MemberLteUeCphySapProvider<C>::EnableUeSdRsrpMeasurements ()
{
  m_owner->DoEnableUeSdRsrpMeasurements ();
}

template <class C>
void
MemberLteUeCphySapProvider<C>::DisableUeSdRsrpMeasurements ()
{
  m_owner->DoDisableUeSdRsrpMeasurements ();
}

//Sidelink communication
template <class C>
void
MemberLteUeCphySapProvider<C>::SetSlCommTxPool (Ptr<SidelinkTxCommResourcePool> pool)
{
  m_owner->DoSetSlCommTxPool (pool);
}

template <class C>
void MemberLteUeCphySapProvider<C>::SetSlCommRxPools (std::list<Ptr<SidelinkRxCommResourcePool> > pools)
{
  m_owner->DoSetSlCommRxPools (pools);
}

template <class C>
void MemberLteUeCphySapProvider<C>::RemoveSlCommTxPool ()
{
  m_owner->DoRemoveSlCommTxPool ();
}

template <class C>
void MemberLteUeCphySapProvider<C>::AddSlDestination (uint32_t destination)
{
  m_owner->DoAddSlDestination (destination);
}

template <class C>
void MemberLteUeCphySapProvider<C>::RemoveSlDestination (uint32_t destination)
{
  m_owner->DoRemoveSlDestination (destination);
}

template <class C>
void
MemberLteUeCphySapProvider<C>::SetSlssId (uint64_t slssid)
{
  m_owner->DoSetSlssId (slssid);
}

template <class C>
void
MemberLteUeCphySapProvider<C>::SynchronizeToSyncRef (LteSlSyncParams synchParams)
{
  m_owner->DoSynchronizeToSyncRef (synchParams);
}



/**
 * Template for the implementation of the LteUeCphySapUser as a member
 * of an owner class of type C to which all methods are forwarded
 *
=======
/**
 * Template for the implementation of the LteUeCphySapUser as a member
 * of an owner class of type C to which all methods are forwarded
>>>>>>> 8d25ef3c
 */
template <class C>
class MemberLteUeCphySapUser : public LteUeCphySapUser
{
<<<<<<< HEAD
public:
  /**
   * Constructor
   *
   * \param owner The owner class
   */
  MemberLteUeCphySapUser (C* owner);

  // methods inherited from LteUeCphySapUser go here
  virtual void RecvMasterInformationBlock (uint16_t cellId,
                                           LteRrcSap::MasterInformationBlock mib);
  virtual void RecvSystemInformationBlockType1 (uint16_t cellId,
                                                LteRrcSap::SystemInformationBlockType1 sib1);
  virtual void ReportUeMeasurements (LteUeCphySapUser::UeMeasurementsParameters params);
  virtual void NotifyOutOfSync ();
  virtual void NotifyInSync ();
  virtual void ResetSyncIndicationCounter ();

  virtual void ReportSlssMeasurements (LteUeCphySapUser::UeSlssMeasurementsParameters params,  uint64_t slssid, uint16_t offset);
  virtual void ReportSubframeIndication (uint16_t frameNo, uint16_t subFrameNo);
  virtual void ReceiveMibSL (Ptr<Packet> p, uint16_t slssid);
  virtual void ReportChangeOfSyncRef (LteSlSyncParams params);

  virtual void ReportUeSdRsrpMeasurements (LteUeCphySapUser::UeSdRsrpMeasurementsParameters params);

private:
  MemberLteUeCphySapUser ();
  C* m_owner; ///< the owner class
=======
  public:
    /**
     * Constructor
     *
     * \param owner the owner class
     */
    MemberLteUeCphySapUser(C* owner);

    // Delete default constructor to avoid misuse
    MemberLteUeCphySapUser() = delete;

    // methods inherited from LteUeCphySapUser go here
    void RecvMasterInformationBlock(uint16_t cellId,
                                    LteRrcSap::MasterInformationBlock mib) override;
    void RecvSystemInformationBlockType1(uint16_t cellId,
                                         LteRrcSap::SystemInformationBlockType1 sib1) override;
    void ReportUeMeasurements(LteUeCphySapUser::UeMeasurementsParameters params) override;
    void NotifyOutOfSync() override;
    void NotifyInSync() override;
    void ResetSyncIndicationCounter() override;

  private:
    C* m_owner; ///< the owner class
>>>>>>> 8d25ef3c
};

template <class C>
MemberLteUeCphySapUser<C>::MemberLteUeCphySapUser(C* owner)
    : m_owner(owner)
{
}

template <class C>
<<<<<<< HEAD
MemberLteUeCphySapUser<C>::MemberLteUeCphySapUser ()
{
}

template <class C>
void
MemberLteUeCphySapUser<C>::RecvMasterInformationBlock (uint16_t cellId,
                                                       LteRrcSap::MasterInformationBlock mib)
=======
void
MemberLteUeCphySapUser<C>::RecvMasterInformationBlock(uint16_t cellId,
                                                      LteRrcSap::MasterInformationBlock mib)
>>>>>>> 8d25ef3c
{
    m_owner->DoRecvMasterInformationBlock(cellId, mib);
}

template <class C>
void
MemberLteUeCphySapUser<C>::RecvSystemInformationBlockType1(
    uint16_t cellId,
    LteRrcSap::SystemInformationBlockType1 sib1)
{
    m_owner->DoRecvSystemInformationBlockType1(cellId, sib1);
}

template <class C>
void
MemberLteUeCphySapUser<C>::ReportUeMeasurements(LteUeCphySapUser::UeMeasurementsParameters params)
{
    m_owner->DoReportUeMeasurements(params);
}

template <class C>
void
MemberLteUeCphySapUser<C>::NotifyOutOfSync()
{
    m_owner->DoNotifyOutOfSync();
}

template <class C>
void
MemberLteUeCphySapUser<C>::NotifyInSync()
{
    m_owner->DoNotifyInSync();
}

template <class C>
void
MemberLteUeCphySapUser<C>::ResetSyncIndicationCounter()
{
    m_owner->DoResetSyncIndicationCounter();
}

<<<<<<< HEAD
template <class C>
void
MemberLteUeCphySapUser<C>::ReportSlssMeasurements (LteUeCphySapUser::UeSlssMeasurementsParameters params,  uint64_t slssid, uint16_t offset)
{
  m_owner->DoReportSlssMeasurements (params,  slssid, offset);
}

template <class C>
void
MemberLteUeCphySapUser<C>::ReportSubframeIndication (uint16_t frameNo, uint16_t subFrameNo)
{
  m_owner->DoReportSubframeIndication (frameNo, subFrameNo);
}

template <class C>
void
MemberLteUeCphySapUser<C>::ReceiveMibSL (Ptr<Packet> p, uint16_t slssid)
{
  m_owner->DoReceiveMibSL (p, slssid);
}

template <class C>
void
MemberLteUeCphySapUser<C>::ReportChangeOfSyncRef (LteSlSyncParams params)
{
  m_owner->DoReportChangeOfSyncRef (params);
}

template <class C>
void
MemberLteUeCphySapUser<C>::ReportUeSdRsrpMeasurements (LteUeCphySapUser::UeSdRsrpMeasurementsParameters params)
{
  m_owner->DoReportUeSdRsrpMeasurements (params);
}


=======
>>>>>>> 8d25ef3c
} // namespace ns3

#endif // LTE_UE_CPHY_SAP_H<|MERGE_RESOLUTION|>--- conflicted
+++ resolved
@@ -16,20 +16,15 @@
  *
  * Author: Nicola Baldo <nbaldo@cttc.es>,
  *         Marco Miozzo <mmiozzo@cttc.es>
- * Modified by: NIST // Contributions may not be subject to US copyright.
  */
 
 #ifndef LTE_UE_CPHY_SAP_H
 #define LTE_UE_CPHY_SAP_H
 
 #include "lte-rrc-sap.h"
-
-<<<<<<< HEAD
-#include <ns3/lte-rrc-sap.h>
-#include <ns3/lte-sl-pool.h>
-=======
+#include "lte-sl-pool.h"
+
 #include <ns3/ptr.h>
->>>>>>> 8d25ef3c
 
 #include <stdint.h>
 
@@ -39,16 +34,16 @@
 class LteEnbNetDevice;
 
 /**
-  * Configuration needed for the timely change of subframe indication upon synchronization to
-  * a different SyncRef
-  */
+ * Configuration needed for the timely change of subframe indication upon synchronization to
+ * a different SyncRef
+ */
 struct LteSlSyncParams
 {
-  SidelinkCommResourcePool::SubframeInfo rxSubframe;  ///< Subframe where MIB was received
-  SidelinkCommResourcePool::SubframeInfo newSubframe;  ///< Subframe upon synchronization
-  uint16_t slssid;  ///< SLSS ID
-  uint16_t offset;  ///< synchronization offset
-  LteRrcSap::MasterInformationBlockSL syncRefMib;  ///< MIB
+    SidelinkCommResourcePool::SubframeInfo rxSubframe;  ///< Subframe where MIB was received
+    SidelinkCommResourcePool::SubframeInfo newSubframe; ///< Subframe upon synchronization
+    uint16_t slssid;                                    ///< SLSS ID
+    uint16_t offset;                                    ///< synchronization offset
+    LteRrcSap::MasterInformationBlockSL syncRefMib;     ///< MIB
 };
 
 /**
@@ -59,241 +54,6 @@
  */
 class LteUeCphySapProvider
 {
-<<<<<<< HEAD
-public:
-  /**
-   * destructor
-   */
-  virtual ~LteUeCphySapProvider ();
-
-  /**
-   * reset the PHY
-   *
-   */
-  virtual void Reset () = 0;
-
-  /**
-   * \brief Tell the PHY entity to listen to PSS from surrounding cells and
-   *        measure the RSRP.
-   * \param dlEarfcn The downlink carrier frequency (EARFCN) to listen to
-   *
-   * This function will instruct this PHY instance to listen to the DL channel
-   * over the bandwidth of 6 RB at the frequency associated with the given
-   * EARFCN.
-   *
-   * After this, it will start receiving Primary Synchronization Signal (PSS)
-   * and periodically returning measurement reports to RRC via
-   * LteUeCphySapUser::ReportUeMeasurements function.
-   */
-  virtual void StartCellSearch (uint32_t dlEarfcn) = 0;
-
-  /**
-   * \brief Tell the PHY entity to synchronize with a given eNodeB over the
-   *        currently active EARFCN for communication purposes.
-   * \param cellId The ID of the eNodeB to synchronize with
-   *
-   * By synchronizing, the PHY will start receiving various information
-   * transmitted by the eNodeB. For instance, when receiving system information,
-   * the message will be relayed to RRC via
-   * LteUeCphySapUser::RecvMasterInformationBlock and
-   * LteUeCphySapUser::RecvSystemInformationBlockType1 functions.
-   *
-   * Initially, the PHY will be configured to listen to 6 RBs of BCH.
-   * LteUeCphySapProvider::SetDlBandwidth can be called afterwards to increase
-   * the bandwidth.
-   */
-  virtual void SynchronizeWithEnb (uint16_t cellId) = 0;
-
-  /**
-   * \brief Tell the PHY entity to align to the given EARFCN and synchronize
-   *        with a given eNodeB for communication purposes.
-   * \param cellId The ID of the eNodeB to synchronize with
-   * \param dlEarfcn The downlink carrier frequency (EARFCN)
-   *
-   * By synchronizing, the PHY will start receiving various information
-   * transmitted by the eNodeB. For instance, when receiving system information,
-   * the message will be relayed to RRC via
-   * LteUeCphySapUser::RecvMasterInformationBlock and
-   * LteUeCphySapUser::RecvSystemInformationBlockType1 functions.
-   *
-   * Initially, the PHY will be configured to listen to 6 RBs of BCH.
-   * LteUeCphySapProvider::SetDlBandwidth can be called afterwards to increase
-   * the bandwidth.
-   */
-  virtual void SynchronizeWithEnb (uint16_t cellId, uint32_t dlEarfcn) = 0;
-
-  /**
-   * \brief Get PHY cell ID
-   * \return cell ID this PHY is synchronized to
-   */
-  virtual uint16_t GetCellId () = 0;
-
-  /**
-   * \brief Get PHY DL EARFCN
-   * \return DL EARFCN this PHY is synchronized to
-   */
-  virtual uint32_t GetDlEarfcn () = 0;
-
-  /**
-   * \param dlBandwidth the DL bandwidth in number of PRBs
-   */
-  virtual void SetDlBandwidth (uint16_t dlBandwidth) = 0;
-
-  /**
-   * \brief Configure uplink (normally done after reception of SIB2)
-   *
-   * \param ulEarfcn The uplink carrier frequency (EARFCN)
-   * \param ulBandwidth The UL bandwidth in number of PRBs
-   */
-  virtual void ConfigureUplink (uint32_t ulEarfcn, uint16_t ulBandwidth) = 0;
-
-  /**
-   * \brief Configure referenceSignalPower
-   *
-   * \param referenceSignalPower The received from eNB in SIB2
-   */
-  virtual void ConfigureReferenceSignalPower (int8_t referenceSignalPower) = 0;
-
-  /**
-   * \brief Set Rnti function
-   *
-   * \param rnti The cell-specific UE identifier
-   */
-  virtual void SetRnti (uint16_t rnti) = 0;
-
-  /**
-   * \brief Set transmission mode
-   *
-   * \param txMode the transmissionMode of the user
-   */
-  virtual void SetTransmissionMode (uint8_t txMode) = 0;
-
-  /**
-   * \brief Set SRS configuration index
-   *
-   * \param srcCi the SRS configuration index
-   */
-  virtual void SetSrsConfigurationIndex (uint16_t srcCi) = 0;
-
-  /**
-   * \brief Set P_A value for UE power control
-   *
-   * \param pa the P_A value
-   */
-  virtual void SetPa (double pa) = 0;
-
-  //Sidelink discovery
-  /**
-   * set the discovery receiving pools
-   * \param pools The receiving pools
-   */
-  virtual void SetSlDiscRxPools (std::list<Ptr<SidelinkRxDiscResourcePool> > pools) = 0;
-
-  //Sidelink Communication
-  /**
-   * set the current sidelink transmit pool
-   * \param pool The transmission pool
-   */
-  virtual void SetSlCommTxPool (Ptr<SidelinkTxCommResourcePool> pool) = 0;
-
-  /**
-   * set the sidelink receiving pools
-   * \param pools The sidelink receiving pools
-   */
-  virtual void SetSlCommRxPools (std::list<Ptr<SidelinkRxCommResourcePool> > pools) = 0;
-
-  /**
-   * Remove Sidelink Communication Tx Pool function
-   */
-  virtual void RemoveSlCommTxPool () = 0;
-
-  /**
-   * add a new destination to listen for
-   * \param destination The destination (L2 ID) to listen for
-   */
-  virtual void AddSlDestination (uint32_t destination) = 0;
-
-  /**
-   * remove a destination to listen for
-   * \param destination The destination that is no longer of interest
-   */
-  virtual void RemoveSlDestination (uint32_t destination) = 0;
-
-  /**
-   * Pass to the PHY entity the SLSSID to be set
-   * \param slssid The SLSSID
-   */
-  virtual void SetSlssId (uint64_t slssid) = 0;
-  /**
-   * Notify the PHY entity that a SyncRef has been selected and that it should apply
-   * the corresponding change of timing when appropriate
-   * \param synchParams The parameters containing the information of the selected SyncRef
-   */
-  virtual void SynchronizeToSyncRef (LteSlSyncParams synchParams) = 0;
-
-  /**
-   * \brief Set RSRP filter coefficient.
-   *
-   * Determines the strength of smoothing effect induced by layer 3
-   * filtering of RSRP used for uplink power control in all attached UE.
-   * If equals to 0, no layer 3 filtering is applicable.
-   *
-   * \param rsrpFilterCoefficient value.
-   */
-  virtual void SetRsrpFilterCoefficient (uint8_t rsrpFilterCoefficient) = 0;
-
-  /**
-   * \brief Reset the PHY after radio link failure function
-   * It resets the physical layer parameters of the
-   * UE after RLF.
-   *
-   */
-  virtual void ResetPhyAfterRlf () = 0;
-
-  /**
-   * \brief Reset radio link failure parameters
-   *
-   * Upon receiving N311 in-sync indications from the UE
-   * PHY the UE RRC instructs the UE PHY to reset the
-   * RLF parameters so, it can start RLF detection again.
-   *
-   */
-  virtual void ResetRlfParams () = 0;
-
-  /**
-   * \brief Start in-sync detection function
-   * When T310 timer is started, it indicates that physical layer
-   * problems are detected at the UE and the recovery process is
-   * started by checking if the radio frames are in-sync for N311
-   * consecutive times.
-   *
-   */
-  virtual void StartInSnycDetection () = 0;
-
-  /**
-   * \brief A method call by UE RRC to communicate the IMSI to the UE PHY
-   * \param imsi the IMSI of the UE
-   */
-  virtual void SetImsi (uint64_t imsi) = 0;
-  /**
-   * \brief Tell the PHY entity to measure the SD-RSRP of the sidelink
-   *        relay discovery messages.
-   *
-   * This function will instruct this PHY instance to start reporting
-   * SD-RSRP measurements from the relay discovery messages in the sidelink.
-   * It will schedule the first report and after this it will periodically
-   * return measurement reports to RRC via
-   * LteUeCphySapUser::ReportUeSdRsrpMeasurements function.
-   */
-  virtual void EnableUeSdRsrpMeasurements () = 0;
-
-  /**
-   * \brief Tell the PHY entity to stop measuring the SD-RSRP of the sidelink
-   *        relay discovery messages if enabled.
-   */
-  virtual void DisableUeSdRsrpMeasurements () = 0;
-
-=======
   public:
     /**
      * Destructor
@@ -308,7 +68,7 @@
     /**
      * \brief Tell the PHY entity to listen to PSS from surrounding cells and
      *        measure the RSRP.
-     * \param dlEarfcn the downlink carrier frequency (EARFCN) to listen to
+     * \param dlEarfcn The downlink carrier frequency (EARFCN) to listen to
      *
      * This function will instruct this PHY instance to listen to the DL channel
      * over the bandwidth of 6 RB at the frequency associated with the given
@@ -323,7 +83,7 @@
     /**
      * \brief Tell the PHY entity to synchronize with a given eNodeB over the
      *        currently active EARFCN for communication purposes.
-     * \param cellId the ID of the eNodeB to synchronize with
+     * \param cellId The ID of the eNodeB to synchronize with
      *
      * By synchronizing, the PHY will start receiving various information
      * transmitted by the eNodeB. For instance, when receiving system information,
@@ -340,8 +100,8 @@
     /**
      * \brief Tell the PHY entity to align to the given EARFCN and synchronize
      *        with a given eNodeB for communication purposes.
-     * \param cellId the ID of the eNodeB to synchronize with
-     * \param dlEarfcn the downlink carrier frequency (EARFCN)
+     * \param cellId The ID of the eNodeB to synchronize with
+     * \param dlEarfcn The downlink carrier frequency (EARFCN)
      *
      * By synchronizing, the PHY will start receiving various information
      * transmitted by the eNodeB. For instance, when receiving system information,
@@ -375,22 +135,22 @@
     /**
      * \brief Configure uplink (normally done after reception of SIB2)
      *
-     * \param ulEarfcn the uplink carrier frequency (EARFCN)
-     * \param ulBandwidth the UL bandwidth in number of PRBs
+     * \param ulEarfcn The uplink carrier frequency (EARFCN)
+     * \param ulBandwidth The UL bandwidth in number of PRBs
      */
     virtual void ConfigureUplink(uint32_t ulEarfcn, uint16_t ulBandwidth) = 0;
 
     /**
      * \brief Configure referenceSignalPower
      *
-     * \param referenceSignalPower received from eNB in SIB2
+     * \param referenceSignalPower The received from eNB in SIB2
      */
     virtual void ConfigureReferenceSignalPower(int8_t referenceSignalPower) = 0;
 
     /**
      * \brief Set Rnti function
      *
-     * \param rnti the cell-specific UE identifier
+     * \param rnti The cell-specific UE identifier
      */
     virtual void SetRnti(uint16_t rnti) = 0;
 
@@ -414,6 +174,55 @@
      * \param pa the P_A value
      */
     virtual void SetPa(double pa) = 0;
+
+    // Sidelink discovery
+    /**
+     * set the discovery receiving pools
+     * \param pools The receiving pools
+     */
+    virtual void SetSlDiscRxPools(std::list<Ptr<SidelinkRxDiscResourcePool>> pools) = 0;
+
+    // Sidelink Communication
+    /**
+     * set the current sidelink transmit pool
+     * \param pool The transmission pool
+     */
+    virtual void SetSlCommTxPool(Ptr<SidelinkTxCommResourcePool> pool) = 0;
+
+    /**
+     * set the sidelink receiving pools
+     * \param pools The sidelink receiving pools
+     */
+    virtual void SetSlCommRxPools(std::list<Ptr<SidelinkRxCommResourcePool>> pools) = 0;
+
+    /**
+     * Remove Sidelink Communication Tx Pool function
+     */
+    virtual void RemoveSlCommTxPool() = 0;
+
+    /**
+     * add a new destination to listen for
+     * \param destination The destination (L2 ID) to listen for
+     */
+    virtual void AddSlDestination(uint32_t destination) = 0;
+
+    /**
+     * remove a destination to listen for
+     * \param destination The destination that is no longer of interest
+     */
+    virtual void RemoveSlDestination(uint32_t destination) = 0;
+
+    /**
+     * Pass to the PHY entity the SLSSID to be set
+     * \param slssid The SLSSID
+     */
+    virtual void SetSlssId(uint64_t slssid) = 0;
+    /**
+     * Notify the PHY entity that a SyncRef has been selected and that it should apply
+     * the corresponding change of timing when appropriate
+     * \param synchParams The parameters containing the information of the selected SyncRef
+     */
+    virtual void SynchronizeToSyncRef(LteSlSyncParams synchParams) = 0;
 
     /**
      * \brief Set RSRP filter coefficient.
@@ -456,7 +265,23 @@
      * \param imsi the IMSI of the UE
      */
     virtual void SetImsi(uint64_t imsi) = 0;
->>>>>>> 8d25ef3c
+    /**
+     * \brief Tell the PHY entity to measure the SD-RSRP of the sidelink
+     *        relay discovery messages.
+     *
+     * This function will instruct this PHY instance to start reporting
+     * SD-RSRP measurements from the relay discovery messages in the sidelink.
+     * It will schedule the first report and after this it will periodically
+     * return measurement reports to RRC via
+     * LteUeCphySapUser::ReportUeSdRsrpMeasurements function.
+     */
+    virtual void EnableUeSdRsrpMeasurements() = 0;
+
+    /**
+     * \brief Tell the PHY entity to stop measuring the SD-RSRP of the sidelink
+     *        relay discovery messages if enabled.
+     */
+    virtual void DisableUeSdRsrpMeasurements() = 0;
 };
 
 /**
@@ -467,164 +292,6 @@
  */
 class LteUeCphySapUser
 {
-<<<<<<< HEAD
-public:
-  /**
-   * destructor
-   */
-  virtual ~LteUeCphySapUser ();
-
-
-  /**
-   * Parameters of the ReportUeMeasurements primitive: RSRP [dBm] and RSRQ [dB]
-   * See section 5.1.1 and 5.1.3 of TS 36.214
-   */
-  struct UeMeasurementsElement
-  {
-    uint16_t m_cellId; ///< cell ID
-    double m_rsrp;  ///< [dBm]
-    double m_rsrq;  ///< [dB]
-  };
-
-  /// UeMeasurementsParameters structure
-  struct UeMeasurementsParameters
-  {
-    std::vector <struct UeMeasurementsElement> m_ueMeasurementsList; ///< UE measurement list
-    uint8_t m_componentCarrierId; ///< component carrier ID
-  };
-
-  /**
-   * Parameters for reporting S-RSRP measurements to the RRC by the PHY
-   */
-  struct UeSlssMeasurementsElement
-  {
-    uint16_t m_slssid; ///< SLSSID of the measured SyncRef
-    double m_srsrp;  ///< Measured S-RSRP [dBm]
-    uint16_t m_offset; ///< Reception offset
-  };
-
-  /**
-   * List of SLSS measurements to be reported to the RRC by the PHY
-   */
-  struct UeSlssMeasurementsParameters
-  {
-    std::vector <struct UeSlssMeasurementsElement> m_ueSlssMeasurementsList; ///< List of SLSS measurements to be reported to the RRC by the PHY
-  };
-
-  /**
-   * Parameters used by the PHY to report SD-RSRP measurements to the RRC
-   */
-  struct UeSdRsrpMeasurementsElement
-  {
-    uint64_t m_relayId; ///< Id of the measured Relay UE
-    uint32_t m_serviceCode; ///< Service code offered by the Relay UE
-    double m_sdRsrp;  ///< Measured SD-RSRP [dBm]
-  };
-
-  /**
-   * Structure to store SD-RSRP measurements to be reported to the RRC by the PHY
-   */
-  struct UeSdRsrpMeasurementsParameters
-  {
-    std::vector <struct UeSdRsrpMeasurementsElement> m_ueSdRsrpMeasurementsList; ///< List of SD-RSRP measurements to be reported to the RRC by the PHY
-  };
-
-  /**
-   * \brief Relay an MIB message from the PHY entity to the RRC layer.
-   * 
-   * This function is typically called after PHY receives an MIB message over
-   * the BCH.
-   *
-   * \param cellId the ID of the eNodeB where the message originates from
-   * \param mib the Master Information Block message.
-   */
-  virtual void RecvMasterInformationBlock (uint16_t cellId,
-                                           LteRrcSap::MasterInformationBlock mib) = 0;
-
-  /**
-   * \brief Relay an SIB1 message from the PHY entity to the RRC layer.
-   *
-   * This function is typically called after PHY receives an SIB1 message over
-   * the BCH.
-   *
-   * \param cellId the ID of the eNodeB where the message originates from
-   * \param sib1 the System Information Block Type 1 message
-   */
-  virtual void RecvSystemInformationBlockType1 (uint16_t cellId,
-                                                LteRrcSap::SystemInformationBlockType1 sib1) = 0;
-
-  /**
-   * \brief Send a report of RSRP and RSRQ values perceived from PSS by the PHY
-   *        entity (after applying layer-1 filtering) to the RRC layer.
-   *
-   * \param params the structure containing a vector of cellId, RSRP and RSRQ
-   */
-  virtual void ReportUeMeasurements (UeMeasurementsParameters params) = 0;
-
-  /**
-   * \brief Send an out of sync indication to UE RRC.
-   *
-   * When the number of out-of-sync indications
-   * are equal to N310, RRC starts the T310 timer.
-   */
-  virtual void NotifyOutOfSync () = 0;
-
-  /**
-   * \brief Send an in sync indication to UE RRC.
-   *
-   * When the number of in-sync indications
-   * are equal to N311, RRC stops the T310 timer.
-   */
-  virtual void NotifyInSync () = 0;
-
-  /**
-   * \brief Reset the sync indication counter.
-   *
-   * Resets the sync indication counter of RRC if the Qin or Qout condition
-   * is not fulfilled for the number of consecutive frames.
-   */
-  virtual void ResetSyncIndicationCounter () = 0;
-  
-  /**
-   * \brief Send a report of S-RSRP values perceived from SLSSs by the PHY
-   *        entity (after applying layer-1 filtering) to the RRC layer.
-   * \param params tThe structure containing a list of
-   *        (SyncRef SLSSID, SyncRef offset and S-RSRP value)
-   * \param slssid The SLSSID of the evaluated SyncRef if corresponding
-   * \param offset The offset of the evaluated SyncRef if corresponding
-   */
-  virtual void ReportSlssMeasurements (LteUeCphySapUser::UeSlssMeasurementsParameters params, uint64_t slssid, uint16_t offset) = 0;
-
-  /**
-   * The PHY indicated to the RRC the current subframe indication
-   * \param frameNo The current frameNo
-   * \param subFrameNo The current subframeNo
-   */
-  virtual void ReportSubframeIndication (uint16_t frameNo, uint16_t subFrameNo) = 0;
-  
-  /**
-   * The PHY pass a received MIB-SL to the RRC
-   * \param p The packet containing the MIB-SL
-   * \param slssid The SLSSID associated with the received packet
-   */
-  virtual void ReceiveMibSL (Ptr<Packet> p, uint16_t slssid) = 0;
-  
-  /**
-   * Notify the successful change of timing/SyncRef, and store the selected
-   * (current) SyncRef information
-   * \param params The resynchronization information
-   */
-  virtual void ReportChangeOfSyncRef (LteSlSyncParams params) = 0;
-
-  /**
-   * Report the SD-RSRP measurements of the Relay UEs in proximity made by the PHY
-   * entity (after applying layer-1 filtering) to the RRC layer.
-   *
-   * \param params The structure containing a list of SD-RSRP measurement elements
-   *               (SD-RSRP values and corresponding Relay UE Id and Service Code).
-   */
-  virtual void ReportUeSdRsrpMeasurements (LteUeCphySapUser::UeSdRsrpMeasurementsParameters params) = 0;
-=======
   public:
     /**
      * destructor
@@ -650,6 +317,46 @@
     };
 
     /**
+     * Parameters for reporting S-RSRP measurements to the RRC by the PHY
+     */
+    struct UeSlssMeasurementsElement
+    {
+        uint16_t m_slssid; ///< SLSSID of the measured SyncRef
+        double m_srsrp;    ///< Measured S-RSRP [dBm]
+        uint16_t m_offset; ///< Reception offset
+    };
+
+    /**
+     * List of SLSS measurements to be reported to the RRC by the PHY
+     */
+    struct UeSlssMeasurementsParameters
+    {
+        std::vector<struct UeSlssMeasurementsElement>
+            m_ueSlssMeasurementsList; ///< List of SLSS measurements to be reported to the RRC by
+                                      ///< the PHY
+    };
+
+    /**
+     * Parameters used by the PHY to report SD-RSRP measurements to the RRC
+     */
+    struct UeSdRsrpMeasurementsElement
+    {
+        uint64_t m_relayId;     ///< Id of the measured Relay UE
+        uint32_t m_serviceCode; ///< Service code offered by the Relay UE
+        double m_sdRsrp;        ///< Measured SD-RSRP [dBm]
+    };
+
+    /**
+     * Structure to store SD-RSRP measurements to be reported to the RRC by the PHY
+     */
+    struct UeSdRsrpMeasurementsParameters
+    {
+        std::vector<struct UeSdRsrpMeasurementsElement>
+            m_ueSdRsrpMeasurementsList; ///< List of SD-RSRP measurements to be reported to the RRC
+                                        ///< by the PHY
+    };
+
+    /**
      * \brief Relay an MIB message from the PHY entity to the RRC layer.
      *
      * This function is typically called after PHY receives an MIB message over
@@ -704,71 +411,63 @@
      * is not fulfilled for the number of consecutive frames.
      */
     virtual void ResetSyncIndicationCounter() = 0;
->>>>>>> 8d25ef3c
+
+    /**
+     * \brief Send a report of S-RSRP values perceived from SLSSs by the PHY
+     *        entity (after applying layer-1 filtering) to the RRC layer.
+     * \param params tThe structure containing a list of
+     *        (SyncRef SLSSID, SyncRef offset and S-RSRP value)
+     * \param slssid The SLSSID of the evaluated SyncRef if corresponding
+     * \param offset The offset of the evaluated SyncRef if corresponding
+     */
+    virtual void ReportSlssMeasurements(LteUeCphySapUser::UeSlssMeasurementsParameters params,
+                                        uint64_t slssid,
+                                        uint16_t offset) = 0;
+
+    /**
+     * The PHY indicated to the RRC the current subframe indication
+     * \param frameNo The current frameNo
+     * \param subFrameNo The current subframeNo
+     */
+    virtual void ReportSubframeIndication(uint16_t frameNo, uint16_t subFrameNo) = 0;
+
+    /**
+     * The PHY pass a received MIB-SL to the RRC
+     * \param p The packet containing the MIB-SL
+     * \param slssid The SLSSID associated with the received packet
+     */
+    virtual void ReceiveMibSL(Ptr<Packet> p, uint16_t slssid) = 0;
+
+    /**
+     * Notify the successful change of timing/SyncRef, and store the selected
+     * (current) SyncRef information
+     * \param params The resynchronization information
+     */
+    virtual void ReportChangeOfSyncRef(LteSlSyncParams params) = 0;
+
+    /**
+     * Report the SD-RSRP measurements of the Relay UEs in proximity made by the PHY
+     * entity (after applying layer-1 filtering) to the RRC layer.
+     *
+     * \param params The structure containing a list of SD-RSRP measurement elements
+     *               (SD-RSRP values and corresponding Relay UE Id and Service Code).
+     */
+    virtual void ReportUeSdRsrpMeasurements(
+        LteUeCphySapUser::UeSdRsrpMeasurementsParameters params) = 0;
 };
 
 /**
  * Template for the implementation of the LteUeCphySapProvider as a member
  * of an owner class of type C to which all methods are forwarded
-<<<<<<< HEAD
- *
-=======
->>>>>>> 8d25ef3c
  */
 template <class C>
 class MemberLteUeCphySapProvider : public LteUeCphySapProvider
 {
-<<<<<<< HEAD
-public:
-  /**
-   * Constructor
-   *
-   * \param owner The owner class
-   */
-  MemberLteUeCphySapProvider (C* owner);
-
-  // inherited from LteUeCphySapProvider
-  virtual void Reset ();
-  virtual void StartCellSearch (uint32_t dlEarfcn);
-  virtual void SynchronizeWithEnb (uint16_t cellId);
-  virtual void SynchronizeWithEnb (uint16_t cellId, uint32_t dlEarfcn);
-  virtual uint16_t GetCellId ();
-  virtual uint32_t GetDlEarfcn ();
-  virtual void SetDlBandwidth (uint16_t dlBandwidth);
-  virtual void ConfigureUplink (uint32_t ulEarfcn, uint16_t ulBandwidth);
-  virtual void ConfigureReferenceSignalPower (int8_t referenceSignalPower);
-  virtual void SetRnti (uint16_t rnti);
-  virtual void SetTransmissionMode (uint8_t txMode);
-  virtual void SetSrsConfigurationIndex (uint16_t srcCi);
-  virtual void SetPa (double pa);
-  //Sidelink discovery
-  virtual void SetSlDiscRxPools (std::list<Ptr<SidelinkRxDiscResourcePool> > pools);
-  //Sidelink communication
-  virtual void SetSlCommTxPool (Ptr<SidelinkTxCommResourcePool> pool);
-  virtual void SetSlCommRxPools (std::list<Ptr<SidelinkRxCommResourcePool> > pools);
-  virtual void RemoveSlCommTxPool ();
-  virtual void AddSlDestination (uint32_t destination);
-  virtual void RemoveSlDestination (uint32_t destination);
-  virtual void SetSlssId (uint64_t slssid);
-  virtual void SynchronizeToSyncRef (LteSlSyncParams synchParams);
-
-  virtual void SetRsrpFilterCoefficient (uint8_t rsrpFilterCoefficient);
-  virtual void ResetPhyAfterRlf ();
-  virtual void ResetRlfParams ();
-  virtual void StartInSnycDetection ();
-  virtual void SetImsi (uint64_t imsi);
-  virtual void EnableUeSdRsrpMeasurements ();
-  virtual void DisableUeSdRsrpMeasurements ();
-
-private:
-  MemberLteUeCphySapProvider ();
-  C* m_owner; ///< the owner class
-=======
   public:
     /**
      * Constructor
      *
-     * \param owner the owner class
+     * \param owner The owner class
      */
     MemberLteUeCphySapProvider(C* owner);
 
@@ -789,15 +488,27 @@
     void SetTransmissionMode(uint8_t txMode) override;
     void SetSrsConfigurationIndex(uint16_t srcCi) override;
     void SetPa(double pa) override;
+    // Sidelink discovery
+    void SetSlDiscRxPools(std::list<Ptr<SidelinkRxDiscResourcePool>> pools) override;
+    // Sidelink communication
+    void SetSlCommTxPool(Ptr<SidelinkTxCommResourcePool> pool) override;
+    void SetSlCommRxPools(std::list<Ptr<SidelinkRxCommResourcePool>> pools) override;
+    void RemoveSlCommTxPool() override;
+    void AddSlDestination(uint32_t destination) override;
+    void RemoveSlDestination(uint32_t destination) override;
+    void SetSlssId(uint64_t slssid) override;
+    void SynchronizeToSyncRef(LteSlSyncParams synchParams) override;
+
     void SetRsrpFilterCoefficient(uint8_t rsrpFilterCoefficient) override;
     void ResetPhyAfterRlf() override;
     void ResetRlfParams() override;
     void StartInSyncDetection() override;
     void SetImsi(uint64_t imsi) override;
+    void EnableUeSdRsrpMeasurements() override;
+    void DisableUeSdRsrpMeasurements() override;
 
   private:
     C* m_owner; ///< the owner class
->>>>>>> 8d25ef3c
 };
 
 template <class C>
@@ -808,11 +519,7 @@
 
 template <class C>
 void
-<<<<<<< HEAD
-MemberLteUeCphySapProvider<C>::Reset ()
-=======
 MemberLteUeCphySapProvider<C>::Reset()
->>>>>>> 8d25ef3c
 {
     m_owner->DoReset();
 }
@@ -868,11 +575,7 @@
 
 template <class C>
 void
-<<<<<<< HEAD
-MemberLteUeCphySapProvider<C>::ConfigureReferenceSignalPower (int8_t referenceSignalPower)
-=======
 MemberLteUeCphySapProvider<C>::ConfigureReferenceSignalPower(int8_t referenceSignalPower)
->>>>>>> 8d25ef3c
 {
     m_owner->DoConfigureReferenceSignalPower(referenceSignalPower);
 }
@@ -886,22 +589,14 @@
 
 template <class C>
 void
-<<<<<<< HEAD
-MemberLteUeCphySapProvider<C>::SetTransmissionMode (uint8_t txMode)
-=======
 MemberLteUeCphySapProvider<C>::SetTransmissionMode(uint8_t txMode)
->>>>>>> 8d25ef3c
 {
     m_owner->DoSetTransmissionMode(txMode);
 }
 
 template <class C>
 void
-<<<<<<< HEAD
-MemberLteUeCphySapProvider<C>::SetSrsConfigurationIndex (uint16_t srcCi)
-=======
 MemberLteUeCphySapProvider<C>::SetSrsConfigurationIndex(uint16_t srcCi)
->>>>>>> 8d25ef3c
 {
     m_owner->DoSetSrsConfigurationIndex(srcCi);
 }
@@ -948,126 +643,90 @@
     m_owner->DoSetImsi(imsi);
 }
 
-<<<<<<< HEAD
-
-
-//Sidelink discovery
-template <class C>
-void MemberLteUeCphySapProvider<C>::SetSlDiscRxPools (std::list<Ptr<SidelinkRxDiscResourcePool> > pools)
-{
-  m_owner->DoSetSlDiscRxPools (pools);
-}
-
-template <class C>
-void
-MemberLteUeCphySapProvider<C>::EnableUeSdRsrpMeasurements ()
-{
-  m_owner->DoEnableUeSdRsrpMeasurements ();
-}
-
-template <class C>
-void
-MemberLteUeCphySapProvider<C>::DisableUeSdRsrpMeasurements ()
-{
-  m_owner->DoDisableUeSdRsrpMeasurements ();
-}
-
-//Sidelink communication
-template <class C>
-void
-MemberLteUeCphySapProvider<C>::SetSlCommTxPool (Ptr<SidelinkTxCommResourcePool> pool)
-{
-  m_owner->DoSetSlCommTxPool (pool);
-}
-
-template <class C>
-void MemberLteUeCphySapProvider<C>::SetSlCommRxPools (std::list<Ptr<SidelinkRxCommResourcePool> > pools)
-{
-  m_owner->DoSetSlCommRxPools (pools);
-}
-
-template <class C>
-void MemberLteUeCphySapProvider<C>::RemoveSlCommTxPool ()
-{
-  m_owner->DoRemoveSlCommTxPool ();
-}
-
-template <class C>
-void MemberLteUeCphySapProvider<C>::AddSlDestination (uint32_t destination)
-{
-  m_owner->DoAddSlDestination (destination);
-}
-
-template <class C>
-void MemberLteUeCphySapProvider<C>::RemoveSlDestination (uint32_t destination)
-{
-  m_owner->DoRemoveSlDestination (destination);
-}
-
-template <class C>
-void
-MemberLteUeCphySapProvider<C>::SetSlssId (uint64_t slssid)
-{
-  m_owner->DoSetSlssId (slssid);
-}
-
-template <class C>
-void
-MemberLteUeCphySapProvider<C>::SynchronizeToSyncRef (LteSlSyncParams synchParams)
-{
-  m_owner->DoSynchronizeToSyncRef (synchParams);
-}
-
-
+// Sidelink discovery
+template <class C>
+void
+MemberLteUeCphySapProvider<C>::SetSlDiscRxPools(std::list<Ptr<SidelinkRxDiscResourcePool>> pools)
+{
+    m_owner->DoSetSlDiscRxPools(pools);
+}
+
+template <class C>
+void
+MemberLteUeCphySapProvider<C>::EnableUeSdRsrpMeasurements()
+{
+    m_owner->DoEnableUeSdRsrpMeasurements();
+}
+
+template <class C>
+void
+MemberLteUeCphySapProvider<C>::DisableUeSdRsrpMeasurements()
+{
+    m_owner->DoDisableUeSdRsrpMeasurements();
+}
+
+// Sidelink communication
+template <class C>
+void
+MemberLteUeCphySapProvider<C>::SetSlCommTxPool(Ptr<SidelinkTxCommResourcePool> pool)
+{
+    m_owner->DoSetSlCommTxPool(pool);
+}
+
+template <class C>
+void
+MemberLteUeCphySapProvider<C>::SetSlCommRxPools(std::list<Ptr<SidelinkRxCommResourcePool>> pools)
+{
+    m_owner->DoSetSlCommRxPools(pools);
+}
+
+template <class C>
+void
+MemberLteUeCphySapProvider<C>::RemoveSlCommTxPool()
+{
+    m_owner->DoRemoveSlCommTxPool();
+}
+
+template <class C>
+void
+MemberLteUeCphySapProvider<C>::AddSlDestination(uint32_t destination)
+{
+    m_owner->DoAddSlDestination(destination);
+}
+
+template <class C>
+void
+MemberLteUeCphySapProvider<C>::RemoveSlDestination(uint32_t destination)
+{
+    m_owner->DoRemoveSlDestination(destination);
+}
+
+template <class C>
+void
+MemberLteUeCphySapProvider<C>::SetSlssId(uint64_t slssid)
+{
+    m_owner->DoSetSlssId(slssid);
+}
+
+template <class C>
+void
+MemberLteUeCphySapProvider<C>::SynchronizeToSyncRef(LteSlSyncParams synchParams)
+{
+    m_owner->DoSynchronizeToSyncRef(synchParams);
+}
 
 /**
  * Template for the implementation of the LteUeCphySapUser as a member
  * of an owner class of type C to which all methods are forwarded
- *
-=======
-/**
- * Template for the implementation of the LteUeCphySapUser as a member
- * of an owner class of type C to which all methods are forwarded
->>>>>>> 8d25ef3c
  */
 template <class C>
 class MemberLteUeCphySapUser : public LteUeCphySapUser
 {
-<<<<<<< HEAD
-public:
-  /**
-   * Constructor
-   *
-   * \param owner The owner class
-   */
-  MemberLteUeCphySapUser (C* owner);
-
-  // methods inherited from LteUeCphySapUser go here
-  virtual void RecvMasterInformationBlock (uint16_t cellId,
-                                           LteRrcSap::MasterInformationBlock mib);
-  virtual void RecvSystemInformationBlockType1 (uint16_t cellId,
-                                                LteRrcSap::SystemInformationBlockType1 sib1);
-  virtual void ReportUeMeasurements (LteUeCphySapUser::UeMeasurementsParameters params);
-  virtual void NotifyOutOfSync ();
-  virtual void NotifyInSync ();
-  virtual void ResetSyncIndicationCounter ();
-
-  virtual void ReportSlssMeasurements (LteUeCphySapUser::UeSlssMeasurementsParameters params,  uint64_t slssid, uint16_t offset);
-  virtual void ReportSubframeIndication (uint16_t frameNo, uint16_t subFrameNo);
-  virtual void ReceiveMibSL (Ptr<Packet> p, uint16_t slssid);
-  virtual void ReportChangeOfSyncRef (LteSlSyncParams params);
-
-  virtual void ReportUeSdRsrpMeasurements (LteUeCphySapUser::UeSdRsrpMeasurementsParameters params);
-
-private:
-  MemberLteUeCphySapUser ();
-  C* m_owner; ///< the owner class
-=======
   public:
     /**
      * Constructor
      *
-     * \param owner the owner class
+     * \param owner The owner class
      */
     MemberLteUeCphySapUser(C* owner);
 
@@ -1084,9 +743,18 @@
     void NotifyInSync() override;
     void ResetSyncIndicationCounter() override;
 
+    void ReportSlssMeasurements(LteUeCphySapUser::UeSlssMeasurementsParameters params,
+                                        uint64_t slssid,
+                                        uint16_t offset) override;
+    void ReportSubframeIndication(uint16_t frameNo, uint16_t subFrameNo) override;
+    void ReceiveMibSL(Ptr<Packet> p, uint16_t slssid) override;
+    void ReportChangeOfSyncRef(LteSlSyncParams params) override;
+
+    void ReportUeSdRsrpMeasurements(
+        LteUeCphySapUser::UeSdRsrpMeasurementsParameters params) override;
+
   private:
     C* m_owner; ///< the owner class
->>>>>>> 8d25ef3c
 };
 
 template <class C>
@@ -1096,20 +764,9 @@
 }
 
 template <class C>
-<<<<<<< HEAD
-MemberLteUeCphySapUser<C>::MemberLteUeCphySapUser ()
-{
-}
-
-template <class C>
-void
-MemberLteUeCphySapUser<C>::RecvMasterInformationBlock (uint16_t cellId,
-                                                       LteRrcSap::MasterInformationBlock mib)
-=======
 void
 MemberLteUeCphySapUser<C>::RecvMasterInformationBlock(uint16_t cellId,
                                                       LteRrcSap::MasterInformationBlock mib)
->>>>>>> 8d25ef3c
 {
     m_owner->DoRecvMasterInformationBlock(cellId, mib);
 }
@@ -1151,45 +808,45 @@
     m_owner->DoResetSyncIndicationCounter();
 }
 
-<<<<<<< HEAD
-template <class C>
-void
-MemberLteUeCphySapUser<C>::ReportSlssMeasurements (LteUeCphySapUser::UeSlssMeasurementsParameters params,  uint64_t slssid, uint16_t offset)
-{
-  m_owner->DoReportSlssMeasurements (params,  slssid, offset);
-}
-
-template <class C>
-void
-MemberLteUeCphySapUser<C>::ReportSubframeIndication (uint16_t frameNo, uint16_t subFrameNo)
-{
-  m_owner->DoReportSubframeIndication (frameNo, subFrameNo);
-}
-
-template <class C>
-void
-MemberLteUeCphySapUser<C>::ReceiveMibSL (Ptr<Packet> p, uint16_t slssid)
-{
-  m_owner->DoReceiveMibSL (p, slssid);
-}
-
-template <class C>
-void
-MemberLteUeCphySapUser<C>::ReportChangeOfSyncRef (LteSlSyncParams params)
-{
-  m_owner->DoReportChangeOfSyncRef (params);
-}
-
-template <class C>
-void
-MemberLteUeCphySapUser<C>::ReportUeSdRsrpMeasurements (LteUeCphySapUser::UeSdRsrpMeasurementsParameters params)
-{
-  m_owner->DoReportUeSdRsrpMeasurements (params);
-}
-
-
-=======
->>>>>>> 8d25ef3c
+template <class C>
+void
+MemberLteUeCphySapUser<C>::ReportSlssMeasurements(
+    LteUeCphySapUser::UeSlssMeasurementsParameters params,
+    uint64_t slssid,
+    uint16_t offset)
+{
+    m_owner->DoReportSlssMeasurements(params, slssid, offset);
+}
+
+template <class C>
+void
+MemberLteUeCphySapUser<C>::ReportSubframeIndication(uint16_t frameNo, uint16_t subFrameNo)
+{
+    m_owner->DoReportSubframeIndication(frameNo, subFrameNo);
+}
+
+template <class C>
+void
+MemberLteUeCphySapUser<C>::ReceiveMibSL(Ptr<Packet> p, uint16_t slssid)
+{
+    m_owner->DoReceiveMibSL(p, slssid);
+}
+
+template <class C>
+void
+MemberLteUeCphySapUser<C>::ReportChangeOfSyncRef(LteSlSyncParams params)
+{
+    m_owner->DoReportChangeOfSyncRef(params);
+}
+
+template <class C>
+void
+MemberLteUeCphySapUser<C>::ReportUeSdRsrpMeasurements(
+    LteUeCphySapUser::UeSdRsrpMeasurementsParameters params)
+{
+    m_owner->DoReportUeSdRsrpMeasurements(params);
+}
+
 } // namespace ns3
 
 #endif // LTE_UE_CPHY_SAP_H