--- conflicted
+++ resolved
@@ -1501,17 +1501,9 @@
    *
    * \param isTransmit True if the bearer is for transmission
    * \param isReceive True if the bearer is for reception
-<<<<<<< HEAD
    * \param slInfo The SidelinkInfo information
    */
   void DoActivateNrSlRadioBearer (bool isTransmit, bool isReceive, const struct SidelinkInfo& slInfo);
-=======
-   * \param castType Type of communication
-   * \param harqEnabled True if HARQ is enabled
-   * \param delayBudget Packet Delay Budget (PDB)
-   */
-  void DoActivateNrSlRadioBearer (uint32_t dstL2Id, bool isTransmit, bool isReceive, LteSlTft::CastType castType, bool harqEnabled, Time delayBudget);
->>>>>>> 3026c347
   /**
    * \brief Send sidelink data packet to RRC.
    *
@@ -1544,17 +1536,9 @@
    *
    * \param isTransmit True if the bearer is for transmission
    * \param isReceive True if the bearer is for reception
-<<<<<<< HEAD
    * \param slInfo The SidelinkInfo information
    */
   void ActivateNrSlDrb (bool isTransmit, bool isReceive, const struct SidelinkInfo& slInfo);
-=======
-   * \param castType The type of communication
-   * \param harqEnabled Whether HARQ is enabled
-   * \param delayBudget Packet delay budget
-   */
-  void ActivateNrSlDrb (uint32_t dstL2Id, bool isTransmit, bool isReceive, LteSlTft::CastType castType, bool harqEnabled, Time delayBudget);
->>>>>>> 3026c347
 
   /**
    * \brief set out-of-coverage UE RNTI
@@ -1566,7 +1550,6 @@
   void SetOutofCovrgUeRnti ();
 
   /**
-<<<<<<< HEAD
    * \brief Add Nr sidelink receive data radio bearer
    *
    * \param srcL2Id The sidelink source layer 2 id
@@ -1578,12 +1561,6 @@
 
   /**
    * \brief Add Nr sidelink receive data radio bearer
-=======
-   * \brief Add Nr sidelink data radio bearer.
-   *
-   * This method may be called for the transmit or receive direction.  When
-   * called in the receive direction, the last three arguments may be omitted. 
->>>>>>> 3026c347
    *
    * \param srcL2Id The sidelink source layer 2 id
    * \param dstL2Id The sidelink destination layer 2 id
@@ -1593,11 +1570,7 @@
    * \param delayBudget Packet delay budget (tx only)
    * \return The Sidelink radio bearer information
    */
-<<<<<<< HEAD
   Ptr<NrSlDataRadioBearerInfo> AddNrSlRxDrb (uint32_t srcL2Id, uint32_t dstL2Id, uint8_t lcid);
-=======
-  Ptr<NrSlDataRadioBearerInfo> AddNrSlDrb (uint32_t srcL2Id, uint32_t dstL2Id, uint8_t lcid, LteSlTft::CastType castType = LteSlTft::CastType::Invalid, bool harqEnabled = false, Time delayBudget = Seconds (0));
->>>>>>> 3026c347
 
   /**
    * \brief Populate NR SL Pool to lower layers
