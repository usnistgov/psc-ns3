/*
 * Copyright (c) 2011 Centre Tecnologic de Telecomunicacions de Catalunya (CTTC)
 *
 * This program is free software; you can redistribute it and/or modify
 * it under the terms of the GNU General Public License version 2 as
 * published by the Free Software Foundation;
 *
 * This program is distributed in the hope that it will be useful,
 * but WITHOUT ANY WARRANTY; without even the implied warranty of
 * MERCHANTABILITY or FITNESS FOR A PARTICULAR PURPOSE.  See the
 * GNU General Public License for more details.
 *
 * You should have received a copy of the GNU General Public License
 * along with this program; if not, write to the Free Software
 * Foundation, Inc., 59 Temple Place, Suite 330, Boston, MA  02111-1307  USA
 *
 * Author: Manuel Requena <manuel.requena@cttc.es>
 * Modified by: NIST // Contributions may not be subject to US copyright.
 */

#ifndef LTE_RLC_UM_H
#define LTE_RLC_UM_H

#include "lte-rlc-sequence-number.h"
#include "lte-rlc.h"

#include <ns3/event-id.h>

#include <map>

namespace ns3
{

/**
 * LTE RLC Unacknowledged Mode (UM), see 3GPP TS 36.322
 */
class LteRlcUm : public LteRlc
{
  public:
    LteRlcUm();
    ~LteRlcUm() override;
    /**
     * \brief Get the type ID.
     * \return the object TypeId
     */
<<<<<<< HEAD
    TxPdu (const Ptr<Packet> &pdu, const Time &time) :
      m_pdu (pdu),
      m_waitingSince (time)
    { }

    TxPdu () = delete;

    Ptr<Packet> m_pdu;           ///< PDU
    Time        m_waitingSince;  ///< Layer arrival time
  };

  std::vector < TxPdu > m_txBuffer; ///< Transmission buffer
  std::map <uint16_t, Ptr<Packet> > m_rxBuffer; ///< Reception buffer
  std::vector < Ptr<Packet> > m_reasBuffer;     ///< Reassembling buffer

  std::list < Ptr<Packet> > m_sdusBuffer;       ///< List of SDUs in a packet

  /**
   * State variables. See section 7.1 in TS 36.322
   */
  SequenceNumber10 m_sequenceNumber; ///< VT(US)

  SequenceNumber10 m_vrUr;           ///< VR(UR)
  SequenceNumber10 m_vrUx;           ///< VR(UX)
  SequenceNumber10 m_vrUh;           ///< VR(UH)

  /**
   * Constants. See section 7.2 in TS 36.322
   */
  uint16_t m_windowSize; ///< windows size

  /**
   * Timers. See section 7.3 in TS 36.322
   */
  Time    m_reorderingTimerValue; ///< reordering timer value
  EventId m_reorderingTimer; ///< reordering timer
  EventId m_rbsTimer; ///< RBS timer

  /**
   * Reassembling state
   */
  typedef enum { NONE            = 0,
                 WAITING_S0_FULL = 1,
                 WAITING_SI_SF   = 2 } ReassemblingState_t;
  ReassemblingState_t m_reassemblingState; ///< reassembling state
  Ptr<Packet> m_keepS0; ///< keep S0

  /**
   * Expected Sequence Number
   */
  SequenceNumber10 m_expectedSeqNumber;
  bool m_firstPduRxed; ///< Indicates if the first PDU has already been received.
};
=======
    static TypeId GetTypeId();
    void DoDispose() override;

    /**
     * RLC SAP
     *
     * \param p packet
     */
    void DoTransmitPdcpPdu(Ptr<Packet> p) override;

    /**
     * MAC SAP
     *
     * \param txOpParams the LteMacSapUser::TxOpportunityParameters
     */
    void DoNotifyTxOpportunity(LteMacSapUser::TxOpportunityParameters txOpParams) override;
    void DoNotifyHarqDeliveryFailure() override;
    void DoReceivePdu(LteMacSapUser::ReceivePduParameters rxPduParams) override;

  private:
    /// Expire reordering timer
    void ExpireReorderingTimer();
    /// Expire RBS timer
    void ExpireRbsTimer();

    /**
     * Is inside reordering window function
     *
     * \param seqNumber the sequence number
     * \returns true if inside the window
     */
    bool IsInsideReorderingWindow(SequenceNumber10 seqNumber);

    /// Reassemble outside window
    void ReassembleOutsideWindow();
    /**
     * Reassemble SN interval function
     *
     * \param lowSeqNumber the low sequence number
     * \param highSeqNumber the high sequence number
     */
    void ReassembleSnInterval(SequenceNumber10 lowSeqNumber, SequenceNumber10 highSeqNumber);

    /**
     * Reassemble and deliver function
     *
     * \param packet the packet
     */
    void ReassembleAndDeliver(Ptr<Packet> packet);

    /// Report buffer status
    void DoReportBufferStatus();

  private:
    uint32_t m_maxTxBufferSize; ///< maximum transmit buffer status
    uint32_t m_txBufferSize;    ///< transmit buffer size
>>>>>>> 8d25ef3c

    /**
     * \brief Store an incoming (from layer above us) PDU, waiting to transmit it
     */
    struct TxPdu
    {
        /**
         * \brief TxPdu default constructor
         * \param pdu the PDU
         * \param time the arrival time
         */
        TxPdu(const Ptr<Packet>& pdu, const Time& time)
            : m_pdu(pdu),
              m_waitingSince(time)
        {
        }

        TxPdu() = delete;

        Ptr<Packet> m_pdu;   ///< PDU
        Time m_waitingSince; ///< Layer arrival time
    };

    std::vector<TxPdu> m_txBuffer;              ///< Transmission buffer
    std::map<uint16_t, Ptr<Packet>> m_rxBuffer; ///< Reception buffer
    std::vector<Ptr<Packet>> m_reasBuffer;      ///< Reassembling buffer

    std::list<Ptr<Packet>> m_sdusBuffer; ///< List of SDUs in a packet

    /**
     * State variables. See section 7.1 in TS 36.322
     */
    SequenceNumber10 m_sequenceNumber; ///< VT(US)

    SequenceNumber10 m_vrUr; ///< VR(UR)
    SequenceNumber10 m_vrUx; ///< VR(UX)
    SequenceNumber10 m_vrUh; ///< VR(UH)

    /**
     * Constants. See section 7.2 in TS 36.322
     */
    uint16_t m_windowSize; ///< windows size

    /**
     * Timers. See section 7.3 in TS 36.322
     */
    Time m_reorderingTimerValue;        ///< reordering timer value
    EventId m_reorderingTimer;          ///< reordering timer
    EventId m_rbsTimer;                 ///< RBS timer
    bool m_enablePdcpDiscarding{false}; //!< whether to use the PDCP discarding (perform discarding
                                        //!< at the moment of passing the PDCP SDU to RLC)
    uint32_t m_discardTimerMs{0};       //!< the discard timer value in milliseconds

    /**
     * Reassembling state
     */
    enum ReassemblingState_t
    {
        NONE = 0,
        WAITING_S0_FULL = 1,
        WAITING_SI_SF = 2
    };

    ReassemblingState_t m_reassemblingState; ///< reassembling state
    Ptr<Packet> m_keepS0;                    ///< keep S0

    /**
     * Expected Sequence Number
     */
    SequenceNumber10 m_expectedSeqNumber;
};

} // namespace ns3

#endif // LTE_RLC_UM_H<|MERGE_RESOLUTION|>--- conflicted
+++ resolved
@@ -43,61 +43,6 @@
      * \brief Get the type ID.
      * \return the object TypeId
      */
-<<<<<<< HEAD
-    TxPdu (const Ptr<Packet> &pdu, const Time &time) :
-      m_pdu (pdu),
-      m_waitingSince (time)
-    { }
-
-    TxPdu () = delete;
-
-    Ptr<Packet> m_pdu;           ///< PDU
-    Time        m_waitingSince;  ///< Layer arrival time
-  };
-
-  std::vector < TxPdu > m_txBuffer; ///< Transmission buffer
-  std::map <uint16_t, Ptr<Packet> > m_rxBuffer; ///< Reception buffer
-  std::vector < Ptr<Packet> > m_reasBuffer;     ///< Reassembling buffer
-
-  std::list < Ptr<Packet> > m_sdusBuffer;       ///< List of SDUs in a packet
-
-  /**
-   * State variables. See section 7.1 in TS 36.322
-   */
-  SequenceNumber10 m_sequenceNumber; ///< VT(US)
-
-  SequenceNumber10 m_vrUr;           ///< VR(UR)
-  SequenceNumber10 m_vrUx;           ///< VR(UX)
-  SequenceNumber10 m_vrUh;           ///< VR(UH)
-
-  /**
-   * Constants. See section 7.2 in TS 36.322
-   */
-  uint16_t m_windowSize; ///< windows size
-
-  /**
-   * Timers. See section 7.3 in TS 36.322
-   */
-  Time    m_reorderingTimerValue; ///< reordering timer value
-  EventId m_reorderingTimer; ///< reordering timer
-  EventId m_rbsTimer; ///< RBS timer
-
-  /**
-   * Reassembling state
-   */
-  typedef enum { NONE            = 0,
-                 WAITING_S0_FULL = 1,
-                 WAITING_SI_SF   = 2 } ReassemblingState_t;
-  ReassemblingState_t m_reassemblingState; ///< reassembling state
-  Ptr<Packet> m_keepS0; ///< keep S0
-
-  /**
-   * Expected Sequence Number
-   */
-  SequenceNumber10 m_expectedSeqNumber;
-  bool m_firstPduRxed; ///< Indicates if the first PDU has already been received.
-};
-=======
     static TypeId GetTypeId();
     void DoDispose() override;
 
@@ -154,7 +99,6 @@
   private:
     uint32_t m_maxTxBufferSize; ///< maximum transmit buffer status
     uint32_t m_txBufferSize;    ///< transmit buffer size
->>>>>>> 8d25ef3c
 
     /**
      * \brief Store an incoming (from layer above us) PDU, waiting to transmit it
@@ -225,6 +169,7 @@
      * Expected Sequence Number
      */
     SequenceNumber10 m_expectedSeqNumber;
+    bool m_firstPduRxed; ///< Indicates if the first PDU has already been received.
 };
 
 } // namespace ns3
