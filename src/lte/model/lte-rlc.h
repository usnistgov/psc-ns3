/*
 * Copyright (c) 2011 Centre Tecnologic de Telecomunicacions de Catalunya (CTTC)
 *
 * This program is free software; you can redistribute it and/or modify
 * it under the terms of the GNU General Public License version 2 as
 * published by the Free Software Foundation;
 *
 * This program is distributed in the hope that it will be useful,
 * but WITHOUT ANY WARRANTY; without even the implied warranty of
 * MERCHANTABILITY or FITNESS FOR A PARTICULAR PURPOSE.  See the
 * GNU General Public License for more details.
 *
 * You should have received a copy of the GNU General Public License
 * along with this program; if not, write to the Free Software
 * Foundation, Inc., 59 Temple Place, Suite 330, Boston, MA  02111-1307  USA
 *
 * Author: Nicola Baldo <nbaldo@cttc.es>
 * Modified by: NIST // Contributions may not be subject to US copyright.
 */

#ifndef LTE_RLC_H
#define LTE_RLC_H

#include "lte-mac-sap.h"
#include "lte-rlc-sap.h"

#include "ns3/nstime.h"
#include "ns3/object.h"
#include "ns3/trace-source-accessor.h"
#include "ns3/traced-value.h"
#include "ns3/uinteger.h"
#include <ns3/packet.h>
#include <ns3/simple-ref-count.h>

namespace ns3
{

// class LteRlcSapProvider;
// class LteRlcSapUser;
//
// class LteMacSapProvider;
// class LteMacSapUser;

/**
 * This abstract base class defines the API to interact with the Radio Link Control
 * (LTE_RLC) in LTE, see 3GPP TS 36.322
 *
 */
class LteRlc : public Object // SimpleRefCount<LteRlc>
{
<<<<<<< HEAD
  /// allow LteRlcSpecificLteMacSapUser class friend access
  friend class LteRlcSpecificLteMacSapUser;
  /// allow LteRlcSpecificLteRlcSapProvider<LteRlc> class friend access
  friend class LteRlcSpecificLteRlcSapProvider<LteRlc>;
public:
  /// Channel type enumeration
  enum ChannelType
  {
    DEFAULT = 0,
    STCH
  };
  LteRlc ();
  virtual ~LteRlc ();
  /**
   * \brief Get the type ID.
   * \return the object TypeId
   */
  static TypeId GetTypeId (void);
  virtual void DoDispose ();

  /**
   *
   *
   * \param rnti
   */
  void SetRnti (uint16_t rnti);

  /**
   *
   *
   * \param lcId
   */
  void SetLcId (uint8_t lcId);

  /**
   * Sets the source L2 Id for sidelink identification of the RLC UM and PDCP entity
   * \param src The Sidelink source layer 2 id
   */
  void SetSourceL2Id (uint32_t src);
  
  /**
   * Sets the destination L2 Id for sidelink identification of the RLC UM and PDCP entity
   * \param dst The Sidelink destination layer 2 id
   */
  void SetDestinationL2Id (uint32_t dst);

  /**
   *
   *
   * \param s the RLC SAP user to be used by this LTE_RLC
   */
  void SetLteRlcSapUser (LteRlcSapUser * s);

  /**
   *
   *
   * \return the RLC SAP Provider interface offered to the PDCP by this LTE_RLC
   */
  LteRlcSapProvider* GetLteRlcSapProvider ();

  /**
   *
   *
   * \param s the MAC SAP Provider to be used by this LTE_RLC
   */
  void SetLteMacSapProvider (LteMacSapProvider * s);

  /**
   *
   *
   * \return the MAC SAP User interface offered to the MAC by this LTE_RLC
   */
  LteMacSapUser* GetLteMacSapUser ();

  /**
   * \brief Set the RLC logical channel type
   *
   * Currently this method is only used for a
   * Sidelink logical channel.
   *
   * \param channelType the logical channel type
   */
  void SetRlcChannelType (LteRlc::ChannelType channelType);


  /**
   * TracedCallback signature for NotifyTxOpportunity events.
   *
   * \param [in] rnti C-RNTI scheduled.
   * \param [in] lcid The logical channel id corresponding to
   *             the sending RLC instance.
   * \param [in] bytes The number of bytes to transmit
   */
  typedef void (* NotifyTxTracedCallback)
    (uint16_t rnti, uint8_t lcid, uint32_t bytes);

  /**
   * TracedCallback signature for
   *
   * \param [in] rnti C-RNTI scheduled.
   * \param [in] lcid The logical channel id corresponding to
   *             the sending RLC instance.
   * \param [in] bytes The packet size.
   * \param [in] delay Delay since sender timestamp, in ns.
   */
  typedef void (* ReceiveTracedCallback)
    (uint16_t rnti, uint8_t lcid, uint32_t bytes, uint64_t delay);

  /// \todo MRE What is the sense to duplicate all the interfaces here???
  // NB to avoid the use of multiple inheritance
  
protected:
  // Interface forwarded by LteRlcSapProvider
  /**
   * Transmit PDCP PDU
   * 
   * \param p packet
   */
  virtual void DoTransmitPdcpPdu (Ptr<Packet> p) = 0;

  LteRlcSapUser* m_rlcSapUser; ///< RLC SAP user
  LteRlcSapProvider* m_rlcSapProvider; ///< RLC SAP provider

  // Interface forwarded by LteMacSapUser
  /**
   * Notify transmit opportunity
   *
   * \param params LteMacSapUser::TxOpportunityParameters
   */ 
  virtual void DoNotifyTxOpportunity (LteMacSapUser::TxOpportunityParameters params) = 0;
  /**
   * Notify HARQ delivery failure
   */ 
  virtual void DoNotifyHarqDeliveryFailure () = 0;
  /**
   * Receive PDU function
   *
   * \param params the LteMacSapUser::ReceivePduParameters
   */ 
  virtual void DoReceivePdu (LteMacSapUser::ReceivePduParameters params) = 0;

  LteMacSapUser* m_macSapUser; ///< MAC SAP user
  LteMacSapProvider* m_macSapProvider; ///< MAC SAP provider

  uint16_t m_rnti; ///< RNTI
  uint8_t m_lcid; ///< LCID
  uint32_t m_srcL2Id;  ///< Source L2 ID (24 bits)
  uint32_t m_dstL2Id;  ///< Destination L2 ID (24 bits)
  ChannelType m_channelType; ///< The logical channel type.

  /**
   * Used to inform of a PDU delivery to the MAC SAP provider
   */
  TracedCallback<uint16_t, uint8_t, uint32_t> m_txPdu;
  /**
   * Used to inform of a PDU reception from the MAC SAP user
   */
  TracedCallback<uint16_t, uint8_t, uint32_t, uint64_t> m_rxPdu;
  /**
   * The trace source fired when the RLC drops a packet before
   * transmission.
   */
  TracedCallback<Ptr<const Packet> > m_txDropTrace;

=======
    /// allow LteRlcSpecificLteMacSapUser class friend access
    friend class LteRlcSpecificLteMacSapUser;
    /// allow LteRlcSpecificLteRlcSapProvider<LteRlc> class friend access
    friend class LteRlcSpecificLteRlcSapProvider<LteRlc>;

  public:
    LteRlc();
    ~LteRlc() override;
    /**
     * \brief Get the type ID.
     * \return the object TypeId
     */
    static TypeId GetTypeId();
    void DoDispose() override;

    /**
     *
     *
     * \param rnti
     */
    void SetRnti(uint16_t rnti);

    /**
     *
     *
     * \param lcId
     */
    void SetLcId(uint8_t lcId);

    /**
     * \param packetDelayBudget
     */
    void SetPacketDelayBudgetMs(uint16_t packetDelayBudget);

    /**
     *
     *
     * \param s the RLC SAP user to be used by this LTE_RLC
     */
    void SetLteRlcSapUser(LteRlcSapUser* s);

    /**
     *
     *
     * \return the RLC SAP Provider interface offered to the PDCP by this LTE_RLC
     */
    LteRlcSapProvider* GetLteRlcSapProvider();

    /**
     *
     *
     * \param s the MAC SAP Provider to be used by this LTE_RLC
     */
    void SetLteMacSapProvider(LteMacSapProvider* s);

    /**
     *
     *
     * \return the MAC SAP User interface offered to the MAC by this LTE_RLC
     */
    LteMacSapUser* GetLteMacSapUser();

    /**
     * TracedCallback signature for NotifyTxOpportunity events.
     *
     * \param [in] rnti C-RNTI scheduled.
     * \param [in] lcid The logical channel id corresponding to
     *             the sending RLC instance.
     * \param [in] bytes The number of bytes to transmit
     */
    typedef void (*NotifyTxTracedCallback)(uint16_t rnti, uint8_t lcid, uint32_t bytes);

    /**
     * TracedCallback signature for
     *
     * \param [in] rnti C-RNTI scheduled.
     * \param [in] lcid The logical channel id corresponding to
     *             the sending RLC instance.
     * \param [in] bytes The packet size.
     * \param [in] delay Delay since sender timestamp, in ns.
     */
    typedef void (*ReceiveTracedCallback)(uint16_t rnti,
                                          uint8_t lcid,
                                          uint32_t bytes,
                                          uint64_t delay);

    /// \todo MRE What is the sense to duplicate all the interfaces here???
    // NB to avoid the use of multiple inheritance

  protected:
    // Interface forwarded by LteRlcSapProvider
    /**
     * Transmit PDCP PDU
     *
     * \param p packet
     */
    virtual void DoTransmitPdcpPdu(Ptr<Packet> p) = 0;

    LteRlcSapUser* m_rlcSapUser;         ///< RLC SAP user
    LteRlcSapProvider* m_rlcSapProvider; ///< RLC SAP provider

    // Interface forwarded by LteMacSapUser
    /**
     * Notify transmit opportunity
     *
     * \param params LteMacSapUser::TxOpportunityParameters
     */
    virtual void DoNotifyTxOpportunity(LteMacSapUser::TxOpportunityParameters params) = 0;
    /**
     * Notify HARQ delivery failure
     */
    virtual void DoNotifyHarqDeliveryFailure() = 0;
    /**
     * Receive PDU function
     *
     * \param params the LteMacSapUser::ReceivePduParameters
     */
    virtual void DoReceivePdu(LteMacSapUser::ReceivePduParameters params) = 0;

    LteMacSapUser* m_macSapUser;         ///< MAC SAP user
    LteMacSapProvider* m_macSapProvider; ///< MAC SAP provider

    uint16_t m_rnti; ///< RNTI
    uint8_t m_lcid;  ///< LCID
    uint16_t m_packetDelayBudgetMs{
        UINT16_MAX}; //!< the packet delay budget in ms of the corresponding logical channel

    /**
     * Used to inform of a PDU delivery to the MAC SAP provider
     */
    TracedCallback<uint16_t, uint8_t, uint32_t> m_txPdu;
    /**
     * Used to inform of a PDU reception from the MAC SAP user
     */
    TracedCallback<uint16_t, uint8_t, uint32_t, uint64_t> m_rxPdu;
    /**
     * The trace source fired when the RLC drops a packet before
     * transmission.
     */
    TracedCallback<Ptr<const Packet>> m_txDropTrace;
>>>>>>> 8d25ef3c
};

/**
 * LTE_RLC Saturation Mode (SM): simulation-specific mode used for
 * experiments that do not need to consider the layers above the LTE_RLC.
 * The LTE_RLC SM, unlike the standard LTE_RLC modes, it does not provide
 * data delivery services to upper layers; rather, it just generates a
 * new LTE_RLC PDU whenever the MAC notifies a transmission opportunity.
 *
 */
class LteRlcSm : public LteRlc
{
  public:
    LteRlcSm();
    ~LteRlcSm() override;
    /**
     * \brief Get the type ID.
     * \return the object TypeId
     */
    static TypeId GetTypeId();
    void DoInitialize() override;
    void DoDispose() override;

    void DoTransmitPdcpPdu(Ptr<Packet> p) override;
    void DoNotifyTxOpportunity(LteMacSapUser::TxOpportunityParameters txOpParams) override;
    void DoNotifyHarqDeliveryFailure() override;
    void DoReceivePdu(LteMacSapUser::ReceivePduParameters rxPduParams) override;

  private:
    /// Report buffer status
    void ReportBufferStatus();
};

// /**
//  * Implements LTE_RLC Transparent Mode (TM), see  3GPP TS 36.322
//  *
//  */
// class LteRlcTm : public LteRlc
// {
// public:
//   virtual ~LteRlcTm ();

// };

// /**
//  * Implements LTE_RLC Unacknowledged Mode (UM), see  3GPP TS 36.322
//  *
//  */
// class LteRlcUm : public LteRlc
// {
// public:
//   virtual ~LteRlcUm ();

// };

// /**
//  * Implements LTE_RLC Acknowledged Mode (AM), see  3GPP TS 36.322
//  *
//  */

// class LteRlcAm : public LteRlc
// {
// public:
//   virtual ~LteRlcAm ();
// };

} // namespace ns3

#endif // LTE_RLC_H<|MERGE_RESOLUTION|>--- conflicted
+++ resolved
@@ -48,178 +48,19 @@
  */
 class LteRlc : public Object // SimpleRefCount<LteRlc>
 {
-<<<<<<< HEAD
-  /// allow LteRlcSpecificLteMacSapUser class friend access
-  friend class LteRlcSpecificLteMacSapUser;
-  /// allow LteRlcSpecificLteRlcSapProvider<LteRlc> class friend access
-  friend class LteRlcSpecificLteRlcSapProvider<LteRlc>;
-public:
-  /// Channel type enumeration
-  enum ChannelType
-  {
-    DEFAULT = 0,
-    STCH
-  };
-  LteRlc ();
-  virtual ~LteRlc ();
-  /**
-   * \brief Get the type ID.
-   * \return the object TypeId
-   */
-  static TypeId GetTypeId (void);
-  virtual void DoDispose ();
-
-  /**
-   *
-   *
-   * \param rnti
-   */
-  void SetRnti (uint16_t rnti);
-
-  /**
-   *
-   *
-   * \param lcId
-   */
-  void SetLcId (uint8_t lcId);
-
-  /**
-   * Sets the source L2 Id for sidelink identification of the RLC UM and PDCP entity
-   * \param src The Sidelink source layer 2 id
-   */
-  void SetSourceL2Id (uint32_t src);
-  
-  /**
-   * Sets the destination L2 Id for sidelink identification of the RLC UM and PDCP entity
-   * \param dst The Sidelink destination layer 2 id
-   */
-  void SetDestinationL2Id (uint32_t dst);
-
-  /**
-   *
-   *
-   * \param s the RLC SAP user to be used by this LTE_RLC
-   */
-  void SetLteRlcSapUser (LteRlcSapUser * s);
-
-  /**
-   *
-   *
-   * \return the RLC SAP Provider interface offered to the PDCP by this LTE_RLC
-   */
-  LteRlcSapProvider* GetLteRlcSapProvider ();
-
-  /**
-   *
-   *
-   * \param s the MAC SAP Provider to be used by this LTE_RLC
-   */
-  void SetLteMacSapProvider (LteMacSapProvider * s);
-
-  /**
-   *
-   *
-   * \return the MAC SAP User interface offered to the MAC by this LTE_RLC
-   */
-  LteMacSapUser* GetLteMacSapUser ();
-
-  /**
-   * \brief Set the RLC logical channel type
-   *
-   * Currently this method is only used for a
-   * Sidelink logical channel.
-   *
-   * \param channelType the logical channel type
-   */
-  void SetRlcChannelType (LteRlc::ChannelType channelType);
-
-
-  /**
-   * TracedCallback signature for NotifyTxOpportunity events.
-   *
-   * \param [in] rnti C-RNTI scheduled.
-   * \param [in] lcid The logical channel id corresponding to
-   *             the sending RLC instance.
-   * \param [in] bytes The number of bytes to transmit
-   */
-  typedef void (* NotifyTxTracedCallback)
-    (uint16_t rnti, uint8_t lcid, uint32_t bytes);
-
-  /**
-   * TracedCallback signature for
-   *
-   * \param [in] rnti C-RNTI scheduled.
-   * \param [in] lcid The logical channel id corresponding to
-   *             the sending RLC instance.
-   * \param [in] bytes The packet size.
-   * \param [in] delay Delay since sender timestamp, in ns.
-   */
-  typedef void (* ReceiveTracedCallback)
-    (uint16_t rnti, uint8_t lcid, uint32_t bytes, uint64_t delay);
-
-  /// \todo MRE What is the sense to duplicate all the interfaces here???
-  // NB to avoid the use of multiple inheritance
-  
-protected:
-  // Interface forwarded by LteRlcSapProvider
-  /**
-   * Transmit PDCP PDU
-   * 
-   * \param p packet
-   */
-  virtual void DoTransmitPdcpPdu (Ptr<Packet> p) = 0;
-
-  LteRlcSapUser* m_rlcSapUser; ///< RLC SAP user
-  LteRlcSapProvider* m_rlcSapProvider; ///< RLC SAP provider
-
-  // Interface forwarded by LteMacSapUser
-  /**
-   * Notify transmit opportunity
-   *
-   * \param params LteMacSapUser::TxOpportunityParameters
-   */ 
-  virtual void DoNotifyTxOpportunity (LteMacSapUser::TxOpportunityParameters params) = 0;
-  /**
-   * Notify HARQ delivery failure
-   */ 
-  virtual void DoNotifyHarqDeliveryFailure () = 0;
-  /**
-   * Receive PDU function
-   *
-   * \param params the LteMacSapUser::ReceivePduParameters
-   */ 
-  virtual void DoReceivePdu (LteMacSapUser::ReceivePduParameters params) = 0;
-
-  LteMacSapUser* m_macSapUser; ///< MAC SAP user
-  LteMacSapProvider* m_macSapProvider; ///< MAC SAP provider
-
-  uint16_t m_rnti; ///< RNTI
-  uint8_t m_lcid; ///< LCID
-  uint32_t m_srcL2Id;  ///< Source L2 ID (24 bits)
-  uint32_t m_dstL2Id;  ///< Destination L2 ID (24 bits)
-  ChannelType m_channelType; ///< The logical channel type.
-
-  /**
-   * Used to inform of a PDU delivery to the MAC SAP provider
-   */
-  TracedCallback<uint16_t, uint8_t, uint32_t> m_txPdu;
-  /**
-   * Used to inform of a PDU reception from the MAC SAP user
-   */
-  TracedCallback<uint16_t, uint8_t, uint32_t, uint64_t> m_rxPdu;
-  /**
-   * The trace source fired when the RLC drops a packet before
-   * transmission.
-   */
-  TracedCallback<Ptr<const Packet> > m_txDropTrace;
-
-=======
     /// allow LteRlcSpecificLteMacSapUser class friend access
     friend class LteRlcSpecificLteMacSapUser;
     /// allow LteRlcSpecificLteRlcSapProvider<LteRlc> class friend access
     friend class LteRlcSpecificLteRlcSapProvider<LteRlc>;
 
   public:
+    /// Channel type enumeration
+    enum ChannelType
+    {
+        DEFAULT = 0,
+        STCH
+    };
+
     LteRlc();
     ~LteRlc() override;
     /**
@@ -249,6 +90,18 @@
     void SetPacketDelayBudgetMs(uint16_t packetDelayBudget);
 
     /**
+     * Sets the source L2 Id for sidelink identification of the RLC UM and PDCP entity
+     * \param src The Sidelink source layer 2 id
+     */
+    void SetSourceL2Id(uint32_t src);
+
+    /**
+     * Sets the destination L2 Id for sidelink identification of the RLC UM and PDCP entity
+     * \param dst The Sidelink destination layer 2 id
+     */
+    void SetDestinationL2Id(uint32_t dst);
+
+    /**
      *
      *
      * \param s the RLC SAP user to be used by this LTE_RLC
@@ -275,6 +128,16 @@
      * \return the MAC SAP User interface offered to the MAC by this LTE_RLC
      */
     LteMacSapUser* GetLteMacSapUser();
+
+    /**
+     * \brief Set the RLC logical channel type
+     *
+     * Currently this method is only used for a
+     * Sidelink logical channel.
+     *
+     * \param channelType the logical channel type
+     */
+    void SetRlcChannelType(LteRlc::ChannelType channelType);
 
     /**
      * TracedCallback signature for NotifyTxOpportunity events.
@@ -340,6 +203,9 @@
     uint8_t m_lcid;  ///< LCID
     uint16_t m_packetDelayBudgetMs{
         UINT16_MAX}; //!< the packet delay budget in ms of the corresponding logical channel
+    uint32_t m_srcL2Id;        ///< Source L2 ID (24 bits)
+    uint32_t m_dstL2Id;        ///< Destination L2 ID (24 bits)
+    ChannelType m_channelType; ///< The logical channel type.
 
     /**
      * Used to inform of a PDU delivery to the MAC SAP provider
@@ -354,7 +220,6 @@
      * transmission.
      */
     TracedCallback<Ptr<const Packet>> m_txDropTrace;
->>>>>>> 8d25ef3c
 };
 
 /**
