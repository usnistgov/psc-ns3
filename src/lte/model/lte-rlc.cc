--- conflicted
+++ resolved
@@ -258,17 +258,11 @@
   params.pdu = Create<Packet> (txOpParams.bytes);
   params.rnti = m_rnti;
   params.lcid = m_lcid;
-<<<<<<< HEAD
   params.srcL2Id = m_srcL2Id;
   params.dstL2Id = m_dstL2Id;
-  params.layer = layer;
-  params.harqProcessId = harqId;
-  params.componentCarrierId = componentCarrierId;
-=======
   params.layer = txOpParams.layer;
   params.harqProcessId = txOpParams.harqId;
   params.componentCarrierId = txOpParams.componentCarrierId;
->>>>>>> 59ac9554
 
   // RLC Performance evaluation
   RlcTag tag (Simulator::Now());
