--- conflicted
+++ resolved
@@ -260,11 +260,7 @@
   NS_LOG_LOGIC (" RNTI=" << m_rnti
                          << " LCID=" << (uint32_t) m_lcid
                          << " size=" << rxPduParams.p->GetSize ()
-<<<<<<< HEAD
-                         << " delay=" << delay.GetNanoSeconds ());
-=======
                          << " delay=" << delay.As (Time::NS));
->>>>>>> bc453bcb
   m_rxPdu (m_rnti, m_lcid, rxPduParams.p->GetSize (), delay.GetNanoSeconds () );
 }
 
@@ -295,13 +291,8 @@
 
   // RLC Performance evaluation
   NS_LOG_LOGIC (" RNTI=" << m_rnti
-<<<<<<< HEAD
-                << " LCID=" << (uint32_t) m_lcid
-                << " size=" << txOpParams.bytes);
-=======
                          << " LCID=" << (uint32_t) m_lcid
                          << " size=" << txOpParams.bytes);
->>>>>>> bc453bcb
   m_txPdu (m_rnti, m_lcid, txOpParams.bytes);
 
   m_macSapProvider->TransmitPdu (params);
