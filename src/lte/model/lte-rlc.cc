/* -*-  Mode: C++; c-file-style: "gnu"; indent-tabs-mode:nil; -*- */
/*
 * Copyright (c) 2011 Centre Tecnologic de Telecomunicacions de Catalunya (CTTC)
 *
 * This program is free software; you can redistribute it and/or modify
 * it under the terms of the GNU General Public License version 2 as
 * published by the Free Software Foundation;
 *
 * This program is distributed in the hope that it will be useful,
 * but WITHOUT ANY WARRANTY; without even the implied warranty of
 * MERCHANTABILITY or FITNESS FOR A PARTICULAR PURPOSE.  See the
 * GNU General Public License for more details.
 *
 * You should have received a copy of the GNU General Public License
 * along with this program; if not, write to the Free Software
 * Foundation, Inc., 59 Temple Place, Suite 330, Boston, MA  02111-1307  USA
 *
 * Author: Nicola Baldo <nbaldo@cttc.es>
 * Modified by: CTTC for NR Sidelink
 */


#include "ns3/log.h"
#include "ns3/simulator.h"

#include "ns3/lte-rlc.h"
#include "ns3/lte-rlc-tag.h"
// #include "lte-mac-sap.h"
#include "ns3/lte-rlc-sap.h"
// #include "ff-mac-sched-sap.h"

namespace ns3 {

NS_LOG_COMPONENT_DEFINE ("LteRlc");

/// LteRlcSpecificLteMacSapUser class
class LteRlcSpecificLteMacSapUser : public LteMacSapUser
{
public:
  /**
   * Constructor
   *
   * \param rlc the RLC
   */
  LteRlcSpecificLteMacSapUser (LteRlc* rlc);

  // Interface implemented from LteMacSapUser
  virtual void NotifyTxOpportunity (LteMacSapUser::TxOpportunityParameters params);
  virtual void NotifyHarqDeliveryFailure ();
  virtual void ReceivePdu (LteMacSapUser::ReceivePduParameters params);

private:
  LteRlcSpecificLteMacSapUser ();
  LteRlc* m_rlc; ///< the RLC
};

LteRlcSpecificLteMacSapUser::LteRlcSpecificLteMacSapUser (LteRlc* rlc)
  : m_rlc (rlc)
{}

LteRlcSpecificLteMacSapUser::LteRlcSpecificLteMacSapUser ()
{}

void
LteRlcSpecificLteMacSapUser::NotifyTxOpportunity (TxOpportunityParameters params)
{
  m_rlc->DoNotifyTxOpportunity (params);
}

void
LteRlcSpecificLteMacSapUser::NotifyHarqDeliveryFailure ()
{
  m_rlc->DoNotifyHarqDeliveryFailure ();
}

void
LteRlcSpecificLteMacSapUser::ReceivePdu (LteMacSapUser::ReceivePduParameters params)
{
  m_rlc->DoReceivePdu (params);
}


///////////////////////////////////////

NS_OBJECT_ENSURE_REGISTERED (LteRlc);

LteRlc::LteRlc ()
  : m_rlcSapUser (0),
  m_macSapProvider (0),
  m_rnti (0),
  m_lcid (0)
{
  NS_LOG_FUNCTION (this);
  m_rlcSapProvider = new LteRlcSpecificLteRlcSapProvider<LteRlc> (this);
  m_macSapUser = new LteRlcSpecificLteMacSapUser (this);
  m_nrSlMacSapUser = new MemberNrSlMacSapUser <LteRlc> (this);
  m_nrSlRlcSapProvider = new MemberNrSlRlcSapProvider <LteRlc> (this);
}

LteRlc::~LteRlc ()
{
  NS_LOG_FUNCTION (this);
}

TypeId LteRlc::GetTypeId (void)
{
  static TypeId tid = TypeId ("ns3::LteRlc")
    .SetParent<Object> ()
    .SetGroupName ("Lte")
    .AddTraceSource ("TxPDU",
                     "PDU transmission notified to the MAC.",
                     MakeTraceSourceAccessor (&LteRlc::m_txPdu),
                     "ns3::LteRlc::NotifyTxTracedCallback")
    .AddTraceSource ("RxPDU",
                     "PDU received.",
                     MakeTraceSourceAccessor (&LteRlc::m_rxPdu),
                     "ns3::LteRlc::ReceiveTracedCallback")
  ;
  return tid;
}

void
LteRlc::DoDispose ()
{
  NS_LOG_FUNCTION (this);
  delete (m_rlcSapProvider);
  delete (m_macSapUser);
  delete (m_nrSlMacSapUser);
  delete (m_nrSlRlcSapProvider);
}

void
LteRlc::SetRnti (uint16_t rnti)
{
  NS_LOG_FUNCTION (this << (uint32_t) rnti);
  m_rnti = rnti;
}

void
LteRlc::SetLcId (uint8_t lcId)
{
  NS_LOG_FUNCTION (this << (uint32_t) lcId);
  m_lcid = lcId;
}

void
LteRlc::SetLteRlcSapUser (LteRlcSapUser * s)
{
  NS_LOG_FUNCTION (this << s);
  m_rlcSapUser = s;
}

LteRlcSapProvider*
LteRlc::GetLteRlcSapProvider ()
{
  NS_LOG_FUNCTION (this);
  return m_rlcSapProvider;
}

void
LteRlc::SetLteMacSapProvider (LteMacSapProvider * s)
{
  NS_LOG_FUNCTION (this << s);
  m_macSapProvider = s;
}

LteMacSapUser*
LteRlc::GetLteMacSapUser ()
{
  NS_LOG_FUNCTION (this);
  return m_macSapUser;
}

void
LteRlc::SetNrSlMacSapProvider (NrSlMacSapProvider * s)
{
  NS_LOG_FUNCTION (this);
  m_nrSlMacSapProvider = s;
}

NrSlMacSapUser*
LteRlc::GetNrSlMacSapUser ()
{
  NS_LOG_FUNCTION (this);
  return m_nrSlMacSapUser;
}

NrSlRlcSapProvider*
LteRlc::GetNrSlRlcSapProvider ()
{
  NS_LOG_FUNCTION (this);
  return m_nrSlRlcSapProvider;
}

void
LteRlc::SetNrSlRlcSapUser (NrSlRlcSapUser* s)
{
  NS_LOG_FUNCTION (this);
  m_nrSlRlcSapUser = s;
}

/**
 * \brief Set the NR Sidelik SAP offered by PDCP to RLC
 *
 * \param s the NR Sidelink SAP user interface offered by PDCP to RLC
 */
void SetNrSlRlcSapUser (NrSlRlcSapUser* s);

void
LteRlc::SetSourceL2Id (uint32_t src)
{
  NS_LOG_FUNCTION (this << src);
  m_srcL2Id = src;
}

void
LteRlc::SetDestinationL2Id (uint32_t dst)
{
  NS_LOG_FUNCTION (this << dst);
  m_dstL2Id = dst;
}

void
LteRlc::SetRlcChannelType (LteRlc::ChannelType channelType)
{
  NS_LOG_FUNCTION (this);

  switch (channelType)
  {
    case STCH:
      m_channelType = STCH;
      break;
    default:
      m_channelType = DEFAULT;
      break;
  }
}



////////////////////////////////////////

NS_OBJECT_ENSURE_REGISTERED (LteRlcSm);

LteRlcSm::LteRlcSm ()
{
  NS_LOG_FUNCTION (this);
}

LteRlcSm::~LteRlcSm ()
{
  NS_LOG_FUNCTION (this);
}

TypeId
LteRlcSm::GetTypeId (void)
{
  static TypeId tid = TypeId ("ns3::LteRlcSm")
    .SetParent<LteRlc> ()
    .SetGroupName ("Lte")
    .AddConstructor<LteRlcSm> ()
  ;
  return tid;
}

void
LteRlcSm::DoInitialize ()
{
  NS_LOG_FUNCTION (this);
  ReportBufferStatus ();
}

void
LteRlcSm::DoDispose ()
{
  NS_LOG_FUNCTION (this);
  LteRlc::DoDispose ();
}

void
LteRlcSm::DoTransmitPdcpPdu (Ptr<Packet> p)
{
  NS_LOG_FUNCTION (this << p);
}

void
LteRlcSm::DoReceivePdu (LteMacSapUser::ReceivePduParameters rxPduParams)
{
  NS_LOG_FUNCTION (this << rxPduParams.p);
  // RLC Performance evaluation
  RlcTag rlcTag;
  Time delay;
  bool ret = rxPduParams.p->FindFirstMatchingByteTag (rlcTag);
  NS_ASSERT_MSG (ret, "RlcTag is missing");
  delay = Simulator::Now () - rlcTag.GetSenderTimestamp ();
  NS_LOG_LOGIC (" RNTI=" << m_rnti
<<<<<<< HEAD
                << " LCID=" << (uint32_t) m_lcid
                << " size=" << rxPduParams.p->GetSize ()
                << " delay=" << delay.GetNanoSeconds ());
=======
                         << " LCID=" << (uint32_t) m_lcid
                         << " size=" << rxPduParams.p->GetSize ()
                         << " delay=" << delay.As (Time::NS));
>>>>>>> c078f2e4
  m_rxPdu (m_rnti, m_lcid, rxPduParams.p->GetSize (), delay.GetNanoSeconds () );
}

void
LteRlcSm::DoNotifyTxOpportunity (LteMacSapUser::TxOpportunityParameters txOpParams)
{
  NS_LOG_FUNCTION (this << txOpParams.bytes);
  LteMacSapProvider::TransmitPduParameters params;
  RlcTag tag (Simulator::Now ());

  params.pdu = Create<Packet> (txOpParams.bytes);
  NS_ABORT_MSG_UNLESS (txOpParams.bytes > 0, "Bytes must be > 0");
  /**
   * For RLC SM, the packets are not passed to the upper layers, therefore,
   * in the absence of an header we can safely byte tag the entire packet.
   */
  params.pdu->AddByteTag (tag, 1, params.pdu->GetSize ());

  params.rnti = m_rnti;
  params.lcid = m_lcid;
  params.layer = txOpParams.layer;
  params.harqProcessId = txOpParams.harqId;
  params.componentCarrierId = txOpParams.componentCarrierId;

  // RLC Performance evaluation
  NS_LOG_LOGIC (" RNTI=" << m_rnti
<<<<<<< HEAD
                << " LCID=" << (uint32_t) m_lcid
                << " size=" << txOpParams.bytes);
=======
                         << " LCID=" << (uint32_t) m_lcid
                         << " size=" << txOpParams.bytes);
>>>>>>> c078f2e4
  m_txPdu (m_rnti, m_lcid, txOpParams.bytes);

  m_macSapProvider->TransmitPdu (params);
  ReportBufferStatus ();
}

void
LteRlcSm::DoNotifyHarqDeliveryFailure ()
{
  NS_LOG_FUNCTION (this);
}

void
LteRlcSm::ReportBufferStatus ()
{
  NS_LOG_FUNCTION (this);
  LteMacSapProvider::ReportBufferStatusParameters p;
  p.rnti = m_rnti;
  p.lcid = m_lcid;
  p.txQueueSize = 80000;
  p.txQueueHolDelay = 10;
  p.retxQueueSize = 0;
  p.retxQueueHolDelay = 0;
  p.statusPduSize = 0;
  m_macSapProvider->ReportBufferStatus (p);
}

void
LteRlcSm::DoTransmitNrSlPdcpPdu (const NrSlRlcSapProvider::NrSlTransmitPdcpPduParameters &params)
{
  NS_FATAL_ERROR ("RLC SM does not support NR Sidelink");
}

void
LteRlcSm::DoNotifyNrSlTxOpportunity (const NrSlMacSapUser::NrSlTxOpportunityParameters &params)
{
  NS_FATAL_ERROR ("RLC SM does not support NR Sidelink");
}

void
LteRlcSm::DoReceiveNrSlRlcPdu (NrSlMacSapUser::NrSlReceiveRlcPduParameters rxPduParams)
{
  NS_FATAL_ERROR ("RLC SM does not support NR Sidelink");
}



//////////////////////////////////////////

// LteRlcTm::~LteRlcTm ()
// {
// }

//////////////////////////////////////////

// LteRlcUm::~LteRlcUm ()
// {
// }

//////////////////////////////////////////

// LteRlcAm::~LteRlcAm ()
// {
// }


} // namespace ns3<|MERGE_RESOLUTION|>--- conflicted
+++ resolved
@@ -294,15 +294,9 @@
   NS_ASSERT_MSG (ret, "RlcTag is missing");
   delay = Simulator::Now () - rlcTag.GetSenderTimestamp ();
   NS_LOG_LOGIC (" RNTI=" << m_rnti
-<<<<<<< HEAD
-                << " LCID=" << (uint32_t) m_lcid
-                << " size=" << rxPduParams.p->GetSize ()
-                << " delay=" << delay.GetNanoSeconds ());
-=======
                          << " LCID=" << (uint32_t) m_lcid
                          << " size=" << rxPduParams.p->GetSize ()
                          << " delay=" << delay.As (Time::NS));
->>>>>>> c078f2e4
   m_rxPdu (m_rnti, m_lcid, rxPduParams.p->GetSize (), delay.GetNanoSeconds () );
 }
 
@@ -329,13 +323,8 @@
 
   // RLC Performance evaluation
   NS_LOG_LOGIC (" RNTI=" << m_rnti
-<<<<<<< HEAD
-                << " LCID=" << (uint32_t) m_lcid
-                << " size=" << txOpParams.bytes);
-=======
                          << " LCID=" << (uint32_t) m_lcid
                          << " size=" << txOpParams.bytes);
->>>>>>> c078f2e4
   m_txPdu (m_rnti, m_lcid, txOpParams.bytes);
 
   m_macSapProvider->TransmitPdu (params);
