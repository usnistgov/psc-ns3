/*
 * Copyright (c) 2011 Centre Tecnologic de Telecomunicacions de Catalunya (CTTC)
 *
 * This program is free software; you can redistribute it and/or modify
 * it under the terms of the GNU General Public License version 2 as
 * published by the Free Software Foundation;
 *
 * This program is distributed in the hope that it will be useful,
 * but WITHOUT ANY WARRANTY; without even the implied warranty of
 * MERCHANTABILITY or FITNESS FOR A PARTICULAR PURPOSE.  See the
 * GNU General Public License for more details.
 *
 * You should have received a copy of the GNU General Public License
 * along with this program; if not, write to the Free Software
 * Foundation, Inc., 59 Temple Place, Suite 330, Boston, MA  02111-1307  USA
 *
 * Author: Marco Miozzo <marco.miozzo@cttc.es>
 * Modified by: NIST // Contributions may not be subject to US copyright.
 */

#include "lte-radio-bearer-tag.h"

#include "ns3/tag.h"
#include "ns3/uinteger.h"

namespace ns3
{

NS_OBJECT_ENSURE_REGISTERED(LteRadioBearerTag);

TypeId
<<<<<<< HEAD
LteRadioBearerTag::GetTypeId (void)
{
  static TypeId tid = TypeId ("ns3::LteRadioBearerTag")
    .SetParent<Tag> ()
    .SetGroupName("Lte")
    .AddConstructor<LteRadioBearerTag> ()
    .AddAttribute ("rnti", "The rnti that indicates the UE to which packet belongs",
                   UintegerValue (0),
                   MakeUintegerAccessor (&LteRadioBearerTag::GetRnti),
                   MakeUintegerChecker<uint16_t> ())
    .AddAttribute ("lcid", "The id within the UE identifying the logical channel to which the packet belongs",
                   UintegerValue (0),
                   MakeUintegerAccessor (&LteRadioBearerTag::GetLcid),
                   MakeUintegerChecker<uint8_t> ())
    .AddAttribute ("srcL2Id", "For sidelink communication, the source L2 identifier",
                   UintegerValue (0),
                   MakeUintegerAccessor (&LteRadioBearerTag::GetSourceL2Id),
                   MakeUintegerChecker<uint32_t> ())
    .AddAttribute ("dstL2Id", "For sidelink communication, the destination L2 identifier",
                   UintegerValue (0),
                   MakeUintegerAccessor (&LteRadioBearerTag::GetDestinationL2Id),
                   MakeUintegerChecker<uint32_t> ())
  ;
  return tid;
=======
LteRadioBearerTag::GetTypeId()
{
    static TypeId tid =
        TypeId("ns3::LteRadioBearerTag")
            .SetParent<Tag>()
            .SetGroupName("Lte")
            .AddConstructor<LteRadioBearerTag>()
            .AddAttribute("rnti",
                          "The rnti that indicates the UE to which packet belongs",
                          UintegerValue(0),
                          MakeUintegerAccessor(&LteRadioBearerTag::GetRnti),
                          MakeUintegerChecker<uint16_t>())
            .AddAttribute(
                "lcid",
                "The id within the UE identifying the logical channel to which the packet belongs",
                UintegerValue(0),
                MakeUintegerAccessor(&LteRadioBearerTag::GetLcid),
                MakeUintegerChecker<uint8_t>());
    return tid;
>>>>>>> 8d25ef3c
}

TypeId
LteRadioBearerTag::GetInstanceTypeId() const
{
    return GetTypeId();
}

<<<<<<< HEAD
LteRadioBearerTag::LteRadioBearerTag ()
  : m_rnti (0),
    m_lcid (0),
    m_layer (0),
    m_srcL2Id (0),
    m_dstL2Id (0)
{
}
LteRadioBearerTag::LteRadioBearerTag (uint16_t rnti, uint8_t lcid)
  : m_rnti (rnti),
    m_lcid (lcid),
    m_layer (0),
    m_srcL2Id (0),
    m_dstL2Id (0)
{
}

LteRadioBearerTag::LteRadioBearerTag (uint16_t rnti, uint8_t lcid, uint8_t layer)
  : m_rnti (rnti),
    m_lcid (lcid),
    m_layer (layer),
    m_srcL2Id (0),
    m_dstL2Id (0)
{
}

LteRadioBearerTag::LteRadioBearerTag (uint16_t rnti, uint8_t lcid, uint32_t srcL2Id, uint32_t dstL2Id)
  : m_rnti (rnti),
    m_lcid (lcid),
    m_layer (0),
    m_srcL2Id (srcL2Id),
    m_dstL2Id (dstL2Id)
=======
LteRadioBearerTag::LteRadioBearerTag()
    : m_rnti(0),
      m_lcid(0),
      m_layer(0)
{
}

LteRadioBearerTag::LteRadioBearerTag(uint16_t rnti, uint8_t lcid)
    : m_rnti(rnti),
      m_lcid(lcid)
{
}

LteRadioBearerTag::LteRadioBearerTag(uint16_t rnti, uint8_t lcid, uint8_t layer)
    : m_rnti(rnti),
      m_lcid(lcid),
      m_layer(layer)
>>>>>>> 8d25ef3c
{
}

void
LteRadioBearerTag::SetRnti(uint16_t rnti)
{
    m_rnti = rnti;
}

void
LteRadioBearerTag::SetLcid(uint8_t lcid)
{
    m_lcid = lcid;
}

void
LteRadioBearerTag::SetLayer(uint8_t layer)
{
    m_layer = layer;
}

void
LteRadioBearerTag::SetSourceL2Id (uint32_t src)
{
  m_srcL2Id = src;
}
  
void
LteRadioBearerTag::SetDestinationL2Id (uint32_t dst)
{
  m_dstL2Id = dst;
}  
  
uint32_t
LteRadioBearerTag::GetSerializedSize() const
{
<<<<<<< HEAD
 return 12;
=======
    return 4;
>>>>>>> 8d25ef3c
}

void
LteRadioBearerTag::Serialize(TagBuffer i) const
{
<<<<<<< HEAD
  i.WriteU16 (m_rnti);
  i.WriteU8 (m_lcid);
  i.WriteU8 (m_layer);
  i.WriteU32 (m_srcL2Id);
  i.WriteU32 (m_dstL2Id);
=======
    i.WriteU16(m_rnti);
    i.WriteU8(m_lcid);
    i.WriteU8(m_layer);
>>>>>>> 8d25ef3c
}

void
LteRadioBearerTag::Deserialize(TagBuffer i)
{
<<<<<<< HEAD
  m_rnti = (uint16_t) i.ReadU16 ();
  m_lcid = (uint8_t) i.ReadU8 ();
  m_layer = (uint8_t) i.ReadU8 ();
  m_srcL2Id = (uint32_t) i.ReadU32 ();
  m_dstL2Id = (uint32_t) i.ReadU32 ();
=======
    m_rnti = (uint16_t)i.ReadU16();
    m_lcid = (uint8_t)i.ReadU8();
    m_layer = (uint8_t)i.ReadU8();
>>>>>>> 8d25ef3c
}

uint16_t
LteRadioBearerTag::GetRnti() const
{
    return m_rnti;
}

uint8_t
LteRadioBearerTag::GetLcid() const
{
    return m_lcid;
}

uint8_t
LteRadioBearerTag::GetLayer() const
{
    return m_layer;
}
  
uint32_t
LteRadioBearerTag::GetSourceL2Id () const
{
  return m_srcL2Id;
}

uint32_t
LteRadioBearerTag::GetDestinationL2Id () const
{
  return m_dstL2Id;
}

void
LteRadioBearerTag::Print(std::ostream& os) const
{
<<<<<<< HEAD
  if (m_srcL2Id == 0) {
    os << "rnti=" << m_rnti << ", lcid=" << (uint16_t) m_lcid << ", layer=" << (uint16_t)m_layer;
  } else {
    os << "rnti=" << m_rnti << ", lcid=" << (uint16_t) m_lcid << ", srcL2Id=" << m_srcL2Id << ", dstL2Id=" << m_dstL2Id << ", layer=" << (uint16_t)m_layer;
  }
=======
    os << "rnti=" << m_rnti << ", lcid=" << (uint16_t)m_lcid << ", layer=" << (uint16_t)m_layer;
>>>>>>> 8d25ef3c
}

} // namespace ns3<|MERGE_RESOLUTION|>--- conflicted
+++ resolved
@@ -29,32 +29,6 @@
 NS_OBJECT_ENSURE_REGISTERED(LteRadioBearerTag);
 
 TypeId
-<<<<<<< HEAD
-LteRadioBearerTag::GetTypeId (void)
-{
-  static TypeId tid = TypeId ("ns3::LteRadioBearerTag")
-    .SetParent<Tag> ()
-    .SetGroupName("Lte")
-    .AddConstructor<LteRadioBearerTag> ()
-    .AddAttribute ("rnti", "The rnti that indicates the UE to which packet belongs",
-                   UintegerValue (0),
-                   MakeUintegerAccessor (&LteRadioBearerTag::GetRnti),
-                   MakeUintegerChecker<uint16_t> ())
-    .AddAttribute ("lcid", "The id within the UE identifying the logical channel to which the packet belongs",
-                   UintegerValue (0),
-                   MakeUintegerAccessor (&LteRadioBearerTag::GetLcid),
-                   MakeUintegerChecker<uint8_t> ())
-    .AddAttribute ("srcL2Id", "For sidelink communication, the source L2 identifier",
-                   UintegerValue (0),
-                   MakeUintegerAccessor (&LteRadioBearerTag::GetSourceL2Id),
-                   MakeUintegerChecker<uint32_t> ())
-    .AddAttribute ("dstL2Id", "For sidelink communication, the destination L2 identifier",
-                   UintegerValue (0),
-                   MakeUintegerAccessor (&LteRadioBearerTag::GetDestinationL2Id),
-                   MakeUintegerChecker<uint32_t> ())
-  ;
-  return tid;
-=======
 LteRadioBearerTag::GetTypeId()
 {
     static TypeId tid =
@@ -72,9 +46,18 @@
                 "The id within the UE identifying the logical channel to which the packet belongs",
                 UintegerValue(0),
                 MakeUintegerAccessor(&LteRadioBearerTag::GetLcid),
-                MakeUintegerChecker<uint8_t>());
+                MakeUintegerChecker<uint8_t>())
+            .AddAttribute("srcL2Id",
+                          "For sidelink communication, the source L2 identifier",
+                          UintegerValue(0),
+                          MakeUintegerAccessor(&LteRadioBearerTag::GetSourceL2Id),
+                          MakeUintegerChecker<uint32_t>())
+            .AddAttribute("dstL2Id",
+                          "For sidelink communication, the destination L2 identifier",
+                          UintegerValue(0),
+                          MakeUintegerAccessor(&LteRadioBearerTag::GetDestinationL2Id),
+                          MakeUintegerChecker<uint32_t>());
     return tid;
->>>>>>> 8d25ef3c
 }
 
 TypeId
@@ -83,58 +66,42 @@
     return GetTypeId();
 }
 
-<<<<<<< HEAD
-LteRadioBearerTag::LteRadioBearerTag ()
-  : m_rnti (0),
-    m_lcid (0),
-    m_layer (0),
-    m_srcL2Id (0),
-    m_dstL2Id (0)
-{
-}
-LteRadioBearerTag::LteRadioBearerTag (uint16_t rnti, uint8_t lcid)
-  : m_rnti (rnti),
-    m_lcid (lcid),
-    m_layer (0),
-    m_srcL2Id (0),
-    m_dstL2Id (0)
-{
-}
-
-LteRadioBearerTag::LteRadioBearerTag (uint16_t rnti, uint8_t lcid, uint8_t layer)
-  : m_rnti (rnti),
-    m_lcid (lcid),
-    m_layer (layer),
-    m_srcL2Id (0),
-    m_dstL2Id (0)
-{
-}
-
-LteRadioBearerTag::LteRadioBearerTag (uint16_t rnti, uint8_t lcid, uint32_t srcL2Id, uint32_t dstL2Id)
-  : m_rnti (rnti),
-    m_lcid (lcid),
-    m_layer (0),
-    m_srcL2Id (srcL2Id),
-    m_dstL2Id (dstL2Id)
-=======
 LteRadioBearerTag::LteRadioBearerTag()
     : m_rnti(0),
       m_lcid(0),
-      m_layer(0)
+      m_layer(0),
+      m_srcL2Id(0),
+      m_dstL2Id(0)
 {
 }
 
 LteRadioBearerTag::LteRadioBearerTag(uint16_t rnti, uint8_t lcid)
     : m_rnti(rnti),
-      m_lcid(lcid)
+      m_lcid(lcid),
+      m_layer(0),
+      m_srcL2Id(0),
+      m_dstL2Id(0)
 {
 }
 
 LteRadioBearerTag::LteRadioBearerTag(uint16_t rnti, uint8_t lcid, uint8_t layer)
     : m_rnti(rnti),
       m_lcid(lcid),
-      m_layer(layer)
->>>>>>> 8d25ef3c
+      m_layer(layer),
+      m_srcL2Id(0),
+      m_dstL2Id(0)
+{
+}
+
+LteRadioBearerTag::LteRadioBearerTag(uint16_t rnti,
+                                     uint8_t lcid,
+                                     uint32_t srcL2Id,
+                                     uint32_t dstL2Id)
+    : m_rnti(rnti),
+      m_lcid(lcid),
+      m_layer(0),
+      m_srcL2Id(srcL2Id),
+      m_dstL2Id(dstL2Id)
 {
 }
 
@@ -157,57 +124,41 @@
 }
 
 void
-LteRadioBearerTag::SetSourceL2Id (uint32_t src)
-{
-  m_srcL2Id = src;
-}
-  
-void
-LteRadioBearerTag::SetDestinationL2Id (uint32_t dst)
-{
-  m_dstL2Id = dst;
-}  
-  
+LteRadioBearerTag::SetSourceL2Id(uint32_t src)
+{
+    m_srcL2Id = src;
+}
+
+void
+LteRadioBearerTag::SetDestinationL2Id(uint32_t dst)
+{
+    m_dstL2Id = dst;
+}
+
 uint32_t
 LteRadioBearerTag::GetSerializedSize() const
 {
-<<<<<<< HEAD
- return 12;
-=======
-    return 4;
->>>>>>> 8d25ef3c
+    return 12;
 }
 
 void
 LteRadioBearerTag::Serialize(TagBuffer i) const
 {
-<<<<<<< HEAD
-  i.WriteU16 (m_rnti);
-  i.WriteU8 (m_lcid);
-  i.WriteU8 (m_layer);
-  i.WriteU32 (m_srcL2Id);
-  i.WriteU32 (m_dstL2Id);
-=======
     i.WriteU16(m_rnti);
     i.WriteU8(m_lcid);
     i.WriteU8(m_layer);
->>>>>>> 8d25ef3c
+    i.WriteU32(m_srcL2Id);
+    i.WriteU32(m_dstL2Id);
 }
 
 void
 LteRadioBearerTag::Deserialize(TagBuffer i)
 {
-<<<<<<< HEAD
-  m_rnti = (uint16_t) i.ReadU16 ();
-  m_lcid = (uint8_t) i.ReadU8 ();
-  m_layer = (uint8_t) i.ReadU8 ();
-  m_srcL2Id = (uint32_t) i.ReadU32 ();
-  m_dstL2Id = (uint32_t) i.ReadU32 ();
-=======
     m_rnti = (uint16_t)i.ReadU16();
     m_lcid = (uint8_t)i.ReadU8();
     m_layer = (uint8_t)i.ReadU8();
->>>>>>> 8d25ef3c
+    m_srcL2Id = (uint32_t)i.ReadU32();
+    m_dstL2Id = (uint32_t)i.ReadU32();
 }
 
 uint16_t
@@ -227,31 +178,31 @@
 {
     return m_layer;
 }
-  
+
 uint32_t
-LteRadioBearerTag::GetSourceL2Id () const
-{
-  return m_srcL2Id;
+LteRadioBearerTag::GetSourceL2Id() const
+{
+    return m_srcL2Id;
 }
 
 uint32_t
-LteRadioBearerTag::GetDestinationL2Id () const
-{
-  return m_dstL2Id;
+LteRadioBearerTag::GetDestinationL2Id() const
+{
+    return m_dstL2Id;
 }
 
 void
 LteRadioBearerTag::Print(std::ostream& os) const
 {
-<<<<<<< HEAD
-  if (m_srcL2Id == 0) {
-    os << "rnti=" << m_rnti << ", lcid=" << (uint16_t) m_lcid << ", layer=" << (uint16_t)m_layer;
-  } else {
-    os << "rnti=" << m_rnti << ", lcid=" << (uint16_t) m_lcid << ", srcL2Id=" << m_srcL2Id << ", dstL2Id=" << m_dstL2Id << ", layer=" << (uint16_t)m_layer;
-  }
-=======
-    os << "rnti=" << m_rnti << ", lcid=" << (uint16_t)m_lcid << ", layer=" << (uint16_t)m_layer;
->>>>>>> 8d25ef3c
+    if (m_srcL2Id == 0)
+    {
+        os << "rnti=" << m_rnti << ", lcid=" << (uint16_t)m_lcid << ", layer=" << (uint16_t)m_layer;
+    }
+    else
+    {
+        os << "rnti=" << m_rnti << ", lcid=" << (uint16_t)m_lcid << ", srcL2Id=" << m_srcL2Id
+           << ", dstL2Id=" << m_dstL2Id << ", layer=" << (uint16_t)m_layer;
+    }
 }
 
 } // namespace ns3