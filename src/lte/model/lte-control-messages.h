--- conflicted
+++ resolved
@@ -44,46 +44,6 @@
  */
 class LteControlMessage : public SimpleRefCount<LteControlMessage>
 {
-<<<<<<< HEAD
-public:
-  /**
-   * The type of the message
-   * NOTE: The messages sent by UE are filtered by the
-   *  LteEnbPhy::ReceiveLteControlMessageList in order to remove the ones
-   *  that has been already handoff by the eNB for avoiding propagation of
-   *  spurious messages. When new messaged have to been added, consider to
-   *  update the switch statement implementing the filtering.
-   */
-  enum MessageType
-  {
-    DL_DCI, UL_DCI, // Downlink/Uplink Data Control Indicator
-    DL_CQI, UL_CQI, // Downlink/Uplink Channel Quality Indicator
-    BSR, // Buffer Status Report, including sidelink bsr
-    DL_HARQ, // UL HARQ feedback
-    RACH_PREAMBLE, // Random Access Preamble
-    RAR, // Random Access Response
-    MIB, // Master Information Block
-    SIB1, // System Information Block Type 1
-    SL_DCI //Sidelink Data Control Indicator
-  };
-
-  LteControlMessage (void);
-  virtual ~LteControlMessage (void);
-
-  /**
-   * \brief Set the type of the message
-   * \param type the type of the message
-   */
-  void SetMessageType (MessageType type);
-  /**
-   * \brief Get the type of the message
-   * \return the type of the message
-   */
-  MessageType GetMessageType (void);
-
-private:
-  MessageType m_type; ///< message type
-=======
   public:
     /**
      * The type of the message
@@ -99,12 +59,13 @@
         UL_DCI, // Downlink/Uplink Data Control Indicator
         DL_CQI,
         UL_CQI,        // Downlink/Uplink Channel Quality Indicator
-        BSR,           // Buffer Status Report
+        BSR,           // Buffer Status Report, including sidelink bsr
         DL_HARQ,       // UL HARQ feedback
         RACH_PREAMBLE, // Random Access Preamble
         RAR,           // Random Access Response
         MIB,           // Master Information Block
         SIB1,          // System Information Block Type 1
+        SL_DCI         // Sidelink Data Control Indicator
     };
 
     LteControlMessage();
@@ -123,7 +84,6 @@
 
   private:
     MessageType m_type; ///< message type
->>>>>>> 8d25ef3c
 };
 
 // -----------------------------------------------------------------------
@@ -193,26 +153,25 @@
  */
 class SlDciLteControlMessage : public LteControlMessage
 {
-public:
-  SlDciLteControlMessage (void);
-  virtual ~SlDciLteControlMessage (void);
-
-  /**
-  * \brief add a DCI into the message
-  * \param dci the dci
-  */
-  void SetDci (SlDciListElement_s dci);
-
-  /**
-  * \brief Get dic informations
-  * \return dci messages
-  */
-  SlDciListElement_s GetDci (void);
-
-private:
-  SlDciListElement_s m_dci; ///< Sidelink DCI
-};
-
+  public:
+    SlDciLteControlMessage();
+    ~SlDciLteControlMessage() override;
+
+    /**
+     * \brief add a DCI into the message
+     * \param dci the dci
+     */
+    void SetDci(SlDciListElement_s dci);
+
+    /**
+     * \brief Get dic informations
+     * \return dci messages
+     */
+    SlDciListElement_s GetDci();
+
+  private:
+    SlDciListElement_s m_dci; ///< Sidelink DCI
+};
 
 // ---------------------------------------------------------------------------
 
@@ -310,27 +269,6 @@
  */
 class RachPreambleLteControlMessage : public LteControlMessage
 {
-<<<<<<< HEAD
-public:
-  RachPreambleLteControlMessage (void);
-
-  /**
-   * Set the Random Access Preamble Identifier (RAPID), see 3GPP TS 36.321 6.2.2
-   *
-   * \param rapid the RAPID
-   */
-  void SetRapId (uint32_t rapid);
-
-  /**
-   *
-   * \return the RAPID
-   */
-  uint32_t GetRapId () const;
-
-private:
-  uint32_t m_rapId; ///< the RAPID
-
-=======
   public:
     RachPreambleLteControlMessage();
 
@@ -349,7 +287,6 @@
 
   private:
     uint32_t m_rapId; ///< the RAPID
->>>>>>> 8d25ef3c
 };
 
 // ---------------------------------------------------------------------------
@@ -361,56 +298,6 @@
  */
 class RarLteControlMessage : public LteControlMessage
 {
-<<<<<<< HEAD
-public:
-  RarLteControlMessage (void);
-
-  /**
-   *
-   * \param raRnti the RA-RNTI, see 3GPP TS 36.321 5.1.4
-   */
-  void SetRaRnti (uint16_t raRnti);
-
-  /**
-   *
-   * \return  the RA-RNTI, see 3GPP TS 36.321 5.1.4
-   */
-  uint16_t GetRaRnti () const;
-
-  /**
-   * a MAC RAR and the corresponding RAPID subheader
-   *
-   */
-  struct Rar
-  {
-    uint8_t rapId; ///< RAPID
-    BuildRarListElement_s rarPayload; ///< RAR payload
-  };
-
-  /**
-   * add a RAR to the MAC PDU, see 3GPP TS 36.321 6.2.3
-   *
-   * \param rar the rar
-   */
-  void AddRar (Rar rar);
-
-  /**
-   *
-   * \return a const iterator to the beginning of the RAR list
-   */
-  std::list<Rar>::const_iterator RarListBegin () const;
-
-  /**
-   *
-   * \return a const iterator to the end of the RAR list
-   */
-  std::list<Rar>::const_iterator RarListEnd () const;
-
-private:
-  std::list<Rar> m_rarList; ///< RAR list
-  uint16_t m_raRnti; ///< RA RNTI
-
-=======
   public:
     RarLteControlMessage();
 
@@ -458,7 +345,6 @@
   private:
     std::list<Rar> m_rarList; ///< RAR list
     uint16_t m_raRnti;        ///< RA RNTI
->>>>>>> 8d25ef3c
 };
 
 // ---------------------------------------------------------------------------
