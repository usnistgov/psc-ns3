--- conflicted
+++ resolved
@@ -47,117 +47,6 @@
  */
 class LteUeRrcProtocolIdeal : public Object
 {
-<<<<<<< HEAD
-  /// allow MemberLteUeRrcSapUser<LteUeRrcProtocolIdeal> class friend access
-  friend class MemberLteUeRrcSapUser<LteUeRrcProtocolIdeal>;
-
-public:
-
-  LteUeRrcProtocolIdeal ();
-  virtual ~LteUeRrcProtocolIdeal ();
-
-  // inherited from Object
-  virtual void DoDispose (void);
-  /**
-   * \brief Get the type ID.
-   * \return the object TypeId
-   */
-  static TypeId GetTypeId (void);
-
-  /**
-   * Set LTE UE RRC SAP provider function
-   *
-   * \param p LTE UE RRC SAP provider
-   */
-  void SetLteUeRrcSapProvider (LteUeRrcSapProvider* p);
-  /**
-   * Get LTE UE RRC SAP user function
-   *
-   * \returns LTE UE RRC SAP user
-   */
-  LteUeRrcSapUser* GetLteUeRrcSapUser ();
-  
-  /**
-   * Set LTE UE RRC  function
-   *
-   * \param rrc LTE UE RRC 
-   */
-  void SetUeRrc (Ptr<LteUeRrc> rrc);
-  
-
-private:
-
-  // methods forwarded from LteUeRrcSapUser
-  /**
-   * Setup function
-   *
-   * \param params LteUeRrcSapUser::SetupParameters 
-   */
-  void DoSetup (LteUeRrcSapUser::SetupParameters params);
-  /**
-   * Send RRC connection request function
-   *
-   * \param msg LteRrcSap::RrcConnectionRequest 
-   */
-  void DoSendRrcConnectionRequest (LteRrcSap::RrcConnectionRequest msg);
-  /**
-   * Send RRC connection setup completed function
-   *
-   * \param msg LteRrcSap::RrcConnectionSetupCompleted 
-   */
-  void DoSendRrcConnectionSetupCompleted (LteRrcSap::RrcConnectionSetupCompleted msg);
-  /**
-   * Send RRC connection reconfiguration completed function
-   *
-   * \param msg LteRrcSap::RrcConnectionReconfigurationCompleted 
-   */
-  void DoSendRrcConnectionReconfigurationCompleted (LteRrcSap::RrcConnectionReconfigurationCompleted msg);
-  /**
-   * Send RRC connection reestablishment request function
-   *
-   * \param msg LteRrcSap::RrcConnectionReestablishmentRequest 
-   */
-  void DoSendRrcConnectionReestablishmentRequest (LteRrcSap::RrcConnectionReestablishmentRequest msg);
-  /**
-   * Send RRC connection reestablishment complete function
-   *
-   * \param msg LteRrcSap::RrcConnectionReestablishmentRequest 
-   */
-  void DoSendRrcConnectionReestablishmentComplete (LteRrcSap::RrcConnectionReestablishmentComplete msg);
-  /**
-   * Send measurement report function
-   *
-   * \param msg LteRrcSap::MeasurementReport 
-   */
-  void DoSendMeasurementReport (LteRrcSap::MeasurementReport msg);
-  /**
-   * Send sidelink UE information function
-   *
-   * \param msg LteRrcSap::SidelinkUeInformation 
-   */  
-  void DoSendSidelinkUeInformation (LteRrcSap::SidelinkUeInformation msg);
-
-  /**
-   * \brief Send Ideal UE context remove request function
-   *
-   * Notify eNodeB to release UE context once radio link failure
-   * or random access failure is detected. It is needed since no
-   * RLF detection mechanism at eNodeB is implemented
-   *
-   * \param rnti the RNTI of the UE
-   */
-  void DoSendIdealUeContextRemoveRequest (uint16_t rnti);
-
-  /// Set ENB RRC SAP provider
-  void SetEnbRrcSapProvider ();
-
-  Ptr<LteUeRrc> m_rrc; ///< the RRC
-  uint16_t m_rnti; ///< the RNTI
-  LteUeRrcSapProvider* m_ueRrcSapProvider; ///< the UE RRC SAP provider
-  LteUeRrcSapUser* m_ueRrcSapUser; ///< the RRC SAP user
-  LteEnbRrcSapProvider* m_enbRrcSapProvider; ///< the ENB RRC SAP provider
-  
-=======
     /// allow MemberLteUeRrcSapUser<LteUeRrcProtocolIdeal> class friend access
     friend class MemberLteUeRrcSapUser<LteUeRrcProtocolIdeal>;
 
@@ -240,6 +129,12 @@
      * \param msg LteRrcSap::MeasurementReport
      */
     void DoSendMeasurementReport(LteRrcSap::MeasurementReport msg);
+    /**
+     * Send sidelink UE information function
+     *
+     * \param msg LteRrcSap::SidelinkUeInformation
+     */
+    void DoSendSidelinkUeInformation(LteRrcSap::SidelinkUeInformation msg);
 
     /**
      * \brief Send Ideal UE context remove request function
@@ -260,7 +155,6 @@
     LteUeRrcSapProvider* m_ueRrcSapProvider;   ///< the UE RRC SAP provider
     LteUeRrcSapUser* m_ueRrcSapUser;           ///< the RRC SAP user
     LteEnbRrcSapProvider* m_enbRrcSapProvider; ///< the ENB RRC SAP provider
->>>>>>> 8d25ef3c
 };
 
 /**
