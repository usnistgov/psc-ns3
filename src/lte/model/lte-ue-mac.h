--- conflicted
+++ resolved
@@ -323,19 +323,11 @@
    * Randomly select and send RA preamble function
    */
   void RandomlySelectAndSendRaPreamble ();
-<<<<<<< HEAD
-  /**
-   * Send RA preamble function
-   *
-   * \param contention If true randomly selects and sends the RA preamble
-   */
-=======
  /**
   * Send RA preamble function
   *
   * \param contention if true randomly select and send the RA preamble
   */
->>>>>>> 00382e98
   void SendRaPreamble (bool contention);
   /**
    * Start waiting for RA response function
@@ -347,19 +339,11 @@
    * \param raResponse The random access response received
    */
   void RecvRaResponse (BuildRarListElement_s raResponse);
-<<<<<<< HEAD
-  /**
-   * RA response timeout function
-   *
-   * \param contention If true randomly selects and sends the RA preamble
-   */
-=======
  /**
   * RA response timeout function
   *
   * \param contention if true randomly select and send the RA preamble
   */
->>>>>>> 00382e98
   void RaResponseTimeout (bool contention);
   /**
    * Send report buffer status
