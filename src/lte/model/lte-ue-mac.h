/*
 * Copyright (c) 2011 Centre Tecnologic de Telecomunicacions de Catalunya (CTTC)
 *
 * This program is free software; you can redistribute it and/or modify
 * it under the terms of the GNU General Public License version 2 as
 * published by the Free Software Foundation;
 *
 * This program is distributed in the hope that it will be useful,
 * but WITHOUT ANY WARRANTY; without even the implied warranty of
 * MERCHANTABILITY or FITNESS FOR A PARTICULAR PURPOSE.  See the
 * GNU General Public License for more details.
 *
 * You should have received a copy of the GNU General Public License
 * along with this program; if not, write to the Free Software
 * Foundation, Inc., 59 Temple Place, Suite 330, Boston, MA  02111-1307  USA
 *
 * Author: Nicola Baldo  <nbaldo@cttc.es>
 * Author: Marco Miozzo <mmiozzo@cttc.es>
 * Modified by: NIST // Contributions may not be subject to US copyright.
 */

#ifndef LTE_UE_MAC_ENTITY_H
#define LTE_UE_MAC_ENTITY_H

#include "ff-mac-common.h"
#include "lte-mac-sap.h"
#include "lte-ue-cmac-sap.h"
#include "lte-ue-phy-sap.h"

<<<<<<< HEAD

#include <map>

#include <ns3/lte-mac-sap.h>
#include <ns3/lte-ue-cmac-sap.h>
#include <ns3/lte-ue-phy-sap.h>
#include <ns3/lte-amc.h>
#include <ns3/nstime.h>
=======
>>>>>>> 8d25ef3c
#include <ns3/event-id.h>
#include <ns3/nstime.h>
#include <ns3/packet-burst.h>
#include <ns3/packet.h>
#include <ns3/traced-callback.h>
<<<<<<< HEAD
#include "ns3/traced-value.h"
#include "ns3/trace-source-accessor.h"
#include "ns3/lte-sl-header.h"
=======

#include <map>
#include <vector>
>>>>>>> 8d25ef3c

namespace ns3
{

class UniformRandomVariable;

class LteUeMac : public Object
{
<<<<<<< HEAD
  /// allow UeMemberLteUeCmacSapProvider class friend access
  friend class UeMemberLteUeCmacSapProvider;
  /// allow UeMemberLteMacSapProvider class friend access
  friend class UeMemberLteMacSapProvider;
  /// allow UeMemberLteUePhySapUser class friend access
  friend class UeMemberLteUePhySapUser;

public:
 
 /// Scheduling grant metric used for UE_SELECTED scheduling
  enum SlSchedulingGrantMetric
  {
      FIXED = 0, //Default; Use values provided to UE MAC
      RANDOM, //Random selection among valid <MCS,PRB> pairs
      MIN_PRB, //Minimum number of PRBs
      MAX_COVERAGE //Maximum coverage, based on BLER curves
  };

  /**
   * \brief Get the type ID.
   * \return The object TypeId
   */
  static TypeId GetTypeId (void);

  LteUeMac ();
  virtual ~LteUeMac ();
  virtual void DoDispose (void);

  /**
   * \brief TracedCallback signature for RA response timeout events
   * exporting IMSI, contention flag, preamble transmission counter
   * and the max limit of preamble transmission
   *
   * \param [in] imsi
   * \param [in] contention
   * \param [in] preambleTxCounter
   * \param [in] maxPreambleTxLimit
   */
  typedef void (* RaResponseTimeoutTracedCallback)
    (uint64_t imsi, bool contention, uint8_t preambleTxCounter, uint8_t maxPreambleTxLimit);

  /**
  * \brief Get the LTE MAC SAP provider
  * \return a pointer to the LTE MAC SAP provider
  */
  LteMacSapProvider*  GetLteMacSapProvider (void);
  /**
  * \brief Set the LTE UE CMAC SAP user
  * \param s The LTE UE CMAC SAP User
  */
  void  SetLteUeCmacSapUser (LteUeCmacSapUser* s);
  /**
  * \brief Get the LTE CMAC SAP provider
  * \return a pointer to the LTE CMAC SAP provider
  */
  LteUeCmacSapProvider*  GetLteUeCmacSapProvider (void);

  /**
  * \brief Set the component carried ID
  * \param index The component carrier ID
  */
  void SetComponentCarrierId (uint8_t index);

  /**
  * \brief Get the PHY SAP user
  * \return A pointer to the SAP user of the PHY
  */
  LteUePhySapUser* GetLteUePhySapUser ();

  /**
  * \brief Set the PHY SAP Provider
  * \param s A pointer to the PHY SAP Provider
  */
  void SetLteUePhySapProvider (LteUePhySapProvider* s);

  /**
  * \brief Forwarded from LteUePhySapUser: trigger the start from a new frame
  *
  * \param frameNo The frame number
  * \param subframeNo The subframe number
  */
  void DoSubframeIndication (uint32_t frameNo, uint32_t subframeNo);

  /**
   * Execute the Sidelink subframe indication. Expected to occur after a
   * given delay from the start of the subframe in order to wait to know
   * if there are Uplink transmissions before processing the Sidelink
   * transmissions
   *
   * \param frameNo The frame number
   * \param subframeNo The subframe number
   */
  void DoSlDelayedSubframeIndication (uint32_t frameNo, uint32_t subframeNo);

  /**
   * Assign a fixed random variable stream number to the random variables
   * used by this model.  Return the number of streams (possibly zero) that
   * have been assigned.
   *
   * \param stream The first stream index to use
   * \return The number of stream indices assigned by this model
   */
  int64_t AssignStreams (int64_t stream);

  /**
   *\brief Get the discovery Rx pools
   *
   * \return list of discovery reception pools
   */
  std::list< Ptr<SidelinkRxDiscResourcePool> > GetDiscRxPools ();

  /**
   *\brief Get the discovery Tx pool
   *
   * \return pointer to the discovery transmission pool
   */
  Ptr<SidelinkTxDiscResourcePool> GetDiscTxPool ();

private:
  // forwarded from MAC SAP
  /**
   * Transmit PDU function
   *
   * \param params LteMacSapProvider::TransmitPduParameters
   */
  void DoTransmitPdu (LteMacSapProvider::TransmitPduParameters params);
  /**
   * Report buffers status function
   *
   * \param params LteMacSapProvider::ReportBufferStatusParameters
   */
  void DoReportBufferStatus (LteMacSapProvider::ReportBufferStatusParameters params);

  // forwarded from UE CMAC SAP
  /**
   * Configure RACH function
   *
   * \param rc LteUeCmacSapProvider::RachConfig
   */
  void DoConfigureRach (LteUeCmacSapProvider::RachConfig rc);
  /**
   * Start contention based random access procedure function
   */
  void DoStartContentionBasedRandomAccessProcedure ();
  /**
   * Set RNTI
   *
   * \param rnti The RNTI of the UE
   */
  void DoSetRnti (uint16_t rnti);
  /**
   * Start non contention based random access procedure function
   *
   * \param rnti The RNTI
   * \param rapId The RAPID
   * \param prachMask The PRACH mask
   */
  void DoStartNonContentionBasedRandomAccessProcedure (uint16_t rnti, uint8_t rapId, uint8_t prachMask);
  /**
   * Add LC function
   *
   * \param lcId The logical channel id
   * \param lcConfig The logical channel config
   * \param msu The corresponding LteMacSapUser
   */
  void DoAddLc (uint8_t lcId, LteUeCmacSapProvider::LogicalChannelConfig lcConfig, LteMacSapUser* msu);
  /**
   * Remove LC function
   *
   * \param lcId The logical channel id
   */
  void DoRemoveLc (uint8_t lcId);
  /**
   * \brief Reset function
   */
  void DoReset ();
  /**
   * \brief Notify MAC about the successful RRC connection
   * establishment.
   */
  void DoNotifyConnectionSuccessful ();
  /**
   * Set IMSI
   *
   * \param imsi the IMSI of the UE
   */
  void DoSetImsi (uint64_t imsi);
  /**
   * Adds a new Logical Channel (LC) used for Sidelink
   *
   * \param lcId The ID of the logical channel
   * \param srcL2Id The L2 id of the source
   * \param dstL2Id The L2 id of the destination
   * \param lcConfig The LC configuration provided by the RRC
   * \param msu The corresponding LteMacSapUser
   */
  void DoAddSlLc (uint8_t lcId, uint32_t srcL2Id, uint32_t dstL2Id, LteUeCmacSapProvider::LogicalChannelConfig lcConfig, LteMacSapUser* msu);
  /**
   * Removes an existing Sidelink LC
   *
   * \param lcId The LC ID
   * \param srcL2Id The L2 id of the source
   * \param dstL2Id The L2 id of the destination
   */
  void DoRemoveSlLc (uint8_t lcId, uint32_t srcL2Id, uint32_t dstL2Id);

  //Sidelink communication

  /**
   * Add Sidelink communication transmission pool function
   * Adds transmission pool for Sidelink communication
   *
   * \param dstL2Id The destination Layer 2 ID
   * \param pool The pointer to the SidelinkTxCommResourcePool
   */
  void DoAddSlCommTxPool (uint32_t dstL2Id, Ptr<SidelinkTxCommResourcePool> pool);
  /**
   * Remove Sidelink communication transmission pool function
   * Removes transmission pool for Sidelink communication
   *
   * \param dstL2Id The destination Layer 2 ID
   */
  void DoRemoveSlCommTxPool (uint32_t dstL2Id);
  /**
   * Set Sidelink communication pool function
   * Sets reception pools for Sidelink communication
   *
   * \param pools The list of reception pools for Sidelink communication
   */
  void DoSetSlCommRxPools (std::list<Ptr<SidelinkRxCommResourcePool> > pools);
  /**
   * Add Sidelink destination function
   * Adds a new destination for Sidelink communication to listen
   *
   * \param destination The destination Layer 2 ID
   */
  void DoAddSlDestination (uint32_t destination);
  /**
   * Remove Sidelink destination function
   * Removes a destination from the list destinations of Sidelink communication
   *
   * \param destination The destination Layer 2 ID
   */
  void DoRemoveSlDestination (uint32_t destination);

  //Sidelink discovery

  /**
   * Set Sidelink discovery transmission pool function
   * Sets transmission pool for Sidelink discovery
   *
   * \param pool The pointer to the SidelinkTxDiscResourcePool
   */
  void DoSetSlDiscTxPool (Ptr<SidelinkTxDiscResourcePool> pool);
  /**
   * Remove Sidelink discovery transmission pool function
   * Removes transmission pool for Sidelink discovery
   */
  void DoRemoveSlDiscTxPool ();
  /**
   * Set Sidelink discovery reception pool function
   * Sets reception pool for Sidelink discovery
   *
   * \param pools The pointer to the SidelinkRxDiscResourcePool
   */
  void DoSetSlDiscRxPools (std::list<Ptr<SidelinkRxDiscResourcePool> > pools);

  // forwarded from PHY SAP
  /**
   * Receive Phy PDU function
   *
   * \param p The packet
   */
  void DoReceivePhyPdu (Ptr<Packet> p);
  /**
   * Receive Phy PDU function
   *
   * \param p The packet
   */
  void DoReceiveSlDiscPhyPdu (Ptr<Packet> p);
  /**
   * Receive Phy PDU function
   *
   * \param p The packet
   */
  void DoReceiveSlSciPhyPdu (Ptr<Packet> p);
  /**
   * Receive LTE control message function
   *
   * \param msg The LTE control message
   */
  void DoReceiveLteControlMessage (Ptr<LteControlMessage> msg);
  /**
   * Notify change of timing function
   * The PHY notifies the change of timing as consequence of a change of SyncRef, the MAC adjust its timing
   *
   * \param frameNo The current PHY frame number
   * \param subframeNo The current PHY subframe number
   */
  void DoNotifyChangeOfTiming (uint32_t frameNo, uint32_t subframeNo);
  /**
   * Notify Sidelink enabled function
   * The PHY notifies the MAC the Sidelink is activated
   */
  void DoNotifySidelinkEnabled ();

  /**
   * Notify uplink transmission generated by PHY
   * The PHY notifies the MAC it scheduled a transmission
   */
  void DoNotifyUlTransmission ();

  // internal methods
  /// Randomly select and send RA preamble function
  void RandomlySelectAndSendRaPreamble ();
  /**
   * Send RA preamble function
   *
   * \param contention if true randomly select and send the RA preamble
   */
  void SendRaPreamble (bool contention);
  /**
   * Start waiting for RA response function
   */
  void StartWaitingForRaResponse ();
  /**
   * Receive the RA response function
   *
   * \param raResponse The random access response received
   */
  void RecvRaResponse (BuildRarListElement_s raResponse);
  /**
   * RA response timeout function
   *
   * \param contention if true randomly select and send the RA preamble
   */
  void RaResponseTimeout (bool contention);
  /**
   * Send report buffer status
   */
  void SendReportBufferStatus (void);
  /**
   * Send Sidelink report buffer status
   */
  void SendSidelinkReportBufferStatus (void);
  /**
   * Refresh HARQ processes packet buffer function
   */
  void RefreshHarqProcessesPacketBuffer (void);

  /// component carrier Id --> used to address sap
  uint8_t m_componentCarrierId;
  
  /// Sidelink grant related variables
  struct SidelinkGrant
  {
    //fields common with SL_DCI
    uint16_t m_resPscch; ///< Resource for PSCCH
    uint8_t m_tpc; ///< TPC
    uint8_t m_hopping; ///< hopping flag
    uint8_t m_rbStart; ///< models RB assignment
    uint8_t m_rbLen; ///< models RB assignment
    uint8_t m_hoppingInfo; ///< models RB assignment when hopping is enabled
    uint8_t m_iTrp; ///< Index of Time recourse pattern (TRP)

    //other fields
    uint8_t m_mcs; ///< Modulation and Coding Scheme
    uint32_t m_tbSize; ///< Transport Block Size
    
    //the destination of the grant
    uint32_t m_dst; ///< Current destination L2 ID 
  };

  /// Sidelink communication pool information
  struct PoolInfo
  {
    Ptr<SidelinkTxCommResourcePool> m_pool; ///< The Sidelink communication resource pool
    std::set<uint32_t> m_destinations; ///< list of destinations that use this pool
    SidelinkCommResourcePool::SubframeInfo m_currentScPeriod; ///< Start of the current Sidelink Control (SC) period
    SidelinkGrant m_currentGrant; ///< Grant for the next SC period
    SidelinkCommResourcePool::SubframeInfo m_nextScPeriod; ///< Start of next SC period

    uint32_t m_npscch; ///< Number of PSCCH available in the pool

    bool m_grantReceived; ///< True if we receive the grant
    SidelinkGrant m_nextGrant; ///< Grant received for the next SC period

    std::list<SidelinkCommResourcePool::SidelinkTransmissionInfo> m_pscchTx; ///< List of PSCCH transmissions within the pool
    std::list<SidelinkCommResourcePool::SidelinkTransmissionInfo> m_psschTx; ///< List of PSSCH transmissions within the pool

    Ptr<PacketBurst> m_miSlHarqProcessPacket; ///< Packets under transmission of the SL HARQ process
  };

  /**
   * Compute the next grant for the given pool
   * \param poolIt The iterator to the pool to schedule
   * \return The grant for the next SC period of the pool
   */
  SidelinkGrant GetSlUeSelectedGrant (std::list<PoolInfo>::iterator poolIt);

  /**
   * Get the amount of data in the queue for the given destination
   * \param dstL2Id The destination L2 ID
   * \return The amount of data in the queue
   */
  uint32_t GetQueueSize (uint32_t dstL2Id);
  
  /**
   * Get an iterator to the pool that must be used for a given destination
   * \param dstL2Id
   * \return an iterator to the pool that must be used for a given destination
   */
  std::list <PoolInfo>::iterator GetPoolForDestination (uint32_t dstL2Id);
  
private:
  /// LcInfo structure
  struct LcInfo
  {
    LteUeCmacSapProvider::LogicalChannelConfig lcConfig; ///< logical channel config
    LteMacSapUser* macSapUser; ///< MAC SAP user
  };

  std::map <uint8_t, LcInfo> m_lcInfoMap; ///< logical channel info map

  LteMacSapProvider* m_macSapProvider; ///< MAC SAP provider

  LteUeCmacSapUser* m_cmacSapUser; ///< CMAC SAP user
  LteUeCmacSapProvider* m_cmacSapProvider; ///< CMAC SAP provider

  LteUePhySapProvider* m_uePhySapProvider; ///< UE Phy SAP provider
  LteUePhySapUser* m_uePhySapUser; ///< UE Phy SAP user

  std::map <uint8_t, LteMacSapProvider::ReportBufferStatusParameters> m_ulBsrReceived; ///< BSR received from RLC (the last one)


  Time m_bsrPeriodicity; ///< BSR periodicity
  Time m_bsrLast; ///< BSR last

  bool m_freshUlBsr; ///< true when a BSR has been received in the last TTI

  uint8_t m_harqProcessId; ///< HARQ process ID
  std::vector < Ptr<PacketBurst> > m_miUlHarqProcessesPacket; ///< Packets under transmission of the UL HARQ processes
  std::vector < uint8_t > m_miUlHarqProcessesPacketTimer; ///< timer for packet life in the buffer

  uint16_t m_rnti; ///< RNTI
  uint16_t m_imsi; ///< IMSI

  bool m_rachConfigured; ///< is RACH configured?
  LteUeCmacSapProvider::RachConfig m_rachConfig; ///< RACH configuration
  uint8_t m_raPreambleId; ///< RA preamble ID
  uint8_t m_preambleTransmissionCounter; ///< preamble transmission counter
  uint16_t m_backoffParameter; ///< backoff parameter
  EventId m_noRaResponseReceivedEvent; ///< no RA response received event ID
  Ptr<UniformRandomVariable> m_raPreambleUniformVariable; ///< RA preamble random variable

  uint32_t m_frameNo; ///< frame number
  uint32_t m_subframeNo; ///< subframe number
  uint8_t m_raRnti; ///< RA RNTI
  bool m_waitingForRaResponse; ///< waiting for RA response

  /**
   * \brief The `RaResponseTimeout` trace source. Fired RA response timeout.
   * Exporting IMSI, contention flag, preamble transmission counter
   * and the max limit of preamble transmission.
   */
  TracedCallback<uint64_t, bool, uint8_t, uint8_t> m_raResponseTimeoutTrace;
  /// Sidelink Communication related variables
  struct SidelinkLcIdentifier
  {
    uint8_t lcId; ///< Sidelink LCID
    uint32_t srcL2Id; ///< Source L2 ID
    uint32_t dstL2Id; ///< Destination L2 ID
  };

  /**
   * Less than operator
   *
   * \param l first SidelinkLcIdentifier
   * \param r second SidelinkLcIdentifier
   * \returns true if first SidelinkLcIdentifier parameter values are less than the second SidelinkLcIdentifier parameters"
   */
  friend bool operator < (const SidelinkLcIdentifier &l, const SidelinkLcIdentifier &r)
  {
    return l.lcId < r.lcId || (l.lcId == r.lcId && l.srcL2Id < r.srcL2Id) || (l.lcId == r.lcId && l.srcL2Id == r.srcL2Id && l.dstL2Id < r.dstL2Id);
  }

  std::map <SidelinkLcIdentifier, LcInfo> m_slLcInfoMap; ///< Sidelink logical channel info map
  Time m_slBsrPeriodicity; ///< Sidelink buffer status report periodicity
  Time m_slBsrLast; ///< Time of last transmitted Sidelink buffer status report
  bool m_freshSlBsr; ///< true when a BSR has been received in the last TTI
  std::map <SidelinkLcIdentifier, LteMacSapProvider::ReportBufferStatusParameters> m_slBsrReceived; ///< Sidelink BSR received from RLC (the last one)

  std::list <PoolInfo> m_sidelinkTxPools; ///< List of Sidelink communication reception pools
  std::list <Ptr<SidelinkRxCommResourcePool> > m_sidelinkRxPools; ///< List of Sidelink communication reception pools
  std::list <uint32_t> m_sidelinkDestinations; ///< List of Sidelink communication destinations
  std::set <SidelinkCommResourcePool::SubframeInfo> m_psschRxSet; ///< List of reception opportunities on PSSCH

  Ptr<LteAmc> m_amc; ///< Pointer to LteAmc class; needed now since UE is doing scheduling
  Ptr<UniformRandomVariable> m_ueSelectedUniformVariable;  ///<  A uniform random variable used to choose random resources, RB start
  ///<  and iTrp values in UE selected mode
  //fields for fixed UE_SELECTED pools
  uint8_t m_slKtrp; ///< Number of active resource blocks in the TRP used.
  uint8_t m_setTrpIndex; ///< TRP index to be used
  bool m_useSetTrpIndex; ///< True if TRP index set, i.e., m_setTrpIndex to be used
  uint8_t m_slGrantMcs; ///< Sidelink grant MCS
  uint8_t m_slGrantSize; ///< The number of RBs allocated per UE for Sidelink

  /// Sidelink discovery grant related variables
  struct DiscGrant
  {
    uint8_t m_resPsdch; ///< A randomly chosen resource index from the PSDCH resource pool
    Ptr<Packet> m_discMsg; ///< The discovery message to send in the selected resource
    std::list<SidelinkDiscResourcePool::SidelinkTransmissionInfo> m_psdchTx; ///< List of PSDCH transmissions within the pool
  };

  /// Sidelink discovery pool information
  struct DiscPoolInfo
  {
    Ptr<SidelinkTxDiscResourcePool> m_pool; ///< The Sidelink discovery transmission pool
    SidelinkDiscResourcePool::SubframeInfo m_currentDiscPeriod; ///< Start of the current discovery period
    std::list <DiscGrant> m_currentGrants; ///< Grants for the current discovery period
    SidelinkDiscResourcePool::SubframeInfo m_nextDiscPeriod; ///< Start of next discovery period

    uint32_t m_npsdch; ///< Number of PSDCH available in the pool

    std::list <DiscGrant> m_nextGrants; ///< Grants received for the next discovery period
  };

  DiscPoolInfo m_discTxPool; ///< Sidelink discovery transmission pool
  std::list <Ptr<SidelinkRxDiscResourcePool> > m_discRxPools; ///< Sidelink discovery reception pool

  std::list< Ptr<Packet> > m_discPendingTxMsgs; ///< List of discovery messages to send

  Ptr<UniformRandomVariable> m_p1UniformVariable; ///< A uniform random variable to compare with the Tx probability of UE selected pool
  Ptr<UniformRandomVariable> m_resUniformVariable; ///< A uniform random variable to randomly choose the resource index from the PSDCH resource pool

  Ptr<Packet> m_slSynchPendingTxMsg; ///< MIB-SL message to send


  /**
   * Trace information regarding Sidelink PSCCH UE scheduling.
   * SlUeMacStatParameters (see lte-common.h)
   */
  TracedCallback<SlUeMacStatParameters> m_slPscchScheduling; //m_slUeScheduling

  /**
   * Trace information regarding Sidelink PSSCH UE scheduling.
   * SlUeMacStatParameters (see lte-common.h)
   */
  TracedCallback<SlUeMacStatParameters> m_slPsschScheduling; //m_slSharedChUeScheduling

  /**
   * Trace information regarding Sidelink PSDCH UE scheduling
   * SlUeMacStatParameters (see lte-common.h)
   */
  TracedCallback<SlUeMacStatParameters, LteSlDiscHeader> m_slPsdchScheduling; //m_slPsdchScheduling

  bool m_slHasDataToTxInPeriod; ///< True if there is data to transmit in the PSSCH

  bool m_sidelinkEnabled; ///< True if Sidelink is used

  bool m_hasUlToTx; ///< True if uplink sent data to the phy in the current TTI/subframe

  bool m_hasSlMibToTx; ///< True if sidelink MIB sent to the phy in the current TTI/subframe

  bool m_hasSlCommToTx; ///< True if sidelink communication (PSCCH or PSSCH) sent to the phy in the current TTI/subframe

  bool m_hasSlCommToRx; ///< True if sidelink communication is expected in the current TTI/subframe

  SidelinkCommResourcePool::SubframeInfo m_slSchedTime; ///< Current time regarding sidelink scheduling
  
  SlSchedulingGrantMetric m_schedulingGrantMetric; ///< Metrics to allocate resource in sidelink
=======
    /// allow UeMemberLteUeCmacSapProvider class friend access
    friend class UeMemberLteUeCmacSapProvider;
    /// allow UeMemberLteMacSapProvider class friend access
    friend class UeMemberLteMacSapProvider;
    /// allow UeMemberLteUePhySapUser class friend access
    friend class UeMemberLteUePhySapUser;

  public:
    /**
     * \brief Get the type ID.
     * \return the object TypeId
     */
    static TypeId GetTypeId();

    LteUeMac();
    ~LteUeMac() override;
    void DoDispose() override;

    /**
     * \brief TracedCallback signature for RA response timeout events
     * exporting IMSI, contention flag, preamble transmission counter
     * and the max limit of preamble transmission
     *
     * \param [in] imsi
     * \param [in] contention
     * \param [in] preambleTxCounter
     * \param [in] maxPreambleTxLimit
     */
    typedef void (*RaResponseTimeoutTracedCallback)(uint64_t imsi,
                                                    bool contention,
                                                    uint8_t preambleTxCounter,
                                                    uint8_t maxPreambleTxLimit);

    /**
     * \brief Get the LTE MAC SAP provider
     * \return a pointer to the LTE MAC SAP provider
     */
    LteMacSapProvider* GetLteMacSapProvider();
    /**
     * \brief Set the LTE UE CMAC SAP user
     * \param s the LTE UE CMAC SAP User
     */
    void SetLteUeCmacSapUser(LteUeCmacSapUser* s);
    /**
     * \brief Get the LTE CMAC SAP provider
     * \return a pointer to the LTE CMAC SAP provider
     */
    LteUeCmacSapProvider* GetLteUeCmacSapProvider();

    /**
     * \brief Set the component carried ID
     * \param index the component carrier ID
     */
    void SetComponentCarrierId(uint8_t index);

    /**
     * \brief Get the PHY SAP user
     * \return a pointer to the SAP user of the PHY
     */
    LteUePhySapUser* GetLteUePhySapUser();

    /**
     * \brief Set the PHY SAP Provider
     * \param s a pointer to the PHY SAP Provider
     */
    void SetLteUePhySapProvider(LteUePhySapProvider* s);

    /**
     * \brief Forwarded from LteUePhySapUser: trigger the start from a new frame
     *
     * \param frameNo frame number
     * \param subframeNo subframe number
     */
    void DoSubframeIndication(uint32_t frameNo, uint32_t subframeNo);

    /**
     * Assign a fixed random variable stream number to the random variables
     * used by this model.  Return the number of streams (possibly zero) that
     * have been assigned.
     *
     * \param stream first stream index to use
     * \return the number of stream indices assigned by this model
     */
    int64_t AssignStreams(int64_t stream);

  private:
    // forwarded from MAC SAP
    /**
     * Transmit PDU function
     *
     * \param params LteMacSapProvider::TransmitPduParameters
     */
    void DoTransmitPdu(LteMacSapProvider::TransmitPduParameters params);
    /**
     * Report buffers status function
     *
     * \param params LteMacSapProvider::ReportBufferStatusParameters
     */
    void DoReportBufferStatus(LteMacSapProvider::ReportBufferStatusParameters params);

    // forwarded from UE CMAC SAP
    /**
     * Configure RACH function
     *
     * \param rc LteUeCmacSapProvider::RachConfig
     */
    void DoConfigureRach(LteUeCmacSapProvider::RachConfig rc);
    /**
     * Start contention based random access procedure function
     */
    void DoStartContentionBasedRandomAccessProcedure();
    /**
     * Set RNTI
     *
     * \param rnti the RNTI
     */
    void DoSetRnti(uint16_t rnti);
    /**
     * Start non contention based random access procedure function
     *
     * \param rnti the RNTI
     * \param rapId the RAPID
     * \param prachMask the PRACH mask
     */
    void DoStartNonContentionBasedRandomAccessProcedure(uint16_t rnti,
                                                        uint8_t rapId,
                                                        uint8_t prachMask);
    /**
     * Add LC function
     *
     * \param lcId the LCID
     * \param lcConfig the logical channel config
     * \param msu the MSU
     */
    void DoAddLc(uint8_t lcId,
                 LteUeCmacSapProvider::LogicalChannelConfig lcConfig,
                 LteMacSapUser* msu);
    /**
     * Remove LC function
     *
     * \param lcId the LCID
     */
    void DoRemoveLc(uint8_t lcId);
    /**
     * \brief Reset function
     */
    void DoReset();
    /**
     * \brief Notify MAC about the successful RRC connection
     * establishment.
     */
    void DoNotifyConnectionSuccessful();
    /**
     * Set IMSI
     *
     * \param imsi the IMSI of the UE
     */
    void DoSetImsi(uint64_t imsi);

    // forwarded from PHY SAP
    /**
     * Receive Phy PDU function
     *
     * \param p the packet
     */
    void DoReceivePhyPdu(Ptr<Packet> p);
    /**
     * Receive LTE control message function
     *
     * \param msg the LTE control message
     */
    void DoReceiveLteControlMessage(Ptr<LteControlMessage> msg);

    // internal methods
    /// Randomly select and send RA preamble function
    void RandomlySelectAndSendRaPreamble();
    /**
     * Send RA preamble function
     *
     * \param contention if true randomly select and send the RA preamble
     */
    void SendRaPreamble(bool contention);
    /// Start waiting for RA response function
    void StartWaitingForRaResponse();
    /**
     * Receive the RA response function
     *
     * \param raResponse RA response received
     */
    void RecvRaResponse(BuildRarListElement_s raResponse);
    /**
     * RA response timeout function
     *
     * \param contention if true randomly select and send the RA preamble
     */
    void RaResponseTimeout(bool contention);
    /// Send report buffer status
    void SendReportBufferStatus();
    /// Refresh HARQ processes packet buffer function
    void RefreshHarqProcessesPacketBuffer();

    /// component carrier Id --> used to address sap
    uint8_t m_componentCarrierId;

  private:
    /// LcInfo structure
    struct LcInfo
    {
        LteUeCmacSapProvider::LogicalChannelConfig lcConfig; ///< logical channel config
        LteMacSapUser* macSapUser;                           ///< MAC SAP user
    };

    std::map<uint8_t, LcInfo> m_lcInfoMap; ///< logical channel info map

    LteMacSapProvider* m_macSapProvider; ///< MAC SAP provider

    LteUeCmacSapUser* m_cmacSapUser;         ///< CMAC SAP user
    LteUeCmacSapProvider* m_cmacSapProvider; ///< CMAC SAP provider

    LteUePhySapProvider* m_uePhySapProvider; ///< UE Phy SAP provider
    LteUePhySapUser* m_uePhySapUser;         ///< UE Phy SAP user

    std::map<uint8_t, LteMacSapProvider::ReportBufferStatusParameters>
        m_ulBsrReceived; ///< BSR received from RLC (the last one)

    Time m_bsrPeriodicity; ///< BSR periodicity
    Time m_bsrLast;        ///< BSR last

    bool m_freshUlBsr; ///< true when a BSR has been received in the last TTI

    uint8_t m_harqProcessId; ///< HARQ process ID
    std::vector<Ptr<PacketBurst>>
        m_miUlHarqProcessesPacket; ///< Packets under transmission of the UL HARQ processes
    std::vector<uint8_t> m_miUlHarqProcessesPacketTimer; ///< timer for packet life in the buffer

    uint16_t m_rnti; ///< RNTI
    uint16_t m_imsi; ///< IMSI

    bool m_rachConfigured;                                  ///< is RACH configured?
    LteUeCmacSapProvider::RachConfig m_rachConfig;          ///< RACH configuration
    uint8_t m_raPreambleId;                                 ///< RA preamble ID
    uint8_t m_preambleTransmissionCounter;                  ///< preamble tranamission counter
    uint16_t m_backoffParameter;                            ///< backoff parameter
    EventId m_noRaResponseReceivedEvent;                    ///< no RA response received event ID
    Ptr<UniformRandomVariable> m_raPreambleUniformVariable; ///< RA preamble random variable

    uint32_t m_frameNo;          ///< frame number
    uint32_t m_subframeNo;       ///< subframe number
    uint8_t m_raRnti;            ///< RA RNTI
    bool m_waitingForRaResponse; ///< waiting for RA response

    /**
     * \brief The `RaResponseTimeout` trace source. Fired RA response timeout.
     * Exporting IMSI, contention flag, preamble transmission counter
     * and the max limit of preamble transmission.
     */
    TracedCallback<uint64_t, bool, uint8_t, uint8_t> m_raResponseTimeoutTrace;
>>>>>>> 8d25ef3c
};

} // namespace ns3

#endif // LTE_UE_MAC_ENTITY<|MERGE_RESOLUTION|>--- conflicted
+++ resolved
@@ -23,35 +23,23 @@
 #define LTE_UE_MAC_ENTITY_H
 
 #include "ff-mac-common.h"
+#include "lte-amc.h"
+#include "lte-common.h"
 #include "lte-mac-sap.h"
+#include "lte-sl-header.h"
 #include "lte-ue-cmac-sap.h"
 #include "lte-ue-phy-sap.h"
 
-<<<<<<< HEAD
-
-#include <map>
-
-#include <ns3/lte-mac-sap.h>
-#include <ns3/lte-ue-cmac-sap.h>
-#include <ns3/lte-ue-phy-sap.h>
-#include <ns3/lte-amc.h>
-#include <ns3/nstime.h>
-=======
->>>>>>> 8d25ef3c
 #include <ns3/event-id.h>
 #include <ns3/nstime.h>
 #include <ns3/packet-burst.h>
 #include <ns3/packet.h>
+#include <ns3/trace-source-accessor.h>
 #include <ns3/traced-callback.h>
-<<<<<<< HEAD
-#include "ns3/traced-value.h"
-#include "ns3/trace-source-accessor.h"
-#include "ns3/lte-sl-header.h"
-=======
+#include <ns3/traced-value.h>
 
 #include <map>
 #include <vector>
->>>>>>> 8d25ef3c
 
 namespace ns3
 {
@@ -60,580 +48,6 @@
 
 class LteUeMac : public Object
 {
-<<<<<<< HEAD
-  /// allow UeMemberLteUeCmacSapProvider class friend access
-  friend class UeMemberLteUeCmacSapProvider;
-  /// allow UeMemberLteMacSapProvider class friend access
-  friend class UeMemberLteMacSapProvider;
-  /// allow UeMemberLteUePhySapUser class friend access
-  friend class UeMemberLteUePhySapUser;
-
-public:
- 
- /// Scheduling grant metric used for UE_SELECTED scheduling
-  enum SlSchedulingGrantMetric
-  {
-      FIXED = 0, //Default; Use values provided to UE MAC
-      RANDOM, //Random selection among valid <MCS,PRB> pairs
-      MIN_PRB, //Minimum number of PRBs
-      MAX_COVERAGE //Maximum coverage, based on BLER curves
-  };
-
-  /**
-   * \brief Get the type ID.
-   * \return The object TypeId
-   */
-  static TypeId GetTypeId (void);
-
-  LteUeMac ();
-  virtual ~LteUeMac ();
-  virtual void DoDispose (void);
-
-  /**
-   * \brief TracedCallback signature for RA response timeout events
-   * exporting IMSI, contention flag, preamble transmission counter
-   * and the max limit of preamble transmission
-   *
-   * \param [in] imsi
-   * \param [in] contention
-   * \param [in] preambleTxCounter
-   * \param [in] maxPreambleTxLimit
-   */
-  typedef void (* RaResponseTimeoutTracedCallback)
-    (uint64_t imsi, bool contention, uint8_t preambleTxCounter, uint8_t maxPreambleTxLimit);
-
-  /**
-  * \brief Get the LTE MAC SAP provider
-  * \return a pointer to the LTE MAC SAP provider
-  */
-  LteMacSapProvider*  GetLteMacSapProvider (void);
-  /**
-  * \brief Set the LTE UE CMAC SAP user
-  * \param s The LTE UE CMAC SAP User
-  */
-  void  SetLteUeCmacSapUser (LteUeCmacSapUser* s);
-  /**
-  * \brief Get the LTE CMAC SAP provider
-  * \return a pointer to the LTE CMAC SAP provider
-  */
-  LteUeCmacSapProvider*  GetLteUeCmacSapProvider (void);
-
-  /**
-  * \brief Set the component carried ID
-  * \param index The component carrier ID
-  */
-  void SetComponentCarrierId (uint8_t index);
-
-  /**
-  * \brief Get the PHY SAP user
-  * \return A pointer to the SAP user of the PHY
-  */
-  LteUePhySapUser* GetLteUePhySapUser ();
-
-  /**
-  * \brief Set the PHY SAP Provider
-  * \param s A pointer to the PHY SAP Provider
-  */
-  void SetLteUePhySapProvider (LteUePhySapProvider* s);
-
-  /**
-  * \brief Forwarded from LteUePhySapUser: trigger the start from a new frame
-  *
-  * \param frameNo The frame number
-  * \param subframeNo The subframe number
-  */
-  void DoSubframeIndication (uint32_t frameNo, uint32_t subframeNo);
-
-  /**
-   * Execute the Sidelink subframe indication. Expected to occur after a
-   * given delay from the start of the subframe in order to wait to know
-   * if there are Uplink transmissions before processing the Sidelink
-   * transmissions
-   *
-   * \param frameNo The frame number
-   * \param subframeNo The subframe number
-   */
-  void DoSlDelayedSubframeIndication (uint32_t frameNo, uint32_t subframeNo);
-
-  /**
-   * Assign a fixed random variable stream number to the random variables
-   * used by this model.  Return the number of streams (possibly zero) that
-   * have been assigned.
-   *
-   * \param stream The first stream index to use
-   * \return The number of stream indices assigned by this model
-   */
-  int64_t AssignStreams (int64_t stream);
-
-  /**
-   *\brief Get the discovery Rx pools
-   *
-   * \return list of discovery reception pools
-   */
-  std::list< Ptr<SidelinkRxDiscResourcePool> > GetDiscRxPools ();
-
-  /**
-   *\brief Get the discovery Tx pool
-   *
-   * \return pointer to the discovery transmission pool
-   */
-  Ptr<SidelinkTxDiscResourcePool> GetDiscTxPool ();
-
-private:
-  // forwarded from MAC SAP
-  /**
-   * Transmit PDU function
-   *
-   * \param params LteMacSapProvider::TransmitPduParameters
-   */
-  void DoTransmitPdu (LteMacSapProvider::TransmitPduParameters params);
-  /**
-   * Report buffers status function
-   *
-   * \param params LteMacSapProvider::ReportBufferStatusParameters
-   */
-  void DoReportBufferStatus (LteMacSapProvider::ReportBufferStatusParameters params);
-
-  // forwarded from UE CMAC SAP
-  /**
-   * Configure RACH function
-   *
-   * \param rc LteUeCmacSapProvider::RachConfig
-   */
-  void DoConfigureRach (LteUeCmacSapProvider::RachConfig rc);
-  /**
-   * Start contention based random access procedure function
-   */
-  void DoStartContentionBasedRandomAccessProcedure ();
-  /**
-   * Set RNTI
-   *
-   * \param rnti The RNTI of the UE
-   */
-  void DoSetRnti (uint16_t rnti);
-  /**
-   * Start non contention based random access procedure function
-   *
-   * \param rnti The RNTI
-   * \param rapId The RAPID
-   * \param prachMask The PRACH mask
-   */
-  void DoStartNonContentionBasedRandomAccessProcedure (uint16_t rnti, uint8_t rapId, uint8_t prachMask);
-  /**
-   * Add LC function
-   *
-   * \param lcId The logical channel id
-   * \param lcConfig The logical channel config
-   * \param msu The corresponding LteMacSapUser
-   */
-  void DoAddLc (uint8_t lcId, LteUeCmacSapProvider::LogicalChannelConfig lcConfig, LteMacSapUser* msu);
-  /**
-   * Remove LC function
-   *
-   * \param lcId The logical channel id
-   */
-  void DoRemoveLc (uint8_t lcId);
-  /**
-   * \brief Reset function
-   */
-  void DoReset ();
-  /**
-   * \brief Notify MAC about the successful RRC connection
-   * establishment.
-   */
-  void DoNotifyConnectionSuccessful ();
-  /**
-   * Set IMSI
-   *
-   * \param imsi the IMSI of the UE
-   */
-  void DoSetImsi (uint64_t imsi);
-  /**
-   * Adds a new Logical Channel (LC) used for Sidelink
-   *
-   * \param lcId The ID of the logical channel
-   * \param srcL2Id The L2 id of the source
-   * \param dstL2Id The L2 id of the destination
-   * \param lcConfig The LC configuration provided by the RRC
-   * \param msu The corresponding LteMacSapUser
-   */
-  void DoAddSlLc (uint8_t lcId, uint32_t srcL2Id, uint32_t dstL2Id, LteUeCmacSapProvider::LogicalChannelConfig lcConfig, LteMacSapUser* msu);
-  /**
-   * Removes an existing Sidelink LC
-   *
-   * \param lcId The LC ID
-   * \param srcL2Id The L2 id of the source
-   * \param dstL2Id The L2 id of the destination
-   */
-  void DoRemoveSlLc (uint8_t lcId, uint32_t srcL2Id, uint32_t dstL2Id);
-
-  //Sidelink communication
-
-  /**
-   * Add Sidelink communication transmission pool function
-   * Adds transmission pool for Sidelink communication
-   *
-   * \param dstL2Id The destination Layer 2 ID
-   * \param pool The pointer to the SidelinkTxCommResourcePool
-   */
-  void DoAddSlCommTxPool (uint32_t dstL2Id, Ptr<SidelinkTxCommResourcePool> pool);
-  /**
-   * Remove Sidelink communication transmission pool function
-   * Removes transmission pool for Sidelink communication
-   *
-   * \param dstL2Id The destination Layer 2 ID
-   */
-  void DoRemoveSlCommTxPool (uint32_t dstL2Id);
-  /**
-   * Set Sidelink communication pool function
-   * Sets reception pools for Sidelink communication
-   *
-   * \param pools The list of reception pools for Sidelink communication
-   */
-  void DoSetSlCommRxPools (std::list<Ptr<SidelinkRxCommResourcePool> > pools);
-  /**
-   * Add Sidelink destination function
-   * Adds a new destination for Sidelink communication to listen
-   *
-   * \param destination The destination Layer 2 ID
-   */
-  void DoAddSlDestination (uint32_t destination);
-  /**
-   * Remove Sidelink destination function
-   * Removes a destination from the list destinations of Sidelink communication
-   *
-   * \param destination The destination Layer 2 ID
-   */
-  void DoRemoveSlDestination (uint32_t destination);
-
-  //Sidelink discovery
-
-  /**
-   * Set Sidelink discovery transmission pool function
-   * Sets transmission pool for Sidelink discovery
-   *
-   * \param pool The pointer to the SidelinkTxDiscResourcePool
-   */
-  void DoSetSlDiscTxPool (Ptr<SidelinkTxDiscResourcePool> pool);
-  /**
-   * Remove Sidelink discovery transmission pool function
-   * Removes transmission pool for Sidelink discovery
-   */
-  void DoRemoveSlDiscTxPool ();
-  /**
-   * Set Sidelink discovery reception pool function
-   * Sets reception pool for Sidelink discovery
-   *
-   * \param pools The pointer to the SidelinkRxDiscResourcePool
-   */
-  void DoSetSlDiscRxPools (std::list<Ptr<SidelinkRxDiscResourcePool> > pools);
-
-  // forwarded from PHY SAP
-  /**
-   * Receive Phy PDU function
-   *
-   * \param p The packet
-   */
-  void DoReceivePhyPdu (Ptr<Packet> p);
-  /**
-   * Receive Phy PDU function
-   *
-   * \param p The packet
-   */
-  void DoReceiveSlDiscPhyPdu (Ptr<Packet> p);
-  /**
-   * Receive Phy PDU function
-   *
-   * \param p The packet
-   */
-  void DoReceiveSlSciPhyPdu (Ptr<Packet> p);
-  /**
-   * Receive LTE control message function
-   *
-   * \param msg The LTE control message
-   */
-  void DoReceiveLteControlMessage (Ptr<LteControlMessage> msg);
-  /**
-   * Notify change of timing function
-   * The PHY notifies the change of timing as consequence of a change of SyncRef, the MAC adjust its timing
-   *
-   * \param frameNo The current PHY frame number
-   * \param subframeNo The current PHY subframe number
-   */
-  void DoNotifyChangeOfTiming (uint32_t frameNo, uint32_t subframeNo);
-  /**
-   * Notify Sidelink enabled function
-   * The PHY notifies the MAC the Sidelink is activated
-   */
-  void DoNotifySidelinkEnabled ();
-
-  /**
-   * Notify uplink transmission generated by PHY
-   * The PHY notifies the MAC it scheduled a transmission
-   */
-  void DoNotifyUlTransmission ();
-
-  // internal methods
-  /// Randomly select and send RA preamble function
-  void RandomlySelectAndSendRaPreamble ();
-  /**
-   * Send RA preamble function
-   *
-   * \param contention if true randomly select and send the RA preamble
-   */
-  void SendRaPreamble (bool contention);
-  /**
-   * Start waiting for RA response function
-   */
-  void StartWaitingForRaResponse ();
-  /**
-   * Receive the RA response function
-   *
-   * \param raResponse The random access response received
-   */
-  void RecvRaResponse (BuildRarListElement_s raResponse);
-  /**
-   * RA response timeout function
-   *
-   * \param contention if true randomly select and send the RA preamble
-   */
-  void RaResponseTimeout (bool contention);
-  /**
-   * Send report buffer status
-   */
-  void SendReportBufferStatus (void);
-  /**
-   * Send Sidelink report buffer status
-   */
-  void SendSidelinkReportBufferStatus (void);
-  /**
-   * Refresh HARQ processes packet buffer function
-   */
-  void RefreshHarqProcessesPacketBuffer (void);
-
-  /// component carrier Id --> used to address sap
-  uint8_t m_componentCarrierId;
-  
-  /// Sidelink grant related variables
-  struct SidelinkGrant
-  {
-    //fields common with SL_DCI
-    uint16_t m_resPscch; ///< Resource for PSCCH
-    uint8_t m_tpc; ///< TPC
-    uint8_t m_hopping; ///< hopping flag
-    uint8_t m_rbStart; ///< models RB assignment
-    uint8_t m_rbLen; ///< models RB assignment
-    uint8_t m_hoppingInfo; ///< models RB assignment when hopping is enabled
-    uint8_t m_iTrp; ///< Index of Time recourse pattern (TRP)
-
-    //other fields
-    uint8_t m_mcs; ///< Modulation and Coding Scheme
-    uint32_t m_tbSize; ///< Transport Block Size
-    
-    //the destination of the grant
-    uint32_t m_dst; ///< Current destination L2 ID 
-  };
-
-  /// Sidelink communication pool information
-  struct PoolInfo
-  {
-    Ptr<SidelinkTxCommResourcePool> m_pool; ///< The Sidelink communication resource pool
-    std::set<uint32_t> m_destinations; ///< list of destinations that use this pool
-    SidelinkCommResourcePool::SubframeInfo m_currentScPeriod; ///< Start of the current Sidelink Control (SC) period
-    SidelinkGrant m_currentGrant; ///< Grant for the next SC period
-    SidelinkCommResourcePool::SubframeInfo m_nextScPeriod; ///< Start of next SC period
-
-    uint32_t m_npscch; ///< Number of PSCCH available in the pool
-
-    bool m_grantReceived; ///< True if we receive the grant
-    SidelinkGrant m_nextGrant; ///< Grant received for the next SC period
-
-    std::list<SidelinkCommResourcePool::SidelinkTransmissionInfo> m_pscchTx; ///< List of PSCCH transmissions within the pool
-    std::list<SidelinkCommResourcePool::SidelinkTransmissionInfo> m_psschTx; ///< List of PSSCH transmissions within the pool
-
-    Ptr<PacketBurst> m_miSlHarqProcessPacket; ///< Packets under transmission of the SL HARQ process
-  };
-
-  /**
-   * Compute the next grant for the given pool
-   * \param poolIt The iterator to the pool to schedule
-   * \return The grant for the next SC period of the pool
-   */
-  SidelinkGrant GetSlUeSelectedGrant (std::list<PoolInfo>::iterator poolIt);
-
-  /**
-   * Get the amount of data in the queue for the given destination
-   * \param dstL2Id The destination L2 ID
-   * \return The amount of data in the queue
-   */
-  uint32_t GetQueueSize (uint32_t dstL2Id);
-  
-  /**
-   * Get an iterator to the pool that must be used for a given destination
-   * \param dstL2Id
-   * \return an iterator to the pool that must be used for a given destination
-   */
-  std::list <PoolInfo>::iterator GetPoolForDestination (uint32_t dstL2Id);
-  
-private:
-  /// LcInfo structure
-  struct LcInfo
-  {
-    LteUeCmacSapProvider::LogicalChannelConfig lcConfig; ///< logical channel config
-    LteMacSapUser* macSapUser; ///< MAC SAP user
-  };
-
-  std::map <uint8_t, LcInfo> m_lcInfoMap; ///< logical channel info map
-
-  LteMacSapProvider* m_macSapProvider; ///< MAC SAP provider
-
-  LteUeCmacSapUser* m_cmacSapUser; ///< CMAC SAP user
-  LteUeCmacSapProvider* m_cmacSapProvider; ///< CMAC SAP provider
-
-  LteUePhySapProvider* m_uePhySapProvider; ///< UE Phy SAP provider
-  LteUePhySapUser* m_uePhySapUser; ///< UE Phy SAP user
-
-  std::map <uint8_t, LteMacSapProvider::ReportBufferStatusParameters> m_ulBsrReceived; ///< BSR received from RLC (the last one)
-
-
-  Time m_bsrPeriodicity; ///< BSR periodicity
-  Time m_bsrLast; ///< BSR last
-
-  bool m_freshUlBsr; ///< true when a BSR has been received in the last TTI
-
-  uint8_t m_harqProcessId; ///< HARQ process ID
-  std::vector < Ptr<PacketBurst> > m_miUlHarqProcessesPacket; ///< Packets under transmission of the UL HARQ processes
-  std::vector < uint8_t > m_miUlHarqProcessesPacketTimer; ///< timer for packet life in the buffer
-
-  uint16_t m_rnti; ///< RNTI
-  uint16_t m_imsi; ///< IMSI
-
-  bool m_rachConfigured; ///< is RACH configured?
-  LteUeCmacSapProvider::RachConfig m_rachConfig; ///< RACH configuration
-  uint8_t m_raPreambleId; ///< RA preamble ID
-  uint8_t m_preambleTransmissionCounter; ///< preamble transmission counter
-  uint16_t m_backoffParameter; ///< backoff parameter
-  EventId m_noRaResponseReceivedEvent; ///< no RA response received event ID
-  Ptr<UniformRandomVariable> m_raPreambleUniformVariable; ///< RA preamble random variable
-
-  uint32_t m_frameNo; ///< frame number
-  uint32_t m_subframeNo; ///< subframe number
-  uint8_t m_raRnti; ///< RA RNTI
-  bool m_waitingForRaResponse; ///< waiting for RA response
-
-  /**
-   * \brief The `RaResponseTimeout` trace source. Fired RA response timeout.
-   * Exporting IMSI, contention flag, preamble transmission counter
-   * and the max limit of preamble transmission.
-   */
-  TracedCallback<uint64_t, bool, uint8_t, uint8_t> m_raResponseTimeoutTrace;
-  /// Sidelink Communication related variables
-  struct SidelinkLcIdentifier
-  {
-    uint8_t lcId; ///< Sidelink LCID
-    uint32_t srcL2Id; ///< Source L2 ID
-    uint32_t dstL2Id; ///< Destination L2 ID
-  };
-
-  /**
-   * Less than operator
-   *
-   * \param l first SidelinkLcIdentifier
-   * \param r second SidelinkLcIdentifier
-   * \returns true if first SidelinkLcIdentifier parameter values are less than the second SidelinkLcIdentifier parameters"
-   */
-  friend bool operator < (const SidelinkLcIdentifier &l, const SidelinkLcIdentifier &r)
-  {
-    return l.lcId < r.lcId || (l.lcId == r.lcId && l.srcL2Id < r.srcL2Id) || (l.lcId == r.lcId && l.srcL2Id == r.srcL2Id && l.dstL2Id < r.dstL2Id);
-  }
-
-  std::map <SidelinkLcIdentifier, LcInfo> m_slLcInfoMap; ///< Sidelink logical channel info map
-  Time m_slBsrPeriodicity; ///< Sidelink buffer status report periodicity
-  Time m_slBsrLast; ///< Time of last transmitted Sidelink buffer status report
-  bool m_freshSlBsr; ///< true when a BSR has been received in the last TTI
-  std::map <SidelinkLcIdentifier, LteMacSapProvider::ReportBufferStatusParameters> m_slBsrReceived; ///< Sidelink BSR received from RLC (the last one)
-
-  std::list <PoolInfo> m_sidelinkTxPools; ///< List of Sidelink communication reception pools
-  std::list <Ptr<SidelinkRxCommResourcePool> > m_sidelinkRxPools; ///< List of Sidelink communication reception pools
-  std::list <uint32_t> m_sidelinkDestinations; ///< List of Sidelink communication destinations
-  std::set <SidelinkCommResourcePool::SubframeInfo> m_psschRxSet; ///< List of reception opportunities on PSSCH
-
-  Ptr<LteAmc> m_amc; ///< Pointer to LteAmc class; needed now since UE is doing scheduling
-  Ptr<UniformRandomVariable> m_ueSelectedUniformVariable;  ///<  A uniform random variable used to choose random resources, RB start
-  ///<  and iTrp values in UE selected mode
-  //fields for fixed UE_SELECTED pools
-  uint8_t m_slKtrp; ///< Number of active resource blocks in the TRP used.
-  uint8_t m_setTrpIndex; ///< TRP index to be used
-  bool m_useSetTrpIndex; ///< True if TRP index set, i.e., m_setTrpIndex to be used
-  uint8_t m_slGrantMcs; ///< Sidelink grant MCS
-  uint8_t m_slGrantSize; ///< The number of RBs allocated per UE for Sidelink
-
-  /// Sidelink discovery grant related variables
-  struct DiscGrant
-  {
-    uint8_t m_resPsdch; ///< A randomly chosen resource index from the PSDCH resource pool
-    Ptr<Packet> m_discMsg; ///< The discovery message to send in the selected resource
-    std::list<SidelinkDiscResourcePool::SidelinkTransmissionInfo> m_psdchTx; ///< List of PSDCH transmissions within the pool
-  };
-
-  /// Sidelink discovery pool information
-  struct DiscPoolInfo
-  {
-    Ptr<SidelinkTxDiscResourcePool> m_pool; ///< The Sidelink discovery transmission pool
-    SidelinkDiscResourcePool::SubframeInfo m_currentDiscPeriod; ///< Start of the current discovery period
-    std::list <DiscGrant> m_currentGrants; ///< Grants for the current discovery period
-    SidelinkDiscResourcePool::SubframeInfo m_nextDiscPeriod; ///< Start of next discovery period
-
-    uint32_t m_npsdch; ///< Number of PSDCH available in the pool
-
-    std::list <DiscGrant> m_nextGrants; ///< Grants received for the next discovery period
-  };
-
-  DiscPoolInfo m_discTxPool; ///< Sidelink discovery transmission pool
-  std::list <Ptr<SidelinkRxDiscResourcePool> > m_discRxPools; ///< Sidelink discovery reception pool
-
-  std::list< Ptr<Packet> > m_discPendingTxMsgs; ///< List of discovery messages to send
-
-  Ptr<UniformRandomVariable> m_p1UniformVariable; ///< A uniform random variable to compare with the Tx probability of UE selected pool
-  Ptr<UniformRandomVariable> m_resUniformVariable; ///< A uniform random variable to randomly choose the resource index from the PSDCH resource pool
-
-  Ptr<Packet> m_slSynchPendingTxMsg; ///< MIB-SL message to send
-
-
-  /**
-   * Trace information regarding Sidelink PSCCH UE scheduling.
-   * SlUeMacStatParameters (see lte-common.h)
-   */
-  TracedCallback<SlUeMacStatParameters> m_slPscchScheduling; //m_slUeScheduling
-
-  /**
-   * Trace information regarding Sidelink PSSCH UE scheduling.
-   * SlUeMacStatParameters (see lte-common.h)
-   */
-  TracedCallback<SlUeMacStatParameters> m_slPsschScheduling; //m_slSharedChUeScheduling
-
-  /**
-   * Trace information regarding Sidelink PSDCH UE scheduling
-   * SlUeMacStatParameters (see lte-common.h)
-   */
-  TracedCallback<SlUeMacStatParameters, LteSlDiscHeader> m_slPsdchScheduling; //m_slPsdchScheduling
-
-  bool m_slHasDataToTxInPeriod; ///< True if there is data to transmit in the PSSCH
-
-  bool m_sidelinkEnabled; ///< True if Sidelink is used
-
-  bool m_hasUlToTx; ///< True if uplink sent data to the phy in the current TTI/subframe
-
-  bool m_hasSlMibToTx; ///< True if sidelink MIB sent to the phy in the current TTI/subframe
-
-  bool m_hasSlCommToTx; ///< True if sidelink communication (PSCCH or PSSCH) sent to the phy in the current TTI/subframe
-
-  bool m_hasSlCommToRx; ///< True if sidelink communication is expected in the current TTI/subframe
-
-  SidelinkCommResourcePool::SubframeInfo m_slSchedTime; ///< Current time regarding sidelink scheduling
-  
-  SlSchedulingGrantMetric m_schedulingGrantMetric; ///< Metrics to allocate resource in sidelink
-=======
     /// allow UeMemberLteUeCmacSapProvider class friend access
     friend class UeMemberLteUeCmacSapProvider;
     /// allow UeMemberLteMacSapProvider class friend access
@@ -642,9 +56,18 @@
     friend class UeMemberLteUePhySapUser;
 
   public:
+    /// Scheduling grant metric used for UE_SELECTED scheduling
+    enum SlSchedulingGrantMetric
+    {
+        FIXED = 0,   // Default; Use values provided to UE MAC
+        RANDOM,      // Random selection among valid <MCS,PRB> pairs
+        MIN_PRB,     // Minimum number of PRBs
+        MAX_COVERAGE // Maximum coverage, based on BLER curves
+    };
+
     /**
      * \brief Get the type ID.
-     * \return the object TypeId
+     * \return The object TypeId
      */
     static TypeId GetTypeId();
 
@@ -674,7 +97,7 @@
     LteMacSapProvider* GetLteMacSapProvider();
     /**
      * \brief Set the LTE UE CMAC SAP user
-     * \param s the LTE UE CMAC SAP User
+     * \param s The LTE UE CMAC SAP User
      */
     void SetLteUeCmacSapUser(LteUeCmacSapUser* s);
     /**
@@ -685,39 +108,64 @@
 
     /**
      * \brief Set the component carried ID
-     * \param index the component carrier ID
+     * \param index The component carrier ID
      */
     void SetComponentCarrierId(uint8_t index);
 
     /**
      * \brief Get the PHY SAP user
-     * \return a pointer to the SAP user of the PHY
+     * \return A pointer to the SAP user of the PHY
      */
     LteUePhySapUser* GetLteUePhySapUser();
 
     /**
      * \brief Set the PHY SAP Provider
-     * \param s a pointer to the PHY SAP Provider
+     * \param s A pointer to the PHY SAP Provider
      */
     void SetLteUePhySapProvider(LteUePhySapProvider* s);
 
     /**
      * \brief Forwarded from LteUePhySapUser: trigger the start from a new frame
      *
-     * \param frameNo frame number
-     * \param subframeNo subframe number
+     * \param frameNo The frame number
+     * \param subframeNo The subframe number
      */
     void DoSubframeIndication(uint32_t frameNo, uint32_t subframeNo);
+
+    /**
+     * Execute the Sidelink subframe indication. Expected to occur after a
+     * given delay from the start of the subframe in order to wait to know
+     * if there are Uplink transmissions before processing the Sidelink
+     * transmissions
+     *
+     * \param frameNo The frame number
+     * \param subframeNo The subframe number
+     */
+    void DoSlDelayedSubframeIndication(uint32_t frameNo, uint32_t subframeNo);
 
     /**
      * Assign a fixed random variable stream number to the random variables
      * used by this model.  Return the number of streams (possibly zero) that
      * have been assigned.
      *
-     * \param stream first stream index to use
-     * \return the number of stream indices assigned by this model
+     * \param stream The first stream index to use
+     * \return The number of stream indices assigned by this model
      */
     int64_t AssignStreams(int64_t stream);
+
+    /**
+     *\brief Get the discovery Rx pools
+     *
+     * \return list of discovery reception pools
+     */
+    std::list<Ptr<SidelinkRxDiscResourcePool>> GetDiscRxPools();
+
+    /**
+     *\brief Get the discovery Tx pool
+     *
+     * \return pointer to the discovery transmission pool
+     */
+    Ptr<SidelinkTxDiscResourcePool> GetDiscTxPool();
 
   private:
     // forwarded from MAC SAP
@@ -748,15 +196,15 @@
     /**
      * Set RNTI
      *
-     * \param rnti the RNTI
+     * \param rnti The RNTI of the UE
      */
     void DoSetRnti(uint16_t rnti);
     /**
      * Start non contention based random access procedure function
      *
-     * \param rnti the RNTI
-     * \param rapId the RAPID
-     * \param prachMask the PRACH mask
+     * \param rnti The RNTI
+     * \param rapId The RAPID
+     * \param prachMask The PRACH mask
      */
     void DoStartNonContentionBasedRandomAccessProcedure(uint16_t rnti,
                                                         uint8_t rapId,
@@ -764,9 +212,9 @@
     /**
      * Add LC function
      *
-     * \param lcId the LCID
-     * \param lcConfig the logical channel config
-     * \param msu the MSU
+     * \param lcId The logical channel id
+     * \param lcConfig The logical channel config
+     * \param msu The corresponding LteMacSapUser
      */
     void DoAddLc(uint8_t lcId,
                  LteUeCmacSapProvider::LogicalChannelConfig lcConfig,
@@ -774,7 +222,7 @@
     /**
      * Remove LC function
      *
-     * \param lcId the LCID
+     * \param lcId The logical channel id
      */
     void DoRemoveLc(uint8_t lcId);
     /**
@@ -792,20 +240,135 @@
      * \param imsi the IMSI of the UE
      */
     void DoSetImsi(uint64_t imsi);
+    /**
+     * Adds a new Logical Channel (LC) used for Sidelink
+     *
+     * \param lcId The ID of the logical channel
+     * \param srcL2Id The L2 id of the source
+     * \param dstL2Id The L2 id of the destination
+     * \param lcConfig The LC configuration provided by the RRC
+     * \param msu The corresponding LteMacSapUser
+     */
+    void DoAddSlLc(uint8_t lcId,
+                   uint32_t srcL2Id,
+                   uint32_t dstL2Id,
+                   LteUeCmacSapProvider::LogicalChannelConfig lcConfig,
+                   LteMacSapUser* msu);
+    /**
+     * Removes an existing Sidelink LC
+     *
+     * \param lcId The LC ID
+     * \param srcL2Id The L2 id of the source
+     * \param dstL2Id The L2 id of the destination
+     */
+    void DoRemoveSlLc(uint8_t lcId, uint32_t srcL2Id, uint32_t dstL2Id);
+
+    // Sidelink communication
+
+    /**
+     * Add Sidelink communication transmission pool function
+     * Adds transmission pool for Sidelink communication
+     *
+     * \param dstL2Id The destination Layer 2 ID
+     * \param pool The pointer to the SidelinkTxCommResourcePool
+     */
+    void DoAddSlCommTxPool(uint32_t dstL2Id, Ptr<SidelinkTxCommResourcePool> pool);
+    /**
+     * Remove Sidelink communication transmission pool function
+     * Removes transmission pool for Sidelink communication
+     *
+     * \param dstL2Id The destination Layer 2 ID
+     */
+    void DoRemoveSlCommTxPool(uint32_t dstL2Id);
+    /**
+     * Set Sidelink communication pool function
+     * Sets reception pools for Sidelink communication
+     *
+     * \param pools The list of reception pools for Sidelink communication
+     */
+    void DoSetSlCommRxPools(std::list<Ptr<SidelinkRxCommResourcePool>> pools);
+    /**
+     * Add Sidelink destination function
+     * Adds a new destination for Sidelink communication to listen
+     *
+     * \param destination The destination Layer 2 ID
+     */
+    void DoAddSlDestination(uint32_t destination);
+    /**
+     * Remove Sidelink destination function
+     * Removes a destination from the list destinations of Sidelink communication
+     *
+     * \param destination The destination Layer 2 ID
+     */
+    void DoRemoveSlDestination(uint32_t destination);
+
+    // Sidelink discovery
+
+    /**
+     * Set Sidelink discovery transmission pool function
+     * Sets transmission pool for Sidelink discovery
+     *
+     * \param pool The pointer to the SidelinkTxDiscResourcePool
+     */
+    void DoSetSlDiscTxPool(Ptr<SidelinkTxDiscResourcePool> pool);
+    /**
+     * Remove Sidelink discovery transmission pool function
+     * Removes transmission pool for Sidelink discovery
+     */
+    void DoRemoveSlDiscTxPool();
+    /**
+     * Set Sidelink discovery reception pool function
+     * Sets reception pool for Sidelink discovery
+     *
+     * \param pools The pointer to the SidelinkRxDiscResourcePool
+     */
+    void DoSetSlDiscRxPools(std::list<Ptr<SidelinkRxDiscResourcePool>> pools);
 
     // forwarded from PHY SAP
     /**
      * Receive Phy PDU function
      *
-     * \param p the packet
+     * \param p The packet
      */
     void DoReceivePhyPdu(Ptr<Packet> p);
     /**
+     * Receive Phy PDU function
+     *
+     * \param p The packet
+     */
+    void DoReceiveSlDiscPhyPdu(Ptr<Packet> p);
+    /**
+     * Receive Phy PDU function
+     *
+     * \param p The packet
+     */
+    void DoReceiveSlSciPhyPdu(Ptr<Packet> p);
+    /**
      * Receive LTE control message function
      *
-     * \param msg the LTE control message
+     * \param msg The LTE control message
      */
     void DoReceiveLteControlMessage(Ptr<LteControlMessage> msg);
+    /**
+     * Notify change of timing function
+     * The PHY notifies the change of timing as consequence of a change of SyncRef, the MAC adjust
+     * its timing
+     *
+     * \param frameNo The current PHY frame number
+     * \param subframeNo The current PHY subframe number
+     */
+    void DoNotifyChangeOfTiming(uint32_t frameNo, uint32_t subframeNo);
+    /**
+     * Notify Sidelink enabled function
+     * The PHY notifies the MAC the Sidelink is activated
+     */
+    void DoNotifySidelinkEnabled();
+
+    /**
+     * Notify uplink transmission generated by PHY
+     * The PHY notifies the MAC it scheduled a transmission
+     */
+    void DoNotifyUlTransmission();
 
     // internal methods
     /// Randomly select and send RA preamble function
@@ -816,12 +379,14 @@
      * \param contention if true randomly select and send the RA preamble
      */
     void SendRaPreamble(bool contention);
-    /// Start waiting for RA response function
+    /**
+     * Start waiting for RA response function
+     */
     void StartWaitingForRaResponse();
     /**
      * Receive the RA response function
      *
-     * \param raResponse RA response received
+     * \param raResponse The random access response received
      */
     void RecvRaResponse(BuildRarListElement_s raResponse);
     /**
@@ -830,13 +395,86 @@
      * \param contention if true randomly select and send the RA preamble
      */
     void RaResponseTimeout(bool contention);
-    /// Send report buffer status
+    /**
+     * Send report buffer status
+     */
     void SendReportBufferStatus();
-    /// Refresh HARQ processes packet buffer function
+    /**
+     * Send Sidelink report buffer status
+     */
+    void SendSidelinkReportBufferStatus();
+    /**
+     * Refresh HARQ processes packet buffer function
+     */
     void RefreshHarqProcessesPacketBuffer();
 
     /// component carrier Id --> used to address sap
     uint8_t m_componentCarrierId;
+
+    /// Sidelink grant related variables
+    struct SidelinkGrant
+    {
+        // fields common with SL_DCI
+        uint16_t m_resPscch;   ///< Resource for PSCCH
+        uint8_t m_tpc;         ///< TPC
+        uint8_t m_hopping;     ///< hopping flag
+        uint8_t m_rbStart;     ///< models RB assignment
+        uint8_t m_rbLen;       ///< models RB assignment
+        uint8_t m_hoppingInfo; ///< models RB assignment when hopping is enabled
+        uint8_t m_iTrp;        ///< Index of Time recourse pattern (TRP)
+
+        // other fields
+        uint8_t m_mcs;     ///< Modulation and Coding Scheme
+        uint32_t m_tbSize; ///< Transport Block Size
+
+        // the destination of the grant
+        uint32_t m_dst; ///< Current destination L2 ID
+    };
+
+    /// Sidelink communication pool information
+    struct PoolInfo
+    {
+        Ptr<SidelinkTxCommResourcePool> m_pool; ///< The Sidelink communication resource pool
+        std::set<uint32_t> m_destinations;      ///< list of destinations that use this pool
+        SidelinkCommResourcePool::SubframeInfo
+            m_currentScPeriod;        ///< Start of the current Sidelink Control (SC) period
+        SidelinkGrant m_currentGrant; ///< Grant for the next SC period
+        SidelinkCommResourcePool::SubframeInfo m_nextScPeriod; ///< Start of next SC period
+
+        uint32_t m_npscch; ///< Number of PSCCH available in the pool
+
+        bool m_grantReceived;      ///< True if we receive the grant
+        SidelinkGrant m_nextGrant; ///< Grant received for the next SC period
+
+        std::list<SidelinkCommResourcePool::SidelinkTransmissionInfo>
+            m_pscchTx; ///< List of PSCCH transmissions within the pool
+        std::list<SidelinkCommResourcePool::SidelinkTransmissionInfo>
+            m_psschTx; ///< List of PSSCH transmissions within the pool
+
+        Ptr<PacketBurst>
+            m_miSlHarqProcessPacket; ///< Packets under transmission of the SL HARQ process
+    };
+
+    /**
+     * Compute the next grant for the given pool
+     * \param poolIt The iterator to the pool to schedule
+     * \return The grant for the next SC period of the pool
+     */
+    SidelinkGrant GetSlUeSelectedGrant(std::list<PoolInfo>::iterator poolIt);
+
+    /**
+     * Get the amount of data in the queue for the given destination
+     * \param dstL2Id The destination L2 ID
+     * \return The amount of data in the queue
+     */
+    uint32_t GetQueueSize(uint32_t dstL2Id);
+
+    /**
+     * Get an iterator to the pool that must be used for a given destination
+     * \param dstL2Id
+     * \return an iterator to the pool that must be used for a given destination
+     */
+    std::list<PoolInfo>::iterator GetPoolForDestination(uint32_t dstL2Id);
 
   private:
     /// LcInfo structure
@@ -875,7 +513,7 @@
     bool m_rachConfigured;                                  ///< is RACH configured?
     LteUeCmacSapProvider::RachConfig m_rachConfig;          ///< RACH configuration
     uint8_t m_raPreambleId;                                 ///< RA preamble ID
-    uint8_t m_preambleTransmissionCounter;                  ///< preamble tranamission counter
+    uint8_t m_preambleTransmissionCounter;                  ///< preamble transmission counter
     uint16_t m_backoffParameter;                            ///< backoff parameter
     EventId m_noRaResponseReceivedEvent;                    ///< no RA response received event ID
     Ptr<UniformRandomVariable> m_raPreambleUniformVariable; ///< RA preamble random variable
@@ -891,7 +529,127 @@
      * and the max limit of preamble transmission.
      */
     TracedCallback<uint64_t, bool, uint8_t, uint8_t> m_raResponseTimeoutTrace;
->>>>>>> 8d25ef3c
+
+    /// Sidelink Communication related variables
+    struct SidelinkLcIdentifier
+    {
+        uint8_t lcId;     ///< Sidelink LCID
+        uint32_t srcL2Id; ///< Source L2 ID
+        uint32_t dstL2Id; ///< Destination L2 ID
+    };
+
+    /**
+     * Less than operator
+     *
+     * \param l first SidelinkLcIdentifier
+     * \param r second SidelinkLcIdentifier
+     * \returns true if first SidelinkLcIdentifier parameter values are less than the second
+     * SidelinkLcIdentifier parameters"
+     */
+    friend bool operator<(const SidelinkLcIdentifier& l, const SidelinkLcIdentifier& r)
+    {
+        return l.lcId < r.lcId || (l.lcId == r.lcId && l.srcL2Id < r.srcL2Id) ||
+               (l.lcId == r.lcId && l.srcL2Id == r.srcL2Id && l.dstL2Id < r.dstL2Id);
+    }
+
+    std::map<SidelinkLcIdentifier, LcInfo> m_slLcInfoMap; ///< Sidelink logical channel info map
+    Time m_slBsrPeriodicity; ///< Sidelink buffer status report periodicity
+    Time m_slBsrLast;        ///< Time of last transmitted Sidelink buffer status report
+    bool m_freshSlBsr;       ///< true when a BSR has been received in the last TTI
+    std::map<SidelinkLcIdentifier, LteMacSapProvider::ReportBufferStatusParameters>
+        m_slBsrReceived; ///< Sidelink BSR received from RLC (the last one)
+
+    std::list<PoolInfo> m_sidelinkTxPools; ///< List of Sidelink communication reception pools
+    std::list<Ptr<SidelinkRxCommResourcePool>>
+        m_sidelinkRxPools;                      ///< List of Sidelink communication reception pools
+    std::list<uint32_t> m_sidelinkDestinations; ///< List of Sidelink communication destinations
+    std::set<SidelinkCommResourcePool::SubframeInfo>
+        m_psschRxSet; ///< List of reception opportunities on PSSCH
+
+    Ptr<LteAmc> m_amc; ///< Pointer to LteAmc class; needed now since UE is doing scheduling
+    Ptr<UniformRandomVariable> m_ueSelectedUniformVariable; ///<  A uniform random variable used to
+                                                            ///<  choose random resources, RB start
+    ///<  and iTrp values in UE selected mode
+    // fields for fixed UE_SELECTED pools
+    uint8_t m_slKtrp;      ///< Number of active resource blocks in the TRP used.
+    uint8_t m_setTrpIndex; ///< TRP index to be used
+    bool m_useSetTrpIndex; ///< True if TRP index set, i.e., m_setTrpIndex to be used
+    uint8_t m_slGrantMcs;  ///< Sidelink grant MCS
+    uint8_t m_slGrantSize; ///< The number of RBs allocated per UE for Sidelink
+
+    /// Sidelink discovery grant related variables
+    struct DiscGrant
+    {
+        uint8_t m_resPsdch;    ///< A randomly chosen resource index from the PSDCH resource pool
+        Ptr<Packet> m_discMsg; ///< The discovery message to send in the selected resource
+        std::list<SidelinkDiscResourcePool::SidelinkTransmissionInfo>
+            m_psdchTx; ///< List of PSDCH transmissions within the pool
+    };
+
+    /// Sidelink discovery pool information
+    struct DiscPoolInfo
+    {
+        Ptr<SidelinkTxDiscResourcePool> m_pool; ///< The Sidelink discovery transmission pool
+        SidelinkDiscResourcePool::SubframeInfo
+            m_currentDiscPeriod;              ///< Start of the current discovery period
+        std::list<DiscGrant> m_currentGrants; ///< Grants for the current discovery period
+        SidelinkDiscResourcePool::SubframeInfo m_nextDiscPeriod; ///< Start of next discovery period
+
+        uint32_t m_npsdch; ///< Number of PSDCH available in the pool
+
+        std::list<DiscGrant> m_nextGrants; ///< Grants received for the next discovery period
+    };
+
+    DiscPoolInfo m_discTxPool; ///< Sidelink discovery transmission pool
+    std::list<Ptr<SidelinkRxDiscResourcePool>> m_discRxPools; ///< Sidelink discovery reception pool
+
+    std::list<Ptr<Packet>> m_discPendingTxMsgs; ///< List of discovery messages to send
+
+    Ptr<UniformRandomVariable> m_p1UniformVariable; ///< A uniform random variable to compare with
+                                                    ///< the Tx probability of UE selected pool
+    Ptr<UniformRandomVariable>
+        m_resUniformVariable; ///< A uniform random variable to randomly choose the resource index
+                              ///< from the PSDCH resource pool
+
+    Ptr<Packet> m_slSynchPendingTxMsg; ///< MIB-SL message to send
+
+    /**
+     * Trace information regarding Sidelink PSCCH UE scheduling.
+     * SlUeMacStatParameters (see lte-common.h)
+     */
+    TracedCallback<SlUeMacStatParameters> m_slPscchScheduling; // m_slUeScheduling
+
+    /**
+     * Trace information regarding Sidelink PSSCH UE scheduling.
+     * SlUeMacStatParameters (see lte-common.h)
+     */
+    TracedCallback<SlUeMacStatParameters> m_slPsschScheduling; // m_slSharedChUeScheduling
+
+    /**
+     * Trace information regarding Sidelink PSDCH UE scheduling
+     * SlUeMacStatParameters (see lte-common.h)
+     */
+    TracedCallback<SlUeMacStatParameters, LteSlDiscHeader>
+        m_slPsdchScheduling; // m_slPsdchScheduling
+
+    bool m_slHasDataToTxInPeriod; ///< True if there is data to transmit in the PSSCH
+
+    bool m_sidelinkEnabled; ///< True if Sidelink is used
+
+    bool m_hasUlToTx; ///< True if uplink sent data to the phy in the current TTI/subframe
+
+    bool m_hasSlMibToTx; ///< True if sidelink MIB sent to the phy in the current TTI/subframe
+
+    bool m_hasSlCommToTx; ///< True if sidelink communication (PSCCH or PSSCH) sent to the phy in
+                          ///< the current TTI/subframe
+
+    bool
+        m_hasSlCommToRx; ///< True if sidelink communication is expected in the current TTI/subframe
+
+    SidelinkCommResourcePool::SubframeInfo
+        m_slSchedTime; ///< Current time regarding sidelink scheduling
+
+    SlSchedulingGrantMetric m_schedulingGrantMetric; ///< Metrics to allocate resource in sidelink
 };
 
 } // namespace ns3
