/*
 * Copyright (c) 2011 Centre Tecnologic de Telecomunicacions de Catalunya (CTTC)
 *
 * This program is free software; you can redistribute it and/or modify
 * it under the terms of the GNU General Public License version 2 as
 * published by the Free Software Foundation;
 *
 * This program is distributed in the hope that it will be useful,
 * but WITHOUT ANY WARRANTY; without even the implied warranty of
 * MERCHANTABILITY or FITNESS FOR A PARTICULAR PURPOSE.  See the
 * GNU General Public License for more details.
 *
 * You should have received a copy of the GNU General Public License
 * along with this program; if not, write to the Free Software
 * Foundation, Inc., 59 Temple Place, Suite 330, Boston, MA  02111-1307  USA
 *
 * Author: Nicola Baldo <nbaldo@cttc.es>
 * Modified by: NIST // Contributions may not be subject to US copyright.
 */

#include "lte-radio-bearer-info.h"

#include "lte-pdcp.h"
#include "lte-rlc.h"

#include <ns3/log.h>

namespace ns3
{

NS_OBJECT_ENSURE_REGISTERED(LteRadioBearerInfo);

LteRadioBearerInfo::LteRadioBearerInfo()
{
}

LteRadioBearerInfo::~LteRadioBearerInfo()
{
}

TypeId
LteRadioBearerInfo::GetTypeId()
{
    static TypeId tid =
        TypeId("ns3::LteRadioBearerInfo").SetParent<Object>().AddConstructor<LteRadioBearerInfo>();
    return tid;
}

TypeId
LteDataRadioBearerInfo::GetTypeId()
{
    static TypeId tid =
        TypeId("ns3::LteDataRadioBearerInfo")
            .SetParent<LteRadioBearerInfo>()
            .AddConstructor<LteDataRadioBearerInfo>()
            .AddAttribute("DrbIdentity",
                          "The id of this Data Radio Bearer",
                          TypeId::ATTR_GET, // allow only getting it.
                          UintegerValue(0), // unused (attribute is read-only
                          MakeUintegerAccessor(&LteDataRadioBearerInfo::m_drbIdentity),
                          MakeUintegerChecker<uint8_t>())
            .AddAttribute("EpsBearerIdentity",
                          "The id of the EPS bearer corresponding to this Data Radio Bearer",
                          TypeId::ATTR_GET, // allow only getting it.
                          UintegerValue(0), // unused (attribute is read-only
                          MakeUintegerAccessor(&LteDataRadioBearerInfo::m_epsBearerIdentity),
                          MakeUintegerChecker<uint8_t>())
            .AddAttribute("logicalChannelIdentity",
                          "The id of the Logical Channel corresponding to this Data Radio Bearer",
                          TypeId::ATTR_GET, // allow only getting it.
                          UintegerValue(0), // unused (attribute is read-only
                          MakeUintegerAccessor(&LteDataRadioBearerInfo::m_logicalChannelIdentity),
                          MakeUintegerChecker<uint8_t>())
            .AddAttribute("LteRlc",
                          "RLC instance of the radio bearer.",
                          PointerValue(),
                          MakePointerAccessor(&LteRadioBearerInfo::m_rlc),
                          MakePointerChecker<LteRlc>())
            .AddAttribute("LtePdcp",
                          "PDCP instance of the radio bearer.",
                          PointerValue(),
                          MakePointerAccessor(&LteRadioBearerInfo::m_pdcp),
                          MakePointerChecker<LtePdcp>());
    return tid;
}

TypeId
LteSignalingRadioBearerInfo::GetTypeId()
{
    static TypeId tid =
        TypeId("ns3::LteSignalingRadioBearerInfo")
            .SetParent<LteRadioBearerInfo>()
            .AddConstructor<LteSignalingRadioBearerInfo>()
            .AddAttribute("SrbIdentity",
                          "The id of this Signaling Radio Bearer",
                          TypeId::ATTR_GET, // allow only getting it.
                          UintegerValue(0), // unused (attribute is read-only
                          MakeUintegerAccessor(&LteSignalingRadioBearerInfo::m_srbIdentity),
                          MakeUintegerChecker<uint8_t>())
            .AddAttribute("LteRlc",
                          "RLC instance of the radio bearer.",
                          PointerValue(),
                          MakePointerAccessor(&LteRadioBearerInfo::m_rlc),
                          MakePointerChecker<LteRlc>())
            .AddAttribute("LtePdcp",
                          "PDCP instance of the radio bearer.",
                          PointerValue(),
                          MakePointerAccessor(&LteRadioBearerInfo::m_pdcp),
                          MakePointerChecker<LtePdcp>());
    return tid;
}

<<<<<<< HEAD

TypeId 
LteSidelinkRadioBearerInfo::GetTypeId (void)
{
  static TypeId
    tid =
    TypeId ("ns3::LteSidelinkRadioBearerInfo")
    .SetParent<LteRadioBearerInfo> ()
    .AddConstructor<LteSidelinkRadioBearerInfo> ()
    .AddAttribute ("DestinationL2Id", "The destination identifier for the communication",
                   TypeId::ATTR_GET, // allow only getting it.
                   UintegerValue (0), // unused (attribute is read-only
                   MakeUintegerAccessor (&LteSidelinkRadioBearerInfo::m_destinationL2Id),
                   MakeUintegerChecker<uint32_t> ())
    .AddAttribute ("logicalChannelIdentity", "The id of the Logical Channel corresponding to this Data Radio Bearer",
                   TypeId::ATTR_GET, // allow only getting it.
                   UintegerValue (0), // unused (attribute is read-only
                   MakeUintegerAccessor (&LteSidelinkRadioBearerInfo::m_logicalChannelIdentity),
                   MakeUintegerChecker<uint8_t> ())
    .AddAttribute ("LteRlc", "RLC instance of the radio bearer.",
                   PointerValue (),
                   MakePointerAccessor (&LteRadioBearerInfo::m_rlc),
                   MakePointerChecker<LteRlc> ())
    .AddAttribute ("LtePdcp", "PDCP instance of the radio bearer.",
                   PointerValue (),
                   MakePointerAccessor (&LteRadioBearerInfo::m_pdcp),
                   MakePointerChecker<LtePdcp> ())
    ;
  return tid;
}

=======
>>>>>>> 8d25ef3c
} // namespace ns3<|MERGE_RESOLUTION|>--- conflicted
+++ resolved
@@ -110,38 +110,37 @@
     return tid;
 }
 
-<<<<<<< HEAD
-
-TypeId 
-LteSidelinkRadioBearerInfo::GetTypeId (void)
+TypeId
+LteSidelinkRadioBearerInfo::GetTypeId()
 {
-  static TypeId
-    tid =
-    TypeId ("ns3::LteSidelinkRadioBearerInfo")
-    .SetParent<LteRadioBearerInfo> ()
-    .AddConstructor<LteSidelinkRadioBearerInfo> ()
-    .AddAttribute ("DestinationL2Id", "The destination identifier for the communication",
-                   TypeId::ATTR_GET, // allow only getting it.
-                   UintegerValue (0), // unused (attribute is read-only
-                   MakeUintegerAccessor (&LteSidelinkRadioBearerInfo::m_destinationL2Id),
-                   MakeUintegerChecker<uint32_t> ())
-    .AddAttribute ("logicalChannelIdentity", "The id of the Logical Channel corresponding to this Data Radio Bearer",
-                   TypeId::ATTR_GET, // allow only getting it.
-                   UintegerValue (0), // unused (attribute is read-only
-                   MakeUintegerAccessor (&LteSidelinkRadioBearerInfo::m_logicalChannelIdentity),
-                   MakeUintegerChecker<uint8_t> ())
-    .AddAttribute ("LteRlc", "RLC instance of the radio bearer.",
-                   PointerValue (),
-                   MakePointerAccessor (&LteRadioBearerInfo::m_rlc),
-                   MakePointerChecker<LteRlc> ())
-    .AddAttribute ("LtePdcp", "PDCP instance of the radio bearer.",
-                   PointerValue (),
-                   MakePointerAccessor (&LteRadioBearerInfo::m_pdcp),
-                   MakePointerChecker<LtePdcp> ())
-    ;
-  return tid;
+    static TypeId tid =
+        TypeId("ns3::LteSidelinkRadioBearerInfo")
+            .SetParent<LteRadioBearerInfo>()
+            .AddConstructor<LteSidelinkRadioBearerInfo>()
+            .AddAttribute("DestinationL2Id",
+                          "The destination identifier for the communication",
+                          TypeId::ATTR_GET, // allow only getting it.
+                          UintegerValue(0), // unused (attribute is read-only
+                          MakeUintegerAccessor(&LteSidelinkRadioBearerInfo::m_destinationL2Id),
+                          MakeUintegerChecker<uint32_t>())
+            .AddAttribute(
+                "logicalChannelIdentity",
+                "The id of the Logical Channel corresponding to this Data Radio Bearer",
+                TypeId::ATTR_GET, // allow only getting it.
+                UintegerValue(0), // unused (attribute is read-only
+                MakeUintegerAccessor(&LteSidelinkRadioBearerInfo::m_logicalChannelIdentity),
+                MakeUintegerChecker<uint8_t>())
+            .AddAttribute("LteRlc",
+                          "RLC instance of the radio bearer.",
+                          PointerValue(),
+                          MakePointerAccessor(&LteRadioBearerInfo::m_rlc),
+                          MakePointerChecker<LteRlc>())
+            .AddAttribute("LtePdcp",
+                          "PDCP instance of the radio bearer.",
+                          PointerValue(),
+                          MakePointerAccessor(&LteRadioBearerInfo::m_pdcp),
+                          MakePointerChecker<LtePdcp>());
+    return tid;
 }
 
-=======
->>>>>>> 8d25ef3c
 } // namespace ns3