/* -*-  Mode: C++; c-file-style: "gnu"; indent-tabs-mode:nil; -*- */
/*
 *   Copyright (c) 2019 Centre Tecnologic de Telecomunicacions de Catalunya (CTTC)
 *
 *   This program is free software; you can redistribute it and/or modify
 *   it under the terms of the GNU General Public License version 2 as
 *   published by the Free Software Foundation;
 *
 *   This program is distributed in the hope that it will be useful,
 *   but WITHOUT ANY WARRANTY; without even the implied warranty of
 *   MERCHANTABILITY or FITNESS FOR A PARTICULAR PURPOSE.  See the
 *   GNU General Public License for more details.
 *
 *   You should have received a copy of the GNU General Public License
 *   along with this program; if not, write to the Free Software
 *   Foundation, Inc., 59 Temple Place, Suite 330, Boston, MA  02111-1307  USA
 *
 */

#include "nr-sl-ue-rrc.h"

#include <ns3/lte-ue-rrc.h>
#include <ns3/lte-rrc-sap.h>
#include <ns3/lte-radio-bearer-info.h>

#include <ns3/fatal-error.h>
#include <ns3/log.h>
#include <ns3/abort.h>
#include <ns3/pointer.h>
#include <ns3/object-map.h>
#include <ns3/object-factory.h>
#include <ns3/simulator.h>

#include <algorithm>

namespace ns3 {

NS_LOG_COMPONENT_DEFINE ("NrSlUeRrc");
NS_OBJECT_ENSURE_REGISTERED (NrSlUeRrc);

TypeId NrSlUeRrc::GetTypeId (void)
{
  static TypeId  tid = TypeId ("ns3::NrSlUeRrc")
    .SetParent<Object> ()
    .SetGroupName ("Lte")
    .AddConstructor<NrSlUeRrc> ()
  ;
  return tid;
}
NrSlUeRrc::NrSlUeRrc ()
{
  NS_LOG_FUNCTION (this);
  m_nrSlRrcSapUser = new MemberNrSlUeRrcSapUser<NrSlUeRrc> (this);
}

NrSlUeRrc::~NrSlUeRrc (void)
{
  NS_LOG_FUNCTION (this);
}

void
NrSlUeRrc::DoDispose ()
{
  NS_LOG_FUNCTION (this);
  delete m_nrSlRrcSapUser;
}

void
NrSlUeRrc::SetNrSlUeRrcSapProvider (NrSlUeRrcSapProvider* s)
{
  NS_LOG_FUNCTION (this);
  m_nrSlUeRrcSapProvider = s;
}

NrSlUeRrcSapUser*
NrSlUeRrc::GetNrSlUeRrcSapUser ()
{
  NS_LOG_FUNCTION (this);
  return m_nrSlRrcSapUser;
}

void
NrSlUeRrc::SetNrSlEnabled (bool status)
{
  NS_LOG_FUNCTION (this);
  m_slEnabled = status;
}

bool
NrSlUeRrc::IsNrSlEnabled ()
{
  NS_LOG_FUNCTION (this);
  return m_slEnabled;
}

void
NrSlUeRrc::SetSourceL2Id (uint32_t srcL2Id)
{
  NS_LOG_FUNCTION (this);
  m_srcL2Id = srcL2Id;
  //Set source L2 id in RCC
  m_nrSlUeRrcSapProvider->SetSourceL2Id (srcL2Id);
}

uint32_t
NrSlUeRrc::DoGetSourceL2Id ()
{
  NS_LOG_FUNCTION (this);
  return m_srcL2Id;
}

void
NrSlUeRrc::SetNrSlPreconfiguration (const LteRrcSap::SidelinkPreconfigNr &preconfiguration)
{
  NS_LOG_FUNCTION (this);
  m_preconfiguration = preconfiguration;
  m_tddPattern = ConvertTddPattern (m_preconfiguration.slPreconfigGeneral.slTddConfig.tddPattern);
  //Tell RRC to populate pools
  m_nrSlUeRrcSapProvider->PopulatePools ();
}

std::vector<NrSlUeRrc::LteNrTddSlotType>
NrSlUeRrc::ConvertTddPattern (std::string tddPattern)
{
  static std::unordered_map<std::string, NrSlUeRrc::LteNrTddSlotType> lookupTable =
  {
    { "DL", NrSlUeRrc::LteNrTddSlotType::DL },
    { "UL", NrSlUeRrc::LteNrTddSlotType::UL },
    { "S",  NrSlUeRrc::LteNrTddSlotType::S },
    { "F",  NrSlUeRrc::LteNrTddSlotType::F },
  };

  std::vector<NrSlUeRrc::LteNrTddSlotType> vector;
  std::stringstream ss (tddPattern);
  std::string token;
  std::vector<std::string> extracted;

   while (std::getline(ss, token, '|'))
     {
       extracted.push_back(token);
     }

   for (const auto & v : extracted)
     {
       if (lookupTable.find (v) == lookupTable.end())
         {
           NS_FATAL_ERROR ("Pattern type " << v << " not valid. Valid values are: DL UL F S");
         }
       vector.push_back (lookupTable[v]);
     }
  return vector; 
}

const LteRrcSap::SidelinkPreconfigNr
NrSlUeRrc::DoGetNrSlPreconfiguration ()
{
  NS_LOG_FUNCTION (this);
  return m_preconfiguration;
}

const std::vector <std::bitset<1>>
NrSlUeRrc::DoGetPhysicalSlPool (const std::vector <std::bitset<1>> &slBitMap)
{
  return GetPhysicalSlPool (slBitMap, m_tddPattern);
}

std::vector <std::bitset<1>>
NrSlUeRrc::GetPhysicalSlPool (const std::vector <std::bitset<1>> &slBitMap, const std::vector<NrSlUeRrc::LteNrTddSlotType>& tddPattern)
{
  std::vector <std::bitset<1>> finalSlPool;

  uint16_t countUl = std::count (tddPattern.begin (), tddPattern.end (), NrSlUeRrc::LteNrTddSlotType::UL);
  NS_LOG_DEBUG ("number of uplinks in the given TDD pattern " << countUl);
  NS_ABORT_MSG_UNLESS (countUl > 0, "No UL slot found in the given TDD pattern");
  NS_ABORT_MSG_IF (slBitMap.size () % countUl != 0, "SL bit map size should be multiple of number of UL slots in the TDD pattern");
  NS_ABORT_MSG_IF (slBitMap.size () < tddPattern.size (), "SL bit map size should be greater than or equal to the TDD pattern size");

  auto patternIt = tddPattern.cbegin ();
  auto slBitMapit = slBitMap.cbegin();

  do
    {
      if (*patternIt != NrSlUeRrc::LteNrTddSlotType::UL)
        {
          NS_LOG_DEBUG ("Not an UL slot :  " << *patternIt << ", putting 0 in the final bitmap");
          finalSlPool.push_back (0);
        }
      else if (*slBitMapit == 1)
        {
          // UL slot and SL bitmap value is 1
          NS_LOG_DEBUG ("It is an UL slot :  " << *patternIt << ", and SL bitmap value is " << *slBitMapit << ", putting 1 in the final bitmap");
          finalSlPool.push_back (1);
          slBitMapit++;
        }
      else
        {
          // UL slot and SL bitmap value is 0
          NS_LOG_DEBUG ("It is an UL slot :  " << *patternIt << ", but SL bitmap value is " << *slBitMapit << ", putting 0 in the final bitmap");
          finalSlPool.push_back (0);
          slBitMapit++;
        }

      if (patternIt == tddPattern.cend () - 1)
        {
          NS_LOG_DEBUG ("It is the last element of the TDD pattern " << *patternIt);

          if (slBitMapit == slBitMap.cend ())
            {
              //if we have cover all the SL bitmap we are done. Break now.
              break;
            }
          else
            {
              // we have not covered all the SL bitmap. Prepare to re-apply the TDD pattern
              patternIt = tddPattern.cbegin ();
              NS_LOG_DEBUG ("re-assigning to the first element of tdd pattern " << *patternIt);
            }
        }
      else
        {
          patternIt++;
        }

    }
  while (patternIt != tddPattern.end ());

  return finalSlPool;
}

void
NrSlUeRrc::StoreSlBwpId (uint8_t bwpId)
{
  NS_LOG_FUNCTION (this << +bwpId);
  std::pair<std::set<uint8_t>::iterator,bool> ret;
  ret = m_slBwpIds.insert (bwpId);
  NS_ABORT_MSG_IF (ret.second == false, "BWP id " << +bwpId << " already exists");
}

const std::set <uint8_t>
NrSlUeRrc::DoGetBwpIdContainer ()
{
  NS_LOG_FUNCTION (this);
  return m_slBwpIds;
}

void
NrSlUeRrc::DoAddNrSlDataRadioBearer (Ptr<NrSlDataRadioBearerInfo> slDrb)
{
  NS_LOG_FUNCTION (this);
  NrSlDrbMapPerL2Id::iterator destIt = m_slDrbMap.find (slDrb->m_destinationL2Id);
  if (destIt == m_slDrbMap.end ())
    {
      NS_LOG_LOGIC ("First SL DRB for destination " << slDrb->m_destinationL2Id);
      NrSlDrbMapPerLcId mapPerLcId;
      mapPerLcId.insert (std::pair<uint8_t, Ptr<NrSlDataRadioBearerInfo> > (slDrb->m_logicalChannelIdentity, slDrb));
      m_slDrbMap.insert (std::pair<uint32_t, NrSlDrbMapPerLcId> (slDrb->m_destinationL2Id, mapPerLcId));
    }
  else
    {
      NrSlDrbMapPerLcId::iterator lcIt;
      lcIt = destIt->second.find (slDrb->m_logicalChannelIdentity);
      if (lcIt == destIt->second.end ())
        {
          //New bearer for the destination
          destIt->second.insert (std::pair<uint8_t, Ptr<NrSlDataRadioBearerInfo> > (slDrb->m_logicalChannelIdentity, slDrb));
        }
      else
        {
          NS_FATAL_ERROR ("SL DRB with LC id = " << +slDrb->m_logicalChannelIdentity << " already exists");
        }

    }
}

void
NrSlUeRrc::DoAddNrSlRxDataRadioBearer (Ptr<NrSlDataRadioBearerInfo> slRxDrb)
{
  NS_LOG_FUNCTION (this);
  std::pair<uint32_t, uint32_t> key = std::make_pair (slRxDrb->m_sourceL2Id, slRxDrb->m_destinationL2Id);
  auto srcIt = m_slRxDrbMap.find (key);


  if (srcIt == m_slRxDrbMap.end ())
    {
      NS_LOG_LOGIC ("First SL RX DRB for this UE. Source L2 id " << slRxDrb->m_sourceL2Id
                    << " Destination L2 id " << slRxDrb->m_destinationL2Id);
      NrSlDrbMapPerLcId mapPerRxLcId;
      mapPerRxLcId.insert (std::pair<uint8_t, Ptr<NrSlDataRadioBearerInfo> > (slRxDrb->m_logicalChannelIdentity, slRxDrb));
<<<<<<< HEAD
      m_slRxDrbMap.insert (std::pair<uint32_t, NrSlDrbMapPerLcId> (slRxDrb->m_sourceL2Id, mapPerRxLcId));
=======
      m_slRxDrbMap.emplace (key, mapPerRxLcId);

>>>>>>> e445c61e
    }
  else
    {
      NrSlDrbMapPerLcId::iterator rxLcIt;
      rxLcIt = srcIt->second.find (slRxDrb->m_logicalChannelIdentity);
      if (rxLcIt == srcIt->second.end ())
        {
          //New Rx bearer for the remote UE
          srcIt->second.insert (std::pair<uint8_t, Ptr<NrSlDataRadioBearerInfo> > (slRxDrb->m_logicalChannelIdentity, slRxDrb));
        }
      else
        {
          NS_FATAL_ERROR ("SL RX DRB with LC id = " << +slRxDrb->m_logicalChannelIdentity << " already exists");
        }
    }

}

Ptr<NrSlDataRadioBearerInfo>
NrSlUeRrc::GetSidelinkDataRadioBearer (uint32_t srcL2Id, uint32_t dstL2Id, uint8_t lcId)
{
  NS_LOG_FUNCTION (this << srcL2Id << dstL2Id << +lcId);

  NrSlDrbMapPerL2Id::iterator destIt = m_slDrbMap.find (dstL2Id);
  NS_ASSERT_MSG (destIt != m_slDrbMap.end (), "Unable to find DRB for destination L2 Id " << dstL2Id);
  NrSlDrbMapPerLcId::iterator lcIt = destIt->second.find (lcId);
  NS_ASSERT_MSG (lcIt != destIt->second.end (), "Unable to find DRB for destination L2 Id " << dstL2Id << " lcId " << +lcId);

  return lcIt->second;
}

Ptr<NrSlDataRadioBearerInfo>
NrSlUeRrc::DoGetSidelinkDataRadioBearer (uint32_t dstL2Id, uint8_t lcId)
{
  NS_LOG_FUNCTION (this);
  return GetSidelinkDataRadioBearer (m_srcL2Id, dstL2Id, lcId);
}

uint8_t
NrSlUeRrc::DoGetNextLcid (uint32_t dstL2Id)
{
  NS_LOG_FUNCTION (this);
  //Note: This function supports the fact that multiple bearers can exist between
  //a source and destination. However, the rest of the code currently work
  //with only one LC per destination.

  //find unused the LCID
  uint8_t lcid = 0; //initialize with invalid value

  NrSlDrbMapPerL2Id::iterator destIt = m_slDrbMap.find (dstL2Id);
  if (destIt == m_slDrbMap.end ())
    {
      //first time creating a LC for this destination
      //LCIDs for traffic channels start at 5
      lcid = 5;
    }
  else
    {
      // if the size of the LC id per DRB map is equal to
      // the maximum allowed LCIDs, we halt!
      if (destIt->second.size () == 16)
        {
          NS_FATAL_ERROR ("All the 16 LC ids are allocated");
        }
      // find an id not being used
      for (uint8_t lcidTmp = 5; lcidTmp < 20; lcidTmp++)
        {
          NrSlDrbMapPerLcId::iterator lcIt;
          lcIt = destIt->second.find (lcidTmp);
          if (lcIt != destIt->second.end ())
            {
              continue;
            }
          else
            {
              lcid = lcidTmp;
              break; //avoid increasing lcid
            }
        }
    }
  NS_ASSERT (lcid != 0);
  return lcid;
}

std::ostream &
operator<< (std::ostream &os, const NrSlUeRrc::LteNrTddSlotType &item)
{
  switch (item)
    {
    case NrSlUeRrc::LteNrTddSlotType::DL:
      os << "DL";
      break;
    case NrSlUeRrc::LteNrTddSlotType::F:
      os << "F";
      break;
    case NrSlUeRrc::LteNrTddSlotType::S:
      os << "S";
      break;
    case NrSlUeRrc::LteNrTddSlotType::UL:
      os << "UL";
      break;
    }
  return os;
}


void
NrSlUeRrc::DoAddTxNrSlSignallingRadioBearer (Ptr<NrSlSignallingRadioBearerInfo> slSrb)
{
  NS_LOG_FUNCTION (this);
  NrSlSrbMapPerL2Id::iterator destIt = m_slTxSrbMap.find (slSrb->m_destinationL2Id);
  if (destIt == m_slTxSrbMap.end ())
    {
      NS_LOG_LOGIC ("First SL-SRB for destination " << slSrb->m_destinationL2Id);
      NrSlSrbMapPerLcId mapPerLcId;
      mapPerLcId.insert (std::pair<uint8_t, Ptr<NrSlSignallingRadioBearerInfo> > (slSrb->m_logicalChannelIdentity, slSrb));
      m_slTxSrbMap.insert (std::pair<uint32_t, NrSlSrbMapPerLcId> (slSrb->m_destinationL2Id, mapPerLcId));
      NS_LOG_LOGIC ("Added SL-SRB with LCID " << (uint16_t) slSrb->m_logicalChannelIdentity << " for destination " << slSrb->m_destinationL2Id);
    }
  else
    {
      NrSlSrbMapPerLcId::iterator lcIt;
      lcIt = destIt->second.find (slSrb->m_logicalChannelIdentity);
      if (lcIt == destIt->second.end ())
        {
          //New bearer for the destination
          destIt->second.insert (std::pair<uint8_t, Ptr<NrSlSignallingRadioBearerInfo> > (slSrb->m_logicalChannelIdentity, slSrb));
          NS_LOG_LOGIC ("Added SL-SRB with LCID " << slSrb->m_logicalChannelIdentity << "for destination " << slSrb->m_destinationL2Id);
        }
      else
        {
          NS_FATAL_ERROR ("SL-SRB with LC id = " << (uint16_t) slSrb->m_logicalChannelIdentity << " already exists");
        }
    }
}

void
NrSlUeRrc::DoAddRxNrSlSignallingRadioBearer (Ptr<NrSlSignallingRadioBearerInfo> slRxSrb)
{
  NS_LOG_FUNCTION (this);
  NrSlSrbMapPerL2Id::iterator srcIt = m_slRxSrbMap.find (slRxSrb->m_sourceL2Id);
  if (srcIt == m_slRxSrbMap.end ())
    {
      NS_LOG_LOGIC ("First SL RX SRB for peer UE with source L2 id " <<  slRxSrb->m_sourceL2Id << ", LCID " << (uint16_t) slRxSrb->m_logicalChannelIdentity);
      NrSlSrbMapPerLcId mapPerRxLcId;
      mapPerRxLcId.insert (std::pair<uint8_t, Ptr<NrSlSignallingRadioBearerInfo> > (slRxSrb->m_logicalChannelIdentity, slRxSrb));
      m_slRxSrbMap.insert (std::pair<uint32_t, NrSlSrbMapPerLcId> (slRxSrb->m_sourceL2Id, mapPerRxLcId));
    }
  else
    {
      NrSlSrbMapPerLcId::iterator rxLcIt;
      rxLcIt = srcIt->second.find (slRxSrb->m_logicalChannelIdentity);
      if (rxLcIt == srcIt->second.end ())
        {
          //New Rx bearer for the remote UE
          srcIt->second.insert (std::pair<uint8_t, Ptr<NrSlSignallingRadioBearerInfo> > (slRxSrb->m_logicalChannelIdentity, slRxSrb));
          NS_LOG_LOGIC ("Added RX SL-SRB with LCID " << (uint16_t) slRxSrb->m_logicalChannelIdentity << "for peer source " << slRxSrb->m_sourceL2Id);
        }
      else
        {
          NS_FATAL_ERROR ("RX SL-SRB for peer source " << slRxSrb->m_sourceL2Id << " with LCID = "  << (uint16_t) slRxSrb->m_logicalChannelIdentity << " already exists");
        }
    }

}

Ptr<NrSlSignallingRadioBearerInfo>
NrSlUeRrc::DoGetTxNrSlSignallingRadioBearer (uint32_t dstL2Id, uint8_t lcId)
{
  NS_LOG_FUNCTION (this);
  Ptr<NrSlSignallingRadioBearerInfo> slSrb = nullptr;
  NrSlSrbMapPerL2Id::iterator destIt = m_slTxSrbMap.find (dstL2Id);

  if (destIt == m_slTxSrbMap.end ())
    {
      NS_FATAL_ERROR ("Unable to find any SL-SRB for destination L2 Id " << dstL2Id);
    }
  else
    {
      NS_LOG_LOGIC ("Searching SL-SRB with LCID " << (uint16_t) lcId << " for destination L2 Id " << dstL2Id);

      NrSlSrbMapPerLcId::iterator lcIt;
      lcIt = destIt->second.find (lcId);
      if (lcIt == destIt->second.end ())
        {
          NS_FATAL_ERROR ("SL-SRB with LCID = " << (uint16_t) lcId << " does not exist for destination L2 Id " << dstL2Id);
        }
      else
        {
          slSrb = lcIt->second;
          NS_LOG_LOGIC ("Found SL-SRB with LCID " << (uint16_t) slSrb->m_logicalChannelIdentity
                                                  << " for destination " << slSrb->m_destinationL2Id);
        }
    }
  return slSrb;
}

void
NrSlUeRrc::DoAddTxNrSlDiscoveryRadioBearer (Ptr<NrSlDiscoveryRadioBearerInfo> slTxDiscRb)
{
  NS_LOG_FUNCTION (this);
  NrSlDiscoveryRbMapPerL2Id::iterator destIt = m_slTxDiscoveryRbMap.find (slTxDiscRb->m_destinationL2Id);

  if (destIt == m_slTxDiscoveryRbMap.end ())
    {
      NS_LOG_LOGIC ("First SL Discovery RB for destination " << slTxDiscRb->m_destinationL2Id);
      NrSlDiscRbMap mapPerDestL2Id;
      mapPerDestL2Id.insert (std::pair<uint32_t, Ptr<NrSlDiscoveryRadioBearerInfo> > (slTxDiscRb->m_sourceL2Id, slTxDiscRb));
      m_slTxDiscoveryRbMap.insert (std::pair<uint32_t, NrSlDiscRbMap> (slTxDiscRb->m_destinationL2Id, mapPerDestL2Id));
      NS_LOG_LOGIC ("Added SL Discovery RB with source " << slTxDiscRb->m_sourceL2Id << " for destination " << slTxDiscRb->m_destinationL2Id);
    }
  else
    {
      NrSlDiscRbMap::iterator srcL2IdIt;
      srcL2IdIt = destIt->second.find (slTxDiscRb->m_sourceL2Id);
      if (srcL2IdIt == destIt->second.end ())
      {
        //New bearer for the destination
        destIt->second.insert (std::pair<uint32_t, Ptr<NrSlDiscoveryRadioBearerInfo> > (slTxDiscRb->m_sourceL2Id, slTxDiscRb));
        NS_LOG_LOGIC ("Added SL Discovery RB with source " << slTxDiscRb->m_sourceL2Id << " for destination " << slTxDiscRb->m_destinationL2Id);
      }
      else
      {
        NS_FATAL_ERROR ("SL Discovery RB already exists for source " << slTxDiscRb->m_sourceL2Id << " and destination " << slTxDiscRb->m_destinationL2Id);
      }
    }
}

void
NrSlUeRrc::DoAddRxNrSlDiscoveryRadioBearer (Ptr<NrSlDiscoveryRadioBearerInfo> slRxDiscRb)
{
  NS_LOG_FUNCTION (this);
  NrSlDiscoveryRbMapPerL2Id::iterator srcIt = m_slRxDiscoveryRbMap.find (slRxDiscRb->m_sourceL2Id);

  if (srcIt == m_slRxDiscoveryRbMap.end ()) 
  {
      NS_LOG_LOGIC ("First SL RX Discovery RB for peer UE with source L2 id " <<  slRxDiscRb->m_sourceL2Id << " and destination L2 id " << slRxDiscRb->m_destinationL2Id);

      NrSlDiscRbMap mapPerDestL2Id;
      mapPerDestL2Id.insert (std::pair <uint32_t, Ptr<NrSlDiscoveryRadioBearerInfo> > (slRxDiscRb->m_destinationL2Id, slRxDiscRb));
      m_slRxDiscoveryRbMap.insert (std::pair<uint32_t,  NrSlDiscRbMap> (slRxDiscRb->m_sourceL2Id, mapPerDestL2Id));
    }
  else
    {
      NrSlDiscRbMap::iterator dstL2IdIt;
      dstL2IdIt = srcIt->second.find (slRxDiscRb->m_destinationL2Id);
      if (dstL2IdIt == srcIt->second.end ())
      {
        //New Rx bearer for the destination L2 ID
        srcIt->second.insert (std::pair<uint32_t, Ptr<NrSlDiscoveryRadioBearerInfo> > (slRxDiscRb->m_destinationL2Id, slRxDiscRb));
        NS_LOG_LOGIC ("Added RX SL-SRB with destination L2 ID " << slRxDiscRb->m_destinationL2Id << "for peer source " << slRxDiscRb->m_sourceL2Id);
      }
      else
      {
        NS_FATAL_ERROR ("RX SL-SRB for peer source " << slRxDiscRb->m_sourceL2Id << " and destination L2 ID = "  << slRxDiscRb->m_destinationL2Id <<" already exists");
      }
    }
}

Ptr<NrSlDiscoveryRadioBearerInfo>
NrSlUeRrc::DoGetTxNrSlDiscoveryRadioBearer (uint32_t dstL2Id)
{
  NS_LOG_FUNCTION (this);
  Ptr<NrSlDiscoveryRadioBearerInfo> slDiscRb = nullptr;
  NrSlDiscoveryRbMapPerL2Id::iterator destIt = m_slTxDiscoveryRbMap.find (dstL2Id);
  uint32_t srcL2Id = DoGetSourceL2Id ();

  if (destIt == m_slTxDiscoveryRbMap.end ())
    {
      NS_FATAL_ERROR ("Unable to find any SL discovery RB for destination L2 Id " << dstL2Id);
    }
  else
    {
      NS_LOG_LOGIC ("Searching SL Discovery RB with source " << srcL2Id << " for destination L2 Id " << dstL2Id);

      NrSlDiscRbMap::iterator srcL2IdIt;
      srcL2IdIt = destIt->second.find (srcL2Id);
      if (srcL2IdIt == destIt->second.end ())
      {
        NS_FATAL_ERROR ("SL Discovery RB with source " << srcL2Id << " does not exist for destination L2 Id " << dstL2Id);
      }
      else
      {
        slDiscRb = srcL2IdIt->second;
        NS_LOG_LOGIC ("Found SL discovery RB with source " << slDiscRb->m_sourceL2Id << " for destination " << slDiscRb->m_destinationL2Id);
      }
    }
  return slDiscRb;
}

} // namespace ns3<|MERGE_RESOLUTION|>--- conflicted
+++ resolved
@@ -286,12 +286,7 @@
                     << " Destination L2 id " << slRxDrb->m_destinationL2Id);
       NrSlDrbMapPerLcId mapPerRxLcId;
       mapPerRxLcId.insert (std::pair<uint8_t, Ptr<NrSlDataRadioBearerInfo> > (slRxDrb->m_logicalChannelIdentity, slRxDrb));
-<<<<<<< HEAD
-      m_slRxDrbMap.insert (std::pair<uint32_t, NrSlDrbMapPerLcId> (slRxDrb->m_sourceL2Id, mapPerRxLcId));
-=======
       m_slRxDrbMap.emplace (key, mapPerRxLcId);
-
->>>>>>> e445c61e
     }
   else
     {
