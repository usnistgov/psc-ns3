/*
 * Copyright (c) 2010 TELEMATICS LAB, DEE - Politecnico di Bari
 *
 * This program is free software; you can redistribute it and/or modify
 * it under the terms of the GNU General Public License version 2 as
 * published by the Free Software Foundation;
 *
 * This program is distributed in the hope that it will be useful,
 * but WITHOUT ANY WARRANTY; without even the implied warranty of
 * MERCHANTABILITY or FITNESS FOR A PARTICULAR PURPOSE.  See the
 * GNU General Public License for more details.
 *
 * You should have received a copy of the GNU General Public License
 * along with this program; if not, write to the Free Software
 * Foundation, Inc., 59 Temple Place, Suite 330, Boston, MA  02111-1307  USA
 *
 * Author: Giuseppe Piro  <g.piro@poliba.it>
 *         Marco Miozzo <mmiozzo@cttc.es>
 * Modified by: NIST // Contributions may not be subject to US copyright.
 */

#include "lte-enb-phy.h"

#include "lte-common.h"
#include "lte-control-messages.h"
#include "lte-net-device.h"
#include "lte-spectrum-value-helper.h"
#include "lte-vendor-specific-parameters.h"

#include <ns3/attribute-accessor-helper.h>
#include <ns3/double.h>
#include <ns3/log.h>
#include <ns3/object-factory.h>
#include <ns3/simulator.h>

#include <cfloat>
#include <cmath>

// WILD HACK for the initialization of direct eNB-UE ctrl messaging
#include <ns3/node-list.h>
#include <ns3/node.h>
#include <ns3/pointer.h>

namespace ns3
{

NS_LOG_COMPONENT_DEFINE("LteEnbPhy");

NS_OBJECT_ENSURE_REGISTERED(LteEnbPhy);

/**
 * Duration of the data portion of a DL subframe.
 * Equals to "TTI length * (11/14) - margin".
 * Data portion is fixed to 11 symbols out of the available 14 symbols.
 * 1 nanosecond margin is added to avoid overlapping simulator events.
 */
static const Time DL_DATA_DURATION = NanoSeconds(785714 - 1);

/**
 * Delay from the start of a DL subframe to transmission of the data portion.
 * Equals to "TTI length * (3/14)".
 * Control portion is fixed to 3 symbols out of the available 14 symbols.
 */
static const Time DL_CTRL_DELAY_FROM_SUBFRAME_START = NanoSeconds(214286);

////////////////////////////////////////
// member SAP forwarders
////////////////////////////////////////

/// \todo SetBandwidth() and SetCellId() can be removed.
class EnbMemberLteEnbPhySapProvider : public LteEnbPhySapProvider
{
  public:
    /**
     * Constructor
     *
     * \param phy the ENB Phy
     */
    EnbMemberLteEnbPhySapProvider(LteEnbPhy* phy);

    // inherited from LteEnbPhySapProvider
    void SendMacPdu(Ptr<Packet> p) override;
    void SendLteControlMessage(Ptr<LteControlMessage> msg) override;
    uint8_t GetMacChTtiDelay() override;
    /**
     * Set bandwidth function
     *
     * \param ulBandwidth the UL bandwidth
     * \param dlBandwidth the DL bandwidth
     */
    virtual void SetBandwidth(uint16_t ulBandwidth, uint16_t dlBandwidth);
    /**
     * Set Cell ID function
     *
     * \param cellId the cell ID
     */
    virtual void SetCellId(uint16_t cellId);

  private:
    LteEnbPhy* m_phy; ///< the ENB Phy
};

EnbMemberLteEnbPhySapProvider::EnbMemberLteEnbPhySapProvider(LteEnbPhy* phy)
    : m_phy(phy)
{
}

void
EnbMemberLteEnbPhySapProvider::SendMacPdu(Ptr<Packet> p)
{
    m_phy->DoSendMacPdu(p);
}

void
EnbMemberLteEnbPhySapProvider::SetBandwidth(uint16_t ulBandwidth, uint16_t dlBandwidth)
{
    m_phy->DoSetBandwidth(ulBandwidth, dlBandwidth);
}

void
EnbMemberLteEnbPhySapProvider::SetCellId(uint16_t cellId)
{
    m_phy->DoSetCellId(cellId);
}

void
EnbMemberLteEnbPhySapProvider::SendLteControlMessage(Ptr<LteControlMessage> msg)
{
    m_phy->DoSendLteControlMessage(msg);
}

uint8_t
EnbMemberLteEnbPhySapProvider::GetMacChTtiDelay()
{
    return (m_phy->DoGetMacChTtiDelay());
}

////////////////////////////////////////
// generic LteEnbPhy methods
////////////////////////////////////////

LteEnbPhy::LteEnbPhy()
{
    NS_LOG_FUNCTION(this);
    NS_FATAL_ERROR("This constructor should not be called");
}

<<<<<<< HEAD
LteEnbPhy::LteEnbPhy (Ptr<LteSpectrumPhy> dlPhy, Ptr<LteSpectrumPhy> ulPhy)
  : LtePhy (dlPhy, ulPhy),
    m_enbPhySapUser (0),
    m_enbCphySapUser (0),
    m_nrFrames (0),
    m_nrSubFrames (0),
    m_srsPeriodicity (0),
    m_srsStartTime (Seconds (0)),
    m_currentSrsOffset (0),
    m_interferenceSampleCounter (0),
    m_disableEnbPhy(false)
{
  m_enbPhySapProvider = new EnbMemberLteEnbPhySapProvider (this);
  m_enbCphySapProvider = new MemberLteEnbCphySapProvider<LteEnbPhy> (this);
  m_harqPhyModule = Create <LteHarqPhy> ();
  m_downlinkSpectrumPhy->SetHarqPhyModule (m_harqPhyModule);
  m_uplinkSpectrumPhy->SetHarqPhyModule (m_harqPhyModule);

=======
LteEnbPhy::LteEnbPhy(Ptr<LteSpectrumPhy> dlPhy, Ptr<LteSpectrumPhy> ulPhy)
    : LtePhy(dlPhy, ulPhy),
      m_enbPhySapUser(nullptr),
      m_enbCphySapUser(nullptr),
      m_nrFrames(0),
      m_nrSubFrames(0),
      m_srsPeriodicity(0),
      m_srsStartTime(Seconds(0)),
      m_currentSrsOffset(0),
      m_interferenceSampleCounter(0)
{
    m_enbPhySapProvider = new EnbMemberLteEnbPhySapProvider(this);
    m_enbCphySapProvider = new MemberLteEnbCphySapProvider<LteEnbPhy>(this);
    m_harqPhyModule = Create<LteHarqPhy>();
    m_downlinkSpectrumPhy->SetHarqPhyModule(m_harqPhyModule);
    m_uplinkSpectrumPhy->SetHarqPhyModule(m_harqPhyModule);
>>>>>>> 8d25ef3c
}

TypeId
LteEnbPhy::GetTypeId()
{
    static TypeId tid =
        TypeId("ns3::LteEnbPhy")
            .SetParent<LtePhy>()
            .SetGroupName("Lte")
            .AddConstructor<LteEnbPhy>()
            .AddAttribute("TxPower",
                          "Transmission power in dBm",
                          DoubleValue(30.0),
                          MakeDoubleAccessor(&LteEnbPhy::SetTxPower, &LteEnbPhy::GetTxPower),
                          MakeDoubleChecker<double>())
            .AddAttribute(
                "NoiseFigure",
                "Loss (dB) in the Signal-to-Noise-Ratio due to "
                "non-idealities in the receiver.  According to Wikipedia "
                "(http://en.wikipedia.org/wiki/Noise_figure), this is "
                "\"the difference in decibels (dB) between"
                " the noise output of the actual receiver to "
                "the noise output of an ideal receiver with "
                "the same overall gain and bandwidth when the receivers "
                "are connected to sources at the standard noise "
                "temperature T0.\"  In this model, we consider T0 = 290K.",
                DoubleValue(5.0),
                MakeDoubleAccessor(&LteEnbPhy::SetNoiseFigure, &LteEnbPhy::GetNoiseFigure),
                MakeDoubleChecker<double>())
            .AddAttribute(
                "MacToChannelDelay",
                "The delay in TTI units that occurs between "
                "a scheduling decision in the MAC and the actual "
                "start of the transmission by the PHY. This is "
                "intended to be used to model the latency of real PHY "
                "and MAC implementations.",
                UintegerValue(2),
                MakeUintegerAccessor(&LteEnbPhy::SetMacChDelay, &LteEnbPhy::GetMacChDelay),
                MakeUintegerChecker<uint8_t>())
            .AddTraceSource("ReportUeSinr",
                            "Report UEs' averaged linear SINR",
                            MakeTraceSourceAccessor(&LteEnbPhy::m_reportUeSinr),
                            "ns3::LteEnbPhy::ReportUeSinrTracedCallback")
            .AddAttribute("UeSinrSamplePeriod",
                          "The sampling period for reporting UEs' SINR stats.",
                          UintegerValue(1), /// \todo In what unit is this?
                          MakeUintegerAccessor(&LteEnbPhy::m_srsSamplePeriod),
                          MakeUintegerChecker<uint16_t>())
            .AddTraceSource("ReportInterference",
                            "Report linear interference power per PHY RB",
                            MakeTraceSourceAccessor(&LteEnbPhy::m_reportInterferenceTrace),
                            "ns3::LteEnbPhy::ReportInterferenceTracedCallback")
            .AddAttribute("InterferenceSamplePeriod",
                          "The sampling period for reporting interference stats",
                          UintegerValue(1), /// \todo In what unit is this?
                          MakeUintegerAccessor(&LteEnbPhy::m_interferenceSamplePeriod),
                          MakeUintegerChecker<uint16_t>())
            .AddTraceSource("DlPhyTransmission",
                            "DL transmission PHY layer statistics.",
                            MakeTraceSourceAccessor(&LteEnbPhy::m_dlPhyTransmission),
                            "ns3::PhyTransmissionStatParameters::TracedCallback")
            .AddAttribute("DlSpectrumPhy",
                          "The downlink LteSpectrumPhy associated to this LtePhy",
                          TypeId::ATTR_GET,
                          PointerValue(),
                          MakePointerAccessor(&LteEnbPhy::GetDlSpectrumPhy),
                          MakePointerChecker<LteSpectrumPhy>())
            .AddAttribute("UlSpectrumPhy",
                          "The uplink LteSpectrumPhy associated to this LtePhy",
                          TypeId::ATTR_GET,
                          PointerValue(),
                          MakePointerAccessor(&LteEnbPhy::GetUlSpectrumPhy),
                          MakePointerChecker<LteSpectrumPhy>());
    return tid;
}

LteEnbPhy::~LteEnbPhy()
{
}

void
LteEnbPhy::DoDispose()
{
    NS_LOG_FUNCTION(this);
    m_ueAttached.clear();
    m_srsUeOffset.clear();
    delete m_enbPhySapProvider;
    delete m_enbCphySapProvider;
    LtePhy::DoDispose();
}

void
LteEnbPhy::DoInitialize()
{
    NS_LOG_FUNCTION(this);

    NS_ABORT_MSG_IF(!m_netDevice, "LteEnbDevice is not available in LteEnbPhy");
    Ptr<Node> node = m_netDevice->GetNode();
    NS_ABORT_MSG_IF(!node, "Node is not available in the LteNetDevice of LteEnbPhy");
    uint32_t nodeId = node->GetId();

    // ScheduleWithContext() is needed here to set context for logs,
    // because Initialize() is called outside of Node::AddDevice().

<<<<<<< HEAD
 if (!m_disableEnbPhy)
   {
     Simulator::ScheduleWithContext (nodeId, Seconds (0), &LteEnbPhy::StartFrame, this);
   }
 else
   {
     NS_LOG_INFO ("eNB disabled!");
   }
  Ptr<SpectrumValue> noisePsd = LteSpectrumValueHelper::CreateNoisePowerSpectralDensity (m_ulEarfcn, m_ulBandwidth, m_noiseFigure);
  m_uplinkSpectrumPhy->SetNoisePowerSpectralDensity (noisePsd);
  LtePhy::DoInitialize ();
=======
    Simulator::ScheduleWithContext(nodeId, Seconds(0), &LteEnbPhy::StartFrame, this);

    Ptr<SpectrumValue> noisePsd =
        LteSpectrumValueHelper::CreateNoisePowerSpectralDensity(m_ulEarfcn,
                                                                m_ulBandwidth,
                                                                m_noiseFigure);
    m_uplinkSpectrumPhy->SetNoisePowerSpectralDensity(noisePsd);
    LtePhy::DoInitialize();
>>>>>>> 8d25ef3c
}

void
LteEnbPhy::SetLteEnbPhySapUser(LteEnbPhySapUser* s)
{
    m_enbPhySapUser = s;
}

LteEnbPhySapProvider*
LteEnbPhy::GetLteEnbPhySapProvider()
{
    return (m_enbPhySapProvider);
}

void
LteEnbPhy::SetLteEnbCphySapUser(LteEnbCphySapUser* s)
{
    NS_LOG_FUNCTION(this);
    m_enbCphySapUser = s;
}

LteEnbCphySapProvider*
LteEnbPhy::GetLteEnbCphySapProvider()
{
    NS_LOG_FUNCTION(this);
    return (m_enbCphySapProvider);
}

void
LteEnbPhy::SetTxPower(double pow)
{
    NS_LOG_FUNCTION(this << pow);
    m_txPower = pow;
}

double
LteEnbPhy::GetTxPower() const
{
    NS_LOG_FUNCTION(this);
    return m_txPower;
}

int8_t
LteEnbPhy::DoGetReferenceSignalPower() const
{
    NS_LOG_FUNCTION(this);
    return m_txPower;
}

void
LteEnbPhy::SetNoiseFigure(double nf)
{
    NS_LOG_FUNCTION(this << nf);
    m_noiseFigure = nf;
}

double
LteEnbPhy::GetNoiseFigure() const
{
    NS_LOG_FUNCTION(this);
    return m_noiseFigure;
}

void
LteEnbPhy::SetMacChDelay(uint8_t delay)
{
    NS_LOG_FUNCTION(this);
    m_macChTtiDelay = delay;
    for (int i = 0; i < m_macChTtiDelay; i++)
    {
        Ptr<PacketBurst> pb = CreateObject<PacketBurst>();
        m_packetBurstQueue.push_back(pb);
        std::list<Ptr<LteControlMessage>> l;
        m_controlMessagesQueue.push_back(l);
        std::list<UlDciLteControlMessage> l1;
        m_ulDciQueue.push_back(l1);
    }
    for (int i = 0; i < UL_PUSCH_TTIS_DELAY; i++)
    {
        std::list<UlDciLteControlMessage> l1;
        m_ulDciQueue.push_back(l1);
    }
}

uint8_t
LteEnbPhy::GetMacChDelay() const
{
    return (m_macChTtiDelay);
}

Ptr<LteSpectrumPhy>
LteEnbPhy::GetDlSpectrumPhy() const
{
    return m_downlinkSpectrumPhy;
}

Ptr<LteSpectrumPhy>
LteEnbPhy::GetUlSpectrumPhy() const
{
    return m_uplinkSpectrumPhy;
}

bool
LteEnbPhy::AddUePhy(uint16_t rnti)
{
    NS_LOG_FUNCTION(this << rnti);
    std::set<uint16_t>::iterator it;
    it = m_ueAttached.find(rnti);
    if (it == m_ueAttached.end())
    {
        m_ueAttached.insert(rnti);
        return (true);
    }
    else
    {
        NS_LOG_ERROR("UE already attached");
        return (false);
    }
}

bool
LteEnbPhy::DeleteUePhy(uint16_t rnti)
{
    NS_LOG_FUNCTION(this << rnti);
    std::set<uint16_t>::iterator it;
    it = m_ueAttached.find(rnti);
    if (it == m_ueAttached.end())
    {
        NS_LOG_ERROR("UE not attached");
        return (false);
    }
    else
    {
        m_ueAttached.erase(it);
        return (true);
    }
}

void
LteEnbPhy::DoSendMacPdu(Ptr<Packet> p)
{
    NS_LOG_FUNCTION(this);
    SetMacPdu(p);
}

uint8_t
LteEnbPhy::DoGetMacChTtiDelay()
{
    return (m_macChTtiDelay);
}

void
LteEnbPhy::PhyPduReceived(Ptr<Packet> p)
{
    NS_LOG_FUNCTION(this);
    m_enbPhySapUser->ReceivePhyPdu(p);
}

void
LteEnbPhy::SetDownlinkSubChannels(std::vector<int> mask)
{
    NS_LOG_FUNCTION(this);
    m_listOfDownlinkSubchannel = mask;
    Ptr<SpectrumValue> txPsd = CreateTxPowerSpectralDensity();
    m_downlinkSpectrumPhy->SetTxPowerSpectralDensity(txPsd);
}

void
LteEnbPhy::SetDownlinkSubChannelsWithPowerAllocation(std::vector<int> mask)
{
    NS_LOG_FUNCTION(this);
    m_listOfDownlinkSubchannel = mask;
    Ptr<SpectrumValue> txPsd = CreateTxPowerSpectralDensityWithPowerAllocation();
    m_downlinkSpectrumPhy->SetTxPowerSpectralDensity(txPsd);
}

std::vector<int>
LteEnbPhy::GetDownlinkSubChannels()
{
    NS_LOG_FUNCTION(this);
    return m_listOfDownlinkSubchannel;
}

void
LteEnbPhy::GeneratePowerAllocationMap(uint16_t rnti, int rbId)
{
    NS_LOG_FUNCTION(this);
    double rbgTxPower = m_txPower;

    std::map<uint16_t, double>::iterator it = m_paMap.find(rnti);
    if (it != m_paMap.end())
    {
        rbgTxPower = m_txPower + it->second;
    }

    m_dlPowerAllocationMap.insert(std::pair<int, double>(rbId, rbgTxPower));
}

Ptr<SpectrumValue>
LteEnbPhy::CreateTxPowerSpectralDensity()
{
    NS_LOG_FUNCTION(this);

    Ptr<SpectrumValue> psd =
        LteSpectrumValueHelper::CreateTxPowerSpectralDensity(m_dlEarfcn,
                                                             m_dlBandwidth,
                                                             m_txPower,
                                                             GetDownlinkSubChannels());

    return psd;
}

Ptr<SpectrumValue>
LteEnbPhy::CreateTxPowerSpectralDensityWithPowerAllocation()
{
    NS_LOG_FUNCTION(this);

    Ptr<SpectrumValue> psd =
        LteSpectrumValueHelper::CreateTxPowerSpectralDensity(m_dlEarfcn,
                                                             m_dlBandwidth,
                                                             m_txPower,
                                                             m_dlPowerAllocationMap,
                                                             GetDownlinkSubChannels());

    return psd;
}

void
LteEnbPhy::CalcChannelQualityForUe(std::vector<double> sinr, Ptr<LteSpectrumPhy> ue)
{
    NS_LOG_FUNCTION(this);
}

void
LteEnbPhy::DoSendLteControlMessage(Ptr<LteControlMessage> msg)
{
    NS_LOG_FUNCTION(this << msg);
    // queues the message (wait for MAC-PHY delay)
    SetControlMessages(msg);
}

void
LteEnbPhy::ReceiveLteControlMessage(Ptr<LteControlMessage> msg)
{
    NS_FATAL_ERROR("Obsolete function");
    NS_LOG_FUNCTION(this << msg);
    m_enbPhySapUser->ReceiveLteControlMessage(msg);
}

void
LteEnbPhy::ReceiveLteControlMessageList(std::list<Ptr<LteControlMessage>> msgList)
{
    NS_LOG_FUNCTION(this);
    std::list<Ptr<LteControlMessage>>::iterator it;
    for (it = msgList.begin(); it != msgList.end(); it++)
    {
        switch ((*it)->GetMessageType())
        {
        case LteControlMessage::RACH_PREAMBLE: {
            Ptr<RachPreambleLteControlMessage> rachPreamble =
                DynamicCast<RachPreambleLteControlMessage>(*it);
            m_enbPhySapUser->ReceiveRachPreamble(rachPreamble->GetRapId());
        }
        break;
        case LteControlMessage::DL_CQI: {
            Ptr<DlCqiLteControlMessage> dlcqiMsg = DynamicCast<DlCqiLteControlMessage>(*it);
            CqiListElement_s dlcqi = dlcqiMsg->GetDlCqi();
            // check whether the UE is connected
            if (m_ueAttached.find(dlcqi.m_rnti) != m_ueAttached.end())
            {
                m_enbPhySapUser->ReceiveLteControlMessage(*it);
            }
        }
        break;
        case LteControlMessage::BSR: {
            Ptr<BsrLteControlMessage> bsrMsg = DynamicCast<BsrLteControlMessage>(*it);
            MacCeListElement_s bsr = bsrMsg->GetBsr();
            // check whether the UE is connected
            if (m_ueAttached.find(bsr.m_rnti) != m_ueAttached.end())
            {
                m_enbPhySapUser->ReceiveLteControlMessage(*it);
            }
        }
        break;
        case LteControlMessage::DL_HARQ: {
            Ptr<DlHarqFeedbackLteControlMessage> dlharqMsg =
                DynamicCast<DlHarqFeedbackLteControlMessage>(*it);
            DlInfoListElement_s dlharq = dlharqMsg->GetDlHarqFeedback();
            // check whether the UE is connected
            if (m_ueAttached.find(dlharq.m_rnti) != m_ueAttached.end())
            {
                m_enbPhySapUser->ReceiveLteControlMessage(*it);
            }
        }
        break;
        default:
            NS_FATAL_ERROR("Unexpected LteControlMessage type");
            break;
        }
    }
}

void
LteEnbPhy::StartFrame()
{
    NS_LOG_FUNCTION(this);

    ++m_nrFrames;
    NS_LOG_INFO("-----frame " << m_nrFrames << "-----");
    m_nrSubFrames = 0;

    // send MIB at beginning of every frame
    m_mib.systemFrameNumber = m_nrSubFrames;
    Ptr<MibLteControlMessage> mibMsg = Create<MibLteControlMessage>();
    mibMsg->SetMib(m_mib);
    m_controlMessagesQueue.at(0).emplace_back(mibMsg);

    StartSubFrame();
}

void
LteEnbPhy::StartSubFrame()
{
    NS_LOG_FUNCTION(this);

    ++m_nrSubFrames;

    /*
     * Send SIB1 at 6th subframe of every odd-numbered radio frame. This is
     * equivalent with Section 5.2.1.2 of 3GPP TS 36.331, where it is specified
     * "repetitions are scheduled in subframe #5 of all other radio frames for
     * which SFN mod 2 = 0," except that 3GPP counts frames and subframes starting
     * from 0, while ns-3 counts starting from 1.
     */
    if ((m_nrSubFrames == 6) && ((m_nrFrames % 2) == 1))
    {
        Ptr<Sib1LteControlMessage> msg = Create<Sib1LteControlMessage>();
        msg->SetSib1(m_sib1);
        m_controlMessagesQueue.at(0).emplace_back(msg);
    }

    if (m_srsPeriodicity > 0)
    {
<<<<<<< HEAD
      // might be 0 in case the eNB has no UEs attached
      NS_ASSERT_MSG (m_nrFrames > 0, "the SRS index check code assumes that frameNo starts at 1");
      NS_ASSERT_MSG (m_nrSubFrames > 0 && m_nrSubFrames <= 10, "the SRS index check code assumes that subframeNo starts at 1");
      m_currentSrsOffset = (((m_nrFrames - 1) * 10 + (m_nrSubFrames - 1)) % m_srsPeriodicity);
=======
        // might be 0 in case the eNB has no UEs attached
        NS_ASSERT_MSG(m_nrFrames > 1, "the SRS index check code assumes that frameNo starts at 1");
        NS_ASSERT_MSG(m_nrSubFrames > 0 && m_nrSubFrames <= 10,
                      "the SRS index check code assumes that subframeNo starts at 1");
        m_currentSrsOffset = (((m_nrFrames - 1) * 10 + (m_nrSubFrames - 1)) % m_srsPeriodicity);
>>>>>>> 8d25ef3c
    }
    NS_LOG_INFO("-----sub frame " << m_nrSubFrames << "-----");
    m_harqPhyModule->SubframeIndication(m_nrFrames, m_nrSubFrames);

    // update info on TB to be received
    std::list<UlDciLteControlMessage> uldcilist = DequeueUlDci();
    std::list<UlDciLteControlMessage>::iterator dciIt = uldcilist.begin();
    NS_LOG_DEBUG(this << " eNB Expected TBs " << uldcilist.size());
    for (dciIt = uldcilist.begin(); dciIt != uldcilist.end(); dciIt++)
    {
        std::set<uint16_t>::iterator it2;
        it2 = m_ueAttached.find((*dciIt).GetDci().m_rnti);

        if (it2 == m_ueAttached.end())
        {
            NS_LOG_ERROR("UE not attached");
        }
        else
        {
            // send info of TB to LteSpectrumPhy
            // translate to allocation map
            std::vector<int> rbMap;
            for (int i = (*dciIt).GetDci().m_rbStart;
                 i < (*dciIt).GetDci().m_rbStart + (*dciIt).GetDci().m_rbLen;
                 i++)
            {
                rbMap.push_back(i);
            }
            m_uplinkSpectrumPhy->AddExpectedTb((*dciIt).GetDci().m_rnti,
                                               (*dciIt).GetDci().m_ndi,
                                               (*dciIt).GetDci().m_tbSize,
                                               (*dciIt).GetDci().m_mcs,
                                               rbMap,
                                               0 /* always SISO*/,
                                               0 /* no HARQ proc id in UL*/,
                                               0 /*evaluated by LteSpectrumPhy*/,
                                               false /* UL*/);
            if ((*dciIt).GetDci().m_ndi == 1)
            {
                NS_LOG_DEBUG(this << " RNTI " << (*dciIt).GetDci().m_rnti << " NEW TB");
            }
            else
            {
                NS_LOG_DEBUG(this << " RNTI " << (*dciIt).GetDci().m_rnti << " HARQ RETX");
            }
        }
    }

    // process the current burst of control messages
    std::list<Ptr<LteControlMessage>> ctrlMsg = GetControlMessages();
    m_dlDataRbMap.clear();
    m_dlPowerAllocationMap.clear();
    if (!ctrlMsg.empty())
    {
        std::list<Ptr<LteControlMessage>>::iterator it;
        it = ctrlMsg.begin();
        while (it != ctrlMsg.end())
        {
            Ptr<LteControlMessage> msg = (*it);
            if (msg->GetMessageType() == LteControlMessage::DL_DCI)
            {
                Ptr<DlDciLteControlMessage> dci = DynamicCast<DlDciLteControlMessage>(msg);
                // get the tx power spectral density according to DL-DCI(s)
                // translate the DCI to Spectrum framework
                uint32_t mask = 0x1;
                for (int i = 0; i < 32; i++)
                {
                    if (((dci->GetDci().m_rbBitmap & mask) >> i) == 1)
                    {
                        for (int k = 0; k < GetRbgSize(); k++)
                        {
                            m_dlDataRbMap.push_back((i * GetRbgSize()) + k);
                            // NS_LOG_DEBUG(this << " [enb]DL-DCI allocated PRB " <<
                            // (i*GetRbgSize()) + k);
                            GeneratePowerAllocationMap(dci->GetDci().m_rnti,
                                                       (i * GetRbgSize()) + k);
                        }
                    }
                    mask = (mask << 1);
                }
                // fire trace of DL Tx PHY stats
                for (std::size_t i = 0; i < dci->GetDci().m_mcs.size(); i++)
                {
                    PhyTransmissionStatParameters params;
                    params.m_cellId = m_cellId;
                    params.m_imsi = 0; // it will be set by DlPhyTransmissionCallback in LteHelper
                    params.m_timestamp = Simulator::Now().GetMilliSeconds();
                    params.m_rnti = dci->GetDci().m_rnti;
                    params.m_txMode = 0; // TBD
                    params.m_layer = i;
                    params.m_mcs = dci->GetDci().m_mcs.at(i);
                    params.m_size = dci->GetDci().m_tbsSize.at(i);
                    params.m_rv = dci->GetDci().m_rv.at(i);
                    params.m_ndi = dci->GetDci().m_ndi.at(i);
                    params.m_ccId = m_componentCarrierId;
                    m_dlPhyTransmission(params);
                }
            }
            else if (msg->GetMessageType() == LteControlMessage::UL_DCI)
            {
                Ptr<UlDciLteControlMessage> dci = DynamicCast<UlDciLteControlMessage>(msg);
                QueueUlDci(*dci);
            }
            else if (msg->GetMessageType() == LteControlMessage::RAR)
            {
                Ptr<RarLteControlMessage> rarMsg = DynamicCast<RarLteControlMessage>(msg);
                for (std::list<RarLteControlMessage::Rar>::const_iterator it =
                         rarMsg->RarListBegin();
                     it != rarMsg->RarListEnd();
                     ++it)
                {
                    if (it->rarPayload.m_grant.m_ulDelay)
                    {
                        NS_FATAL_ERROR(" RAR delay is not yet implemented");
                    }
                    UlGrant_s ulGrant = it->rarPayload.m_grant;
                    // translate the UL grant in a standard UL-DCI and queue it
                    UlDciListElement_s dci;
                    dci.m_rnti = ulGrant.m_rnti;
                    dci.m_rbStart = ulGrant.m_rbStart;
                    dci.m_rbLen = ulGrant.m_rbLen;
                    dci.m_tbSize = ulGrant.m_tbSize;
                    dci.m_mcs = ulGrant.m_mcs;
                    dci.m_hopping = ulGrant.m_hopping;
                    dci.m_tpc = ulGrant.m_tpc;
                    dci.m_cqiRequest = ulGrant.m_cqiRequest;
                    dci.m_ndi = 1;
                    UlDciLteControlMessage msg;
                    msg.SetDci(dci);
                    QueueUlDci(msg);
                }
            }
            it++;
        }
    }

    SendControlChannels(ctrlMsg);

    // send data frame
    Ptr<PacketBurst> pb = GetPacketBurst();
    if (pb)
    {
        Simulator::Schedule(DL_CTRL_DELAY_FROM_SUBFRAME_START, // ctrl frame fixed to 3 symbols
                            &LteEnbPhy::SendDataChannels,
                            this,
                            pb);
    }

    // trigger the MAC
    m_enbPhySapUser->SubframeIndication(m_nrFrames, m_nrSubFrames);

    Simulator::Schedule(Seconds(GetTti()), &LteEnbPhy::EndSubFrame, this);
}

void
LteEnbPhy::SendControlChannels(std::list<Ptr<LteControlMessage>> ctrlMsgList)
{
    NS_LOG_FUNCTION(this << " eNB " << m_cellId << " start tx ctrl frame");
    // set the current tx power spectral density (full bandwidth)
    std::vector<int> dlRb;
    for (uint16_t i = 0; i < m_dlBandwidth; i++)
    {
        dlRb.push_back(i);
    }
    SetDownlinkSubChannels(dlRb);
    NS_LOG_LOGIC(this << " eNB start TX CTRL");
    bool pss = false;
    if ((m_nrSubFrames == 1) || (m_nrSubFrames == 6))
    {
        pss = true;
    }
    m_downlinkSpectrumPhy->StartTxDlCtrlFrame(ctrlMsgList, pss);
}

void
LteEnbPhy::SendDataChannels(Ptr<PacketBurst> pb)
{
<<<<<<< HEAD
  // set the current tx power spectral density
  SetDownlinkSubChannelsWithPowerAllocation (m_dlDataRbMap);
  // send the current burst of packets
  NS_LOG_LOGIC (this << " eNB start TX DATA");
  std::list<Ptr<LteControlMessage> > ctrlMsgList;
  ctrlMsgList.clear ();
  m_downlinkSpectrumPhy->StartTxDataFrame (pb, ctrlMsgList, DL_DATA_DURATION);
=======
    // set the current tx power spectral density
    SetDownlinkSubChannelsWithPowerAllocation(m_dlDataRbMap);
    // send the current burts of packets
    NS_LOG_LOGIC(this << " eNB start TX DATA");
    std::list<Ptr<LteControlMessage>> ctrlMsgList;
    ctrlMsgList.clear();
    m_downlinkSpectrumPhy->StartTxDataFrame(pb, ctrlMsgList, DL_DATA_DURATION);
>>>>>>> 8d25ef3c
}

void
LteEnbPhy::EndSubFrame()
{
    NS_LOG_FUNCTION(this << Simulator::Now().As(Time::S));
    if (m_nrSubFrames == 10)
    {
        Simulator::ScheduleNow(&LteEnbPhy::EndFrame, this);
    }
    else
    {
        Simulator::ScheduleNow(&LteEnbPhy::StartSubFrame, this);
    }
}

void
LteEnbPhy::EndFrame()
{
<<<<<<< HEAD
  NS_LOG_FUNCTION (this);
  if (m_nrFrames == 1024)
    {
      NS_LOG_DEBUG("Reset frame number to 0. Current frame number = " << m_nrFrames);
      //StartFrame function is responsible to increase it.
      m_nrFrames = 0;
    }
  Simulator::ScheduleNow (&LteEnbPhy::StartFrame, this);
=======
    NS_LOG_FUNCTION(this << Simulator::Now().As(Time::S));
    Simulator::ScheduleNow(&LteEnbPhy::StartFrame, this);
>>>>>>> 8d25ef3c
}

void
LteEnbPhy::GenerateCtrlCqiReport(const SpectrumValue& sinr)
{
    NS_LOG_FUNCTION(this << sinr << Simulator::Now() << m_srsStartTime);
    // avoid processing SRSs sent with an old SRS configuration index
    if (Simulator::Now() > m_srsStartTime)
    {
        FfMacSchedSapProvider::SchedUlCqiInfoReqParameters ulcqi = CreateSrsCqiReport(sinr);
        m_enbPhySapUser->UlCqiReport(ulcqi);
    }
}

void
LteEnbPhy::GenerateDataCqiReport(const SpectrumValue& sinr)
{
    NS_LOG_FUNCTION(this << sinr);
    FfMacSchedSapProvider::SchedUlCqiInfoReqParameters ulcqi = CreatePuschCqiReport(sinr);
    m_enbPhySapUser->UlCqiReport(ulcqi);
}

void
LteEnbPhy::ReportInterference(const SpectrumValue& interf)
{
    NS_LOG_FUNCTION(this << interf);
    Ptr<SpectrumValue> interfCopy = Create<SpectrumValue>(interf);
    m_interferenceSampleCounter++;
    if (m_interferenceSampleCounter == m_interferenceSamplePeriod)
    {
        m_reportInterferenceTrace(m_cellId, interfCopy);
        m_interferenceSampleCounter = 0;
    }
}

void
LteEnbPhy::ReportRsReceivedPower(const SpectrumValue& power)
{
    // not used by eNB
}

FfMacSchedSapProvider::SchedUlCqiInfoReqParameters
LteEnbPhy::CreatePuschCqiReport(const SpectrumValue& sinr)
{
    NS_LOG_FUNCTION(this << sinr);
    Values::const_iterator it;
    FfMacSchedSapProvider::SchedUlCqiInfoReqParameters ulcqi;
    ulcqi.m_ulCqi.m_type = UlCqi_s::PUSCH;
    for (it = sinr.ConstValuesBegin(); it != sinr.ConstValuesEnd(); it++)
    {
        double sinrdb = 10 * std::log10((*it));
        // NS_LOG_DEBUG ("ULCQI RB " << i << " value " << sinrdb);
        // convert from double to fixed point notation Sxxxxxxxxxxx.xxx
        int16_t sinrFp = LteFfConverter::double2fpS11dot3(sinrdb);
        ulcqi.m_ulCqi.m_sinr.push_back(sinrFp);
    }
    return ulcqi;
}

void
LteEnbPhy::DoSetBandwidth(uint16_t ulBandwidth, uint16_t dlBandwidth)
{
    NS_LOG_FUNCTION(this << (uint32_t)ulBandwidth << (uint32_t)dlBandwidth);
    m_ulBandwidth = ulBandwidth;
    m_dlBandwidth = dlBandwidth;

    static const int Type0AllocationRbg[4] = {
        10,  // RGB size 1
        26,  // RGB size 2
        63,  // RGB size 3
        110, // RGB size 4
    };       // see table 7.1.6.1-1 of 36.213
    for (int i = 0; i < 4; i++)
    {
        if (dlBandwidth < Type0AllocationRbg[i])
        {
            m_rbgSize = i + 1;
            break;
        }
    }
}

void
LteEnbPhy::DoSetEarfcn(uint32_t ulEarfcn, uint32_t dlEarfcn)
{
    NS_LOG_FUNCTION(this << ulEarfcn << dlEarfcn);
    m_ulEarfcn = ulEarfcn;
    m_dlEarfcn = dlEarfcn;
}

void
LteEnbPhy::DoAddUe(uint16_t rnti)
{
    NS_LOG_FUNCTION(this << rnti);

    bool success = AddUePhy(rnti);
    NS_ASSERT_MSG(success, "AddUePhy() failed");

    // add default P_A value
    DoSetPa(rnti, 0);
}

void
LteEnbPhy::DoRemoveUe(uint16_t rnti)
{
    NS_LOG_FUNCTION(this << rnti);

    bool success = DeleteUePhy(rnti);
    NS_ASSERT_MSG(success, "DeleteUePhy() failed");

    // remove also P_A value
    std::map<uint16_t, double>::iterator it = m_paMap.find(rnti);
    if (it != m_paMap.end())
    {
        m_paMap.erase(it);
    }

    // additional data to be removed
    m_uplinkSpectrumPhy->RemoveExpectedTb(rnti);
    // remove srs info to avoid trace errors
    std::map<uint16_t, uint16_t>::iterator sit = m_srsSampleCounterMap.find(rnti);
    if (sit != m_srsSampleCounterMap.end())
    {
        m_srsSampleCounterMap.erase(rnti);
    }
    // remove DL_DCI message otherwise errors occur for m_dlPhyTransmission trace
    // remove also any UL_DCI message for the UE to be removed

    for (auto& ctrlMessageList : m_controlMessagesQueue)
    {
        std::list<Ptr<LteControlMessage>>::iterator ctrlMsgListIt = ctrlMessageList.begin();
        while (ctrlMsgListIt != ctrlMessageList.end())
        {
            Ptr<LteControlMessage> msg = (*ctrlMsgListIt);
            if (msg->GetMessageType() == LteControlMessage::DL_DCI)
            {
                auto dci = DynamicCast<DlDciLteControlMessage>(msg);
                if (dci->GetDci().m_rnti == rnti)
                {
                    NS_LOG_INFO("DL_DCI to be sent from cell id : " << m_cellId << " to RNTI : "
                                                                    << rnti << " is deleted");
                    ctrlMsgListIt = ctrlMessageList.erase(ctrlMsgListIt);
                }
                else
                {
                    ++ctrlMsgListIt;
                }
            }
            else if (msg->GetMessageType() == LteControlMessage::UL_DCI)
            {
                auto dci = DynamicCast<UlDciLteControlMessage>(msg);
                if (dci->GetDci().m_rnti == rnti)
                {
                    NS_LOG_INFO("UL_DCI to be sent from cell id : " << m_cellId << " to RNTI : "
                                                                    << rnti << " is deleted");
                    ctrlMsgListIt = ctrlMessageList.erase(ctrlMsgListIt);
                }
                else
                {
                    ++ctrlMsgListIt;
                }
            }
            else
            {
                ++ctrlMsgListIt;
            }
        }
    }
}

void
LteEnbPhy::DoSetPa(uint16_t rnti, double pa)
{
    NS_LOG_FUNCTION(this << rnti);

    std::map<uint16_t, double>::iterator it = m_paMap.find(rnti);

    if (it == m_paMap.end())
    {
        m_paMap.insert(std::pair<uint16_t, double>(rnti, pa));
    }
    else
    {
        it->second = pa;
    }
}

FfMacSchedSapProvider::SchedUlCqiInfoReqParameters
LteEnbPhy::CreateSrsCqiReport(const SpectrumValue& sinr)
{
    NS_LOG_FUNCTION(this << sinr);
    Values::const_iterator it;
    FfMacSchedSapProvider::SchedUlCqiInfoReqParameters ulcqi;
    ulcqi.m_ulCqi.m_type = UlCqi_s::SRS;
    int i = 0;
    double srsSum = 0.0;
    for (it = sinr.ConstValuesBegin(); it != sinr.ConstValuesEnd(); it++)
    {
        double sinrdb = 10 * log10((*it));
        //       NS_LOG_DEBUG ("ULCQI RB " << i << " value " << sinrdb);
        // convert from double to fixed point notation Sxxxxxxxxxxx.xxx
        int16_t sinrFp = LteFfConverter::double2fpS11dot3(sinrdb);
        srsSum += (*it);
        ulcqi.m_ulCqi.m_sinr.push_back(sinrFp);
        i++;
    }
    // Insert the user generated the srs as a vendor specific parameter
    NS_LOG_DEBUG(this << " ENB RX UL-CQI of " << m_srsUeOffset.at(m_currentSrsOffset));
    VendorSpecificListElement_s vsp;
    vsp.m_type = SRS_CQI_RNTI_VSP;
    vsp.m_length = sizeof(SrsCqiRntiVsp);
    Ptr<SrsCqiRntiVsp> rnti = Create<SrsCqiRntiVsp>(m_srsUeOffset.at(m_currentSrsOffset));
    vsp.m_value = rnti;
    ulcqi.m_vendorSpecificList.push_back(vsp);
    // call SRS tracing method
    CreateSrsReport(m_srsUeOffset.at(m_currentSrsOffset), (i > 0) ? (srsSum / i) : DBL_MAX);
    return (ulcqi);
}

void
LteEnbPhy::CreateSrsReport(uint16_t rnti, double srs)
{
    NS_LOG_FUNCTION(this << rnti << srs);
    std::map<uint16_t, uint16_t>::iterator it = m_srsSampleCounterMap.find(rnti);
    if (it == m_srsSampleCounterMap.end())
    {
        // create new entry
        m_srsSampleCounterMap.insert(std::pair<uint16_t, uint16_t>(rnti, 0));
        it = m_srsSampleCounterMap.find(rnti);
    }
    (*it).second++;
    if ((*it).second == m_srsSamplePeriod)
    {
        m_reportUeSinr(m_cellId, rnti, srs, (uint16_t)m_componentCarrierId);
        (*it).second = 0;
    }
}

void
LteEnbPhy::DoSetTransmissionMode(uint16_t rnti, uint8_t txMode)
{
    NS_LOG_FUNCTION(this << rnti << (uint16_t)txMode);
    // UL supports only SISO MODE
}

void
LteEnbPhy::QueueUlDci(UlDciLteControlMessage m)
{
    NS_LOG_FUNCTION(this);
    m_ulDciQueue.at(UL_PUSCH_TTIS_DELAY - 1).push_back(m);
}

std::list<UlDciLteControlMessage>
LteEnbPhy::DequeueUlDci()
{
    NS_LOG_FUNCTION(this);
    if (!m_ulDciQueue.at(0).empty())
    {
        std::list<UlDciLteControlMessage> ret = m_ulDciQueue.at(0);
        m_ulDciQueue.erase(m_ulDciQueue.begin());
        std::list<UlDciLteControlMessage> l;
        m_ulDciQueue.push_back(l);
        return (ret);
    }
    else
    {
        m_ulDciQueue.erase(m_ulDciQueue.begin());
        std::list<UlDciLteControlMessage> l;
        m_ulDciQueue.push_back(l);
        std::list<UlDciLteControlMessage> emptylist;
        return (emptylist);
    }
}

void
LteEnbPhy::DoSetSrsConfigurationIndex(uint16_t rnti, uint16_t srcCi)
{
    NS_LOG_FUNCTION(this);
    uint16_t p = GetSrsPeriodicity(srcCi);
    if (p != m_srsPeriodicity)
    {
        // resize the array of offset -> re-initialize variables
        m_srsUeOffset.clear();
        m_srsUeOffset.resize(p, 0);
        m_srsPeriodicity = p;
        // inhibit SRS until RRC Connection Reconfiguration propagates
        // to UEs, otherwise we might be wrong in determining the UE who
        // actually sent the SRS (if the UE was using a stale SRS config)
        // if we use a static SRS configuration index, we can have a 0ms guard time
        m_srsStartTime = Simulator::Now() + MilliSeconds(m_macChTtiDelay) + MilliSeconds(0);
    }

    NS_LOG_DEBUG(this << " ENB SRS P " << m_srsPeriodicity << " RNTI " << rnti << " offset "
                      << GetSrsSubframeOffset(srcCi) << " CI " << srcCi);
    std::map<uint16_t, uint16_t>::iterator it = m_srsCounter.find(rnti);
    if (it != m_srsCounter.end())
    {
        (*it).second = GetSrsSubframeOffset(srcCi) + 1;
    }
    else
    {
        m_srsCounter.insert(std::pair<uint16_t, uint16_t>(rnti, GetSrsSubframeOffset(srcCi) + 1));
    }
    m_srsUeOffset.at(GetSrsSubframeOffset(srcCi)) = rnti;
}

void
LteEnbPhy::DoSetMasterInformationBlock(LteRrcSap::MasterInformationBlock mib)
{
    NS_LOG_FUNCTION(this);
    m_mib = mib;
}

void
LteEnbPhy::DoSetSystemInformationBlockType1(LteRrcSap::SystemInformationBlockType1 sib1)
{
    NS_LOG_FUNCTION(this);
    m_sib1 = sib1;
}

void
LteEnbPhy::SetHarqPhyModule(Ptr<LteHarqPhy> harq)
{
    m_harqPhyModule = harq;
}

void
LteEnbPhy::ReportUlHarqFeedback(UlInfoListElement_s mes)
{
    NS_LOG_FUNCTION(this);
    // forward to scheduler
    m_enbPhySapUser->UlInfoListElementHarqFeedback(mes);
}

<<<<<<< HEAD
void
LteEnbPhy::DisableEnbPhy (bool disableEnbPhy)
{
  NS_LOG_FUNCTION (this << disableEnbPhy);
  m_disableEnbPhy = disableEnbPhy;
}

};
=======
} // namespace ns3
>>>>>>> 8d25ef3c
<|MERGE_RESOLUTION|>--- conflicted
+++ resolved
@@ -145,26 +145,6 @@
     NS_FATAL_ERROR("This constructor should not be called");
 }
 
-<<<<<<< HEAD
-LteEnbPhy::LteEnbPhy (Ptr<LteSpectrumPhy> dlPhy, Ptr<LteSpectrumPhy> ulPhy)
-  : LtePhy (dlPhy, ulPhy),
-    m_enbPhySapUser (0),
-    m_enbCphySapUser (0),
-    m_nrFrames (0),
-    m_nrSubFrames (0),
-    m_srsPeriodicity (0),
-    m_srsStartTime (Seconds (0)),
-    m_currentSrsOffset (0),
-    m_interferenceSampleCounter (0),
-    m_disableEnbPhy(false)
-{
-  m_enbPhySapProvider = new EnbMemberLteEnbPhySapProvider (this);
-  m_enbCphySapProvider = new MemberLteEnbCphySapProvider<LteEnbPhy> (this);
-  m_harqPhyModule = Create <LteHarqPhy> ();
-  m_downlinkSpectrumPhy->SetHarqPhyModule (m_harqPhyModule);
-  m_uplinkSpectrumPhy->SetHarqPhyModule (m_harqPhyModule);
-
-=======
 LteEnbPhy::LteEnbPhy(Ptr<LteSpectrumPhy> dlPhy, Ptr<LteSpectrumPhy> ulPhy)
     : LtePhy(dlPhy, ulPhy),
       m_enbPhySapUser(nullptr),
@@ -174,14 +154,14 @@
       m_srsPeriodicity(0),
       m_srsStartTime(Seconds(0)),
       m_currentSrsOffset(0),
-      m_interferenceSampleCounter(0)
+      m_interferenceSampleCounter(0),
+      m_disableEnbPhy(false)
 {
     m_enbPhySapProvider = new EnbMemberLteEnbPhySapProvider(this);
     m_enbCphySapProvider = new MemberLteEnbCphySapProvider<LteEnbPhy>(this);
     m_harqPhyModule = Create<LteHarqPhy>();
     m_downlinkSpectrumPhy->SetHarqPhyModule(m_harqPhyModule);
     m_uplinkSpectrumPhy->SetHarqPhyModule(m_harqPhyModule);
->>>>>>> 8d25ef3c
 }
 
 TypeId
@@ -286,28 +266,20 @@
     // ScheduleWithContext() is needed here to set context for logs,
     // because Initialize() is called outside of Node::AddDevice().
 
-<<<<<<< HEAD
- if (!m_disableEnbPhy)
-   {
-     Simulator::ScheduleWithContext (nodeId, Seconds (0), &LteEnbPhy::StartFrame, this);
-   }
- else
-   {
-     NS_LOG_INFO ("eNB disabled!");
-   }
-  Ptr<SpectrumValue> noisePsd = LteSpectrumValueHelper::CreateNoisePowerSpectralDensity (m_ulEarfcn, m_ulBandwidth, m_noiseFigure);
-  m_uplinkSpectrumPhy->SetNoisePowerSpectralDensity (noisePsd);
-  LtePhy::DoInitialize ();
-=======
-    Simulator::ScheduleWithContext(nodeId, Seconds(0), &LteEnbPhy::StartFrame, this);
-
+    if (!m_disableEnbPhy)
+    {
+        Simulator::ScheduleWithContext(nodeId, Seconds(0), &LteEnbPhy::StartFrame, this);
+    }
+    else
+    {
+        NS_LOG_INFO("eNB disabled!");
+    }
     Ptr<SpectrumValue> noisePsd =
         LteSpectrumValueHelper::CreateNoisePowerSpectralDensity(m_ulEarfcn,
                                                                 m_ulBandwidth,
                                                                 m_noiseFigure);
     m_uplinkSpectrumPhy->SetNoisePowerSpectralDensity(noisePsd);
     LtePhy::DoInitialize();
->>>>>>> 8d25ef3c
 }
 
 void
@@ -651,18 +623,11 @@
 
     if (m_srsPeriodicity > 0)
     {
-<<<<<<< HEAD
-      // might be 0 in case the eNB has no UEs attached
-      NS_ASSERT_MSG (m_nrFrames > 0, "the SRS index check code assumes that frameNo starts at 1");
-      NS_ASSERT_MSG (m_nrSubFrames > 0 && m_nrSubFrames <= 10, "the SRS index check code assumes that subframeNo starts at 1");
-      m_currentSrsOffset = (((m_nrFrames - 1) * 10 + (m_nrSubFrames - 1)) % m_srsPeriodicity);
-=======
         // might be 0 in case the eNB has no UEs attached
-        NS_ASSERT_MSG(m_nrFrames > 1, "the SRS index check code assumes that frameNo starts at 1");
+        NS_ASSERT_MSG(m_nrFrames > 0, "the SRS index check code assumes that frameNo starts at 1");
         NS_ASSERT_MSG(m_nrSubFrames > 0 && m_nrSubFrames <= 10,
                       "the SRS index check code assumes that subframeNo starts at 1");
         m_currentSrsOffset = (((m_nrFrames - 1) * 10 + (m_nrSubFrames - 1)) % m_srsPeriodicity);
->>>>>>> 8d25ef3c
     }
     NS_LOG_INFO("-----sub frame " << m_nrSubFrames << "-----");
     m_harqPhyModule->SubframeIndication(m_nrFrames, m_nrSubFrames);
@@ -840,23 +805,13 @@
 void
 LteEnbPhy::SendDataChannels(Ptr<PacketBurst> pb)
 {
-<<<<<<< HEAD
-  // set the current tx power spectral density
-  SetDownlinkSubChannelsWithPowerAllocation (m_dlDataRbMap);
-  // send the current burst of packets
-  NS_LOG_LOGIC (this << " eNB start TX DATA");
-  std::list<Ptr<LteControlMessage> > ctrlMsgList;
-  ctrlMsgList.clear ();
-  m_downlinkSpectrumPhy->StartTxDataFrame (pb, ctrlMsgList, DL_DATA_DURATION);
-=======
     // set the current tx power spectral density
     SetDownlinkSubChannelsWithPowerAllocation(m_dlDataRbMap);
-    // send the current burts of packets
+    // send the current burst of packets
     NS_LOG_LOGIC(this << " eNB start TX DATA");
     std::list<Ptr<LteControlMessage>> ctrlMsgList;
     ctrlMsgList.clear();
     m_downlinkSpectrumPhy->StartTxDataFrame(pb, ctrlMsgList, DL_DATA_DURATION);
->>>>>>> 8d25ef3c
 }
 
 void
@@ -876,19 +831,14 @@
 void
 LteEnbPhy::EndFrame()
 {
-<<<<<<< HEAD
-  NS_LOG_FUNCTION (this);
-  if (m_nrFrames == 1024)
-    {
-      NS_LOG_DEBUG("Reset frame number to 0. Current frame number = " << m_nrFrames);
-      //StartFrame function is responsible to increase it.
-      m_nrFrames = 0;
-    }
-  Simulator::ScheduleNow (&LteEnbPhy::StartFrame, this);
-=======
-    NS_LOG_FUNCTION(this << Simulator::Now().As(Time::S));
+    NS_LOG_FUNCTION(this);
+    if (m_nrFrames == 1024)
+    {
+        NS_LOG_DEBUG("Reset frame number to 0. Current frame number = " << m_nrFrames);
+        // StartFrame function is responsible to increase it.
+        m_nrFrames = 0;
+    }
     Simulator::ScheduleNow(&LteEnbPhy::StartFrame, this);
->>>>>>> 8d25ef3c
 }
 
 void
@@ -1223,15 +1173,11 @@
     m_enbPhySapUser->UlInfoListElementHarqFeedback(mes);
 }
 
-<<<<<<< HEAD
-void
-LteEnbPhy::DisableEnbPhy (bool disableEnbPhy)
-{
-  NS_LOG_FUNCTION (this << disableEnbPhy);
-  m_disableEnbPhy = disableEnbPhy;
-}
-
-};
-=======
-} // namespace ns3
->>>>>>> 8d25ef3c
+void
+LteEnbPhy::DisableEnbPhy(bool disableEnbPhy)
+{
+    NS_LOG_FUNCTION(this << disableEnbPhy);
+    m_disableEnbPhy = disableEnbPhy;
+}
+
+}; // namespace ns3