--- conflicted
+++ resolved
@@ -830,17 +830,13 @@
 void
 LteEnbPhy::EndFrame (void)
 {
-<<<<<<< HEAD
-  NS_LOG_FUNCTION (this << Simulator::Now ().GetSeconds ());
+  NS_LOG_FUNCTION (this);
   if (m_nrFrames == 1024)
     {
       NS_LOG_DEBUG("Reset frame number to 0. Current frame number = " << m_nrFrames);
       //StartFrame function is responsible to increase it.
       m_nrFrames = 0;
     }
-=======
-  NS_LOG_FUNCTION (this << Simulator::Now ().As (Time::S));
->>>>>>> bc453bcb
   Simulator::ScheduleNow (&LteEnbPhy::StartFrame, this);
 }
 
@@ -1193,7 +1189,6 @@
   m_enbPhySapUser->UlInfoListElementHarqFeeback (mes);
 }
 
-<<<<<<< HEAD
 void
 LteEnbPhy::DisableEnbPhy (bool disableEnbPhy)
 {
@@ -1201,7 +1196,4 @@
   m_disableEnbPhy = disableEnbPhy;
 }
 
-};
-=======
-}
->>>>>>> bc453bcb
+};