/*
 * Copyright (c) 2012 Centre Tecnologic de Telecomunicacions de Catalunya (CTTC)
 *
 * This program is free software; you can redistribute it and/or modify
 * it under the terms of the GNU General Public License version 2 as
 * published by the Free Software Foundation;
 *
 * This program is distributed in the hope that it will be useful,
 * but WITHOUT ANY WARRANTY; without even the implied warranty of
 * MERCHANTABILITY or FITNESS FOR A PARTICULAR PURPOSE.  See the
 * GNU General Public License for more details.
 *
 * You should have received a copy of the GNU General Public License
 * along with this program; if not, write to the Free Software
 * Foundation, Inc., 59 Temple Place, Suite 330, Boston, MA  02111-1307  USA
 *
 * Author: Nicola Baldo <nbaldo@cttc.es>
 * Modified by: NIST // Contributions may not be subject to US copyright.
 */

#ifndef LTE_AS_SAP_H
#define LTE_AS_SAP_H

#include <ns3/packet.h>
#include <ns3/ptr.h>

#include <stdint.h>

namespace ns3
{

/**
 * This class implements the Access Stratum (AS) Service Access Point
 * (SAP), i.e., the interface between the EpcUeNas and the LteUeRrc.
 * In particular, this class implements the
 * Provider part of the SAP, i.e., the methods exported by the
 * LteUeRrc and called by the EpcUeNas.
 */
class LteAsSapProvider
{
<<<<<<< HEAD
public:
  virtual ~LteAsSapProvider ();

  /**
   * \brief Set the selected Closed Subscriber Group subscription list to be
   *        used for cell selection.
   *
   * \param csgId identity of the subscribed CSG
   */
  virtual void SetCsgWhiteList (uint32_t csgId) = 0;

  /**
   * \brief Initiate Idle mode cell selection procedure.
   *
   * \param dlEarfcn the downlink carrier frequency (EARFCN)
   */
  virtual void StartCellSelection (uint32_t dlEarfcn) = 0;

  /** 
   * \brief Force the RRC entity to stay camped on a certain eNodeB.
   *
   * \param cellId the cell ID identifying the eNodeB
   * \param dlEarfcn the downlink carrier frequency (EARFCN)
   */
  virtual void ForceCampedOnEnb (uint16_t cellId, uint32_t dlEarfcn) = 0;

  /**
   * \brief Tell the RRC entity to enter Connected mode.
   *
   * If this function is called when the UE is in a situation where connecting
   * is not possible (e.g. before the simulation begin), then the UE will
   * attempt to connect at the earliest possible time (e.g. after it camps to a
   * suitable cell).
   */
  virtual void Connect (void) = 0;

  /** 
   * \brief Send a data packet.
   *
   * \param packet the packet
   * \param bid the EPS bearer ID
   */
  virtual void SendData (Ptr<Packet> packet, uint8_t bid) = 0;

  /** 
   * \brief Send a data packet for sidelink.
   *
   * \param packet the packet
   * \param group The L2 group address
   */
  virtual void SendDataToGroup (Ptr<Packet> packet, uint32_t group) = 0;


  /** 
   * \brief Tell the RRC entity to release the connection.
   *
   */
  virtual void Disconnect () = 0;

  /**
   * \brief Tell the RRC to activate Sidelink Bearer 
   *
   * \param group The L2 address of interest
   * \param tx Indicates if the interest is to transmit
   * \param rx Indicates if the interest is to receive
   */
  virtual void ActivateSidelinkRadioBearer (uint32_t group, bool tx, bool rx) = 0;

  /**
   * \brief Tell the RRC to tear down Sidelink Bearer 
   *
   * \param group The L2 address of the group the UE is no longer interested
   */
  virtual void DeactivateSidelinkRadioBearer (uint32_t group) = 0;
    
=======
  public:
    virtual ~LteAsSapProvider();

    /**
     * \brief Set the selected Closed Subscriber Group subscription list to be
     *        used for cell selection.
     *
     * \param csgId identity of the subscribed CSG
     */
    virtual void SetCsgWhiteList(uint32_t csgId) = 0;

    /**
     * \brief Initiate Idle mode cell selection procedure.
     *
     * \param dlEarfcn the downlink carrier frequency (EARFCN)
     */
    virtual void StartCellSelection(uint32_t dlEarfcn) = 0;

    /**
     * \brief Force the RRC entity to stay camped on a certain eNodeB.
     *
     * \param cellId the cell ID identifying the eNodeB
     * \param dlEarfcn the downlink carrier frequency (EARFCN)
     */
    virtual void ForceCampedOnEnb(uint16_t cellId, uint32_t dlEarfcn) = 0;

    /**
     * \brief Tell the RRC entity to enter Connected mode.
     *
     * If this function is called when the UE is in a situation where connecting
     * is not possible (e.g. before the simulation begin), then the UE will
     * attempt to connect at the earliest possible time (e.g. after it camps to a
     * suitable cell).
     */
    virtual void Connect() = 0;

    /**
     * \brief Send a data packet.
     *
     * \param packet the packet
     * \param bid the EPS bearer ID
     */
    virtual void SendData(Ptr<Packet> packet, uint8_t bid) = 0;

    /**
     * \brief Tell the RRC entity to release the connection.
     */
    virtual void Disconnect() = 0;
>>>>>>> 8d25ef3c
};

/**
 * This class implements the Access Stratum (AS) Service Access Point
 * (SAP), i.e., the interface between the EpcUeNas and the LteUeRrc
 * In particular, this class implements the
 * User part of the SAP, i.e., the methods exported by the
 * EpcUeNas and called by the LteUeRrc.
 */
class LteAsSapUser
{
<<<<<<< HEAD
public:
  virtual ~LteAsSapUser ();

  /** 
   * \brief Notify the NAS that RRC Connection Establishment was successful.
   * 
   */
  virtual void NotifyConnectionSuccessful () = 0;

  /** 
   * \brief Notify the NAS that RRC Connection Establishment failed.
   * 
   */
  virtual void NotifyConnectionFailed () = 0;


  /** 
   * Notify the NAS that RRC Connection was released
   * 
   */
  virtual void NotifyConnectionReleased () = 0;

  /** 
   * receive a data packet
   * 
   * \param packet the packet
   */
  virtual void RecvData (Ptr<Packet> packet) = 0;

  /**
   * Notify the NAS that the sidelink has been setup
   *
   * \param group The group that was setup
   */
  virtual void NotifySidelinkRadioBearerActivated (uint32_t group) = 0;
=======
  public:
    virtual ~LteAsSapUser();

    /**
     * \brief Notify the NAS that RRC Connection Establishment was successful.
     */
    virtual void NotifyConnectionSuccessful() = 0;

    /**
     * \brief Notify the NAS that RRC Connection Establishment failed.
     */
    virtual void NotifyConnectionFailed() = 0;

    /**
     * Notify the NAS that RRC Connection was released
     */
    virtual void NotifyConnectionReleased() = 0;

    /**
     * receive a data packet
     *
     * \param packet the packet
     */
    virtual void RecvData(Ptr<Packet> packet) = 0;
>>>>>>> 8d25ef3c
};

/**
 * Template for the implementation of the LteAsSapProvider as a member
 * of an owner class of type C to which all methods are forwarded
 */
template <class C>
class MemberLteAsSapProvider : public LteAsSapProvider
{
<<<<<<< HEAD
public:
  /**
   * Constructor
   *
   * \param owner the owner class
   */
  MemberLteAsSapProvider (C* owner);

  // inherited from LteAsSapProvider
  virtual void SetCsgWhiteList (uint32_t csgId);
  virtual void StartCellSelection (uint32_t dlEarfcn);
  virtual void ForceCampedOnEnb (uint16_t cellId, uint32_t dlEarfcn);
  virtual void Connect (void);
  virtual void SendData (Ptr<Packet> packet, uint8_t bid);
  virtual void SendDataToGroup (Ptr<Packet> packet, uint32_t group);
  virtual void Disconnect ();
  //communication
  virtual void ActivateSidelinkRadioBearer (uint32_t group, bool tx, bool rx);
  virtual void DeactivateSidelinkRadioBearer (uint32_t group);

private:
  MemberLteAsSapProvider ();
  C* m_owner; ///< the owner class
=======
  public:
    /**
     * Constructor
     *
     * \param owner the owner class
     */
    MemberLteAsSapProvider(C* owner);

    // Delete default constructor to avoid misuse
    MemberLteAsSapProvider() = delete;

    // inherited from LteAsSapProvider
    void SetCsgWhiteList(uint32_t csgId) override;
    void StartCellSelection(uint32_t dlEarfcn) override;
    void ForceCampedOnEnb(uint16_t cellId, uint32_t dlEarfcn) override;
    void Connect() override;
    void SendData(Ptr<Packet> packet, uint8_t bid) override;
    void Disconnect() override;

  private:
    C* m_owner; ///< the owner class
>>>>>>> 8d25ef3c
};

template <class C>
MemberLteAsSapProvider<C>::MemberLteAsSapProvider(C* owner)
    : m_owner(owner)
{
}

template <class C>
void
MemberLteAsSapProvider<C>::SetCsgWhiteList(uint32_t csgId)
{
    m_owner->DoSetCsgWhiteList(csgId);
}

template <class C>
void
MemberLteAsSapProvider<C>::StartCellSelection(uint32_t dlEarfcn)
{
    m_owner->DoStartCellSelection(dlEarfcn);
}

template <class C>
void
MemberLteAsSapProvider<C>::ForceCampedOnEnb(uint16_t cellId, uint32_t dlEarfcn)
{
    m_owner->DoForceCampedOnEnb(cellId, dlEarfcn);
}

template <class C>
void
MemberLteAsSapProvider<C>::Connect()
{
    m_owner->DoConnect();
}

template <class C>
void
MemberLteAsSapProvider<C>::SendData(Ptr<Packet> packet, uint8_t bid)
{
    m_owner->DoSendData(packet, bid);
}

template <class C>
void
<<<<<<< HEAD
MemberLteAsSapProvider<C>::SendDataToGroup (Ptr<Packet> packet, uint32_t group)
{
  m_owner->DoSendDataToGroup (packet, group);
}

template <class C>
void 
MemberLteAsSapProvider<C>::Disconnect ()
=======
MemberLteAsSapProvider<C>::Disconnect()
>>>>>>> 8d25ef3c
{
    m_owner->DoDisconnect();
}

<<<<<<< HEAD
template <class C>
void
MemberLteAsSapProvider<C>::ActivateSidelinkRadioBearer (uint32_t group, bool tx, bool rx)
{
  m_owner->DoActivateSidelinkRadioBearer (group, tx, rx);
}

template <class C>
void
MemberLteAsSapProvider<C>::DeactivateSidelinkRadioBearer (uint32_t group)
{
  m_owner->DoDeactivateSidelinkRadioBearer (group);
}

=======
>>>>>>> 8d25ef3c
/**
 * Template for the implementation of the LteAsSapUser as a member
 * of an owner class of type C to which all methods are forwarded
 */
template <class C>
class MemberLteAsSapUser : public LteAsSapUser
{
<<<<<<< HEAD
public:
  /**
   * Constructor
   *
   * \param owner the owner class
   */
  MemberLteAsSapUser (C* owner);

  // inherited from LteAsSapUser
  virtual void NotifyConnectionSuccessful ();
  virtual void NotifyConnectionFailed ();
  virtual void RecvData (Ptr<Packet> packet);
  virtual void NotifyConnectionReleased ();
  virtual void NotifySidelinkRadioBearerActivated (uint32_t group);

private:
  MemberLteAsSapUser ();
  C* m_owner; ///< the owner class
=======
  public:
    /**
     * Constructor
     *
     * \param owner the owner class
     */
    MemberLteAsSapUser(C* owner);

    // Delete default constructor to avoid misuse
    MemberLteAsSapUser() = delete;

    // inherited from LteAsSapUser
    void NotifyConnectionSuccessful() override;
    void NotifyConnectionFailed() override;
    void RecvData(Ptr<Packet> packet) override;
    void NotifyConnectionReleased() override;

  private:
    C* m_owner; ///< the owner class
>>>>>>> 8d25ef3c
};

template <class C>
MemberLteAsSapUser<C>::MemberLteAsSapUser(C* owner)
    : m_owner(owner)
{
}

template <class C>
void
MemberLteAsSapUser<C>::NotifyConnectionSuccessful()
{
    m_owner->DoNotifyConnectionSuccessful();
}

template <class C>
void
MemberLteAsSapUser<C>::NotifyConnectionFailed()
{
    m_owner->DoNotifyConnectionFailed();
}

template <class C>
void
MemberLteAsSapUser<C>::RecvData(Ptr<Packet> packet)
{
    m_owner->DoRecvData(packet);
}

template <class C>
void
MemberLteAsSapUser<C>::NotifyConnectionReleased()
{
    m_owner->DoNotifyConnectionReleased();
}

<<<<<<< HEAD
template <class C>
void 
MemberLteAsSapUser<C>::NotifySidelinkRadioBearerActivated (uint32_t group)
{
  m_owner->DoNotifySidelinkRadioBearerActivated (group);
}

=======
>>>>>>> 8d25ef3c
} // namespace ns3

#endif // LTE_AS_SAP_H<|MERGE_RESOLUTION|>--- conflicted
+++ resolved
@@ -38,83 +38,6 @@
  */
 class LteAsSapProvider
 {
-<<<<<<< HEAD
-public:
-  virtual ~LteAsSapProvider ();
-
-  /**
-   * \brief Set the selected Closed Subscriber Group subscription list to be
-   *        used for cell selection.
-   *
-   * \param csgId identity of the subscribed CSG
-   */
-  virtual void SetCsgWhiteList (uint32_t csgId) = 0;
-
-  /**
-   * \brief Initiate Idle mode cell selection procedure.
-   *
-   * \param dlEarfcn the downlink carrier frequency (EARFCN)
-   */
-  virtual void StartCellSelection (uint32_t dlEarfcn) = 0;
-
-  /** 
-   * \brief Force the RRC entity to stay camped on a certain eNodeB.
-   *
-   * \param cellId the cell ID identifying the eNodeB
-   * \param dlEarfcn the downlink carrier frequency (EARFCN)
-   */
-  virtual void ForceCampedOnEnb (uint16_t cellId, uint32_t dlEarfcn) = 0;
-
-  /**
-   * \brief Tell the RRC entity to enter Connected mode.
-   *
-   * If this function is called when the UE is in a situation where connecting
-   * is not possible (e.g. before the simulation begin), then the UE will
-   * attempt to connect at the earliest possible time (e.g. after it camps to a
-   * suitable cell).
-   */
-  virtual void Connect (void) = 0;
-
-  /** 
-   * \brief Send a data packet.
-   *
-   * \param packet the packet
-   * \param bid the EPS bearer ID
-   */
-  virtual void SendData (Ptr<Packet> packet, uint8_t bid) = 0;
-
-  /** 
-   * \brief Send a data packet for sidelink.
-   *
-   * \param packet the packet
-   * \param group The L2 group address
-   */
-  virtual void SendDataToGroup (Ptr<Packet> packet, uint32_t group) = 0;
-
-
-  /** 
-   * \brief Tell the RRC entity to release the connection.
-   *
-   */
-  virtual void Disconnect () = 0;
-
-  /**
-   * \brief Tell the RRC to activate Sidelink Bearer 
-   *
-   * \param group The L2 address of interest
-   * \param tx Indicates if the interest is to transmit
-   * \param rx Indicates if the interest is to receive
-   */
-  virtual void ActivateSidelinkRadioBearer (uint32_t group, bool tx, bool rx) = 0;
-
-  /**
-   * \brief Tell the RRC to tear down Sidelink Bearer 
-   *
-   * \param group The L2 address of the group the UE is no longer interested
-   */
-  virtual void DeactivateSidelinkRadioBearer (uint32_t group) = 0;
-    
-=======
   public:
     virtual ~LteAsSapProvider();
 
@@ -160,10 +83,33 @@
     virtual void SendData(Ptr<Packet> packet, uint8_t bid) = 0;
 
     /**
+     * \brief Send a data packet for sidelink.
+     *
+     * \param packet the packet
+     * \param group The L2 group address
+     */
+    virtual void SendDataToGroup(Ptr<Packet> packet, uint32_t group) = 0;
+
+    /**
      * \brief Tell the RRC entity to release the connection.
      */
     virtual void Disconnect() = 0;
->>>>>>> 8d25ef3c
+
+    /**
+     * \brief Tell the RRC to activate Sidelink Bearer
+     *
+     * \param group The L2 address of interest
+     * \param tx Indicates if the interest is to transmit
+     * \param rx Indicates if the interest is to receive
+     */
+    virtual void ActivateSidelinkRadioBearer(uint32_t group, bool tx, bool rx) = 0;
+
+    /**
+     * \brief Tell the RRC to tear down Sidelink Bearer
+     *
+     * \param group The L2 address of the group the UE is no longer interested
+     */
+    virtual void DeactivateSidelinkRadioBearer(uint32_t group) = 0;
 };
 
 /**
@@ -175,43 +121,6 @@
  */
 class LteAsSapUser
 {
-<<<<<<< HEAD
-public:
-  virtual ~LteAsSapUser ();
-
-  /** 
-   * \brief Notify the NAS that RRC Connection Establishment was successful.
-   * 
-   */
-  virtual void NotifyConnectionSuccessful () = 0;
-
-  /** 
-   * \brief Notify the NAS that RRC Connection Establishment failed.
-   * 
-   */
-  virtual void NotifyConnectionFailed () = 0;
-
-
-  /** 
-   * Notify the NAS that RRC Connection was released
-   * 
-   */
-  virtual void NotifyConnectionReleased () = 0;
-
-  /** 
-   * receive a data packet
-   * 
-   * \param packet the packet
-   */
-  virtual void RecvData (Ptr<Packet> packet) = 0;
-
-  /**
-   * Notify the NAS that the sidelink has been setup
-   *
-   * \param group The group that was setup
-   */
-  virtual void NotifySidelinkRadioBearerActivated (uint32_t group) = 0;
-=======
   public:
     virtual ~LteAsSapUser();
 
@@ -236,7 +145,13 @@
      * \param packet the packet
      */
     virtual void RecvData(Ptr<Packet> packet) = 0;
->>>>>>> 8d25ef3c
+
+    /**
+     * Notify the NAS that the sidelink has been setup
+     *
+     * \param group The group that was setup
+     */
+    virtual void NotifySidelinkRadioBearerActivated(uint32_t group) = 0;
 };
 
 /**
@@ -246,31 +161,6 @@
 template <class C>
 class MemberLteAsSapProvider : public LteAsSapProvider
 {
-<<<<<<< HEAD
-public:
-  /**
-   * Constructor
-   *
-   * \param owner the owner class
-   */
-  MemberLteAsSapProvider (C* owner);
-
-  // inherited from LteAsSapProvider
-  virtual void SetCsgWhiteList (uint32_t csgId);
-  virtual void StartCellSelection (uint32_t dlEarfcn);
-  virtual void ForceCampedOnEnb (uint16_t cellId, uint32_t dlEarfcn);
-  virtual void Connect (void);
-  virtual void SendData (Ptr<Packet> packet, uint8_t bid);
-  virtual void SendDataToGroup (Ptr<Packet> packet, uint32_t group);
-  virtual void Disconnect ();
-  //communication
-  virtual void ActivateSidelinkRadioBearer (uint32_t group, bool tx, bool rx);
-  virtual void DeactivateSidelinkRadioBearer (uint32_t group);
-
-private:
-  MemberLteAsSapProvider ();
-  C* m_owner; ///< the owner class
-=======
   public:
     /**
      * Constructor
@@ -288,11 +178,14 @@
     void ForceCampedOnEnb(uint16_t cellId, uint32_t dlEarfcn) override;
     void Connect() override;
     void SendData(Ptr<Packet> packet, uint8_t bid) override;
+    void SendDataToGroup(Ptr<Packet> packet, uint32_t group) override;
     void Disconnect() override;
+    // communication
+    void ActivateSidelinkRadioBearer(uint32_t group, bool tx, bool rx) override;
+    void DeactivateSidelinkRadioBearer(uint32_t group) override;
 
   private:
     C* m_owner; ///< the owner class
->>>>>>> 8d25ef3c
 };
 
 template <class C>
@@ -338,39 +231,32 @@
 
 template <class C>
 void
-<<<<<<< HEAD
-MemberLteAsSapProvider<C>::SendDataToGroup (Ptr<Packet> packet, uint32_t group)
-{
-  m_owner->DoSendDataToGroup (packet, group);
-}
-
-template <class C>
-void 
-MemberLteAsSapProvider<C>::Disconnect ()
-=======
+MemberLteAsSapProvider<C>::SendDataToGroup(Ptr<Packet> packet, uint32_t group)
+{
+    m_owner->DoSendDataToGroup(packet, group);
+}
+
+template <class C>
+void
 MemberLteAsSapProvider<C>::Disconnect()
->>>>>>> 8d25ef3c
 {
     m_owner->DoDisconnect();
 }
 
-<<<<<<< HEAD
-template <class C>
-void
-MemberLteAsSapProvider<C>::ActivateSidelinkRadioBearer (uint32_t group, bool tx, bool rx)
-{
-  m_owner->DoActivateSidelinkRadioBearer (group, tx, rx);
-}
-
-template <class C>
-void
-MemberLteAsSapProvider<C>::DeactivateSidelinkRadioBearer (uint32_t group)
-{
-  m_owner->DoDeactivateSidelinkRadioBearer (group);
-}
-
-=======
->>>>>>> 8d25ef3c
+template <class C>
+void
+MemberLteAsSapProvider<C>::ActivateSidelinkRadioBearer(uint32_t group, bool tx, bool rx)
+{
+    m_owner->DoActivateSidelinkRadioBearer(group, tx, rx);
+}
+
+template <class C>
+void
+MemberLteAsSapProvider<C>::DeactivateSidelinkRadioBearer(uint32_t group)
+{
+    m_owner->DoDeactivateSidelinkRadioBearer(group);
+}
+
 /**
  * Template for the implementation of the LteAsSapUser as a member
  * of an owner class of type C to which all methods are forwarded
@@ -378,26 +264,6 @@
 template <class C>
 class MemberLteAsSapUser : public LteAsSapUser
 {
-<<<<<<< HEAD
-public:
-  /**
-   * Constructor
-   *
-   * \param owner the owner class
-   */
-  MemberLteAsSapUser (C* owner);
-
-  // inherited from LteAsSapUser
-  virtual void NotifyConnectionSuccessful ();
-  virtual void NotifyConnectionFailed ();
-  virtual void RecvData (Ptr<Packet> packet);
-  virtual void NotifyConnectionReleased ();
-  virtual void NotifySidelinkRadioBearerActivated (uint32_t group);
-
-private:
-  MemberLteAsSapUser ();
-  C* m_owner; ///< the owner class
-=======
   public:
     /**
      * Constructor
@@ -414,10 +280,10 @@
     void NotifyConnectionFailed() override;
     void RecvData(Ptr<Packet> packet) override;
     void NotifyConnectionReleased() override;
+    void NotifySidelinkRadioBearerActivated(uint32_t group) override;
 
   private:
     C* m_owner; ///< the owner class
->>>>>>> 8d25ef3c
 };
 
 template <class C>
@@ -454,16 +320,13 @@
     m_owner->DoNotifyConnectionReleased();
 }
 
-<<<<<<< HEAD
-template <class C>
-void 
-MemberLteAsSapUser<C>::NotifySidelinkRadioBearerActivated (uint32_t group)
-{
-  m_owner->DoNotifySidelinkRadioBearerActivated (group);
-}
-
-=======
->>>>>>> 8d25ef3c
+template <class C>
+void
+MemberLteAsSapUser<C>::NotifySidelinkRadioBearerActivated(uint32_t group)
+{
+    m_owner->DoNotifySidelinkRadioBearerActivated(group);
+}
+
 } // namespace ns3
 
 #endif // LTE_AS_SAP_H