/*
 * Copyright (c) 2011-2012 Centre Tecnologic de Telecomunicacions de Catalunya (CTTC)
 *
 * This program is free software; you can redistribute it and/or modify
 * it under the terms of the GNU General Public License version 2 as
 * published by the Free Software Foundation;
 *
 * This program is distributed in the hope that it will be useful,
 * but WITHOUT ANY WARRANTY; without even the implied warranty of
 * MERCHANTABILITY or FITNESS FOR A PARTICULAR PURPOSE.  See the
 * GNU General Public License for more details.
 *
 * You should have received a copy of the GNU General Public License
 * along with this program; if not, write to the Free Software
 * Foundation, Inc., 59 Temple Place, Suite 330, Boston, MA  02111-1307  USA
 *
 * Author: Manuel Requena <manuel.requena@cttc.es>
 * Modified by: NIST // Contributions may not be subject to US copyright.
 */

#include "lte-pdcp.h"

#include "lte-pdcp-header.h"
#include "lte-pdcp-sap.h"
#include "lte-sl-pdcp-header.h"
#include "lte-pdcp-tag.h"

#include "ns3/log.h"
#include "ns3/simulator.h"

namespace ns3
{

NS_LOG_COMPONENT_DEFINE("LtePdcp");

/// LtePdcpSpecificLteRlcSapUser class
class LtePdcpSpecificLteRlcSapUser : public LteRlcSapUser
{
  public:
    /**
     * Constructor
     *
     * \param pdcp PDCP
     */
    LtePdcpSpecificLteRlcSapUser(LtePdcp* pdcp);

    // Interface provided to lower RLC entity (implemented from LteRlcSapUser)
    void ReceivePdcpPdu(Ptr<Packet> p) override;

  private:
    LtePdcpSpecificLteRlcSapUser();
    LtePdcp* m_pdcp; ///< the PDCP
};

LtePdcpSpecificLteRlcSapUser::LtePdcpSpecificLteRlcSapUser(LtePdcp* pdcp)
    : m_pdcp(pdcp)
{
}

LtePdcpSpecificLteRlcSapUser::LtePdcpSpecificLteRlcSapUser()
{
}

void
LtePdcpSpecificLteRlcSapUser::ReceivePdcpPdu(Ptr<Packet> p)
{
    m_pdcp->DoReceivePdu(p);
}

///////////////////////////////////////

NS_OBJECT_ENSURE_REGISTERED(LtePdcp);

LtePdcp::LtePdcp()
    : m_pdcpSapUser(nullptr),
      m_rlcSapProvider(nullptr),
      m_rnti(0),
      m_lcid(0),
      m_srcL2Id(0),
      m_dstL2Id(0),
      m_txSequenceNumber(0),
      m_rxSequenceNumber(0)
{
    NS_LOG_FUNCTION(this);
    m_pdcpSapProvider = new LtePdcpSpecificLtePdcpSapProvider<LtePdcp>(this);
    m_rlcSapUser = new LtePdcpSpecificLteRlcSapUser(this);
}

LtePdcp::~LtePdcp()
{
    NS_LOG_FUNCTION(this);
}

TypeId
LtePdcp::GetTypeId()
{
    static TypeId tid = TypeId("ns3::LtePdcp")
                            .SetParent<Object>()
                            .SetGroupName("Lte")
                            .AddTraceSource("TxPDU",
                                            "PDU transmission notified to the RLC.",
                                            MakeTraceSourceAccessor(&LtePdcp::m_txPdu),
                                            "ns3::LtePdcp::PduTxTracedCallback")
                            .AddTraceSource("RxPDU",
                                            "PDU received.",
                                            MakeTraceSourceAccessor(&LtePdcp::m_rxPdu),
                                            "ns3::LtePdcp::PduRxTracedCallback");
    return tid;
}

void
LtePdcp::DoDispose()
{
    NS_LOG_FUNCTION(this);
    delete (m_pdcpSapProvider);
    delete (m_rlcSapUser);
}

void
LtePdcp::SetRnti(uint16_t rnti)
{
    NS_LOG_FUNCTION(this << (uint32_t)rnti);
    m_rnti = rnti;
}

void
LtePdcp::SetLcId(uint8_t lcId)
{
    NS_LOG_FUNCTION(this << (uint32_t)lcId);
    m_lcid = lcId;
}

void
LtePdcp::SetSourceL2Id(uint32_t src)
{
    NS_LOG_FUNCTION(this << src);
    m_srcL2Id = src;
}

void
LtePdcp::SetDestinationL2Id(uint32_t dst)
{
    NS_LOG_FUNCTION(this << dst);
    m_dstL2Id = dst;
}

void
LtePdcp::SetLtePdcpSapUser(LtePdcpSapUser* s)
{
    NS_LOG_FUNCTION(this << s);
    m_pdcpSapUser = s;
}

LtePdcpSapProvider*
LtePdcp::GetLtePdcpSapProvider()
{
    NS_LOG_FUNCTION(this);
    return m_pdcpSapProvider;
}

void
LtePdcp::SetLteRlcSapProvider(LteRlcSapProvider* s)
{
    NS_LOG_FUNCTION(this << s);
    m_rlcSapProvider = s;
}

LteRlcSapUser*
LtePdcp::GetLteRlcSapUser()
{
    NS_LOG_FUNCTION(this);
    return m_rlcSapUser;
}

LtePdcp::Status
LtePdcp::GetStatus() const
{
    Status s;
    s.txSn = m_txSequenceNumber;
    s.rxSn = m_rxSequenceNumber;
    return s;
}

void
LtePdcp::SetStatus(Status s)
{
    m_txSequenceNumber = s.txSn;
    m_rxSequenceNumber = s.rxSn;
}

////////////////////////////////////////

void
LtePdcp::DoTransmitPdcpSdu(LtePdcpSapProvider::TransmitPdcpSduParameters params)
{
    NS_LOG_FUNCTION(this << m_rnti << static_cast<uint16_t>(m_lcid) << params.pdcpSdu->GetSize());
    Ptr<Packet> p = params.pdcpSdu;

    // Sender timestamp
    PdcpTag pdcpTag(Simulator::Now());

    if (IsSlrb()) /* SLRB has different PDCP headers than DRB */
    {
        LteSlPdcpHeader pdcpHeader;
        pdcpHeader.SetSequenceNumber(m_txSequenceNumber);

        m_txSequenceNumber++;
        if (m_txSequenceNumber > m_maxPdcpSlSn)
        {
            m_txSequenceNumber = 0;
        }

        pdcpHeader.SetSduType(params.sduType);

        NS_LOG_LOGIC("PDCP header: " << pdcpHeader);
        p->AddHeader(pdcpHeader);
        p->AddByteTag(pdcpTag, 1, pdcpHeader.GetSerializedSize());
    }
    else
    {
        LtePdcpHeader pdcpHeader;
        pdcpHeader.SetSequenceNumber(m_txSequenceNumber);

<<<<<<< HEAD
        m_txSequenceNumber++;
        if (m_txSequenceNumber > m_maxPdcpSn)
        {
            m_txSequenceNumber = 0;
        }

        pdcpHeader.SetDcBit(LtePdcpHeader::DATA_PDU);

        NS_LOG_LOGIC("PDCP header: " << pdcpHeader);
        p->AddHeader(pdcpHeader);
        p->AddByteTag(pdcpTag, 1, pdcpHeader.GetSerializedSize());
    }
=======
    pdcpHeader.SetDcBit(LtePdcpHeader::DATA_PDU);
    p->AddHeader(pdcpHeader);
    p->AddByteTag(pdcpTag, 1, pdcpHeader.GetSerializedSize());
>>>>>>> 4fdc985b

    m_txPdu(m_rnti, m_lcid, p->GetSize());

    LteRlcSapProvider::TransmitPdcpPduParameters txParams;
    txParams.rnti = m_rnti;
    txParams.lcid = m_lcid;
    txParams.srcL2Id = m_srcL2Id;
    txParams.dstL2Id = m_dstL2Id;
    txParams.pdcpPdu = p;

    NS_LOG_INFO("Transmitting PDCP PDU with header: " << pdcpHeader);
    m_rlcSapProvider->TransmitPdcpPdu(txParams);
}

void
LtePdcp::DoReceivePdu(Ptr<Packet> p)
{
    NS_LOG_FUNCTION(this << m_rnti << (uint32_t)m_lcid << p->GetSize());

    uint8_t sduType = 0;
    // Receiver timestamp
    PdcpTag pdcpTag;
    Time delay;
    p->FindFirstMatchingByteTag(pdcpTag);
    delay = Simulator::Now() - pdcpTag.GetSenderTimestamp();
    m_rxPdu(m_rnti, m_lcid, p->GetSize(), delay.GetNanoSeconds());

    if (IsSlrb())
    {
        LteSlPdcpHeader pdcpHeader;
        p->RemoveHeader(pdcpHeader);
        NS_LOG_LOGIC("PDCP header: " << pdcpHeader);

        m_rxSequenceNumber = pdcpHeader.GetSequenceNumber() + 1;
        if (m_rxSequenceNumber > m_maxPdcpSlSn)
        {
            m_rxSequenceNumber = 0;
        }

        sduType = pdcpHeader.GetSduType();
    }
    else
    {
        LtePdcpHeader pdcpHeader;
        p->RemoveHeader(pdcpHeader);
        NS_LOG_LOGIC("PDCP header: " << pdcpHeader);

        m_rxSequenceNumber = pdcpHeader.GetSequenceNumber() + 1;
        if (m_rxSequenceNumber > m_maxPdcpSn)
        {
            m_rxSequenceNumber = 0;
        }
    }

    LtePdcpSapUser::ReceivePdcpSduParameters params;
    params.pdcpSdu = p;
    params.rnti = m_rnti;
    params.lcid = m_lcid;
    params.srcL2Id = m_srcL2Id;
    params.dstL2Id = m_dstL2Id;
    params.sduType = sduType;
    m_pdcpSapUser->ReceivePdcpSdu(params);
}

bool
LtePdcp::IsSlrb()
{
    NS_LOG_FUNCTION(this << m_rnti << (uint32_t)(m_srcL2Id != 0 || m_dstL2Id != 0));
    return (m_srcL2Id != 0 || m_dstL2Id != 0);
}

} // namespace ns3<|MERGE_RESOLUTION|>--- conflicted
+++ resolved
@@ -212,16 +212,15 @@
 
         pdcpHeader.SetSduType(params.sduType);
 
-        NS_LOG_LOGIC("PDCP header: " << pdcpHeader);
         p->AddHeader(pdcpHeader);
         p->AddByteTag(pdcpTag, 1, pdcpHeader.GetSerializedSize());
+        NS_LOG_INFO("Transmitting PDCP PDU with header: " << pdcpHeader);
     }
     else
     {
         LtePdcpHeader pdcpHeader;
         pdcpHeader.SetSequenceNumber(m_txSequenceNumber);
 
-<<<<<<< HEAD
         m_txSequenceNumber++;
         if (m_txSequenceNumber > m_maxPdcpSn)
         {
@@ -230,15 +229,10 @@
 
         pdcpHeader.SetDcBit(LtePdcpHeader::DATA_PDU);
 
-        NS_LOG_LOGIC("PDCP header: " << pdcpHeader);
         p->AddHeader(pdcpHeader);
         p->AddByteTag(pdcpTag, 1, pdcpHeader.GetSerializedSize());
+        NS_LOG_INFO("Transmitting PDCP PDU with header: " << pdcpHeader);
     }
-=======
-    pdcpHeader.SetDcBit(LtePdcpHeader::DATA_PDU);
-    p->AddHeader(pdcpHeader);
-    p->AddByteTag(pdcpTag, 1, pdcpHeader.GetSerializedSize());
->>>>>>> 4fdc985b
 
     m_txPdu(m_rnti, m_lcid, p->GetSize());
 
@@ -249,7 +243,6 @@
     txParams.dstL2Id = m_dstL2Id;
     txParams.pdcpPdu = p;
 
-    NS_LOG_INFO("Transmitting PDCP PDU with header: " << pdcpHeader);
     m_rlcSapProvider->TransmitPdcpPdu(txParams);
 }
 
