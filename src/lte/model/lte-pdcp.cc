/* -*-  Mode: C++; c-file-style: "gnu"; indent-tabs-mode:nil; -*- */
/*
 * Copyright (c) 2011-2012 Centre Tecnologic de Telecomunicacions de Catalunya (CTTC)
 *
 * This program is free software; you can redistribute it and/or modify
 * it under the terms of the GNU General Public License version 2 as
 * published by the Free Software Foundation;
 *
 * This program is distributed in the hope that it will be useful,
 * but WITHOUT ANY WARRANTY; without even the implied warranty of
 * MERCHANTABILITY or FITNESS FOR A PARTICULAR PURPOSE.  See the
 * GNU General Public License for more details.
 *
 * You should have received a copy of the GNU General Public License
 * along with this program; if not, write to the Free Software
 * Foundation, Inc., 59 Temple Place, Suite 330, Boston, MA  02111-1307  USA
 *
 * Author: Manuel Requena <manuel.requena@cttc.es>
 * Modified by: NIST // Contributions may not be subject to US copyright.
 */

#include "ns3/log.h"
#include "ns3/simulator.h"

#include "ns3/lte-pdcp.h"
#include "ns3/lte-pdcp-header.h"
#include "ns3/lte-sl-pdcp-header.h"
#include "ns3/lte-pdcp-sap.h"
#include "ns3/lte-pdcp-tag.h"

namespace ns3 {

NS_LOG_COMPONENT_DEFINE ("LtePdcp");

/// LtePdcpSpecificLteRlcSapUser class
class LtePdcpSpecificLteRlcSapUser : public LteRlcSapUser
{
public:
  /**
   * Constructor
   *
   * \param pdcp PDCP
   */
  LtePdcpSpecificLteRlcSapUser (LtePdcp* pdcp);

  // Interface provided to lower RLC entity (implemented from LteRlcSapUser)
  virtual void ReceivePdcpPdu (Ptr<Packet> p);

private:
  LtePdcpSpecificLteRlcSapUser ();
  LtePdcp* m_pdcp; ///< the PDCP
};

LtePdcpSpecificLteRlcSapUser::LtePdcpSpecificLteRlcSapUser (LtePdcp* pdcp)
  : m_pdcp (pdcp)
{
}

LtePdcpSpecificLteRlcSapUser::LtePdcpSpecificLteRlcSapUser ()
{
}

void
LtePdcpSpecificLteRlcSapUser::ReceivePdcpPdu (Ptr<Packet> p)
{
  m_pdcp->DoReceivePdu (p);
}

///////////////////////////////////////

NS_OBJECT_ENSURE_REGISTERED (LtePdcp);

LtePdcp::LtePdcp ()
  : m_pdcpSapUser (0),
    m_rlcSapProvider (0),
    m_rnti (0),
    m_lcid (0),
    m_srcL2Id (0),
    m_dstL2Id (0),
    m_txSequenceNumber (0),
    m_rxSequenceNumber (0)
{
  NS_LOG_FUNCTION (this);
  m_pdcpSapProvider = new LtePdcpSpecificLtePdcpSapProvider<LtePdcp> (this);
  m_rlcSapUser = new LtePdcpSpecificLteRlcSapUser (this);
}

LtePdcp::~LtePdcp ()
{
  NS_LOG_FUNCTION (this);
}

TypeId
LtePdcp::GetTypeId (void)
{
  static TypeId tid = TypeId ("ns3::LtePdcp")
    .SetParent<Object> ()
    .SetGroupName("Lte")
    .AddTraceSource ("TxPDU",
                     "PDU transmission notified to the RLC.",
                     MakeTraceSourceAccessor (&LtePdcp::m_txPdu),
                     "ns3::LtePdcp::PduTxTracedCallback")
    .AddTraceSource ("RxPDU",
                     "PDU received.",
                     MakeTraceSourceAccessor (&LtePdcp::m_rxPdu),
                     "ns3::LtePdcp::PduRxTracedCallback")
    ;
  return tid;
}

void
LtePdcp::DoDispose ()
{
  NS_LOG_FUNCTION (this);
  delete (m_pdcpSapProvider);
  delete (m_rlcSapUser);
}


void
LtePdcp::SetRnti (uint16_t rnti)
{
  NS_LOG_FUNCTION (this << (uint32_t) rnti);
  m_rnti = rnti;
}

void
LtePdcp::SetLcId (uint8_t lcId)
{
  NS_LOG_FUNCTION (this << (uint32_t) lcId);
  m_lcid = lcId;
}

void
LtePdcp::SetSourceL2Id (uint32_t src)
{
  NS_LOG_FUNCTION (this << src);
  m_srcL2Id = src;
}

void
LtePdcp::SetDestinationL2Id (uint32_t dst)
{
  NS_LOG_FUNCTION (this << dst);
  m_dstL2Id = dst;
}

void
LtePdcp::SetLtePdcpSapUser (LtePdcpSapUser * s)
{
  NS_LOG_FUNCTION (this << s);
  m_pdcpSapUser = s;
}

LtePdcpSapProvider*
LtePdcp::GetLtePdcpSapProvider ()
{
  NS_LOG_FUNCTION (this);
  return m_pdcpSapProvider;
}

void
LtePdcp::SetLteRlcSapProvider (LteRlcSapProvider * s)
{
  NS_LOG_FUNCTION (this << s);
  m_rlcSapProvider = s;
}

LteRlcSapUser*
LtePdcp::GetLteRlcSapUser ()
{
  NS_LOG_FUNCTION (this);
  return m_rlcSapUser;
}

LtePdcp::Status 
LtePdcp::GetStatus ()
{
  Status s;
  s.txSn = m_txSequenceNumber;
  s.rxSn = m_rxSequenceNumber;
  return s;
}

void 
LtePdcp::SetStatus (Status s)
{
  m_txSequenceNumber = s.txSn;
  m_rxSequenceNumber = s.rxSn;
}

////////////////////////////////////////

void
LtePdcp::DoTransmitPdcpSdu (LtePdcpSapProvider::TransmitPdcpSduParameters params)
{
<<<<<<< HEAD
  NS_LOG_FUNCTION (this << m_rnti << (uint32_t) m_lcid << params.pdcpSdu->GetSize ());
=======
  NS_LOG_FUNCTION (this << m_rnti << static_cast <uint16_t> (m_lcid) << params.pdcpSdu->GetSize ());
  Ptr<Packet> p = params.pdcpSdu;
>>>>>>> 66314e99

  Ptr<Packet> p = params.pdcpSdu;
  
  // Sender timestamp
  PdcpTag pdcpTag (Simulator::Now ());
  
  if (IsSlrb()) /* SLRB has different PDCP headers than DRB */
    {
      LteSlPdcpHeader pdcpHeader;
      pdcpHeader.SetSequenceNumber (m_txSequenceNumber);
      
      m_txSequenceNumber++;
      if (m_txSequenceNumber > m_maxPdcpSlSn)
        {
          m_txSequenceNumber = 0;
        }
      
      pdcpHeader.SetSduType (params.sduType);
      
      NS_LOG_LOGIC ("PDCP header: " << pdcpHeader);
      p->AddHeader (pdcpHeader);
      p->AddByteTag (pdcpTag, 1, pdcpHeader.GetSerializedSize ());
    }
  else
    {
      LtePdcpHeader pdcpHeader;
      pdcpHeader.SetSequenceNumber (m_txSequenceNumber);
      
      m_txSequenceNumber++;
      if (m_txSequenceNumber > m_maxPdcpSn)
        {
          m_txSequenceNumber = 0;
        }
      
      pdcpHeader.SetDcBit (LtePdcpHeader::DATA_PDU);
      
      NS_LOG_LOGIC ("PDCP header: " << pdcpHeader);
      p->AddHeader (pdcpHeader);
      p->AddByteTag (pdcpTag, 1, pdcpHeader.GetSerializedSize ());
    }
  
  m_txPdu (m_rnti, m_lcid, p->GetSize ());

<<<<<<< HEAD
  LteRlcSapProvider::TransmitPdcpPduParameters txparams;
  txparams.rnti = m_rnti;
  txparams.lcid = m_lcid;
  txparams.srcL2Id = m_srcL2Id;
  txparams.dstL2Id = m_dstL2Id;
  txparams.pdcpPdu = p;

  m_rlcSapProvider->TransmitPdcpPdu (txparams);
=======
  LteRlcSapProvider::TransmitPdcpPduParameters txParams;
  txParams.rnti = m_rnti;
  txParams.lcid = m_lcid;
  txParams.pdcpPdu = p;

  m_rlcSapProvider->TransmitPdcpPdu (txParams);
>>>>>>> 66314e99
}

void
LtePdcp::DoReceivePdu (Ptr<Packet> p)
{
  NS_LOG_FUNCTION (this << m_rnti << (uint32_t) m_lcid << p->GetSize ());

  uint8_t sduType = 0;
  // Receiver timestamp
  PdcpTag pdcpTag;
  Time delay;
  p->FindFirstMatchingByteTag (pdcpTag);
  delay = Simulator::Now() - pdcpTag.GetSenderTimestamp ();
  m_rxPdu(m_rnti, m_lcid, p->GetSize (), delay.GetNanoSeconds ());

  if (IsSlrb ())
    {
      LteSlPdcpHeader pdcpHeader;
      p->RemoveHeader (pdcpHeader);
      NS_LOG_LOGIC ("PDCP header: " << pdcpHeader);
      
      m_rxSequenceNumber = pdcpHeader.GetSequenceNumber () + 1;
      if (m_rxSequenceNumber > m_maxPdcpSlSn)
        {
          m_rxSequenceNumber = 0;
        }

      sduType = pdcpHeader.GetSduType ();
    } 
  else
    {
      LtePdcpHeader pdcpHeader;
      p->RemoveHeader (pdcpHeader);
      NS_LOG_LOGIC ("PDCP header: " << pdcpHeader);
      
      m_rxSequenceNumber = pdcpHeader.GetSequenceNumber () + 1;
      if (m_rxSequenceNumber > m_maxPdcpSn)
        {
          m_rxSequenceNumber = 0;
        }
    }

  LtePdcpSapUser::ReceivePdcpSduParameters params;
  params.pdcpSdu = p;
  params.rnti = m_rnti;
  params.lcid = m_lcid;
  params.srcL2Id = m_srcL2Id;
  params.dstL2Id = m_dstL2Id;
  params.sduType = sduType;
  m_pdcpSapUser->ReceivePdcpSdu (params);
}

bool
LtePdcp::IsSlrb ()
{
  NS_LOG_FUNCTION (this << m_rnti << (uint32_t) (m_srcL2Id != 0 || m_dstL2Id !=0));
  return (m_srcL2Id != 0 || m_dstL2Id !=0);
}

} // namespace ns3<|MERGE_RESOLUTION|>--- conflicted
+++ resolved
@@ -194,13 +194,7 @@
 void
 LtePdcp::DoTransmitPdcpSdu (LtePdcpSapProvider::TransmitPdcpSduParameters params)
 {
-<<<<<<< HEAD
-  NS_LOG_FUNCTION (this << m_rnti << (uint32_t) m_lcid << params.pdcpSdu->GetSize ());
-=======
   NS_LOG_FUNCTION (this << m_rnti << static_cast <uint16_t> (m_lcid) << params.pdcpSdu->GetSize ());
-  Ptr<Packet> p = params.pdcpSdu;
->>>>>>> 66314e99
-
   Ptr<Packet> p = params.pdcpSdu;
   
   // Sender timestamp
@@ -243,23 +237,14 @@
   
   m_txPdu (m_rnti, m_lcid, p->GetSize ());
 
-<<<<<<< HEAD
-  LteRlcSapProvider::TransmitPdcpPduParameters txparams;
-  txparams.rnti = m_rnti;
-  txparams.lcid = m_lcid;
-  txparams.srcL2Id = m_srcL2Id;
-  txparams.dstL2Id = m_dstL2Id;
-  txparams.pdcpPdu = p;
-
-  m_rlcSapProvider->TransmitPdcpPdu (txparams);
-=======
   LteRlcSapProvider::TransmitPdcpPduParameters txParams;
   txParams.rnti = m_rnti;
   txParams.lcid = m_lcid;
+  txParams.srcL2Id = m_srcL2Id;
+  txParams.dstL2Id = m_dstL2Id;
   txParams.pdcpPdu = p;
 
   m_rlcSapProvider->TransmitPdcpPdu (txParams);
->>>>>>> 66314e99
 }
 
 void
