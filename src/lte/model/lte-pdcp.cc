/*
 * Copyright (c) 2011-2012 Centre Tecnologic de Telecomunicacions de Catalunya (CTTC)
 *
 * This program is free software; you can redistribute it and/or modify
 * it under the terms of the GNU General Public License version 2 as
 * published by the Free Software Foundation;
 *
 * This program is distributed in the hope that it will be useful,
 * but WITHOUT ANY WARRANTY; without even the implied warranty of
 * MERCHANTABILITY or FITNESS FOR A PARTICULAR PURPOSE.  See the
 * GNU General Public License for more details.
 *
 * You should have received a copy of the GNU General Public License
 * along with this program; if not, write to the Free Software
 * Foundation, Inc., 59 Temple Place, Suite 330, Boston, MA  02111-1307  USA
 *
 * Author: Manuel Requena <manuel.requena@cttc.es>
 * Modified by: NIST // Contributions may not be subject to US copyright.
 */

#include "lte-pdcp.h"

#include "lte-pdcp-header.h"
#include "lte-pdcp-sap.h"
#include "lte-pdcp-tag.h"

#include "ns3/log.h"
#include "ns3/simulator.h"

<<<<<<< HEAD
#include "ns3/lte-pdcp.h"
#include "ns3/lte-pdcp-header.h"
#include "ns3/lte-sl-pdcp-header.h"
#include "ns3/lte-pdcp-sap.h"
#include "ns3/lte-pdcp-tag.h"

namespace ns3 {
=======
namespace ns3
{
>>>>>>> 8d25ef3c

NS_LOG_COMPONENT_DEFINE("LtePdcp");

/// LtePdcpSpecificLteRlcSapUser class
class LtePdcpSpecificLteRlcSapUser : public LteRlcSapUser
{
  public:
    /**
     * Constructor
     *
     * \param pdcp PDCP
     */
    LtePdcpSpecificLteRlcSapUser(LtePdcp* pdcp);

    // Interface provided to lower RLC entity (implemented from LteRlcSapUser)
    void ReceivePdcpPdu(Ptr<Packet> p) override;

  private:
    LtePdcpSpecificLteRlcSapUser();
    LtePdcp* m_pdcp; ///< the PDCP
};

LtePdcpSpecificLteRlcSapUser::LtePdcpSpecificLteRlcSapUser(LtePdcp* pdcp)
    : m_pdcp(pdcp)
{
}

LtePdcpSpecificLteRlcSapUser::LtePdcpSpecificLteRlcSapUser()
{
}

void
LtePdcpSpecificLteRlcSapUser::ReceivePdcpPdu(Ptr<Packet> p)
{
    m_pdcp->DoReceivePdu(p);
}

///////////////////////////////////////

NS_OBJECT_ENSURE_REGISTERED(LtePdcp);

<<<<<<< HEAD
LtePdcp::LtePdcp ()
  : m_pdcpSapUser (0),
    m_rlcSapProvider (0),
    m_rnti (0),
    m_lcid (0),
    m_srcL2Id (0),
    m_dstL2Id (0),
    m_txSequenceNumber (0),
    m_rxSequenceNumber (0)
=======
LtePdcp::LtePdcp()
    : m_pdcpSapUser(nullptr),
      m_rlcSapProvider(nullptr),
      m_rnti(0),
      m_lcid(0),
      m_txSequenceNumber(0),
      m_rxSequenceNumber(0)
>>>>>>> 8d25ef3c
{
    NS_LOG_FUNCTION(this);
    m_pdcpSapProvider = new LtePdcpSpecificLtePdcpSapProvider<LtePdcp>(this);
    m_rlcSapUser = new LtePdcpSpecificLteRlcSapUser(this);
}

LtePdcp::~LtePdcp()
{
    NS_LOG_FUNCTION(this);
}

TypeId
LtePdcp::GetTypeId()
{
    static TypeId tid = TypeId("ns3::LtePdcp")
                            .SetParent<Object>()
                            .SetGroupName("Lte")
                            .AddTraceSource("TxPDU",
                                            "PDU transmission notified to the RLC.",
                                            MakeTraceSourceAccessor(&LtePdcp::m_txPdu),
                                            "ns3::LtePdcp::PduTxTracedCallback")
                            .AddTraceSource("RxPDU",
                                            "PDU received.",
                                            MakeTraceSourceAccessor(&LtePdcp::m_rxPdu),
                                            "ns3::LtePdcp::PduRxTracedCallback");
    return tid;
}

void
LtePdcp::DoDispose()
{
    NS_LOG_FUNCTION(this);
    delete (m_pdcpSapProvider);
    delete (m_rlcSapUser);
}

void
LtePdcp::SetRnti(uint16_t rnti)
{
    NS_LOG_FUNCTION(this << (uint32_t)rnti);
    m_rnti = rnti;
}

void
LtePdcp::SetLcId(uint8_t lcId)
{
    NS_LOG_FUNCTION(this << (uint32_t)lcId);
    m_lcid = lcId;
}

void
<<<<<<< HEAD
LtePdcp::SetSourceL2Id (uint32_t src)
{
  NS_LOG_FUNCTION (this << src);
  m_srcL2Id = src;
}

void
LtePdcp::SetDestinationL2Id (uint32_t dst)
{
  NS_LOG_FUNCTION (this << dst);
  m_dstL2Id = dst;
}

void
LtePdcp::SetLtePdcpSapUser (LtePdcpSapUser * s)
=======
LtePdcp::SetLtePdcpSapUser(LtePdcpSapUser* s)
>>>>>>> 8d25ef3c
{
    NS_LOG_FUNCTION(this << s);
    m_pdcpSapUser = s;
}

LtePdcpSapProvider*
LtePdcp::GetLtePdcpSapProvider()
{
    NS_LOG_FUNCTION(this);
    return m_pdcpSapProvider;
}

void
LtePdcp::SetLteRlcSapProvider(LteRlcSapProvider* s)
{
    NS_LOG_FUNCTION(this << s);
    m_rlcSapProvider = s;
}

LteRlcSapUser*
LtePdcp::GetLteRlcSapUser()
{
    NS_LOG_FUNCTION(this);
    return m_rlcSapUser;
}

LtePdcp::Status
LtePdcp::GetStatus() const
{
    Status s;
    s.txSn = m_txSequenceNumber;
    s.rxSn = m_rxSequenceNumber;
    return s;
}

void
LtePdcp::SetStatus(Status s)
{
    m_txSequenceNumber = s.txSn;
    m_rxSequenceNumber = s.rxSn;
}

////////////////////////////////////////

void
LtePdcp::DoTransmitPdcpSdu(LtePdcpSapProvider::TransmitPdcpSduParameters params)
{
<<<<<<< HEAD
  NS_LOG_FUNCTION (this << m_rnti << static_cast <uint16_t> (m_lcid) << params.pdcpSdu->GetSize ());
  Ptr<Packet> p = params.pdcpSdu;
  
  // Sender timestamp
  PdcpTag pdcpTag (Simulator::Now ());
  
  if (IsSlrb()) /* SLRB has different PDCP headers than DRB */
    {
      LteSlPdcpHeader pdcpHeader;
      pdcpHeader.SetSequenceNumber (m_txSequenceNumber);
      
      m_txSequenceNumber++;
      if (m_txSequenceNumber > m_maxPdcpSlSn)
        {
          m_txSequenceNumber = 0;
        }
      
      pdcpHeader.SetSduType (params.sduType);
      
      NS_LOG_LOGIC ("PDCP header: " << pdcpHeader);
      p->AddHeader (pdcpHeader);
      p->AddByteTag (pdcpTag, 1, pdcpHeader.GetSerializedSize ());
    }
  else
    {
      LtePdcpHeader pdcpHeader;
      pdcpHeader.SetSequenceNumber (m_txSequenceNumber);
      
      m_txSequenceNumber++;
      if (m_txSequenceNumber > m_maxPdcpSn)
        {
          m_txSequenceNumber = 0;
        }
      
      pdcpHeader.SetDcBit (LtePdcpHeader::DATA_PDU);
      
      NS_LOG_LOGIC ("PDCP header: " << pdcpHeader);
      p->AddHeader (pdcpHeader);
      p->AddByteTag (pdcpTag, 1, pdcpHeader.GetSerializedSize ());
    }
  
  m_txPdu (m_rnti, m_lcid, p->GetSize ());

  LteRlcSapProvider::TransmitPdcpPduParameters txParams;
  txParams.rnti = m_rnti;
  txParams.lcid = m_lcid;
  txParams.srcL2Id = m_srcL2Id;
  txParams.dstL2Id = m_dstL2Id;
  txParams.pdcpPdu = p;
=======
    NS_LOG_FUNCTION(this << m_rnti << static_cast<uint16_t>(m_lcid) << params.pdcpSdu->GetSize());
    Ptr<Packet> p = params.pdcpSdu;

    // Sender timestamp
    PdcpTag pdcpTag(Simulator::Now());

    LtePdcpHeader pdcpHeader;
    pdcpHeader.SetSequenceNumber(m_txSequenceNumber);

    m_txSequenceNumber++;
    if (m_txSequenceNumber > m_maxPdcpSn)
    {
        m_txSequenceNumber = 0;
    }

    pdcpHeader.SetDcBit(LtePdcpHeader::DATA_PDU);

    NS_LOG_LOGIC("PDCP header: " << pdcpHeader);
    p->AddHeader(pdcpHeader);
    p->AddByteTag(pdcpTag, 1, pdcpHeader.GetSerializedSize());

    m_txPdu(m_rnti, m_lcid, p->GetSize());

    LteRlcSapProvider::TransmitPdcpPduParameters txParams;
    txParams.rnti = m_rnti;
    txParams.lcid = m_lcid;
    txParams.pdcpPdu = p;
>>>>>>> 8d25ef3c

    m_rlcSapProvider->TransmitPdcpPdu(txParams);
}

void
LtePdcp::DoReceivePdu(Ptr<Packet> p)
{
    NS_LOG_FUNCTION(this << m_rnti << (uint32_t)m_lcid << p->GetSize());

<<<<<<< HEAD
  uint8_t sduType = 0;
  // Receiver timestamp
  PdcpTag pdcpTag;
  Time delay;
  p->FindFirstMatchingByteTag (pdcpTag);
  delay = Simulator::Now() - pdcpTag.GetSenderTimestamp ();
  m_rxPdu(m_rnti, m_lcid, p->GetSize (), delay.GetNanoSeconds ());

  if (IsSlrb ())
    {
      LteSlPdcpHeader pdcpHeader;
      p->RemoveHeader (pdcpHeader);
      NS_LOG_LOGIC ("PDCP header: " << pdcpHeader);
      
      m_rxSequenceNumber = pdcpHeader.GetSequenceNumber () + 1;
      if (m_rxSequenceNumber > m_maxPdcpSlSn)
        {
          m_rxSequenceNumber = 0;
        }

      sduType = pdcpHeader.GetSduType ();
    } 
  else
    {
      LtePdcpHeader pdcpHeader;
      p->RemoveHeader (pdcpHeader);
      NS_LOG_LOGIC ("PDCP header: " << pdcpHeader);
      
      m_rxSequenceNumber = pdcpHeader.GetSequenceNumber () + 1;
      if (m_rxSequenceNumber > m_maxPdcpSn)
        {
          m_rxSequenceNumber = 0;
        }
    }

  LtePdcpSapUser::ReceivePdcpSduParameters params;
  params.pdcpSdu = p;
  params.rnti = m_rnti;
  params.lcid = m_lcid;
  params.srcL2Id = m_srcL2Id;
  params.dstL2Id = m_dstL2Id;
  params.sduType = sduType;
  m_pdcpSapUser->ReceivePdcpSdu (params);
}

bool
LtePdcp::IsSlrb ()
{
  NS_LOG_FUNCTION (this << m_rnti << (uint32_t) (m_srcL2Id != 0 || m_dstL2Id !=0));
  return (m_srcL2Id != 0 || m_dstL2Id !=0);
}

=======
    // Receiver timestamp
    PdcpTag pdcpTag;
    Time delay;
    p->FindFirstMatchingByteTag(pdcpTag);
    delay = Simulator::Now() - pdcpTag.GetSenderTimestamp();
    m_rxPdu(m_rnti, m_lcid, p->GetSize(), delay.GetNanoSeconds());

    LtePdcpHeader pdcpHeader;
    p->RemoveHeader(pdcpHeader);
    NS_LOG_LOGIC("PDCP header: " << pdcpHeader);

    m_rxSequenceNumber = pdcpHeader.GetSequenceNumber() + 1;
    if (m_rxSequenceNumber > m_maxPdcpSn)
    {
        m_rxSequenceNumber = 0;
    }

    LtePdcpSapUser::ReceivePdcpSduParameters params;
    params.pdcpSdu = p;
    params.rnti = m_rnti;
    params.lcid = m_lcid;
    m_pdcpSapUser->ReceivePdcpSdu(params);
}

>>>>>>> 8d25ef3c
} // namespace ns3<|MERGE_RESOLUTION|>--- conflicted
+++ resolved
@@ -22,23 +22,14 @@
 
 #include "lte-pdcp-header.h"
 #include "lte-pdcp-sap.h"
+#include "lte-sl-pdcp-header.h"
 #include "lte-pdcp-tag.h"
 
 #include "ns3/log.h"
 #include "ns3/simulator.h"
 
-<<<<<<< HEAD
-#include "ns3/lte-pdcp.h"
-#include "ns3/lte-pdcp-header.h"
-#include "ns3/lte-sl-pdcp-header.h"
-#include "ns3/lte-pdcp-sap.h"
-#include "ns3/lte-pdcp-tag.h"
-
-namespace ns3 {
-=======
 namespace ns3
 {
->>>>>>> 8d25ef3c
 
 NS_LOG_COMPONENT_DEFINE("LtePdcp");
 
@@ -80,25 +71,15 @@
 
 NS_OBJECT_ENSURE_REGISTERED(LtePdcp);
 
-<<<<<<< HEAD
-LtePdcp::LtePdcp ()
-  : m_pdcpSapUser (0),
-    m_rlcSapProvider (0),
-    m_rnti (0),
-    m_lcid (0),
-    m_srcL2Id (0),
-    m_dstL2Id (0),
-    m_txSequenceNumber (0),
-    m_rxSequenceNumber (0)
-=======
 LtePdcp::LtePdcp()
     : m_pdcpSapUser(nullptr),
       m_rlcSapProvider(nullptr),
       m_rnti(0),
       m_lcid(0),
+      m_srcL2Id(0),
+      m_dstL2Id(0),
       m_txSequenceNumber(0),
       m_rxSequenceNumber(0)
->>>>>>> 8d25ef3c
 {
     NS_LOG_FUNCTION(this);
     m_pdcpSapProvider = new LtePdcpSpecificLtePdcpSapProvider<LtePdcp>(this);
@@ -150,25 +131,21 @@
 }
 
 void
-<<<<<<< HEAD
-LtePdcp::SetSourceL2Id (uint32_t src)
-{
-  NS_LOG_FUNCTION (this << src);
-  m_srcL2Id = src;
-}
-
-void
-LtePdcp::SetDestinationL2Id (uint32_t dst)
-{
-  NS_LOG_FUNCTION (this << dst);
-  m_dstL2Id = dst;
-}
-
-void
-LtePdcp::SetLtePdcpSapUser (LtePdcpSapUser * s)
-=======
+LtePdcp::SetSourceL2Id(uint32_t src)
+{
+    NS_LOG_FUNCTION(this << src);
+    m_srcL2Id = src;
+}
+
+void
+LtePdcp::SetDestinationL2Id(uint32_t dst)
+{
+    NS_LOG_FUNCTION(this << dst);
+    m_dstL2Id = dst;
+}
+
+void
 LtePdcp::SetLtePdcpSapUser(LtePdcpSapUser* s)
->>>>>>> 8d25ef3c
 {
     NS_LOG_FUNCTION(this << s);
     m_pdcpSapUser = s;
@@ -216,85 +193,55 @@
 void
 LtePdcp::DoTransmitPdcpSdu(LtePdcpSapProvider::TransmitPdcpSduParameters params)
 {
-<<<<<<< HEAD
-  NS_LOG_FUNCTION (this << m_rnti << static_cast <uint16_t> (m_lcid) << params.pdcpSdu->GetSize ());
-  Ptr<Packet> p = params.pdcpSdu;
-  
-  // Sender timestamp
-  PdcpTag pdcpTag (Simulator::Now ());
-  
-  if (IsSlrb()) /* SLRB has different PDCP headers than DRB */
-    {
-      LteSlPdcpHeader pdcpHeader;
-      pdcpHeader.SetSequenceNumber (m_txSequenceNumber);
-      
-      m_txSequenceNumber++;
-      if (m_txSequenceNumber > m_maxPdcpSlSn)
-        {
-          m_txSequenceNumber = 0;
-        }
-      
-      pdcpHeader.SetSduType (params.sduType);
-      
-      NS_LOG_LOGIC ("PDCP header: " << pdcpHeader);
-      p->AddHeader (pdcpHeader);
-      p->AddByteTag (pdcpTag, 1, pdcpHeader.GetSerializedSize ());
-    }
-  else
-    {
-      LtePdcpHeader pdcpHeader;
-      pdcpHeader.SetSequenceNumber (m_txSequenceNumber);
-      
-      m_txSequenceNumber++;
-      if (m_txSequenceNumber > m_maxPdcpSn)
-        {
-          m_txSequenceNumber = 0;
-        }
-      
-      pdcpHeader.SetDcBit (LtePdcpHeader::DATA_PDU);
-      
-      NS_LOG_LOGIC ("PDCP header: " << pdcpHeader);
-      p->AddHeader (pdcpHeader);
-      p->AddByteTag (pdcpTag, 1, pdcpHeader.GetSerializedSize ());
-    }
-  
-  m_txPdu (m_rnti, m_lcid, p->GetSize ());
-
-  LteRlcSapProvider::TransmitPdcpPduParameters txParams;
-  txParams.rnti = m_rnti;
-  txParams.lcid = m_lcid;
-  txParams.srcL2Id = m_srcL2Id;
-  txParams.dstL2Id = m_dstL2Id;
-  txParams.pdcpPdu = p;
-=======
     NS_LOG_FUNCTION(this << m_rnti << static_cast<uint16_t>(m_lcid) << params.pdcpSdu->GetSize());
     Ptr<Packet> p = params.pdcpSdu;
 
     // Sender timestamp
     PdcpTag pdcpTag(Simulator::Now());
 
-    LtePdcpHeader pdcpHeader;
-    pdcpHeader.SetSequenceNumber(m_txSequenceNumber);
-
-    m_txSequenceNumber++;
-    if (m_txSequenceNumber > m_maxPdcpSn)
+    if (IsSlrb()) /* SLRB has different PDCP headers than DRB */
     {
-        m_txSequenceNumber = 0;
+        LteSlPdcpHeader pdcpHeader;
+        pdcpHeader.SetSequenceNumber(m_txSequenceNumber);
+
+        m_txSequenceNumber++;
+        if (m_txSequenceNumber > m_maxPdcpSlSn)
+        {
+            m_txSequenceNumber = 0;
+        }
+
+        pdcpHeader.SetSduType(params.sduType);
+
+        NS_LOG_LOGIC("PDCP header: " << pdcpHeader);
+        p->AddHeader(pdcpHeader);
+        p->AddByteTag(pdcpTag, 1, pdcpHeader.GetSerializedSize());
     }
-
-    pdcpHeader.SetDcBit(LtePdcpHeader::DATA_PDU);
-
-    NS_LOG_LOGIC("PDCP header: " << pdcpHeader);
-    p->AddHeader(pdcpHeader);
-    p->AddByteTag(pdcpTag, 1, pdcpHeader.GetSerializedSize());
+    else
+    {
+        LtePdcpHeader pdcpHeader;
+        pdcpHeader.SetSequenceNumber(m_txSequenceNumber);
+
+        m_txSequenceNumber++;
+        if (m_txSequenceNumber > m_maxPdcpSn)
+        {
+            m_txSequenceNumber = 0;
+        }
+
+        pdcpHeader.SetDcBit(LtePdcpHeader::DATA_PDU);
+
+        NS_LOG_LOGIC("PDCP header: " << pdcpHeader);
+        p->AddHeader(pdcpHeader);
+        p->AddByteTag(pdcpTag, 1, pdcpHeader.GetSerializedSize());
+    }
 
     m_txPdu(m_rnti, m_lcid, p->GetSize());
 
     LteRlcSapProvider::TransmitPdcpPduParameters txParams;
     txParams.rnti = m_rnti;
     txParams.lcid = m_lcid;
+    txParams.srcL2Id = m_srcL2Id;
+    txParams.dstL2Id = m_dstL2Id;
     txParams.pdcpPdu = p;
->>>>>>> 8d25ef3c
 
     m_rlcSapProvider->TransmitPdcpPdu(txParams);
 }
@@ -304,60 +251,7 @@
 {
     NS_LOG_FUNCTION(this << m_rnti << (uint32_t)m_lcid << p->GetSize());
 
-<<<<<<< HEAD
-  uint8_t sduType = 0;
-  // Receiver timestamp
-  PdcpTag pdcpTag;
-  Time delay;
-  p->FindFirstMatchingByteTag (pdcpTag);
-  delay = Simulator::Now() - pdcpTag.GetSenderTimestamp ();
-  m_rxPdu(m_rnti, m_lcid, p->GetSize (), delay.GetNanoSeconds ());
-
-  if (IsSlrb ())
-    {
-      LteSlPdcpHeader pdcpHeader;
-      p->RemoveHeader (pdcpHeader);
-      NS_LOG_LOGIC ("PDCP header: " << pdcpHeader);
-      
-      m_rxSequenceNumber = pdcpHeader.GetSequenceNumber () + 1;
-      if (m_rxSequenceNumber > m_maxPdcpSlSn)
-        {
-          m_rxSequenceNumber = 0;
-        }
-
-      sduType = pdcpHeader.GetSduType ();
-    } 
-  else
-    {
-      LtePdcpHeader pdcpHeader;
-      p->RemoveHeader (pdcpHeader);
-      NS_LOG_LOGIC ("PDCP header: " << pdcpHeader);
-      
-      m_rxSequenceNumber = pdcpHeader.GetSequenceNumber () + 1;
-      if (m_rxSequenceNumber > m_maxPdcpSn)
-        {
-          m_rxSequenceNumber = 0;
-        }
-    }
-
-  LtePdcpSapUser::ReceivePdcpSduParameters params;
-  params.pdcpSdu = p;
-  params.rnti = m_rnti;
-  params.lcid = m_lcid;
-  params.srcL2Id = m_srcL2Id;
-  params.dstL2Id = m_dstL2Id;
-  params.sduType = sduType;
-  m_pdcpSapUser->ReceivePdcpSdu (params);
-}
-
-bool
-LtePdcp::IsSlrb ()
-{
-  NS_LOG_FUNCTION (this << m_rnti << (uint32_t) (m_srcL2Id != 0 || m_dstL2Id !=0));
-  return (m_srcL2Id != 0 || m_dstL2Id !=0);
-}
-
-=======
+    uint8_t sduType = 0;
     // Receiver timestamp
     PdcpTag pdcpTag;
     Time delay;
@@ -365,22 +259,48 @@
     delay = Simulator::Now() - pdcpTag.GetSenderTimestamp();
     m_rxPdu(m_rnti, m_lcid, p->GetSize(), delay.GetNanoSeconds());
 
-    LtePdcpHeader pdcpHeader;
-    p->RemoveHeader(pdcpHeader);
-    NS_LOG_LOGIC("PDCP header: " << pdcpHeader);
-
-    m_rxSequenceNumber = pdcpHeader.GetSequenceNumber() + 1;
-    if (m_rxSequenceNumber > m_maxPdcpSn)
+    if (IsSlrb())
     {
-        m_rxSequenceNumber = 0;
+        LteSlPdcpHeader pdcpHeader;
+        p->RemoveHeader(pdcpHeader);
+        NS_LOG_LOGIC("PDCP header: " << pdcpHeader);
+
+        m_rxSequenceNumber = pdcpHeader.GetSequenceNumber() + 1;
+        if (m_rxSequenceNumber > m_maxPdcpSlSn)
+        {
+            m_rxSequenceNumber = 0;
+        }
+
+        sduType = pdcpHeader.GetSduType();
+    }
+    else
+    {
+        LtePdcpHeader pdcpHeader;
+        p->RemoveHeader(pdcpHeader);
+        NS_LOG_LOGIC("PDCP header: " << pdcpHeader);
+
+        m_rxSequenceNumber = pdcpHeader.GetSequenceNumber() + 1;
+        if (m_rxSequenceNumber > m_maxPdcpSn)
+        {
+            m_rxSequenceNumber = 0;
+        }
     }
 
     LtePdcpSapUser::ReceivePdcpSduParameters params;
     params.pdcpSdu = p;
     params.rnti = m_rnti;
     params.lcid = m_lcid;
+    params.srcL2Id = m_srcL2Id;
+    params.dstL2Id = m_dstL2Id;
+    params.sduType = sduType;
     m_pdcpSapUser->ReceivePdcpSdu(params);
 }
 
->>>>>>> 8d25ef3c
+bool
+LtePdcp::IsSlrb()
+{
+    NS_LOG_FUNCTION(this << m_rnti << (uint32_t)(m_srcL2Id != 0 || m_dstL2Id != 0));
+    return (m_srcL2Id != 0 || m_dstL2Id != 0);
+}
+
 } // namespace ns3