/* -*-  Mode: C++; c-file-style: "gnu"; indent-tabs-mode:nil; -*- */
/*
 * NIST-developed software is provided by NIST as a public
 * service. You may use, copy and distribute copies of the software in
 * any medium, provided that you keep intact this entire notice. You
 * may improve, modify and create derivative works of the software or
 * any portion of the software, and you may copy and distribute such
 * modifications or works. Modified works should carry a notice
 * stating that you changed the software and should note the date and
 * nature of any such change. Please explicitly acknowledge the
 * National Institute of Standards and Technology as the source of the
 * software.
 *
 * NIST-developed software is expressly provided "AS IS." NIST MAKES
 * NO WARRANTY OF ANY KIND, EXPRESS, IMPLIED, IN FACT OR ARISING BY
 * OPERATION OF LAW, INCLUDING, WITHOUT LIMITATION, THE IMPLIED
 * WARRANTY OF MERCHANTABILITY, FITNESS FOR A PARTICULAR PURPOSE,
 * NON-INFRINGEMENT AND DATA ACCURACY. NIST NEITHER REPRESENTS NOR
 * WARRANTS THAT THE OPERATION OF THE SOFTWARE WILL BE UNINTERRUPTED
 * OR ERROR-FREE, OR THAT ANY DEFECTS WILL BE CORRECTED. NIST DOES NOT
 * WARRANT OR MAKE ANY REPRESENTATIONS REGARDING THE USE OF THE
 * SOFTWARE OR THE RESULTS THEREOF, INCLUDING BUT NOT LIMITED TO THE
 * CORRECTNESS, ACCURACY, RELIABILITY, OR USEFULNESS OF THE SOFTWARE.
 *
 * You are solely responsible for determining the appropriateness of
 * using and distributing the software and you assume all risks
 * associated with its use, including but not limited to the risks and
 * costs of program errors, compliance with applicable laws, damage to
 * or loss of data, programs or equipment, and the unavailability or
 * interruption of operation. This software is not intended to be used
 * in any situation where a failure could cause risk of injury or
 * damage to property. The software developed by NIST employees is not
 * subject to copyright protection within the United States.
 */

#ifndef LTE_SL_TFT_H
#define LTE_SL_TFT_H


#include <ns3/simple-ref-count.h>
#include <ns3/ipv4-address.h>
#include <ns3/ipv6-address.h>
#include <ns3/nstime.h>

#include <list>

namespace ns3 {


/**
 * \brief structure to hold sidelink information about a logical channel
 * 
 * Corresponds to "Sidelink Transmission/Identification/Other Information"
 * define in TS 38.321.
 */
struct SidelinkInfo
{
  /**
   * \brief Indicates the type of communication.  Corresponds to
   * TS 38.212 Table 8.4.1.1-1: Cast type indicator
   */
  enum class CastType
  {
    Broadcast = 0,
    Groupcast = 1,
    Unicast = 2,
    GroupcastNegativeOnly = 3,
    Invalid = 4 
  };

  CastType m_castType {CastType::Invalid}; //!< Cast type
  uint32_t m_srcL2Id {0}; //!< Source L2 ID
  uint32_t m_dstL2Id {0}; //!< 24 bit L2 id of remote entity
  bool m_harqEnabled {false}; //!< Whether HARQ is enabled
  Time m_pdb; //!< Packet Delay Budget
  bool m_dynamic {false}; //!< flag for whether LC is dynamic or SPS
  Time m_rri {0}; //!< Resource Reservation Interval
};

/**
 * \ingroup Lte
 *
 * \brief  Traffic flow template used by sidelink bearers.
 *
 * This class implements a variant of LTE TFT for sidelink
 *
 * It is the simple version of NIST LteSlTft class in D2D repo.
 * It uses only remote address.
 *
 */
class LteSlTft : public SimpleRefCount<LteSlTft>
{
public:
  /**
   * \brief Indicates the direction of the traffic that is to be classified.
   */
  enum class Direction
  {
    TRANSMIT = 1,
    RECEIVE = 2,
    BIDIRECTIONAL = 3,
    INVALID = 4
  };

  /**
<<<<<<< HEAD
   * \brief Indicates the type of communication.
   */
  enum class CommType
  {
    Broadcast = 1,
    GroupCast = 2,
    Unicast = 3,
    INVALID = 4
  };

  /**
   * \brief Constructor (sets remote address only)
=======
   * \brief Constructor
>>>>>>> 2d5e9dfd
   *
   * \param d The direction
   * \param remoteAddr The IPv4 address of the remote
   * \param slInfo SidelinkInfo structure
   */
  LteSlTft (Direction d, Ipv4Address remoteAddr, const struct SidelinkInfo& slInfo);

  /**
   * \brief Constructor
   *
   * \param d The direction
   * \param remoteAddr The IPv6 address of the remote
   * \param slInfo SidelinkInfo structure
   */
  LteSlTft (Direction d, Ipv6Address remoteAddr, const struct SidelinkInfo& slInfo);

  /**
   * \brief Constructor for copy
   *
   * \param tft The TFT to copy
   */
  LteSlTft (Ptr<LteSlTft> tft);

  /**
   * \brief Function to evaluate if the SL TFT matches the remote IPv4 address
   *
   * \param ra the remote address
   * \return true if the TFT matches with the parameters, false otherwise.
   */
  bool Matches (Ipv4Address ra);

  /**
   * \brief Function to evaluate if the SL TFT matches the remote IPv6 address
   *
   * \param ra the remote address
   *
   * \return true if the TFT matches with the
   * parameters, false otherwise.
   */
  bool Matches (Ipv6Address ra);

  /**
   * \brief Function to evaluate if the SL TFT is completely equal to another SL TFT
   *
   * \param tft the tft to compare
   * \return true if the provided SL TFT matches with the
   *         actual SL TFT parameters, false otherwise.
   */
  bool Equals (Ptr<LteSlTft> tft);

  /**
   * \brief Gets the SidelinkInfo ssociated with the TFT
   * \return The SidelinkInfo associated with the TFT
   */
  struct SidelinkInfo GetSidelinkInfo ();

  /**
   * \brief Indicates if the TFT is for an incoming sidelink bearer
   * \return true if the TFT is for an incoming sidelink bearer
   */
  bool isReceive ();

  /**
   * \brief Indicates if the TFT is for an outgoing sidelink bearer
   * \return true if the TFT is for an outgoing sidelink bearer
   */
  bool isTransmit ();

  /**
   * \brief Indicates if the TFT is for unicast communication
   * \return true if the TFT is for the unicast communication
   */
  bool isUnicast ();

private:
  Direction m_direction {Direction::INVALID}; /**< whether the filter needs to be applied
                                               * to sending or receiving only, or in both cases
                                               */
  bool m_hasRemoteAddress {false};      //!< Indicates if the TFT has remoteAddress information
  Ipv4Address m_remoteAddress {Ipv4Address::GetZero ()};        //!< IPv4 address of the remote host
  Ipv6Address m_remoteAddress6 {Ipv6Address::GetZero ()};       //!< IPv6 address of the remote host
  Ipv4Mask m_remoteMask {Ipv4Mask::GetZero ()};         //!< IPv4 address mask of the remote host
  Ipv6Prefix m_remoteMask6 {Ipv6Prefix::GetZero ()};    //!< IPv6 address mask of the remote host
  struct SidelinkInfo m_sidelinkInfo; //!< SidelinkInfo struct

};

} // namespace ns3

#endif /* LTE_SL_TFT_H */<|MERGE_RESOLUTION|>--- conflicted
+++ resolved
@@ -103,22 +103,7 @@
   };
 
   /**
-<<<<<<< HEAD
-   * \brief Indicates the type of communication.
-   */
-  enum class CommType
-  {
-    Broadcast = 1,
-    GroupCast = 2,
-    Unicast = 3,
-    INVALID = 4
-  };
-
-  /**
-   * \brief Constructor (sets remote address only)
-=======
    * \brief Constructor
->>>>>>> 2d5e9dfd
    *
    * \param d The direction
    * \param remoteAddr The IPv4 address of the remote
