--- conflicted
+++ resolved
@@ -56,14 +56,9 @@
     NS_LOG_FUNCTION(this);
 }
 
-<<<<<<< HEAD
-LteSpectrumSignalParametersDataFrame::LteSpectrumSignalParametersDataFrame (const LteSpectrumSignalParametersDataFrame& p)
-  : SpectrumSignalParameters (p)
-=======
 LteSpectrumSignalParametersDataFrame::LteSpectrumSignalParametersDataFrame(
     const LteSpectrumSignalParametersDataFrame& p)
     : SpectrumSignalParameters(p)
->>>>>>> 8d25ef3c
 {
     NS_LOG_FUNCTION(this << &p);
     cellId = p.cellId;
@@ -86,14 +81,9 @@
     NS_LOG_FUNCTION(this);
 }
 
-<<<<<<< HEAD
-LteSpectrumSignalParametersDlCtrlFrame::LteSpectrumSignalParametersDlCtrlFrame (const LteSpectrumSignalParametersDlCtrlFrame& p)
-  : SpectrumSignalParameters (p)
-=======
 LteSpectrumSignalParametersDlCtrlFrame::LteSpectrumSignalParametersDlCtrlFrame(
     const LteSpectrumSignalParametersDlCtrlFrame& p)
     : SpectrumSignalParameters(p)
->>>>>>> 8d25ef3c
 {
     NS_LOG_FUNCTION(this << &p);
     cellId = p.cellId;
@@ -113,14 +103,9 @@
     NS_LOG_FUNCTION(this);
 }
 
-<<<<<<< HEAD
-LteSpectrumSignalParametersUlSrsFrame::LteSpectrumSignalParametersUlSrsFrame (const LteSpectrumSignalParametersUlSrsFrame& p)
-  : SpectrumSignalParameters (p)
-=======
 LteSpectrumSignalParametersUlSrsFrame::LteSpectrumSignalParametersUlSrsFrame(
     const LteSpectrumSignalParametersUlSrsFrame& p)
     : SpectrumSignalParameters(p)
->>>>>>> 8d25ef3c
 {
     NS_LOG_FUNCTION(this << &p);
     cellId = p.cellId;
@@ -133,132 +118,133 @@
     return Create<LteSpectrumSignalParametersUlSrsFrame>(*this);
 }
 
-<<<<<<< HEAD
-
-LteSpectrumSignalParametersSlFrame::LteSpectrumSignalParametersSlFrame ()
-{
-  NS_LOG_FUNCTION (this);
-}
-
-LteSpectrumSignalParametersSlFrame::LteSpectrumSignalParametersSlFrame (const LteSpectrumSignalParametersSlFrame& p)
-  : SpectrumSignalParameters (p)
-{
-  NS_LOG_FUNCTION (this << &p);
-  nodeId = p.nodeId;
-  slssId = p.slssId;
-  if (p.packetBurst)
-    {
-      packetBurst = p.packetBurst->Copy ();
-    }
-}
-
-Ptr<SpectrumSignalParameters>
-LteSpectrumSignalParametersSlFrame::Copy ()
-{
-  NS_LOG_FUNCTION (this);
-  return Create<LteSpectrumSignalParametersSlFrame> (*this);
-}
-
-LteSpectrumSignalParametersSlCtrlFrame::LteSpectrumSignalParametersSlCtrlFrame ()
-{
-  NS_LOG_FUNCTION (this);
-}
-
-LteSpectrumSignalParametersSlCtrlFrame::LteSpectrumSignalParametersSlCtrlFrame (const LteSpectrumSignalParametersSlCtrlFrame& p)
-  : LteSpectrumSignalParametersSlFrame (p)
-{
-  NS_LOG_FUNCTION (this << &p);
-  nodeId = p.nodeId;
-  groupId = p.groupId;
-  slssId = p.slssId;
-  if (p.packetBurst)
-    {
-      packetBurst = p.packetBurst->Copy ();
-    }
-}
-
-Ptr<SpectrumSignalParameters>
-LteSpectrumSignalParametersSlCtrlFrame::Copy ()
-{
-  NS_LOG_FUNCTION (this);
-  return Create<LteSpectrumSignalParametersSlCtrlFrame> (*this);
-}
-
-LteSpectrumSignalParametersSlDataFrame::LteSpectrumSignalParametersSlDataFrame ()
-{
-  NS_LOG_FUNCTION (this);
-}
-
-LteSpectrumSignalParametersSlDataFrame::LteSpectrumSignalParametersSlDataFrame (const LteSpectrumSignalParametersSlDataFrame& p)
-  : LteSpectrumSignalParametersSlFrame (p)
-{
-  NS_LOG_FUNCTION (this << &p);
-  nodeId = p.nodeId;
-  groupId = p.groupId;
-  slssId = p.slssId;
-  if (p.packetBurst)
-    {
-      packetBurst = p.packetBurst->Copy ();
-    }
-}
-
-Ptr<SpectrumSignalParameters>
-LteSpectrumSignalParametersSlDataFrame::Copy ()
-{
-  NS_LOG_FUNCTION (this);
-  return Create<LteSpectrumSignalParametersSlDataFrame> (*this);
-}
-
-LteSpectrumSignalParametersSlDiscFrame::LteSpectrumSignalParametersSlDiscFrame ()
-{
-  NS_LOG_FUNCTION (this);
-}
-
-LteSpectrumSignalParametersSlDiscFrame::LteSpectrumSignalParametersSlDiscFrame (const LteSpectrumSignalParametersSlDiscFrame& p)
-  : LteSpectrumSignalParametersSlFrame (p)
-{
-  NS_LOG_FUNCTION (this << &p);
-  nodeId = p.nodeId;
-  resNo = p.resNo;
-  rv = p.rv;
-  slssId = p.slssId;
-  if (p.packetBurst)
-    {
-      packetBurst = p.packetBurst->Copy ();
-    }
-}
-
-Ptr<SpectrumSignalParameters>
-LteSpectrumSignalParametersSlDiscFrame::Copy ()
-{
-  NS_LOG_FUNCTION (this);
-  return Create<LteSpectrumSignalParametersSlDiscFrame> (*this);
-}
-
-LteSpectrumSignalParametersSlMibFrame::LteSpectrumSignalParametersSlMibFrame ()
-{
-  NS_LOG_FUNCTION (this);
-}
-
-LteSpectrumSignalParametersSlMibFrame::LteSpectrumSignalParametersSlMibFrame (const LteSpectrumSignalParametersSlMibFrame& p)
-  : LteSpectrumSignalParametersSlFrame (p)
-{
-  NS_LOG_FUNCTION (this << &p);
-  nodeId = p.nodeId;
-  slssId = p.slssId;
-  if (p.packetBurst)
-    {
-      packetBurst = p.packetBurst->Copy ();
-    }
-}
-
-Ptr<SpectrumSignalParameters>
-LteSpectrumSignalParametersSlMibFrame::Copy ()
-{
-  NS_LOG_FUNCTION (this);
-  return Create<LteSpectrumSignalParametersSlMibFrame> (*this);
-}
-
-=======
->>>>>>> 8d25ef3c
+LteSpectrumSignalParametersSlFrame::LteSpectrumSignalParametersSlFrame()
+{
+    NS_LOG_FUNCTION(this);
+}
+
+LteSpectrumSignalParametersSlFrame::LteSpectrumSignalParametersSlFrame(
+    const LteSpectrumSignalParametersSlFrame& p)
+    : SpectrumSignalParameters(p)
+{
+    NS_LOG_FUNCTION(this << &p);
+    nodeId = p.nodeId;
+    slssId = p.slssId;
+    if (p.packetBurst)
+    {
+        packetBurst = p.packetBurst->Copy();
+    }
+}
+
+Ptr<SpectrumSignalParameters>
+LteSpectrumSignalParametersSlFrame::Copy() const
+{
+    NS_LOG_FUNCTION(this);
+    return Create<LteSpectrumSignalParametersSlFrame>(*this);
+}
+
+LteSpectrumSignalParametersSlCtrlFrame::LteSpectrumSignalParametersSlCtrlFrame()
+{
+    NS_LOG_FUNCTION(this);
+}
+
+LteSpectrumSignalParametersSlCtrlFrame::LteSpectrumSignalParametersSlCtrlFrame(
+    const LteSpectrumSignalParametersSlCtrlFrame& p)
+    : LteSpectrumSignalParametersSlFrame(p)
+{
+    NS_LOG_FUNCTION(this << &p);
+    nodeId = p.nodeId;
+    groupId = p.groupId;
+    slssId = p.slssId;
+    if (p.packetBurst)
+    {
+        packetBurst = p.packetBurst->Copy();
+    }
+}
+
+Ptr<SpectrumSignalParameters>
+LteSpectrumSignalParametersSlCtrlFrame::Copy() const
+{
+    NS_LOG_FUNCTION(this);
+    return Create<LteSpectrumSignalParametersSlCtrlFrame>(*this);
+}
+
+LteSpectrumSignalParametersSlDataFrame::LteSpectrumSignalParametersSlDataFrame()
+{
+    NS_LOG_FUNCTION(this);
+}
+
+LteSpectrumSignalParametersSlDataFrame::LteSpectrumSignalParametersSlDataFrame(
+    const LteSpectrumSignalParametersSlDataFrame& p)
+    : LteSpectrumSignalParametersSlFrame(p)
+{
+    NS_LOG_FUNCTION(this << &p);
+    nodeId = p.nodeId;
+    groupId = p.groupId;
+    slssId = p.slssId;
+    if (p.packetBurst)
+    {
+        packetBurst = p.packetBurst->Copy();
+    }
+}
+
+Ptr<SpectrumSignalParameters>
+LteSpectrumSignalParametersSlDataFrame::Copy() const
+{
+    NS_LOG_FUNCTION(this);
+    return Create<LteSpectrumSignalParametersSlDataFrame>(*this);
+}
+
+LteSpectrumSignalParametersSlDiscFrame::LteSpectrumSignalParametersSlDiscFrame()
+{
+    NS_LOG_FUNCTION(this);
+}
+
+LteSpectrumSignalParametersSlDiscFrame::LteSpectrumSignalParametersSlDiscFrame(
+    const LteSpectrumSignalParametersSlDiscFrame& p)
+    : LteSpectrumSignalParametersSlFrame(p)
+{
+    NS_LOG_FUNCTION(this << &p);
+    nodeId = p.nodeId;
+    resNo = p.resNo;
+    rv = p.rv;
+    slssId = p.slssId;
+    if (p.packetBurst)
+    {
+        packetBurst = p.packetBurst->Copy();
+    }
+}
+
+Ptr<SpectrumSignalParameters>
+LteSpectrumSignalParametersSlDiscFrame::Copy() const
+{
+    NS_LOG_FUNCTION(this);
+    return Create<LteSpectrumSignalParametersSlDiscFrame>(*this);
+}
+
+LteSpectrumSignalParametersSlMibFrame::LteSpectrumSignalParametersSlMibFrame()
+{
+    NS_LOG_FUNCTION(this);
+}
+
+LteSpectrumSignalParametersSlMibFrame::LteSpectrumSignalParametersSlMibFrame(
+    const LteSpectrumSignalParametersSlMibFrame& p)
+    : LteSpectrumSignalParametersSlFrame(p)
+{
+    NS_LOG_FUNCTION(this << &p);
+    nodeId = p.nodeId;
+    slssId = p.slssId;
+    if (p.packetBurst)
+    {
+        packetBurst = p.packetBurst->Copy();
+    }
+}
+
+Ptr<SpectrumSignalParameters>
+LteSpectrumSignalParametersSlMibFrame::Copy() const
+{
+    NS_LOG_FUNCTION(this);
+    return Create<LteSpectrumSignalParametersSlMibFrame>(*this);
+}
+
 } // namespace ns3