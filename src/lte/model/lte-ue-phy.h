--- conflicted
+++ resolved
@@ -487,11 +487,7 @@
   void DoConfigureUplink (uint32_t ulEarfcn, uint8_t ulBandwidth);
   /**
    * Configure reference signal power function
-<<<<<<< HEAD
-   * \param referenceSignalPower The reference signal power
-=======
    * \param referenceSignalPower reference signal power in dBm
->>>>>>> edc72059
    */
   void DoConfigureReferenceSignalPower (int8_t referenceSignalPower);
   /**
