/*
 * Copyright (c) 2011 Centre Tecnologic de Telecomunicacions de Catalunya (CTTC)
 *
 * This program is free software; you can redistribute it and/or modify
 * it under the terms of the GNU General Public License version 2 as
 * published by the Free Software Foundation;
 *
 * This program is distributed in the hope that it will be useful,
 * but WITHOUT ANY WARRANTY; without even the implied warranty of
 * MERCHANTABILITY or FITNESS FOR A PARTICULAR PURPOSE.  See the
 * GNU General Public License for more details.
 *
 * You should have received a copy of the GNU General Public License
 * along with this program; if not, write to the Free Software
 * Foundation, Inc., 59 Temple Place, Suite 330, Boston, MA  02111-1307  USA
 *
 * Author: Marco Miozzo <marco.miozzo@cttc.es>
 */

#include "rr-ff-mac-scheduler.h"

#include "lte-amc.h"
#include "lte-common.h"
#include "lte-vendor-specific-parameters.h"

#include <ns3/boolean.h>
#include <ns3/log.h>
#include <ns3/math.h>
#include <ns3/pointer.h>
#include <ns3/simulator.h>

#include <cfloat>
#include <climits>
#include <set>

namespace ns3
{

NS_LOG_COMPONENT_DEFINE("RrFfMacScheduler");

/// Type 0 allocation RBG
static const int Type0AllocationRbg[4] = {
    10,  // RGB size 1
    26,  // RGB size 2
    63,  // RGB size 3
    110, // RGB size 4
};       // see table 7.1.6.1-1 of 36.213

NS_OBJECT_ENSURE_REGISTERED(RrFfMacScheduler);

RrFfMacScheduler::RrFfMacScheduler()
    : m_cschedSapUser(nullptr),
      m_schedSapUser(nullptr),
      m_nextRntiDl(0),
      m_nextRntiUl(0)
{
    m_amc = CreateObject<LteAmc>();
    m_cschedSapProvider = new MemberCschedSapProvider<RrFfMacScheduler>(this);
    m_schedSapProvider = new MemberSchedSapProvider<RrFfMacScheduler>(this);
}

RrFfMacScheduler::~RrFfMacScheduler()
{
    NS_LOG_FUNCTION(this);
}

void
RrFfMacScheduler::DoDispose()
{
    NS_LOG_FUNCTION(this);
    m_dlHarqProcessesDciBuffer.clear();
    m_dlHarqProcessesTimer.clear();
    m_dlHarqProcessesRlcPduListBuffer.clear();
    m_dlInfoListBuffered.clear();
    m_ulHarqCurrentProcessId.clear();
    m_ulHarqProcessesStatus.clear();
    m_ulHarqProcessesDciBuffer.clear();
    delete m_cschedSapProvider;
    delete m_schedSapProvider;
}

TypeId
RrFfMacScheduler::GetTypeId()
{
    static TypeId tid =
        TypeId("ns3::RrFfMacScheduler")
            .SetParent<FfMacScheduler>()
            .SetGroupName("Lte")
            .AddConstructor<RrFfMacScheduler>()
            .AddAttribute("CqiTimerThreshold",
                          "The number of TTIs a CQI is valid (default 1000 - 1 sec.)",
                          UintegerValue(1000),
                          MakeUintegerAccessor(&RrFfMacScheduler::m_cqiTimersThreshold),
                          MakeUintegerChecker<uint32_t>())
            .AddAttribute("HarqEnabled",
                          "Activate/Deactivate the HARQ [by default is active].",
                          BooleanValue(true),
                          MakeBooleanAccessor(&RrFfMacScheduler::m_harqOn),
                          MakeBooleanChecker())
            .AddAttribute("UlGrantMcs",
                          "The MCS of the UL grant, must be [0..15] (default 0)",
                          UintegerValue(0),
                          MakeUintegerAccessor(&RrFfMacScheduler::m_ulGrantMcs),
                          MakeUintegerChecker<uint8_t>());
    return tid;
}

void
RrFfMacScheduler::SetFfMacCschedSapUser(FfMacCschedSapUser* s)
{
    m_cschedSapUser = s;
}

void
RrFfMacScheduler::SetFfMacSchedSapUser(FfMacSchedSapUser* s)
{
    m_schedSapUser = s;
}

FfMacCschedSapProvider*
RrFfMacScheduler::GetFfMacCschedSapProvider()
{
    return m_cschedSapProvider;
}

FfMacSchedSapProvider*
RrFfMacScheduler::GetFfMacSchedSapProvider()
{
    return m_schedSapProvider;
}

void
RrFfMacScheduler::SetLteFfrSapProvider(LteFfrSapProvider* s)
{
    m_ffrSapProvider = s;
}

LteFfrSapUser*
RrFfMacScheduler::GetLteFfrSapUser()
{
    return m_ffrSapUser;
}

void
RrFfMacScheduler::DoCschedCellConfigReq(
    const FfMacCschedSapProvider::CschedCellConfigReqParameters& params)
{
    NS_LOG_FUNCTION(this);
    // Read the subset of parameters used
    m_cschedCellConfig = params;
    m_rachAllocationMap.resize(m_cschedCellConfig.m_ulBandwidth, 0);
    FfMacCschedSapUser::CschedUeConfigCnfParameters cnf;
    cnf.m_result = SUCCESS;
    m_cschedSapUser->CschedUeConfigCnf(cnf);
}

void
RrFfMacScheduler::DoCschedUeConfigReq(
    const FfMacCschedSapProvider::CschedUeConfigReqParameters& params)
{
    NS_LOG_FUNCTION(this << " RNTI " << params.m_rnti << " txMode "
                         << (uint16_t)params.m_transmissionMode);
    std::map<uint16_t, uint8_t>::iterator it = m_uesTxMode.find(params.m_rnti);
    if (it == m_uesTxMode.end())
    {
        m_uesTxMode.insert(std::pair<uint16_t, double>(params.m_rnti, params.m_transmissionMode));
        // generate HARQ buffers
        m_dlHarqCurrentProcessId.insert(std::pair<uint16_t, uint8_t>(params.m_rnti, 0));
        DlHarqProcessesStatus_t dlHarqPrcStatus;
        dlHarqPrcStatus.resize(8, 0);
        m_dlHarqProcessesStatus.insert(
            std::pair<uint16_t, DlHarqProcessesStatus_t>(params.m_rnti, dlHarqPrcStatus));
        DlHarqProcessesTimer_t dlHarqProcessesTimer;
        dlHarqProcessesTimer.resize(8, 0);
        m_dlHarqProcessesTimer.insert(
            std::pair<uint16_t, DlHarqProcessesTimer_t>(params.m_rnti, dlHarqProcessesTimer));
        DlHarqProcessesDciBuffer_t dlHarqdci;
        dlHarqdci.resize(8);
        m_dlHarqProcessesDciBuffer.insert(
            std::pair<uint16_t, DlHarqProcessesDciBuffer_t>(params.m_rnti, dlHarqdci));
        DlHarqRlcPduListBuffer_t dlHarqRlcPdu;
        dlHarqRlcPdu.resize(2);
        dlHarqRlcPdu.at(0).resize(8);
        dlHarqRlcPdu.at(1).resize(8);
        m_dlHarqProcessesRlcPduListBuffer.insert(
            std::pair<uint16_t, DlHarqRlcPduListBuffer_t>(params.m_rnti, dlHarqRlcPdu));
        m_ulHarqCurrentProcessId.insert(std::pair<uint16_t, uint8_t>(params.m_rnti, 0));
        UlHarqProcessesStatus_t ulHarqPrcStatus;
        ulHarqPrcStatus.resize(8, 0);
        m_ulHarqProcessesStatus.insert(
            std::pair<uint16_t, UlHarqProcessesStatus_t>(params.m_rnti, ulHarqPrcStatus));
        UlHarqProcessesDciBuffer_t ulHarqdci;
        ulHarqdci.resize(8);
        m_ulHarqProcessesDciBuffer.insert(
            std::pair<uint16_t, UlHarqProcessesDciBuffer_t>(params.m_rnti, ulHarqdci));
    }
    else
    {
        (*it).second = params.m_transmissionMode;
    }
}

void
RrFfMacScheduler::DoCschedLcConfigReq(
    const FfMacCschedSapProvider::CschedLcConfigReqParameters& params)
{
    NS_LOG_FUNCTION(this);
    // Not used at this stage (LCs updated by DoSchedDlRlcBufferReq)
}

void
RrFfMacScheduler::DoCschedLcReleaseReq(
    const FfMacCschedSapProvider::CschedLcReleaseReqParameters& params)
{
    NS_LOG_FUNCTION(this);
    for (std::size_t i = 0; i < params.m_logicalChannelIdentity.size(); i++)
    {
        std::list<FfMacSchedSapProvider::SchedDlRlcBufferReqParameters>::iterator it =
            m_rlcBufferReq.begin();
        while (it != m_rlcBufferReq.end())
        {
            if (((*it).m_rnti == params.m_rnti) &&
                ((*it).m_logicalChannelIdentity == params.m_logicalChannelIdentity.at(i)))
            {
                it = m_rlcBufferReq.erase(it);
            }
            else
            {
                it++;
            }
        }
    }
}

void
RrFfMacScheduler::DoCschedUeReleaseReq(
    const FfMacCschedSapProvider::CschedUeReleaseReqParameters& params)
{
    NS_LOG_FUNCTION(this << " Release RNTI " << params.m_rnti);

    m_uesTxMode.erase(params.m_rnti);
    m_dlHarqCurrentProcessId.erase(params.m_rnti);
    m_dlHarqProcessesStatus.erase(params.m_rnti);
    m_dlHarqProcessesTimer.erase(params.m_rnti);
    m_dlHarqProcessesDciBuffer.erase(params.m_rnti);
    m_dlHarqProcessesRlcPduListBuffer.erase(params.m_rnti);
    m_ulHarqCurrentProcessId.erase(params.m_rnti);
    m_ulHarqProcessesStatus.erase(params.m_rnti);
    m_ulHarqProcessesDciBuffer.erase(params.m_rnti);
    m_ceBsrRxed.erase(params.m_rnti);
    std::list<FfMacSchedSapProvider::SchedDlRlcBufferReqParameters>::iterator it =
        m_rlcBufferReq.begin();
    while (it != m_rlcBufferReq.end())
    {
        if ((*it).m_rnti == params.m_rnti)
        {
            NS_LOG_INFO(this << " Erase RNTI " << (*it).m_rnti << " LC "
                             << (uint16_t)(*it).m_logicalChannelIdentity);
            it = m_rlcBufferReq.erase(it);
        }
        else
        {
            it++;
        }
    }
    if (m_nextRntiUl == params.m_rnti)
    {
        m_nextRntiUl = 0;
    }

    if (m_nextRntiDl == params.m_rnti)
    {
        m_nextRntiDl = 0;
    }
}

void
RrFfMacScheduler::DoSchedDlRlcBufferReq(
    const FfMacSchedSapProvider::SchedDlRlcBufferReqParameters& params)
{
    NS_LOG_FUNCTION(this << params.m_rnti << (uint32_t)params.m_logicalChannelIdentity);
    // API generated by RLC for updating RLC parameters on a LC (tx and retx queues)
    std::list<FfMacSchedSapProvider::SchedDlRlcBufferReqParameters>::iterator it =
        m_rlcBufferReq.begin();
    bool newLc = true;
    while (it != m_rlcBufferReq.end())
    {
        // remove old entries of this UE-LC
        if (((*it).m_rnti == params.m_rnti) &&
            ((*it).m_logicalChannelIdentity == params.m_logicalChannelIdentity))
        {
            it = m_rlcBufferReq.erase(it);
            newLc = false;
        }
        else
        {
            ++it;
        }
    }
    // add the new parameters
    m_rlcBufferReq.insert(it, params);
    NS_LOG_INFO(this << " RNTI " << params.m_rnti << " LC "
                     << (uint16_t)params.m_logicalChannelIdentity << " RLC tx size "
                     << params.m_rlcTransmissionQueueSize << " RLC retx size "
                     << params.m_rlcRetransmissionQueueSize << " RLC stat size "
                     << params.m_rlcStatusPduSize);
    // initialize statistics of the flow in case of new flows
    if (newLc)
    {
        m_p10CqiRxed.insert(
            std::pair<uint16_t, uint8_t>(params.m_rnti, 1)); // only codeword 0 at this stage (SISO)
        // initialized to 1 (i.e., the lowest value for transmitting a signal)
        m_p10CqiTimers.insert(std::pair<uint16_t, uint32_t>(params.m_rnti, m_cqiTimersThreshold));
    }
}

void
RrFfMacScheduler::DoSchedDlPagingBufferReq(
    const FfMacSchedSapProvider::SchedDlPagingBufferReqParameters& params)
{
    NS_LOG_FUNCTION(this);
    NS_FATAL_ERROR("method not implemented");
}

void
RrFfMacScheduler::DoSchedDlMacBufferReq(
    const FfMacSchedSapProvider::SchedDlMacBufferReqParameters& params)
{
    NS_LOG_FUNCTION(this);
    NS_FATAL_ERROR("method not implemented");
}

int
RrFfMacScheduler::GetRbgSize(int dlbandwidth)
{
    for (int i = 0; i < 4; i++)
    {
        if (dlbandwidth < Type0AllocationRbg[i])
        {
            return (i + 1);
        }
    }

    return (-1);
}

bool
RrFfMacScheduler::SortRlcBufferReq(FfMacSchedSapProvider::SchedDlRlcBufferReqParameters i,
                                   FfMacSchedSapProvider::SchedDlRlcBufferReqParameters j)
{
    return (i.m_rnti < j.m_rnti);
}

bool
RrFfMacScheduler::HarqProcessAvailability(uint16_t rnti)
{
    NS_LOG_FUNCTION(this << rnti);

    std::map<uint16_t, uint8_t>::iterator it = m_dlHarqCurrentProcessId.find(rnti);
    if (it == m_dlHarqCurrentProcessId.end())
    {
        NS_FATAL_ERROR("No Process Id found for this RNTI " << rnti);
    }
    std::map<uint16_t, DlHarqProcessesStatus_t>::iterator itStat =
        m_dlHarqProcessesStatus.find(rnti);
    if (itStat == m_dlHarqProcessesStatus.end())
    {
        NS_FATAL_ERROR("No Process Id Statusfound for this RNTI " << rnti);
    }
    uint8_t i = (*it).second;
    do
    {
        i = (i + 1) % HARQ_PROC_NUM;
    } while (((*itStat).second.at(i) != 0) && (i != (*it).second));

    return (*itStat).second.at(i) == 0;
}

uint8_t
RrFfMacScheduler::UpdateHarqProcessId(uint16_t rnti)
{
    NS_LOG_FUNCTION(this << rnti);

    if (!m_harqOn)
    {
        return (0);
    }

    std::map<uint16_t, uint8_t>::iterator it = m_dlHarqCurrentProcessId.find(rnti);
    if (it == m_dlHarqCurrentProcessId.end())
    {
        NS_FATAL_ERROR("No Process Id found for this RNTI " << rnti);
    }
    std::map<uint16_t, DlHarqProcessesStatus_t>::iterator itStat =
        m_dlHarqProcessesStatus.find(rnti);
    if (itStat == m_dlHarqProcessesStatus.end())
    {
        NS_FATAL_ERROR("No Process Id Statusfound for this RNTI " << rnti);
    }
    uint8_t i = (*it).second;
    do
    {
        i = (i + 1) % HARQ_PROC_NUM;
    } while (((*itStat).second.at(i) != 0) && (i != (*it).second));
    if ((*itStat).second.at(i) == 0)
    {
        (*it).second = i;
        (*itStat).second.at(i) = 1;
    }
    else
    {
        return (9); // return a not valid harq proc id
    }

    return ((*it).second);
}

void
RrFfMacScheduler::RefreshHarqProcesses()
{
    NS_LOG_FUNCTION(this);

    std::map<uint16_t, DlHarqProcessesTimer_t>::iterator itTimers;
    for (itTimers = m_dlHarqProcessesTimer.begin(); itTimers != m_dlHarqProcessesTimer.end();
         itTimers++)
    {
        for (uint16_t i = 0; i < HARQ_PROC_NUM; i++)
        {
            if ((*itTimers).second.at(i) == HARQ_DL_TIMEOUT)
            {
                // reset HARQ process

                NS_LOG_INFO(this << " Reset HARQ proc " << i << " for RNTI " << (*itTimers).first);
                std::map<uint16_t, DlHarqProcessesStatus_t>::iterator itStat =
                    m_dlHarqProcessesStatus.find((*itTimers).first);
                if (itStat == m_dlHarqProcessesStatus.end())
                {
                    NS_FATAL_ERROR("No Process Id Status found for this RNTI "
                                   << (*itTimers).first);
                }
                (*itStat).second.at(i) = 0;
                (*itTimers).second.at(i) = 0;
            }
            else
            {
                (*itTimers).second.at(i)++;
            }
        }
    }
}

void
RrFfMacScheduler::DoSchedDlTriggerReq(
    const FfMacSchedSapProvider::SchedDlTriggerReqParameters& params)
{
    NS_LOG_FUNCTION(this << " DL Frame no. " << (params.m_sfnSf >> 4) << " subframe no. "
                         << (0xF & params.m_sfnSf));
    // API generated by RLC for triggering the scheduling of a DL subframe

    RefreshDlCqiMaps();
    int rbgSize = GetRbgSize(m_cschedCellConfig.m_dlBandwidth);
    int rbgNum = m_cschedCellConfig.m_dlBandwidth / rbgSize;
    FfMacSchedSapUser::SchedDlConfigIndParameters ret;

    // Generate RBGs map
    std::vector<bool> rbgMap;
    uint16_t rbgAllocatedNum = 0;
    std::set<uint16_t> rntiAllocated;
    rbgMap.resize(m_cschedCellConfig.m_dlBandwidth / rbgSize, false);

    //   update UL HARQ proc id
    std::map<uint16_t, uint8_t>::iterator itProcId;
    for (itProcId = m_ulHarqCurrentProcessId.begin(); itProcId != m_ulHarqCurrentProcessId.end();
         itProcId++)
    {
        (*itProcId).second = ((*itProcId).second + 1) % HARQ_PROC_NUM;
    }

    // RACH Allocation
    m_rachAllocationMap.resize(m_cschedCellConfig.m_ulBandwidth, 0);
    uint16_t rbStart = 0;
    std::vector<RachListElement_s>::iterator itRach;
    for (itRach = m_rachList.begin(); itRach != m_rachList.end(); itRach++)
    {
        NS_ASSERT_MSG(m_amc->GetUlTbSizeFromMcs(m_ulGrantMcs, m_cschedCellConfig.m_ulBandwidth) >
                          (*itRach).m_estimatedSize,
                      " Default UL Grant MCS does not allow to send RACH messages");
        BuildRarListElement_s newRar;
        newRar.m_rnti = (*itRach).m_rnti;
        // DL-RACH Allocation
        // Ideal: no needs of configuring m_dci
        // UL-RACH Allocation
        newRar.m_grant.m_rnti = newRar.m_rnti;
        newRar.m_grant.m_mcs = m_ulGrantMcs;
        uint16_t rbLen = 1;
        uint16_t tbSizeBits = 0;
        // find lowest TB size that fits UL grant estimated size
        while ((tbSizeBits < (*itRach).m_estimatedSize) &&
               (rbStart + rbLen < m_cschedCellConfig.m_ulBandwidth))
        {
            rbLen++;
            tbSizeBits = m_amc->GetUlTbSizeFromMcs(m_ulGrantMcs, rbLen);
        }
        if (tbSizeBits < (*itRach).m_estimatedSize)
        {
            // no more allocation space: finish allocation
            break;
        }
        newRar.m_grant.m_rbStart = rbStart;
        newRar.m_grant.m_rbLen = rbLen;
        newRar.m_grant.m_tbSize = tbSizeBits / 8;
        newRar.m_grant.m_hopping = false;
        newRar.m_grant.m_tpc = 0;
        newRar.m_grant.m_cqiRequest = false;
        newRar.m_grant.m_ulDelay = false;
        NS_LOG_INFO(this << " UL grant allocated to RNTI " << (*itRach).m_rnti << " rbStart "
                         << rbStart << " rbLen " << rbLen << " MCS " << (uint16_t)m_ulGrantMcs
                         << " tbSize " << newRar.m_grant.m_tbSize);
        for (uint16_t i = rbStart; i < rbStart + rbLen; i++)
        {
            m_rachAllocationMap.at(i) = (*itRach).m_rnti;
        }

        if (m_harqOn)
        {
            // generate UL-DCI for HARQ retransmissions
            UlDciListElement_s uldci;
            uldci.m_rnti = newRar.m_rnti;
            uldci.m_rbLen = rbLen;
            uldci.m_rbStart = rbStart;
            uldci.m_mcs = m_ulGrantMcs;
            uldci.m_tbSize = tbSizeBits / 8;
            uldci.m_ndi = 1;
            uldci.m_cceIndex = 0;
            uldci.m_aggrLevel = 1;
            uldci.m_ueTxAntennaSelection = 3; // antenna selection OFF
            uldci.m_hopping = false;
            uldci.m_n2Dmrs = 0;
            uldci.m_tpc = 0;            // no power control
            uldci.m_cqiRequest = false; // only period CQI at this stage
            uldci.m_ulIndex = 0;        // TDD parameter
            uldci.m_dai = 1;            // TDD parameter
            uldci.m_freqHopping = 0;
            uldci.m_pdcchPowerOffset = 0; // not used

            uint8_t harqId = 0;
            std::map<uint16_t, uint8_t>::iterator itProcId;
            itProcId = m_ulHarqCurrentProcessId.find(uldci.m_rnti);
            if (itProcId == m_ulHarqCurrentProcessId.end())
            {
                NS_FATAL_ERROR("No info find in HARQ buffer for UE " << uldci.m_rnti);
            }
            harqId = (*itProcId).second;
            std::map<uint16_t, UlHarqProcessesDciBuffer_t>::iterator itDci =
                m_ulHarqProcessesDciBuffer.find(uldci.m_rnti);
            if (itDci == m_ulHarqProcessesDciBuffer.end())
            {
                NS_FATAL_ERROR("Unable to find RNTI entry in UL DCI HARQ buffer for RNTI "
                               << uldci.m_rnti);
            }
            (*itDci).second.at(harqId) = uldci;
        }

        rbStart = rbStart + rbLen;
        ret.m_buildRarList.push_back(newRar);
    }
    m_rachList.clear();

    // Process DL HARQ feedback
    RefreshHarqProcesses();
    // retrieve past HARQ retx buffered
    if (!m_dlInfoListBuffered.empty())
    {
        if (!params.m_dlInfoList.empty())
        {
            NS_LOG_INFO(this << " Received DL-HARQ feedback");
            m_dlInfoListBuffered.insert(m_dlInfoListBuffered.end(),
                                        params.m_dlInfoList.begin(),
                                        params.m_dlInfoList.end());
        }
    }
    else
    {
        if (!params.m_dlInfoList.empty())
        {
            m_dlInfoListBuffered = params.m_dlInfoList;
        }
    }
    if (!m_harqOn)
    {
        // Ignore HARQ feedback
        m_dlInfoListBuffered.clear();
    }
    std::vector<DlInfoListElement_s> dlInfoListUntxed;
    for (std::size_t i = 0; i < m_dlInfoListBuffered.size(); i++)
    {
        std::set<uint16_t>::iterator itRnti = rntiAllocated.find(m_dlInfoListBuffered.at(i).m_rnti);
        if (itRnti != rntiAllocated.end())
        {
            // RNTI already allocated for retx
            continue;
        }
        auto nLayers = m_dlInfoListBuffered.at(i).m_harqStatus.size();
        std::vector<bool> retx;
        NS_LOG_INFO(this << " Processing DLHARQ feedback");
        if (nLayers == 1)
        {
            retx.push_back(m_dlInfoListBuffered.at(i).m_harqStatus.at(0) ==
                           DlInfoListElement_s::NACK);
            retx.push_back(false);
        }
        else
        {
            retx.push_back(m_dlInfoListBuffered.at(i).m_harqStatus.at(0) ==
                           DlInfoListElement_s::NACK);
            retx.push_back(m_dlInfoListBuffered.at(i).m_harqStatus.at(1) ==
                           DlInfoListElement_s::NACK);
        }
        if (retx.at(0) || retx.at(1))
        {
            // retrieve HARQ process information
            uint16_t rnti = m_dlInfoListBuffered.at(i).m_rnti;
            uint8_t harqId = m_dlInfoListBuffered.at(i).m_harqProcessId;
            NS_LOG_INFO(this << " HARQ retx RNTI " << rnti << " harqId " << (uint16_t)harqId);
            std::map<uint16_t, DlHarqProcessesDciBuffer_t>::iterator itHarq =
                m_dlHarqProcessesDciBuffer.find(rnti);
            if (itHarq == m_dlHarqProcessesDciBuffer.end())
            {
                NS_FATAL_ERROR("No info find in HARQ buffer for UE " << rnti);
            }

            DlDciListElement_s dci = (*itHarq).second.at(harqId);
            int rv = 0;
            if (dci.m_rv.size() == 1)
            {
                rv = dci.m_rv.at(0);
            }
            else
            {
                rv = (dci.m_rv.at(0) > dci.m_rv.at(1) ? dci.m_rv.at(0) : dci.m_rv.at(1));
            }

            if (rv == 3)
            {
                // maximum number of retx reached -> drop process
                NS_LOG_INFO("Max number of retransmissions reached -> drop process");
                std::map<uint16_t, DlHarqProcessesStatus_t>::iterator it =
                    m_dlHarqProcessesStatus.find(rnti);
                if (it == m_dlHarqProcessesStatus.end())
                {
                    NS_LOG_ERROR("No info find in HARQ buffer for UE (might change eNB) "
                                 << m_dlInfoListBuffered.at(i).m_rnti);
                }
                (*it).second.at(harqId) = 0;
                std::map<uint16_t, DlHarqRlcPduListBuffer_t>::iterator itRlcPdu =
                    m_dlHarqProcessesRlcPduListBuffer.find(rnti);
                if (itRlcPdu == m_dlHarqProcessesRlcPduListBuffer.end())
                {
                    NS_FATAL_ERROR("Unable to find RlcPdcList in HARQ buffer for RNTI "
                                   << m_dlInfoListBuffered.at(i).m_rnti);
                }
                for (std::size_t k = 0; k < (*itRlcPdu).second.size(); k++)
                {
                    (*itRlcPdu).second.at(k).at(harqId).clear();
                }
                continue;
            }
            // check the feasibility of retransmitting on the same RBGs
            // translate the DCI to Spectrum framework
            std::vector<int> dciRbg;
            uint32_t mask = 0x1;
            NS_LOG_INFO("Original RBGs " << dci.m_rbBitmap << " rnti " << dci.m_rnti);
            for (int j = 0; j < 32; j++)
            {
                if (((dci.m_rbBitmap & mask) >> j) == 1)
                {
                    dciRbg.push_back(j);
                    NS_LOG_INFO("\t" << j);
                }
                mask = (mask << 1);
            }
            bool free = true;
            for (std::size_t j = 0; j < dciRbg.size(); j++)
            {
                if (rbgMap.at(dciRbg.at(j)))
                {
                    free = false;
                    break;
                }
            }
            if (free)
            {
                // use the same RBGs for the retx
                // reserve RBGs
                for (std::size_t j = 0; j < dciRbg.size(); j++)
                {
                    rbgMap.at(dciRbg.at(j)) = true;
                    NS_LOG_INFO("RBG " << dciRbg.at(j) << " assigned");
                    rbgAllocatedNum++;
                }

                NS_LOG_INFO(this << " Send retx in the same RBGs");
            }
            else
            {
                // find RBGs for sending HARQ retx
                uint8_t j = 0;
                uint8_t rbgId = (dciRbg.at(dciRbg.size() - 1) + 1) % rbgNum;
                uint8_t startRbg = dciRbg.at(dciRbg.size() - 1);
                std::vector<bool> rbgMapCopy = rbgMap;
                while ((j < dciRbg.size()) && (startRbg != rbgId))
                {
                    if (!rbgMapCopy.at(rbgId))
                    {
                        rbgMapCopy.at(rbgId) = true;
                        dciRbg.at(j) = rbgId;
                        j++;
                    }
                    rbgId = (rbgId + 1) % rbgNum;
                }
                if (j == dciRbg.size())
                {
                    // find new RBGs -> update DCI map
                    uint32_t rbgMask = 0;
                    for (std::size_t k = 0; k < dciRbg.size(); k++)
                    {
                        rbgMask = rbgMask + (0x1 << dciRbg.at(k));
                        NS_LOG_INFO(this << " New allocated RBG " << dciRbg.at(k));
                        rbgAllocatedNum++;
                    }
                    dci.m_rbBitmap = rbgMask;
                    rbgMap = rbgMapCopy;
                }
                else
                {
                    // HARQ retx cannot be performed on this TTI -> store it
                    dlInfoListUntxed.push_back(m_dlInfoListBuffered.at(i));
                    NS_LOG_INFO(this << " No resource for this retx -> buffer it");
                }
            }
            // retrieve RLC PDU list for retx TBsize and update DCI
            BuildDataListElement_s newEl;
            std::map<uint16_t, DlHarqRlcPduListBuffer_t>::iterator itRlcPdu =
                m_dlHarqProcessesRlcPduListBuffer.find(rnti);
            if (itRlcPdu == m_dlHarqProcessesRlcPduListBuffer.end())
            {
                NS_FATAL_ERROR("Unable to find RlcPdcList in HARQ buffer for RNTI " << rnti);
            }
            for (std::size_t j = 0; j < nLayers; j++)
            {
                if (retx.at(j))
                {
                    if (j >= dci.m_ndi.size())
                    {
                        // for avoiding errors in MIMO transient phases
                        dci.m_ndi.push_back(0);
                        dci.m_rv.push_back(0);
                        dci.m_mcs.push_back(0);
                        dci.m_tbsSize.push_back(0);
                        NS_LOG_INFO(this << " layer " << (uint16_t)j
                                         << " no txed (MIMO transition)");
                    }
                    else
                    {
                        dci.m_ndi.at(j) = 0;
                        dci.m_rv.at(j)++;
                        (*itHarq).second.at(harqId).m_rv.at(j)++;
                        NS_LOG_INFO(this << " layer " << (uint16_t)j << " RV "
                                         << (uint16_t)dci.m_rv.at(j));
                    }
                }
                else
                {
                    // empty TB of layer j
                    dci.m_ndi.at(j) = 0;
                    dci.m_rv.at(j) = 0;
                    dci.m_mcs.at(j) = 0;
                    dci.m_tbsSize.at(j) = 0;
                    NS_LOG_INFO(this << " layer " << (uint16_t)j << " no retx");
                }
            }

            for (std::size_t k = 0; k < (*itRlcPdu).second.at(0).at(dci.m_harqProcess).size(); k++)
            {
                std::vector<RlcPduListElement_s> rlcPduListPerLc;
                for (std::size_t j = 0; j < nLayers; j++)
                {
                    if (retx.at(j))
                    {
                        if (j < dci.m_ndi.size())
                        {
                            NS_LOG_INFO(" layer " << (uint16_t)j << " tb size "
                                                  << dci.m_tbsSize.at(j));
                            rlcPduListPerLc.push_back(
                                (*itRlcPdu).second.at(j).at(dci.m_harqProcess).at(k));
                        }
                    }
                    else
                    { // if no retx needed on layer j, push an RlcPduListElement_s object with
                      // m_size=0 to keep the size of rlcPduListPerLc vector = 2 in case of MIMO
                        NS_LOG_INFO(" layer " << (uint16_t)j << " tb size " << dci.m_tbsSize.at(j));
                        RlcPduListElement_s emptyElement;
                        emptyElement.m_logicalChannelIdentity = (*itRlcPdu)
                                                                    .second.at(j)
                                                                    .at(dci.m_harqProcess)
                                                                    .at(k)
                                                                    .m_logicalChannelIdentity;
                        emptyElement.m_size = 0;
                        rlcPduListPerLc.push_back(emptyElement);
                    }
                }

                if (!rlcPduListPerLc.empty())
                {
                    newEl.m_rlcPduList.push_back(rlcPduListPerLc);
                }
            }
            newEl.m_rnti = rnti;
            newEl.m_dci = dci;
            (*itHarq).second.at(harqId).m_rv = dci.m_rv;
            // refresh timer
            std::map<uint16_t, DlHarqProcessesTimer_t>::iterator itHarqTimer =
                m_dlHarqProcessesTimer.find(rnti);
            if (itHarqTimer == m_dlHarqProcessesTimer.end())
            {
                NS_FATAL_ERROR("Unable to find HARQ timer for RNTI " << (uint16_t)rnti);
            }
            (*itHarqTimer).second.at(harqId) = 0;
            ret.m_buildDataList.push_back(newEl);
            rntiAllocated.insert(rnti);
        }
        else
        {
            // update HARQ process status
            NS_LOG_INFO(this << " HARQ ACK UE " << m_dlInfoListBuffered.at(i).m_rnti);
            std::map<uint16_t, DlHarqProcessesStatus_t>::iterator it =
                m_dlHarqProcessesStatus.find(m_dlInfoListBuffered.at(i).m_rnti);
            if (it == m_dlHarqProcessesStatus.end())
            {
                NS_FATAL_ERROR("No info find in HARQ buffer for UE "
                               << m_dlInfoListBuffered.at(i).m_rnti);
            }
            (*it).second.at(m_dlInfoListBuffered.at(i).m_harqProcessId) = 0;
            std::map<uint16_t, DlHarqRlcPduListBuffer_t>::iterator itRlcPdu =
                m_dlHarqProcessesRlcPduListBuffer.find(m_dlInfoListBuffered.at(i).m_rnti);
            if (itRlcPdu == m_dlHarqProcessesRlcPduListBuffer.end())
            {
                NS_FATAL_ERROR("Unable to find RlcPdcList in HARQ buffer for RNTI "
                               << m_dlInfoListBuffered.at(i).m_rnti);
            }
            for (std::size_t k = 0; k < (*itRlcPdu).second.size(); k++)
            {
                (*itRlcPdu).second.at(k).at(m_dlInfoListBuffered.at(i).m_harqProcessId).clear();
            }
        }
    }
    m_dlInfoListBuffered.clear();
    m_dlInfoListBuffered = dlInfoListUntxed;

    if (rbgAllocatedNum == rbgNum)
    {
        // all the RBGs are already allocated -> exit
        if (!ret.m_buildDataList.empty() || !ret.m_buildRarList.empty())
        {
            m_schedSapUser->SchedDlConfigInd(ret);
        }
        return;
    }

    // Get the actual active flows (queue!=0)
    std::list<FfMacSchedSapProvider::SchedDlRlcBufferReqParameters>::iterator it;
    m_rlcBufferReq.sort(SortRlcBufferReq);
    int nflows = 0;
    int nTbs = 0;
    std::map<uint16_t, uint8_t> lcActivesPerRnti; // tracks how many active LCs per RNTI there are
    std::map<uint16_t, uint8_t>::iterator itLcRnti;
    for (it = m_rlcBufferReq.begin(); it != m_rlcBufferReq.end(); it++)
    {
        // remove old entries of this UE-LC
        std::set<uint16_t>::iterator itRnti = rntiAllocated.find((*it).m_rnti);
        if ((((*it).m_rlcTransmissionQueueSize > 0) || ((*it).m_rlcRetransmissionQueueSize > 0) ||
             ((*it).m_rlcStatusPduSize > 0)) &&
            (itRnti == rntiAllocated.end())             // UE must not be allocated for HARQ retx
            && (HarqProcessAvailability((*it).m_rnti))) // UE needs HARQ proc free

        {
            NS_LOG_LOGIC(this << " User " << (*it).m_rnti << " LC "
                              << (uint16_t)(*it).m_logicalChannelIdentity << " is active, status  "
                              << (*it).m_rlcStatusPduSize << " retx "
                              << (*it).m_rlcRetransmissionQueueSize << " tx "
                              << (*it).m_rlcTransmissionQueueSize);
            std::map<uint16_t, uint8_t>::iterator itCqi = m_p10CqiRxed.find((*it).m_rnti);
            uint8_t cqi = 0;
            if (itCqi != m_p10CqiRxed.end())
            {
                cqi = (*itCqi).second;
            }
            else
            {
                cqi = 1; // lowest value for trying a transmission
            }
            if (cqi != 0)
            {
                // CQI == 0 means "out of range" (see table 7.2.3-1 of 36.213)
                nflows++;
                itLcRnti = lcActivesPerRnti.find((*it).m_rnti);
                if (itLcRnti != lcActivesPerRnti.end())
                {
                    (*itLcRnti).second++;
                }
                else
                {
                    lcActivesPerRnti.insert(std::pair<uint16_t, uint8_t>((*it).m_rnti, 1));
                    nTbs++;
                }
            }
        }
    }

    if (nflows == 0)
    {
        if ((!ret.m_buildDataList.empty()) || (!ret.m_buildRarList.empty()))
        {
            m_schedSapUser->SchedDlConfigInd(ret);
        }
        return;
    }
    // Divide the resource equally among the active users according to
    // Resource allocation type 0 (see sec 7.1.6.1 of 36.213)

    int rbgPerTb = (nTbs > 0) ? ((rbgNum - rbgAllocatedNum) / nTbs) : INT_MAX;
    NS_LOG_INFO(this << " Flows to be transmitted " << nflows << " rbgPerTb " << rbgPerTb);
    if (rbgPerTb == 0)
    {
        rbgPerTb = 1; // at least 1 rbg per TB (till available resource)
    }
    int rbgAllocated = 0;

    // round robin assignment to all UEs registered starting from the subsequent of the one
    // served last scheduling trigger event
    if (m_nextRntiDl != 0)
    {
        NS_LOG_DEBUG("Start from the successive of " << (uint16_t)m_nextRntiDl);
        for (it = m_rlcBufferReq.begin(); it != m_rlcBufferReq.end(); it++)
        {
            if ((*it).m_rnti == m_nextRntiDl)
            {
                // select the next RNTI to starting
                it++;
                if (it == m_rlcBufferReq.end())
                {
                    it = m_rlcBufferReq.begin();
                }
                m_nextRntiDl = (*it).m_rnti;
                break;
            }
        }

        if (it == m_rlcBufferReq.end())
        {
            NS_LOG_ERROR(this << " no user found");
        }
    }
    else
    {
        it = m_rlcBufferReq.begin();
        m_nextRntiDl = (*it).m_rnti;
    }
    std::map<uint16_t, uint8_t>::iterator itTxMode;
    do
    {
        itLcRnti = lcActivesPerRnti.find((*it).m_rnti);
        std::set<uint16_t>::iterator itRnti = rntiAllocated.find((*it).m_rnti);
        if ((itLcRnti == lcActivesPerRnti.end()) || (itRnti != rntiAllocated.end()))
        {
            // skip this RNTI (no active queue or yet allocated for HARQ)
            uint16_t rntiDiscarded = (*it).m_rnti;
            while (it != m_rlcBufferReq.end())
            {
                if ((*it).m_rnti != rntiDiscarded)
                {
                    break;
                }
                it++;
            }
            if (it == m_rlcBufferReq.end())
            {
                // restart from the first
                it = m_rlcBufferReq.begin();
            }
            continue;
        }
        itTxMode = m_uesTxMode.find((*it).m_rnti);
        if (itTxMode == m_uesTxMode.end())
        {
            NS_FATAL_ERROR("No Transmission Mode info on user " << (*it).m_rnti);
        }
        auto nLayer = TransmissionModesLayers::TxMode2LayerNum((*itTxMode).second);
        int lcNum = (*itLcRnti).second;
        // create new BuildDataListElement_s for this RNTI
        BuildDataListElement_s newEl;
        newEl.m_rnti = (*it).m_rnti;
        // create the DlDciListElement_s
        DlDciListElement_s newDci;
        newDci.m_rnti = (*it).m_rnti;
        newDci.m_harqProcess = UpdateHarqProcessId((*it).m_rnti);
        newDci.m_resAlloc = 0;
        newDci.m_rbBitmap = 0;
        std::map<uint16_t, uint8_t>::iterator itCqi = m_p10CqiRxed.find(newEl.m_rnti);
        for (uint8_t i = 0; i < nLayer; i++)
        {
            if (itCqi == m_p10CqiRxed.end())
            {
                newDci.m_mcs.push_back(0); // no info on this user -> lowest MCS
            }
            else
            {
                newDci.m_mcs.push_back(m_amc->GetMcsFromCqi((*itCqi).second));
            }
        }
        int tbSize = (m_amc->GetDlTbSizeFromMcs(newDci.m_mcs.at(0), rbgPerTb * rbgSize) / 8);
        uint16_t rlcPduSize = tbSize / lcNum;
        while ((*it).m_rnti == newEl.m_rnti)
        {
            if (((*it).m_rlcTransmissionQueueSize > 0) ||
                ((*it).m_rlcRetransmissionQueueSize > 0) || ((*it).m_rlcStatusPduSize > 0))
            {
                std::vector<RlcPduListElement_s> newRlcPduLe;
                for (uint8_t j = 0; j < nLayer; j++)
                {
                    RlcPduListElement_s newRlcEl;
                    newRlcEl.m_logicalChannelIdentity = (*it).m_logicalChannelIdentity;
                    NS_LOG_INFO(this << "LCID " << (uint32_t)newRlcEl.m_logicalChannelIdentity
                                     << " size " << rlcPduSize << " ID " << (*it).m_rnti
                                     << " layer " << (uint16_t)j);
                    newRlcEl.m_size = rlcPduSize;
                    UpdateDlRlcBufferInfo((*it).m_rnti,
                                          newRlcEl.m_logicalChannelIdentity,
                                          rlcPduSize);
                    newRlcPduLe.push_back(newRlcEl);

                    if (m_harqOn)
                    {
                        // store RLC PDU list for HARQ
                        std::map<uint16_t, DlHarqRlcPduListBuffer_t>::iterator itRlcPdu =
                            m_dlHarqProcessesRlcPduListBuffer.find((*it).m_rnti);
                        if (itRlcPdu == m_dlHarqProcessesRlcPduListBuffer.end())
                        {
                            NS_FATAL_ERROR("Unable to find RlcPdcList in HARQ buffer for RNTI "
                                           << (*it).m_rnti);
                        }
                        (*itRlcPdu).second.at(j).at(newDci.m_harqProcess).push_back(newRlcEl);
                    }
                }
                newEl.m_rlcPduList.push_back(newRlcPduLe);
                lcNum--;
            }
            it++;
            if (it == m_rlcBufferReq.end())
            {
                // restart from the first
                it = m_rlcBufferReq.begin();
                break;
            }
        }
        uint32_t rbgMask = 0;
        uint16_t i = 0;
        NS_LOG_INFO(this << " DL - Allocate user " << newEl.m_rnti << " LCs "
                         << (uint16_t)(*itLcRnti).second << " bytes " << tbSize << " mcs "
                         << (uint16_t)newDci.m_mcs.at(0) << " harqId "
                         << (uint16_t)newDci.m_harqProcess << " layers " << nLayer);
        NS_LOG_INFO("RBG:");
        while (i < rbgPerTb)
        {
            if (!rbgMap.at(rbgAllocated))
            {
                rbgMask = rbgMask + (0x1 << rbgAllocated);
                NS_LOG_INFO("\t " << rbgAllocated);
                i++;
                rbgMap.at(rbgAllocated) = true;
                rbgAllocatedNum++;
            }
            rbgAllocated++;
        }
        newDci.m_rbBitmap = rbgMask; // (32 bit bitmap see 7.1.6 of 36.213)

        for (std::size_t i = 0; i < nLayer; i++)
        {
            newDci.m_tbsSize.push_back(tbSize);
            newDci.m_ndi.push_back(1);
            newDci.m_rv.push_back(0);
        }

        newDci.m_tpc = 1; // 1 is mapped to 0 in Accumulated Mode and to -1 in Absolute Mode

        newEl.m_dci = newDci;
        if (m_harqOn)
        {
            // store DCI for HARQ
            std::map<uint16_t, DlHarqProcessesDciBuffer_t>::iterator itDci =
                m_dlHarqProcessesDciBuffer.find(newEl.m_rnti);
            if (itDci == m_dlHarqProcessesDciBuffer.end())
            {
                NS_FATAL_ERROR("Unable to find RNTI entry in DCI HARQ buffer for RNTI "
                               << newEl.m_rnti);
            }
            (*itDci).second.at(newDci.m_harqProcess) = newDci;
            // refresh timer
            std::map<uint16_t, DlHarqProcessesTimer_t>::iterator itHarqTimer =
                m_dlHarqProcessesTimer.find(newEl.m_rnti);
            if (itHarqTimer == m_dlHarqProcessesTimer.end())
            {
                NS_FATAL_ERROR("Unable to find HARQ timer for RNTI " << (uint16_t)newEl.m_rnti);
            }
            (*itHarqTimer).second.at(newDci.m_harqProcess) = 0;
        }
        // ...more parameters -> ignored in this version

        ret.m_buildDataList.push_back(newEl);
        if (rbgAllocatedNum == rbgNum)
        {
            m_nextRntiDl = newEl.m_rnti; // store last RNTI served
            break;                       // no more RGB to be allocated
        }
    } while ((*it).m_rnti != m_nextRntiDl);

    ret.m_nrOfPdcchOfdmSymbols = 1; /// \todo check correct value according the DCIs txed

    m_schedSapUser->SchedDlConfigInd(ret);
}

void
RrFfMacScheduler::DoSchedDlRachInfoReq(
    const FfMacSchedSapProvider::SchedDlRachInfoReqParameters& params)
{
    NS_LOG_FUNCTION(this);

    m_rachList = params.m_rachList;
}

void
RrFfMacScheduler::DoSchedDlCqiInfoReq(
    const FfMacSchedSapProvider::SchedDlCqiInfoReqParameters& params)
{
    NS_LOG_FUNCTION(this);

    std::map<uint16_t, uint8_t>::iterator it;
    for (unsigned int i = 0; i < params.m_cqiList.size(); i++)
    {
        if (params.m_cqiList.at(i).m_cqiType == CqiListElement_s::P10)
        {
            NS_LOG_LOGIC("wideband CQI " << (uint32_t)params.m_cqiList.at(i).m_wbCqi.at(0)
                                         << " reported");
            std::map<uint16_t, uint8_t>::iterator it;
            uint16_t rnti = params.m_cqiList.at(i).m_rnti;
            it = m_p10CqiRxed.find(rnti);
            if (it == m_p10CqiRxed.end())
            {
                // create the new entry
                m_p10CqiRxed.insert(std::pair<uint16_t, uint8_t>(
                    rnti,
                    params.m_cqiList.at(i).m_wbCqi.at(0))); // only codeword 0 at this stage (SISO)
                // generate correspondent timer
                m_p10CqiTimers.insert(std::pair<uint16_t, uint32_t>(rnti, m_cqiTimersThreshold));
            }
            else
            {
                // update the CQI value
                (*it).second = params.m_cqiList.at(i).m_wbCqi.at(0);
                // update correspondent timer
                std::map<uint16_t, uint32_t>::iterator itTimers;
                itTimers = m_p10CqiTimers.find(rnti);
                (*itTimers).second = m_cqiTimersThreshold;
            }
        }
        else if (params.m_cqiList.at(i).m_cqiType == CqiListElement_s::A30)
        {
            // subband CQI reporting high layer configured
            // Not used by RR Scheduler
        }
        else
        {
            NS_LOG_ERROR(this << " CQI type unknown");
        }
    }
}

void
RrFfMacScheduler::DoSchedUlTriggerReq(
    const FfMacSchedSapProvider::SchedUlTriggerReqParameters& params)
{
    NS_LOG_FUNCTION(this << " UL - Frame no. " << (params.m_sfnSf >> 4) << " subframe no. "
                         << (0xF & params.m_sfnSf) << " size " << params.m_ulInfoList.size());

    RefreshUlCqiMaps();

    // Generate RBs map
    FfMacSchedSapUser::SchedUlConfigIndParameters ret;
    std::vector<bool> rbMap;
    std::set<uint16_t> rntiAllocated;
    std::vector<uint16_t> rbgAllocationMap;
    // update with RACH allocation map
    rbgAllocationMap = m_rachAllocationMap;
    // rbgAllocationMap.resize (m_cschedCellConfig.m_ulBandwidth, 0);
    m_rachAllocationMap.clear();
    m_rachAllocationMap.resize(m_cschedCellConfig.m_ulBandwidth, 0);

    rbMap.resize(m_cschedCellConfig.m_ulBandwidth, false);
    // remove RACH allocation
    for (uint16_t i = 0; i < m_cschedCellConfig.m_ulBandwidth; i++)
    {
        if (rbgAllocationMap.at(i) != 0)
        {
            rbMap.at(i) = true;
            NS_LOG_DEBUG(this << " Allocated for RACH " << i);
        }
    }

    if (m_harqOn)
    {
        //   Process UL HARQ feedback
        for (std::size_t i = 0; i < params.m_ulInfoList.size(); i++)
        {
            if (params.m_ulInfoList.at(i).m_receptionStatus == UlInfoListElement_s::NotOk)
            {
                // retx correspondent block: retrieve the UL-DCI
                uint16_t rnti = params.m_ulInfoList.at(i).m_rnti;
                std::map<uint16_t, uint8_t>::iterator itProcId =
                    m_ulHarqCurrentProcessId.find(rnti);
                if (itProcId == m_ulHarqCurrentProcessId.end())
                {
                    NS_LOG_ERROR("No info find in HARQ buffer for UE (might change eNB) " << rnti);
                }
                uint8_t harqId = (uint8_t)((*itProcId).second - HARQ_PERIOD) % HARQ_PROC_NUM;
                NS_LOG_INFO(this << " UL-HARQ retx RNTI " << rnti << " harqId "
                                 << (uint16_t)harqId);
                std::map<uint16_t, UlHarqProcessesDciBuffer_t>::iterator itHarq =
                    m_ulHarqProcessesDciBuffer.find(rnti);
                if (itHarq == m_ulHarqProcessesDciBuffer.end())
                {
                    NS_LOG_ERROR("No info find in UL-HARQ buffer for UE (might change eNB) "
                                 << rnti);
                }
                UlDciListElement_s dci = (*itHarq).second.at(harqId);
                std::map<uint16_t, UlHarqProcessesStatus_t>::iterator itStat =
                    m_ulHarqProcessesStatus.find(rnti);
                if (itStat == m_ulHarqProcessesStatus.end())
                {
                    NS_LOG_ERROR("No info find in HARQ buffer for UE (might change eNB) " << rnti);
                }
                if ((*itStat).second.at(harqId) >= 3)
                {
                    NS_LOG_INFO("Max number of retransmissions reached (UL)-> drop process");
                    continue;
                }
                bool free = true;
                for (int j = dci.m_rbStart; j < dci.m_rbStart + dci.m_rbLen; j++)
                {
                    if (rbMap.at(j))
                    {
                        free = false;
                        NS_LOG_INFO(this << " BUSY " << j);
                    }
                }
                if (free)
                {
                    // retx on the same RBs
                    for (int j = dci.m_rbStart; j < dci.m_rbStart + dci.m_rbLen; j++)
                    {
                        rbMap.at(j) = true;
                        rbgAllocationMap.at(j) = dci.m_rnti;
                        NS_LOG_INFO("\tRB " << j);
                    }
                    NS_LOG_INFO(this << " Send retx in the same RBGs " << (uint16_t)dci.m_rbStart
                                     << " to " << dci.m_rbStart + dci.m_rbLen << " RV "
                                     << (*itStat).second.at(harqId) + 1);
                }
                else
                {
                    NS_LOG_INFO("Cannot allocate retx due to RACH allocations for UE " << rnti);
                    continue;
                }
                dci.m_ndi = 0;
                // Update HARQ buffers with new HarqId
                (*itStat).second.at((*itProcId).second) = (*itStat).second.at(harqId) + 1;
                (*itStat).second.at(harqId) = 0;
                (*itHarq).second.at((*itProcId).second) = dci;
                ret.m_dciList.push_back(dci);
                rntiAllocated.insert(dci.m_rnti);
            }
        }
    }

    std::map<uint16_t, uint32_t>::iterator it;
    int nflows = 0;

    for (it = m_ceBsrRxed.begin(); it != m_ceBsrRxed.end(); it++)
    {
        std::set<uint16_t>::iterator itRnti = rntiAllocated.find((*it).first);
        // select UEs with queues not empty and not yet allocated for HARQ
        NS_LOG_INFO(this << " UE " << (*it).first << " queue " << (*it).second);
        if (((*it).second > 0) && (itRnti == rntiAllocated.end()))
        {
            nflows++;
        }
    }

    if (nflows == 0)
    {
        if (!ret.m_dciList.empty())
        {
<<<<<<< HEAD
          std::map <uint16_t, std::vector <uint16_t> >::iterator itMap;
          itMap = m_allocationMaps.find (params.m_sfnSf);
          if (itMap != m_allocationMaps.end ())
            {
              //remove obsolete info on allocation first
              NS_LOG_DEBUG("Found SFnSF = "<<params.m_sfnSf<< " UL - Frame no. " << (params.m_sfnSf >> 4) << " subframe no. " << (0xF & params.m_sfnSf));
              m_allocationMaps.erase (itMap);
            }
          m_allocationMaps.insert (std::pair <uint16_t, std::vector <uint16_t> > (params.m_sfnSf, rbgAllocationMap));
          m_schedSapUser->SchedUlConfigInd (ret);
=======
            m_allocationMaps.insert(
                std::pair<uint16_t, std::vector<uint16_t>>(params.m_sfnSf, rbgAllocationMap));
            m_schedSapUser->SchedUlConfigInd(ret);
>>>>>>> 8d25ef3c
        }
        return; // no flows to be scheduled
    }

    // Divide the remaining resources equally among the active users starting from the subsequent
    // one served last scheduling trigger
    uint16_t rbPerFlow = (m_cschedCellConfig.m_ulBandwidth) / (nflows + rntiAllocated.size());
    if (rbPerFlow < 3)
    {
        rbPerFlow = 3; // at least 3 rbg per flow (till available resource) to ensure TxOpportunity
                       // >= 7 bytes
    }
    uint16_t rbAllocated = 0;

    if (m_nextRntiUl != 0)
    {
        for (it = m_ceBsrRxed.begin(); it != m_ceBsrRxed.end(); it++)
        {
            if ((*it).first == m_nextRntiUl)
            {
                break;
            }
        }
        if (it == m_ceBsrRxed.end())
        {
            NS_LOG_ERROR(this << " no user found");
        }
    }
    else
    {
        it = m_ceBsrRxed.begin();
        m_nextRntiUl = (*it).first;
    }
    NS_LOG_INFO(this << " NFlows " << nflows << " RB per Flow " << rbPerFlow);
    do
    {
        std::set<uint16_t>::iterator itRnti = rntiAllocated.find((*it).first);
        if ((itRnti != rntiAllocated.end()) || ((*it).second == 0))
        {
            // UE already allocated for UL-HARQ -> skip it
            it++;
            if (it == m_ceBsrRxed.end())
            {
                // restart from the first
                it = m_ceBsrRxed.begin();
            }
            continue;
        }
        if (rbAllocated + rbPerFlow - 1 > m_cschedCellConfig.m_ulBandwidth)
        {
            // limit to physical resources last resource assignment
            rbPerFlow = m_cschedCellConfig.m_ulBandwidth - rbAllocated;
            // at least 3 rbg per flow to ensure TxOpportunity >= 7 bytes
            if (rbPerFlow < 3)
            {
                // terminate allocation
                rbPerFlow = 0;
            }
        }
        NS_LOG_INFO(this << " try to allocate " << (*it).first);
        UlDciListElement_s uldci;
        uldci.m_rnti = (*it).first;
        uldci.m_rbLen = rbPerFlow;
        bool allocated = false;
        NS_LOG_INFO(this << " RB Allocated " << rbAllocated << " rbPerFlow " << rbPerFlow
                         << " flows " << nflows);
        while ((!allocated) && ((rbAllocated + rbPerFlow - m_cschedCellConfig.m_ulBandwidth) < 1) &&
               (rbPerFlow != 0))
        {
            // check availability
            bool free = true;
            for (int j = rbAllocated; j < rbAllocated + rbPerFlow; j++)
            {
                if (rbMap.at(j))
                {
                    free = false;
                    break;
                }
            }
            if (free)
            {
                uldci.m_rbStart = rbAllocated;

                for (int j = rbAllocated; j < rbAllocated + rbPerFlow; j++)
                {
                    rbMap.at(j) = true;
                    // store info on allocation for managing ul-cqi interpretation
                    rbgAllocationMap.at(j) = (*it).first;
                    NS_LOG_INFO("\t " << j);
                }
                rbAllocated += rbPerFlow;
                allocated = true;
                break;
            }
            rbAllocated++;
            if (rbAllocated + rbPerFlow - 1 > m_cschedCellConfig.m_ulBandwidth)
            {
                // limit to physical resources last resource assignment
                rbPerFlow = m_cschedCellConfig.m_ulBandwidth - rbAllocated;
                // at least 3 rbg per flow to ensure TxOpportunity >= 7 bytes
                if (rbPerFlow < 3)
                {
                    // terminate allocation
                    rbPerFlow = 0;
                }
            }
        }
        if (!allocated)
        {
            // unable to allocate new resource: finish scheduling
            m_nextRntiUl = (*it).first;
            if (!ret.m_dciList.empty())
            {
                m_schedSapUser->SchedUlConfigInd(ret);
            }
<<<<<<< HEAD
          std::map <uint16_t, std::vector <uint16_t> >::iterator itMap;
          itMap = m_allocationMaps.find (params.m_sfnSf);
          if (itMap != m_allocationMaps.end ())
            {
              //remove obsolete info on allocation first
              NS_LOG_DEBUG("Found SFnSF = "<<params.m_sfnSf<< " UL - Frame no. " << (params.m_sfnSf >> 4) << " subframe no. " << (0xF & params.m_sfnSf));
              m_allocationMaps.erase (itMap);
            }
          m_allocationMaps.insert (std::pair <uint16_t, std::vector <uint16_t> > (params.m_sfnSf, rbgAllocationMap));
          return;
=======
            m_allocationMaps.insert(
                std::pair<uint16_t, std::vector<uint16_t>>(params.m_sfnSf, rbgAllocationMap));
            return;
>>>>>>> 8d25ef3c
        }
        std::map<uint16_t, std::vector<double>>::iterator itCqi = m_ueCqi.find((*it).first);
        int cqi = 0;
        if (itCqi == m_ueCqi.end())
        {
            // no cqi info about this UE
            uldci.m_mcs = 0; // MCS 0 -> UL-AMC TBD
            NS_LOG_INFO(this << " UE does not have ULCQI " << (*it).first);
        }
        else
        {
            // take the lowest CQI value (worst RB)
            NS_ABORT_MSG_IF((*itCqi).second.empty(),
                            "CQI of RNTI = " << (*it).first << " has expired");
            double minSinr = (*itCqi).second.at(uldci.m_rbStart);
            for (uint16_t i = uldci.m_rbStart; i < uldci.m_rbStart + uldci.m_rbLen; i++)
            {
                if ((*itCqi).second.at(i) < minSinr)
                {
                    minSinr = (*itCqi).second.at(i);
                }
            }
            // translate SINR -> cqi: WILD ACK: same as DL
            double s = log2(1 + (std::pow(10, minSinr / 10) / ((-std::log(5.0 * 0.00005)) / 1.5)));

            cqi = m_amc->GetCqiFromSpectralEfficiency(s);
            if (cqi == 0)
            {
                it++;
                if (it == m_ceBsrRxed.end())
                {
                    // restart from the first
                    it = m_ceBsrRxed.begin();
                }
                NS_LOG_DEBUG(this << " UE discarded for CQI = 0, RNTI " << uldci.m_rnti);
                // remove UE from allocation map
                for (uint16_t i = uldci.m_rbStart; i < uldci.m_rbStart + uldci.m_rbLen; i++)
                {
                    rbgAllocationMap.at(i) = 0;
                }
                continue; // CQI == 0 means "out of range" (see table 7.2.3-1 of 36.213)
            }
            uldci.m_mcs = m_amc->GetMcsFromCqi(cqi);
        }
        uldci.m_tbSize =
            (m_amc->GetUlTbSizeFromMcs(uldci.m_mcs, rbPerFlow) / 8); // MCS 0 -> UL-AMC TBD

        UpdateUlRlcBufferInfo(uldci.m_rnti, uldci.m_tbSize);
        uldci.m_ndi = 1;
        uldci.m_cceIndex = 0;
        uldci.m_aggrLevel = 1;
        uldci.m_ueTxAntennaSelection = 3; // antenna selection OFF
        uldci.m_hopping = false;
        uldci.m_n2Dmrs = 0;
        uldci.m_tpc = 0;            // no power control
        uldci.m_cqiRequest = false; // only period CQI at this stage
        uldci.m_ulIndex = 0;        // TDD parameter
        uldci.m_dai = 1;            // TDD parameter
        uldci.m_freqHopping = 0;
        uldci.m_pdcchPowerOffset = 0; // not used
        ret.m_dciList.push_back(uldci);
        // store DCI for HARQ_PERIOD
        uint8_t harqId = 0;
        if (m_harqOn)
        {
            std::map<uint16_t, uint8_t>::iterator itProcId;
            itProcId = m_ulHarqCurrentProcessId.find(uldci.m_rnti);
            if (itProcId == m_ulHarqCurrentProcessId.end())
            {
                NS_FATAL_ERROR("No info find in HARQ buffer for UE " << uldci.m_rnti);
            }
            harqId = (*itProcId).second;
            std::map<uint16_t, UlHarqProcessesDciBuffer_t>::iterator itDci =
                m_ulHarqProcessesDciBuffer.find(uldci.m_rnti);
            if (itDci == m_ulHarqProcessesDciBuffer.end())
            {
                NS_FATAL_ERROR("Unable to find RNTI entry in UL DCI HARQ buffer for RNTI "
                               << uldci.m_rnti);
            }
            (*itDci).second.at(harqId) = uldci;
            // Update HARQ process status (RV 0)
            std::map<uint16_t, UlHarqProcessesStatus_t>::iterator itStat =
                m_ulHarqProcessesStatus.find(uldci.m_rnti);
            if (itStat == m_ulHarqProcessesStatus.end())
            {
                NS_LOG_ERROR("No info find in HARQ buffer for UE (might change eNB) "
                             << uldci.m_rnti);
            }
            (*itStat).second.at(harqId) = 0;
        }

        NS_LOG_INFO(this << " UL Allocation - UE " << (*it).first << " startPRB "
                         << (uint32_t)uldci.m_rbStart << " nPRB " << (uint32_t)uldci.m_rbLen
                         << " CQI " << cqi << " MCS " << (uint32_t)uldci.m_mcs << " TBsize "
                         << uldci.m_tbSize << " harqId " << (uint16_t)harqId);

        it++;
        if (it == m_ceBsrRxed.end())
        {
            // restart from the first
            it = m_ceBsrRxed.begin();
        }
        if ((rbAllocated == m_cschedCellConfig.m_ulBandwidth) || (rbPerFlow == 0))
        {
            // Stop allocation: no more PRBs
            m_nextRntiUl = (*it).first;
            break;
        }
    } while (((*it).first != m_nextRntiUl) && (rbPerFlow != 0));

<<<<<<< HEAD
  std::map <uint16_t, std::vector <uint16_t> >::iterator itMap;
  itMap = m_allocationMaps.find (params.m_sfnSf);
  if (itMap != m_allocationMaps.end ())
    {
      //remove obsolete info on allocation first
      NS_LOG_DEBUG("Found SFnSF = "<<params.m_sfnSf<< " UL - Frame no. " << (params.m_sfnSf >> 4) << " subframe no. " << (0xF & params.m_sfnSf));
      m_allocationMaps.erase (itMap);
    }

  m_allocationMaps.insert (std::pair <uint16_t, std::vector <uint16_t> > (params.m_sfnSf, rbgAllocationMap));
=======
    m_allocationMaps.insert(
        std::pair<uint16_t, std::vector<uint16_t>>(params.m_sfnSf, rbgAllocationMap));
>>>>>>> 8d25ef3c

    m_schedSapUser->SchedUlConfigInd(ret);
}

void
RrFfMacScheduler::DoSchedUlNoiseInterferenceReq(
    const FfMacSchedSapProvider::SchedUlNoiseInterferenceReqParameters& params)
{
    NS_LOG_FUNCTION(this);
}

void
RrFfMacScheduler::DoSchedUlSrInfoReq(
    const FfMacSchedSapProvider::SchedUlSrInfoReqParameters& params)
{
    NS_LOG_FUNCTION(this);
}

void
RrFfMacScheduler::DoSchedUlMacCtrlInfoReq(
    const FfMacSchedSapProvider::SchedUlMacCtrlInfoReqParameters& params)
{
    NS_LOG_FUNCTION(this);

    std::map<uint16_t, uint32_t>::iterator it;

    for (unsigned int i = 0; i < params.m_macCeList.size(); i++)
    {
        if (params.m_macCeList.at(i).m_macCeType == MacCeListElement_s::BSR)
        {
            // buffer status report
            // note that this scheduler does not differentiate the
            // allocation according to which LCGs have more/less bytes
            // to send.
            // Hence the BSR of different LCGs are just summed up to get
            // a total queue size that is used for allocation purposes.

            uint32_t buffer = 0;
            for (uint8_t lcg = 0; lcg < 4; ++lcg)
            {
                uint8_t bsrId = params.m_macCeList.at(i).m_macCeValue.m_bufferStatus.at(lcg);
                buffer += BufferSizeLevelBsr::BsrId2BufferSize(bsrId);
            }

            uint16_t rnti = params.m_macCeList.at(i).m_rnti;
            it = m_ceBsrRxed.find(rnti);
            if (it == m_ceBsrRxed.end())
            {
                // create the new entry
                m_ceBsrRxed.insert(std::pair<uint16_t, uint32_t>(rnti, buffer));
                NS_LOG_INFO(this << " Insert RNTI " << rnti << " queue " << buffer);
            }
            else
            {
                // update the buffer size value
                (*it).second = buffer;
                NS_LOG_INFO(this << " Update RNTI " << rnti << " queue " << buffer);
            }
        }
    }
}

void
RrFfMacScheduler::DoSchedUlCqiInfoReq(
    const FfMacSchedSapProvider::SchedUlCqiInfoReqParameters& params)
{
    NS_LOG_FUNCTION(this);

    switch (m_ulCqiFilter)
    {
    case FfMacScheduler::SRS_UL_CQI: {
        // filter all the CQIs that are not SRS based
        if (params.m_ulCqi.m_type != UlCqi_s::SRS)
        {
            return;
        }
    }
    break;
    case FfMacScheduler::PUSCH_UL_CQI: {
        // filter all the CQIs that are not SRS based
        if (params.m_ulCqi.m_type != UlCqi_s::PUSCH)
        {
            return;
        }
    }
    break;
    default:
        NS_FATAL_ERROR("Unknown UL CQI type");
    }
    switch (params.m_ulCqi.m_type)
    {
    case UlCqi_s::PUSCH: {
        std::map<uint16_t, std::vector<uint16_t>>::iterator itMap;
        std::map<uint16_t, std::vector<double>>::iterator itCqi;
        itMap = m_allocationMaps.find(params.m_sfnSf);
        if (itMap == m_allocationMaps.end())
        {
            NS_LOG_INFO(this << " Does not find info on allocation, size : "
                             << m_allocationMaps.size());
            return;
        }
        for (uint32_t i = 0; i < (*itMap).second.size(); i++)
        {
            // convert from fixed point notation Sxxxxxxxxxxx.xxx to double
            double sinr = LteFfConverter::fpS11dot3toDouble(params.m_ulCqi.m_sinr.at(i));
            itCqi = m_ueCqi.find((*itMap).second.at(i));
            if (itCqi == m_ueCqi.end())
            {
                // create a new entry
                std::vector<double> newCqi;
                for (uint32_t j = 0; j < m_cschedCellConfig.m_ulBandwidth; j++)
                {
                    if (i == j)
                    {
                        newCqi.push_back(sinr);
                    }
                    else
                    {
                        // initialize with NO_SINR value.
                        newCqi.push_back(30.0);
                    }
                }
                m_ueCqi.insert(
                    std::pair<uint16_t, std::vector<double>>((*itMap).second.at(i), newCqi));
                // generate correspondent timer
                m_ueCqiTimers.insert(
                    std::pair<uint16_t, uint32_t>((*itMap).second.at(i), m_cqiTimersThreshold));
            }
            else
            {
                // update the value
                (*itCqi).second.at(i) = sinr;
                // update correspondent timer
                std::map<uint16_t, uint32_t>::iterator itTimers;
                itTimers = m_ueCqiTimers.find((*itMap).second.at(i));
                (*itTimers).second = m_cqiTimersThreshold;
            }
        }
        // remove obsolete info on allocation
        m_allocationMaps.erase(itMap);
    }
    break;
    case UlCqi_s::SRS: {
        // get the RNTI from vendor specific parameters
        uint16_t rnti = 0;
        NS_ASSERT(!params.m_vendorSpecificList.empty());
        for (std::size_t i = 0; i < params.m_vendorSpecificList.size(); i++)
        {
            if (params.m_vendorSpecificList.at(i).m_type == SRS_CQI_RNTI_VSP)
            {
                Ptr<SrsCqiRntiVsp> vsp =
                    DynamicCast<SrsCqiRntiVsp>(params.m_vendorSpecificList.at(i).m_value);
                rnti = vsp->GetRnti();
            }
        }
        std::map<uint16_t, std::vector<double>>::iterator itCqi;
        itCqi = m_ueCqi.find(rnti);
        if (itCqi == m_ueCqi.end())
        {
            // create a new entry
            std::vector<double> newCqi;
            for (uint32_t j = 0; j < m_cschedCellConfig.m_ulBandwidth; j++)
            {
                double sinr = LteFfConverter::fpS11dot3toDouble(params.m_ulCqi.m_sinr.at(j));
                newCqi.push_back(sinr);
                NS_LOG_INFO(this << " RNTI " << rnti << " new SRS-CQI for RB  " << j << " value "
                                 << sinr);
            }
            m_ueCqi.insert(std::pair<uint16_t, std::vector<double>>(rnti, newCqi));
            // generate correspondent timer
            m_ueCqiTimers.insert(std::pair<uint16_t, uint32_t>(rnti, m_cqiTimersThreshold));
        }
        else
        {
            // update the values
            for (uint32_t j = 0; j < m_cschedCellConfig.m_ulBandwidth; j++)
            {
                double sinr = LteFfConverter::fpS11dot3toDouble(params.m_ulCqi.m_sinr.at(j));
                (*itCqi).second.at(j) = sinr;
                NS_LOG_INFO(this << " RNTI " << rnti << " update SRS-CQI for RB  " << j << " value "
                                 << sinr);
            }
            // update correspondent timer
            std::map<uint16_t, uint32_t>::iterator itTimers;
            itTimers = m_ueCqiTimers.find(rnti);
            (*itTimers).second = m_cqiTimersThreshold;
        }
    }
    break;
    case UlCqi_s::PUCCH_1:
    case UlCqi_s::PUCCH_2:
    case UlCqi_s::PRACH: {
        NS_FATAL_ERROR("PfFfMacScheduler supports only PUSCH and SRS UL-CQIs");
    }
    break;
    default:
        NS_FATAL_ERROR("Unknown type of UL-CQI");
    }
}

void
RrFfMacScheduler::RefreshDlCqiMaps()
{
    NS_LOG_FUNCTION(this << m_p10CqiTimers.size());
    // refresh DL CQI P01 Map
    std::map<uint16_t, uint32_t>::iterator itP10 = m_p10CqiTimers.begin();
    while (itP10 != m_p10CqiTimers.end())
    {
        NS_LOG_INFO(this << " P10-CQI for user " << (*itP10).first << " is "
                         << (uint32_t)(*itP10).second << " thr " << (uint32_t)m_cqiTimersThreshold);
        if ((*itP10).second == 0)
        {
<<<<<<< HEAD
          // delete correspondent entries
          std::map <uint16_t,uint8_t>::iterator itMap = m_p10CqiRxed.find ((*itP10).first);
          NS_ASSERT_MSG (itMap != m_p10CqiRxed.end (), " Does not find CQI report for user " << (*itP10).first);
          NS_LOG_INFO (this << " P10-CQI expired for user " << (*itP10).first);
          m_p10CqiRxed.erase (itMap);
          std::map <uint16_t,uint32_t>::iterator temp = itP10;
          itP10++;
          m_p10CqiTimers.erase (temp);
=======
            // delete correspondent entries
            std::map<uint16_t, uint8_t>::iterator itMap = m_p10CqiRxed.find((*itP10).first);
            NS_ASSERT_MSG(itMap != m_p10CqiRxed.end(),
                          " Does not find CQI report for user " << (*itP10).first);
            NS_LOG_INFO(this << " P10-CQI exired for user " << (*itP10).first);
            m_p10CqiRxed.erase(itMap);
            std::map<uint16_t, uint32_t>::iterator temp = itP10;
            itP10++;
            m_p10CqiTimers.erase(temp);
>>>>>>> 8d25ef3c
        }
        else
        {
            (*itP10).second--;
            itP10++;
        }
    }
}

void
RrFfMacScheduler::RefreshUlCqiMaps()
{
    // refresh UL CQI  Map
    std::map<uint16_t, uint32_t>::iterator itUl = m_ueCqiTimers.begin();
    while (itUl != m_ueCqiTimers.end())
    {
        NS_LOG_INFO(this << " UL-CQI for user " << (*itUl).first << " is "
                         << (uint32_t)(*itUl).second << " thr " << (uint32_t)m_cqiTimersThreshold);
        if ((*itUl).second == 0)
        {
<<<<<<< HEAD
          // delete correspondent entries
          std::map <uint16_t, std::vector <double> >::iterator itMap = m_ueCqi.find ((*itUl).first);
          NS_ASSERT_MSG (itMap != m_ueCqi.end (), " Does not find CQI report for user " << (*itUl).first);
          NS_LOG_INFO (this << " UL-CQI expired for user " << (*itUl).first);
          (*itMap).second.clear ();
          m_ueCqi.erase (itMap);
          std::map <uint16_t,uint32_t>::iterator temp = itUl;
          itUl++;
          m_ueCqiTimers.erase (temp);
=======
            // delete correspondent entries
            std::map<uint16_t, std::vector<double>>::iterator itMap = m_ueCqi.find((*itUl).first);
            NS_ASSERT_MSG(itMap != m_ueCqi.end(),
                          " Does not find CQI report for user " << (*itUl).first);
            NS_LOG_INFO(this << " UL-CQI exired for user " << (*itUl).first);
            (*itMap).second.clear();
            m_ueCqi.erase(itMap);
            std::map<uint16_t, uint32_t>::iterator temp = itUl;
            itUl++;
            m_ueCqiTimers.erase(temp);
>>>>>>> 8d25ef3c
        }
        else
        {
            (*itUl).second--;
            itUl++;
        }
    }
}

void
RrFfMacScheduler::UpdateDlRlcBufferInfo(uint16_t rnti, uint8_t lcid, uint16_t size)
{
    NS_LOG_FUNCTION(this);
    std::list<FfMacSchedSapProvider::SchedDlRlcBufferReqParameters>::iterator it;
    for (it = m_rlcBufferReq.begin(); it != m_rlcBufferReq.end(); it++)
    {
        if (((*it).m_rnti == rnti) && ((*it).m_logicalChannelIdentity == lcid))
        {
            NS_LOG_INFO(this << " UE " << rnti << " LC " << (uint16_t)lcid << " txqueue "
                             << (*it).m_rlcTransmissionQueueSize << " retxqueue "
                             << (*it).m_rlcRetransmissionQueueSize << " status "
                             << (*it).m_rlcStatusPduSize << " decrease " << size);
            // Update queues: RLC tx order Status, ReTx, Tx
            // Update status queue
            if (((*it).m_rlcStatusPduSize > 0) && (size >= (*it).m_rlcStatusPduSize))
            {
                (*it).m_rlcStatusPduSize = 0;
            }
            else if (((*it).m_rlcRetransmissionQueueSize > 0) &&
                     (size >= (*it).m_rlcRetransmissionQueueSize))
            {
                (*it).m_rlcRetransmissionQueueSize = 0;
            }
            else if ((*it).m_rlcTransmissionQueueSize > 0)
            {
                uint32_t rlcOverhead;
                if (lcid == 1)
                {
                    // for SRB1 (using RLC AM) it's better to
                    // overestimate RLC overhead rather than
                    // underestimate it and risk unneeded
                    // segmentation which increases delay
                    rlcOverhead = 4;
                }
                else
                {
                    // minimum RLC overhead due to header
                    rlcOverhead = 2;
                }
                // update transmission queue
                if ((*it).m_rlcTransmissionQueueSize <= size - rlcOverhead)
                {
                    (*it).m_rlcTransmissionQueueSize = 0;
                }
                else
                {
                    (*it).m_rlcTransmissionQueueSize -= size - rlcOverhead;
                }
            }
            return;
        }
    }
}

void
RrFfMacScheduler::UpdateUlRlcBufferInfo(uint16_t rnti, uint16_t size)
{
    size = size - 2; // remove the minimum RLC overhead
    std::map<uint16_t, uint32_t>::iterator it = m_ceBsrRxed.find(rnti);
    if (it != m_ceBsrRxed.end())
    {
        NS_LOG_INFO(this << " Update RLC BSR UE " << rnti << " size " << size << " BSR "
                         << (*it).second);
        if ((*it).second >= size)
        {
            (*it).second -= size;
        }
        else
        {
            (*it).second = 0;
        }
    }
    else
    {
        NS_LOG_ERROR(this << " Does not find BSR report info of UE " << rnti);
    }
}

void
RrFfMacScheduler::TransmissionModeConfigurationUpdate(uint16_t rnti, uint8_t txMode)
{
    NS_LOG_FUNCTION(this << " RNTI " << rnti << " txMode " << (uint16_t)txMode);
    FfMacCschedSapUser::CschedUeConfigUpdateIndParameters params;
    params.m_rnti = rnti;
    params.m_transmissionMode = txMode;
    m_cschedSapUser->CschedUeConfigUpdateInd(params);
}

} // namespace ns3<|MERGE_RESOLUTION|>--- conflicted
+++ resolved
@@ -1309,22 +1309,19 @@
     {
         if (!ret.m_dciList.empty())
         {
-<<<<<<< HEAD
-          std::map <uint16_t, std::vector <uint16_t> >::iterator itMap;
-          itMap = m_allocationMaps.find (params.m_sfnSf);
-          if (itMap != m_allocationMaps.end ())
-            {
-              //remove obsolete info on allocation first
-              NS_LOG_DEBUG("Found SFnSF = "<<params.m_sfnSf<< " UL - Frame no. " << (params.m_sfnSf >> 4) << " subframe no. " << (0xF & params.m_sfnSf));
-              m_allocationMaps.erase (itMap);
-            }
-          m_allocationMaps.insert (std::pair <uint16_t, std::vector <uint16_t> > (params.m_sfnSf, rbgAllocationMap));
-          m_schedSapUser->SchedUlConfigInd (ret);
-=======
+            std::map<uint16_t, std::vector<uint16_t>>::iterator itMap;
+            itMap = m_allocationMaps.find(params.m_sfnSf);
+            if (itMap != m_allocationMaps.end())
+            {
+                // remove obsolete info on allocation first
+                NS_LOG_DEBUG("Found SFnSF = " << params.m_sfnSf << " UL - Frame no. "
+                                              << (params.m_sfnSf >> 4) << " subframe no. "
+                                              << (0xF & params.m_sfnSf));
+                m_allocationMaps.erase(itMap);
+            }
             m_allocationMaps.insert(
                 std::pair<uint16_t, std::vector<uint16_t>>(params.m_sfnSf, rbgAllocationMap));
             m_schedSapUser->SchedUlConfigInd(ret);
->>>>>>> 8d25ef3c
         }
         return; // no flows to be scheduled
     }
@@ -1440,22 +1437,19 @@
             {
                 m_schedSapUser->SchedUlConfigInd(ret);
             }
-<<<<<<< HEAD
-          std::map <uint16_t, std::vector <uint16_t> >::iterator itMap;
-          itMap = m_allocationMaps.find (params.m_sfnSf);
-          if (itMap != m_allocationMaps.end ())
-            {
-              //remove obsolete info on allocation first
-              NS_LOG_DEBUG("Found SFnSF = "<<params.m_sfnSf<< " UL - Frame no. " << (params.m_sfnSf >> 4) << " subframe no. " << (0xF & params.m_sfnSf));
-              m_allocationMaps.erase (itMap);
-            }
-          m_allocationMaps.insert (std::pair <uint16_t, std::vector <uint16_t> > (params.m_sfnSf, rbgAllocationMap));
-          return;
-=======
+            std::map<uint16_t, std::vector<uint16_t>>::iterator itMap;
+            itMap = m_allocationMaps.find(params.m_sfnSf);
+            if (itMap != m_allocationMaps.end())
+            {
+                // remove obsolete info on allocation first
+                NS_LOG_DEBUG("Found SFnSF = " << params.m_sfnSf << " UL - Frame no. "
+                                              << (params.m_sfnSf >> 4) << " subframe no. "
+                                              << (0xF & params.m_sfnSf));
+                m_allocationMaps.erase(itMap);
+            }
             m_allocationMaps.insert(
                 std::pair<uint16_t, std::vector<uint16_t>>(params.m_sfnSf, rbgAllocationMap));
             return;
->>>>>>> 8d25ef3c
         }
         std::map<uint16_t, std::vector<double>>::iterator itCqi = m_ueCqi.find((*it).first);
         int cqi = 0;
@@ -1566,21 +1560,19 @@
         }
     } while (((*it).first != m_nextRntiUl) && (rbPerFlow != 0));
 
-<<<<<<< HEAD
-  std::map <uint16_t, std::vector <uint16_t> >::iterator itMap;
-  itMap = m_allocationMaps.find (params.m_sfnSf);
-  if (itMap != m_allocationMaps.end ())
-    {
-      //remove obsolete info on allocation first
-      NS_LOG_DEBUG("Found SFnSF = "<<params.m_sfnSf<< " UL - Frame no. " << (params.m_sfnSf >> 4) << " subframe no. " << (0xF & params.m_sfnSf));
-      m_allocationMaps.erase (itMap);
-    }
-
-  m_allocationMaps.insert (std::pair <uint16_t, std::vector <uint16_t> > (params.m_sfnSf, rbgAllocationMap));
-=======
+    std::map<uint16_t, std::vector<uint16_t>>::iterator itMap;
+    itMap = m_allocationMaps.find(params.m_sfnSf);
+    if (itMap != m_allocationMaps.end())
+    {
+        // remove obsolete info on allocation first
+        NS_LOG_DEBUG("Found SFnSF = " << params.m_sfnSf << " UL - Frame no. "
+                                      << (params.m_sfnSf >> 4) << " subframe no. "
+                                      << (0xF & params.m_sfnSf));
+        m_allocationMaps.erase(itMap);
+    }
+
     m_allocationMaps.insert(
         std::pair<uint16_t, std::vector<uint16_t>>(params.m_sfnSf, rbgAllocationMap));
->>>>>>> 8d25ef3c
 
     m_schedSapUser->SchedUlConfigInd(ret);
 }
@@ -1793,26 +1785,15 @@
                          << (uint32_t)(*itP10).second << " thr " << (uint32_t)m_cqiTimersThreshold);
         if ((*itP10).second == 0)
         {
-<<<<<<< HEAD
-          // delete correspondent entries
-          std::map <uint16_t,uint8_t>::iterator itMap = m_p10CqiRxed.find ((*itP10).first);
-          NS_ASSERT_MSG (itMap != m_p10CqiRxed.end (), " Does not find CQI report for user " << (*itP10).first);
-          NS_LOG_INFO (this << " P10-CQI expired for user " << (*itP10).first);
-          m_p10CqiRxed.erase (itMap);
-          std::map <uint16_t,uint32_t>::iterator temp = itP10;
-          itP10++;
-          m_p10CqiTimers.erase (temp);
-=======
             // delete correspondent entries
             std::map<uint16_t, uint8_t>::iterator itMap = m_p10CqiRxed.find((*itP10).first);
             NS_ASSERT_MSG(itMap != m_p10CqiRxed.end(),
                           " Does not find CQI report for user " << (*itP10).first);
-            NS_LOG_INFO(this << " P10-CQI exired for user " << (*itP10).first);
+            NS_LOG_INFO(this << " P10-CQI expired for user " << (*itP10).first);
             m_p10CqiRxed.erase(itMap);
             std::map<uint16_t, uint32_t>::iterator temp = itP10;
             itP10++;
             m_p10CqiTimers.erase(temp);
->>>>>>> 8d25ef3c
         }
         else
         {
@@ -1833,28 +1814,16 @@
                          << (uint32_t)(*itUl).second << " thr " << (uint32_t)m_cqiTimersThreshold);
         if ((*itUl).second == 0)
         {
-<<<<<<< HEAD
-          // delete correspondent entries
-          std::map <uint16_t, std::vector <double> >::iterator itMap = m_ueCqi.find ((*itUl).first);
-          NS_ASSERT_MSG (itMap != m_ueCqi.end (), " Does not find CQI report for user " << (*itUl).first);
-          NS_LOG_INFO (this << " UL-CQI expired for user " << (*itUl).first);
-          (*itMap).second.clear ();
-          m_ueCqi.erase (itMap);
-          std::map <uint16_t,uint32_t>::iterator temp = itUl;
-          itUl++;
-          m_ueCqiTimers.erase (temp);
-=======
             // delete correspondent entries
             std::map<uint16_t, std::vector<double>>::iterator itMap = m_ueCqi.find((*itUl).first);
             NS_ASSERT_MSG(itMap != m_ueCqi.end(),
                           " Does not find CQI report for user " << (*itUl).first);
-            NS_LOG_INFO(this << " UL-CQI exired for user " << (*itUl).first);
+            NS_LOG_INFO(this << " UL-CQI expired for user " << (*itUl).first);
             (*itMap).second.clear();
             m_ueCqi.erase(itMap);
             std::map<uint16_t, uint32_t>::iterator temp = itUl;
             itUl++;
             m_ueCqiTimers.erase(temp);
->>>>>>> 8d25ef3c
         }
         else
         {
