/*
 * Copyright (c) 2010 TELEMATICS LAB, DEE - Politecnico di Bari
 *
 * This program is free software; you can redistribute it and/or modify
 * it under the terms of the GNU General Public License version 2 as
 * published by the Free Software Foundation;
 *
 * This program is distributed in the hope that it will be useful,
 * but WITHOUT ANY WARRANTY; without even the implied warranty of
 * MERCHANTABILITY or FITNESS FOR A PARTICULAR PURPOSE.  See the
 * GNU General Public License for more details.
 *
 * You should have received a copy of the GNU General Public License
 * along with this program; if not, write to the Free Software
 * Foundation, Inc., 59 Temple Place, Suite 330, Boston, MA  02111-1307  USA
 *
 * Author: Giuseppe Piro  <g.piro@poliba.it>
 * Author: Marco Miozzo <marco.miozzo@cttc.es>
 * Modified by: NIST // Contributions may not be subject to US copyright.
 */

#ifndef ENB_LTE_PHY_H
#define ENB_LTE_PHY_H

#include "lte-control-messages.h"
#include "lte-enb-cphy-sap.h"
#include "lte-enb-phy-sap.h"
#include "lte-harq-phy.h"
#include "lte-phy.h"

#include <map>
#include <set>

namespace ns3
{

class PacketBurst;
class LteNetDevice;
class LteUePhy;

/**
 * \ingroup lte
 * LteEnbPhy models the physical layer for the eNodeB
 */
class LteEnbPhy : public LtePhy
{
<<<<<<< HEAD
  /// allow EnbMemberLteEnbPhySapProvider class friend access
  friend class EnbMemberLteEnbPhySapProvider;
  /// allow MemberLteEnbCphySapProvider<LteEnbPhy> class friend access
  friend class MemberLteEnbCphySapProvider<LteEnbPhy>;

public:
  /**
   * @warning the default constructor should not be used
   */
  LteEnbPhy ();

  /**
   *
   * \param dlPhy the downlink LteSpectrumPhy instance
   * \param ulPhy the uplink LteSpectrumPhy instance
   */
  LteEnbPhy (Ptr<LteSpectrumPhy> dlPhy, Ptr<LteSpectrumPhy> ulPhy);

  virtual ~LteEnbPhy ();

  /**
   * \brief Get the type ID.
   * \return the object TypeId
   */
  static TypeId GetTypeId (void);
  // inherited from Object
  virtual void DoInitialize (void);
  virtual void DoDispose (void);


  /**
  * \brief Get the PHY SAP provider
  * \return a pointer to the SAP Provider of the PHY
  */
  LteEnbPhySapProvider* GetLteEnbPhySapProvider ();

  /**
  * \brief Set the PHY SAP User
  * \param s a pointer to the PHY SAP user
  */
  void SetLteEnbPhySapUser (LteEnbPhySapUser* s);

  /**
   * \brief Get the CPHY SAP provider
   * \return a pointer to the SAP Provider
   */
  LteEnbCphySapProvider* GetLteEnbCphySapProvider ();

  /**
  * \brief Set the CPHY SAP User
  * \param s a pointer to the SAP user
  */
  void SetLteEnbCphySapUser (LteEnbCphySapUser* s);

  /**
   * \param pow the transmission power in dBm
   */
  void SetTxPower (double pow);

  /**
   * \return the transmission power in dBm
   */
  double GetTxPower () const;

  /**
   * \return the transmission power in dBm
   */
  int8_t DoGetReferenceSignalPower () const;

  /**
   * \param pow the noise figure in dB
   */
  void SetNoiseFigure (double pow);

  /**
   * \return the noise figure in dB
   */
  double GetNoiseFigure () const;

  /**
   * \param delay the TTI delay between MAC and channel
   */
  void SetMacChDelay (uint8_t delay);

  /**
   * \returns the TTI delay between MAC and channel
   */
  uint8_t GetMacChDelay (void) const;

  /**
   * \return a pointer to the LteSpectrumPhy instance relative to the downlink
   */
  Ptr<LteSpectrumPhy> GetDlSpectrumPhy () const;

  /**
   * \return a pointer to the LteSpectrumPhy instance relative to the uplink
   */
  Ptr<LteSpectrumPhy> GetUlSpectrumPhy () const;


  /**
   * \brief set the resource blocks (a.k.a. sub channels) to be used in the downlink for transmission
   * 
   * \param mask a vector of integers, if the i-th value is j it means
   * that the j-th resource block is used for transmission in the
   * downlink. If there is no i such that the value of the i-th
   * element is j, it means that RB j is not used.
   */
  void SetDownlinkSubChannels (std::vector<int> mask );

  /**
   * \brief set the resource blocks (a.k.a. sub channels) and its power
   * to be used in the downlink for transmission
   *
   * \param mask a vector of integers, if the i-th value is j it means
   * that the j-th resource block is used for transmission in the
   * downlink. If there is no i such that the value of the i-th
   * element is j, it means that RB j is not used.
   */
  void SetDownlinkSubChannelsWithPowerAllocation (std::vector<int> mask);
  /**
   * 
   * \return  a vector of integers, if the i-th value is j it means
   * that the j-th resource block is used for transmission in the
   * downlink. If there is no i such that the value of the i-th
   * element is j, it means that RB j is not used.
   */
  std::vector<int> GetDownlinkSubChannels (void);


  /**
   * \brief Generate power allocation map (i.e. tx power level for each RB)
   *
   * \param rnti indicates which UE will occupy this RB
   * \param rbId indicates which RB UE is using,
   * power level for this RB is power level of UE
   */
  void GeneratePowerAllocationMap (uint16_t rnti, int rbId);

  /**
   * \brief Create the PSD for TX
   * \returns the PSD
   */
  virtual Ptr<SpectrumValue> CreateTxPowerSpectralDensity ();

  /**
   * \brief Create the PSD for TX with power allocation for each RB
   * \return the PSD
   */
  virtual Ptr<SpectrumValue> CreateTxPowerSpectralDensityWithPowerAllocation ();

  /**
   * \brief Calculate the channel quality for a given UE
   * \param sinr a list of computed SINR
   * \param ue the UE
   */
  void CalcChannelQualityForUe (std::vector <double> sinr, Ptr<LteSpectrumPhy> ue);

  /**
   * \brief Receive the control message
   * \param msg the received message
   */
  virtual void ReceiveLteControlMessage (Ptr<LteControlMessage> msg);

  /**
  * \brief Create the UL CQI feedback from SINR values perceived at
  * the physical layer with the PUSCH signal received from eNB
  * \param sinr SINR values vector
  * \return UL CQI feedback in the format usable by an FF MAC scheduler
  */
  FfMacSchedSapProvider::SchedUlCqiInfoReqParameters CreatePuschCqiReport (const SpectrumValue& sinr);

  /**
  * \brief Create the UL CQI feedback from SINR values perceived at
  * the physical layer with the SRS signal received from eNB
  * \param sinr SINR values vector
  * \return UL CQI feedback in the format usable by an FF MAC scheduler
  */
  FfMacSchedSapProvider::SchedUlCqiInfoReqParameters CreateSrsCqiReport (const SpectrumValue& sinr);

  /**
  * \brief Send the PDCCH and PCFICH in the first 3 symbols
  * \param ctrlMsgList the list of control messages of PDCCH
  */
  void SendControlChannels (std::list<Ptr<LteControlMessage> > ctrlMsgList);

  /**
  * \brief Send the PDSCH
  * \param pb the PacketBurst to be sent
  */
  void SendDataChannels (Ptr<PacketBurst> pb);

  /**
  * \param m the UL-CQI to be queued
  */
  void QueueUlDci (UlDciLteControlMessage m);

  /**
  * \returns the list of UL-CQI to be processed
  */
  std::list<UlDciLteControlMessage> DequeueUlDci (void);


  /**
   * \brief Start a LTE frame
   */
  void StartFrame (void);
  /**
   * \brief Start a LTE sub frame
   */
  void StartSubFrame (void);
  /**
   * \brief End a LTE sub frame
   */
  void EndSubFrame (void);
  /**
   * \brief End a LTE frame
   */
  void EndFrame (void);

  /**
   * \brief PhySpectrum received a new PHY-PDU
   * \param p the packet received
   */
  void PhyPduReceived (Ptr<Packet> p);

  /**
   * \brief PhySpectrum received a new list of LteControlMessage
   * \param msgList List of control messages
   */
  virtual void ReceiveLteControlMessageList (std::list<Ptr<LteControlMessage> > msgList);

  // inherited from LtePhy
  virtual void GenerateCtrlCqiReport (const SpectrumValue& sinr);
  virtual void GenerateDataCqiReport (const SpectrumValue& sinr);
  virtual void ReportInterference (const SpectrumValue& interf);
  virtual void ReportRsReceivedPower (const SpectrumValue& power);



  /**
   * \brief Report the uplink HARQ feedback generated by LteSpectrumPhy to MAC
   *
   * \param mes UlInfoListElement_s
   */
  virtual void ReportUlHarqFeedback (UlInfoListElement_s mes);

  /**
   * \brief Set the HARQ Phy module
   *
   * \param harq the HARQ Phy
   */
  void SetHarqPhyModule (Ptr<LteHarqPhy> harq);

  /**
   * \brief enable or disable enb Phy
   *
   * \param disableEnbPhy True to disable eNB Phy to simulate out-of-coverage scenarios. False to enable
   * Remove it after RLF implementation
   */
  void DisableEnbPhy (bool disableEnbPhy);

  /**
   * TracedCallback signature for the linear average of SRS SINRs.
   *
   * \param [in] cellId
   * \param [in] rnti
   * \param [in] sinrLinear
   * \param [in] componentCarrierId
   */
  typedef void (* ReportUeSinrTracedCallback)
    (uint16_t cellId, uint16_t rnti, double sinrLinear, uint8_t componentCarrierId);

  /**
   * TracedCallback signature for the linear average of SRS SINRs.
   *
   * \param [in] cellId
   * \param [in] spectrumValue
   * \deprecated The non-const \c Ptr<SpectrumValue> argument is deprecated
   * and will be changed to \c Ptr<const SpectrumValue> in a future release.
   */
  typedef void (* ReportInterferenceTracedCallback)
    (uint16_t cellId, Ptr<SpectrumValue> spectrumValue);

private:

  // LteEnbCphySapProvider forwarded methods
  /**
   * Set bandwidth function
   *
   * \param ulBandwidth UL bandwidth
   * \param dlBandwidth DL bandwidth
   */
  void DoSetBandwidth (uint16_t ulBandwidth, uint16_t dlBandwidth);
  /**
   * Set EARFCN
   *
   * \param dlEarfcn DL EARFCN
   * \param ulEarfcn UL EARFCN
   */
  void DoSetEarfcn (uint32_t dlEarfcn, uint32_t ulEarfcn);
  /**
   * Add UE
   *
   * \param rnti RNTI
   */
  void DoAddUe (uint16_t rnti);
  /**
   * Remove UE
   *
   * \param rnti RNTI
   */
  void DoRemoveUe (uint16_t rnti);
  /**
   * Set PA
   *
   * \param rnti RNTI
   * \param pa PA
   */
  void DoSetPa (uint16_t rnti, double pa);
  /**
   * Set transmission mode
   *
   * \param rnti RNTI
   * \param txMode transmit mode
   */
  void DoSetTransmissionMode (uint16_t  rnti, uint8_t txMode);
  /**
   * Set source configuration index
   *
   * \param rnti RNTI
   * \param srcCi source configuration index
   */
  void DoSetSrsConfigurationIndex (uint16_t  rnti, uint16_t srcCi);
  /**
   * Set master information block
   *
   * \param mib LteRrcSap::MasterInformationBlock
   */
  void DoSetMasterInformationBlock (LteRrcSap::MasterInformationBlock mib);
  /**
   * Set system information block
   *
   * \param sib1 LteRrcSap::SystemInformationBlockType1
   */
  void DoSetSystemInformationBlockType1 (LteRrcSap::SystemInformationBlockType1 sib1);

  // LteEnbPhySapProvider forwarded methods
  void DoSendMacPdu (Ptr<Packet> p);
  /**
   * Send LTE Control Message function
   *
   * \param msg LTE control message
   */
  void DoSendLteControlMessage (Ptr<LteControlMessage> msg);
  /**
   * Get MAC ch TTI delay function
   *
   * \returns delay value
   */
  uint8_t DoGetMacChTtiDelay ();

  /**
   * Add the given RNTI to the list of attached UE #m_ueAttached.
   * \param rnti RNTI of a UE
   * \return true if the RNTI has _not_ existed before, or false otherwise.
   */
  bool AddUePhy (uint16_t rnti);
  /**
   * Remove the given RNTI from the list of attached UE #m_ueAttached.
   * \param rnti RNTI of a UE
   * \return true if the RNTI has existed before, or false otherwise.
   */
  bool DeleteUePhy (uint16_t rnti);

  /**
   * Create SRS report function
   *
   * \param rnti the RNTI
   * \param srs the SRS
   */
  void CreateSrsReport (uint16_t rnti, double srs);

  /**
   * List of RNTI of attached UEs. Used for quickly determining whether a UE is
   * attached to this eNodeB or not.
   */
  std::set <uint16_t> m_ueAttached;


  /// P_A per UE RNTI.
  std::map <uint16_t,double> m_paMap;

  /// DL power allocation map.
  std::map <int, double> m_dlPowerAllocationMap;

  /**
   * A vector of integers, if the i-th value is j it means that the j-th
   * resource block is used for transmission in the downlink. If there is
   * no i such that the value of the i-th element is j, it means that RB j
   * is not used.
   */
  std::vector <int> m_listOfDownlinkSubchannel;

  std::vector <int> m_dlDataRbMap; ///< DL data RB map

  /// For storing info on future receptions.
  std::vector< std::list<UlDciLteControlMessage> > m_ulDciQueue;

  LteEnbPhySapProvider* m_enbPhySapProvider; ///< ENB Phy SAP provider
  LteEnbPhySapUser* m_enbPhySapUser; ///< ENB Phy SAP user

  LteEnbCphySapProvider* m_enbCphySapProvider; ///< ENB CPhy SAP provider
  LteEnbCphySapUser* m_enbCphySapUser; ///< ENB CPhy SAP user

  /**
   * The frame number currently served. In ns-3, frame number starts from 1.
   * In contrast, the 3GPP standard's frame number starts from 0.
   */
  uint32_t m_nrFrames;
  /**
   * The subframe number currently served. In ns-3, subframe number starts
   * from 1. In contrast, the 3GPP standard's subframe number starts from 0.
   * The number resets to the beginning again after 10 subframes.
   */
  uint32_t m_nrSubFrames;

  uint16_t m_srsPeriodicity; ///< SRS periodicity
  Time m_srsStartTime; ///< SRS start time
  std::map <uint16_t,uint16_t> m_srsCounter; ///< SRS counter
  std::vector <uint16_t> m_srsUeOffset; ///< SRS UE offset
  uint16_t m_currentSrsOffset; ///< current SRS offset

  /**
   * The Master Information Block message to be broadcasted every frame.
   * The message content is specified by the upper layer through the RRC SAP.
   */
  LteRrcSap::MasterInformationBlock m_mib;
  /**
   * The System Information Block Type 1 message to be broadcasted. SIB1 is
   * broadcasted every 6th subframe of every odd-numbered radio frame.
   * The message content is specified by the upper layer through the RRC SAP.
   */
  LteRrcSap::SystemInformationBlockType1 m_sib1;

  Ptr<LteHarqPhy> m_harqPhyModule; ///< HARQ Phy module

  /**
   * The `ReportUeSinr` trace source. Reporting the linear average of SRS SINR.
   * Exporting cell ID, RNTI, SINR in linear unit and ComponentCarrierId
   */
  TracedCallback<uint16_t, uint16_t, double, uint8_t> m_reportUeSinr;
  /**
   * The `UeSinrSamplePeriod` trace source. The sampling period for reporting
   * UEs' SINR stats.
   */
  uint16_t m_srsSamplePeriod;
  std::map <uint16_t,uint16_t> m_srsSampleCounterMap; ///< SRS sample counter map

  /**
   * The `ReportInterference` trace source. Reporting the interference per PHY
   * RB (TS 36.214 section 5.2.2, measured on DATA). Exporting cell ID and
   * interference linear power per RB basis.
   * \deprecated The non-const \c Ptr<SpectrumValue> argument is deprecated
   * and will be changed to \c Ptr<const SpectrumValue> in a future release.
   */
  TracedCallback<uint16_t, Ptr<SpectrumValue> > m_reportInterferenceTrace;
  /**
   * The `InterferenceSamplePeriod` attribute. The sampling period for
   * reporting interference stats.
   * \todo In what unit is this?
   */
  uint16_t m_interferenceSamplePeriod;
  uint16_t m_interferenceSampleCounter; ///< interference sample counter
  bool m_disableEnbPhy; ///< switch to disable eNB PHY

  /**
   * The `DlPhyTransmission` trace source. Contains trace information regarding
   * PHY stats from DL Tx perspective. Exporting a structure with type
   * PhyTransmissionStatParameters.
   */
  TracedCallback<PhyTransmissionStatParameters> m_dlPhyTransmission;
=======
    /// allow EnbMemberLteEnbPhySapProvider class friend access
    friend class EnbMemberLteEnbPhySapProvider;
    /// allow MemberLteEnbCphySapProvider<LteEnbPhy> class friend access
    friend class MemberLteEnbCphySapProvider<LteEnbPhy>;

  public:
    /**
     * @warning the default constructor should not be used
     */
    LteEnbPhy();

    /**
     *
     * \param dlPhy the downlink LteSpectrumPhy instance
     * \param ulPhy the uplink LteSpectrumPhy instance
     */
    LteEnbPhy(Ptr<LteSpectrumPhy> dlPhy, Ptr<LteSpectrumPhy> ulPhy);

    ~LteEnbPhy() override;

    /**
     * \brief Get the type ID.
     * \return the object TypeId
     */
    static TypeId GetTypeId();
    // inherited from Object
    void DoInitialize() override;
    void DoDispose() override;

    /**
     * \brief Get the PHY SAP provider
     * \return a pointer to the SAP Provider of the PHY
     */
    LteEnbPhySapProvider* GetLteEnbPhySapProvider();

    /**
     * \brief Set the PHY SAP User
     * \param s a pointer to the PHY SAP user
     */
    void SetLteEnbPhySapUser(LteEnbPhySapUser* s);

    /**
     * \brief Get the CPHY SAP provider
     * \return a pointer to the SAP Provider
     */
    LteEnbCphySapProvider* GetLteEnbCphySapProvider();

    /**
     * \brief Set the CPHY SAP User
     * \param s a pointer to the SAP user
     */
    void SetLteEnbCphySapUser(LteEnbCphySapUser* s);

    /**
     * \param pow the transmission power in dBm
     */
    void SetTxPower(double pow);

    /**
     * \return the transmission power in dBm
     */
    double GetTxPower() const;

    /**
     * \return the transmission power in dBm
     */
    int8_t DoGetReferenceSignalPower() const;

    /**
     * \param pow the noise figure in dB
     */
    void SetNoiseFigure(double pow);

    /**
     * \return the noise figure in dB
     */
    double GetNoiseFigure() const;

    /**
     * \param delay the TTI delay between MAC and channel
     */
    void SetMacChDelay(uint8_t delay);

    /**
     * \returns the TTI delay between MAC and channel
     */
    uint8_t GetMacChDelay() const;

    /**
     * \return a pointer to the LteSpectrumPhy instance relative to the downlink
     */
    Ptr<LteSpectrumPhy> GetDlSpectrumPhy() const;

    /**
     * \return a pointer to the LteSpectrumPhy instance relative to the uplink
     */
    Ptr<LteSpectrumPhy> GetUlSpectrumPhy() const;

    /**
     * \brief set the resource blocks (a.k.a. sub channels) to be used in the downlink for
     * transmission
     *
     * \param mask a vector of integers, if the i-th value is j it means
     * that the j-th resource block is used for transmission in the
     * downlink. If there is no i such that the value of the i-th
     * element is j, it means that RB j is not used.
     */
    void SetDownlinkSubChannels(std::vector<int> mask);

    /**
     * \brief set the resource blocks (a.k.a. sub channels) and its power
     * to be used in the downlink for transmission
     *
     * \param mask a vector of integers, if the i-th value is j it means
     * that the j-th resource block is used for transmission in the
     * downlink. If there is no i such that the value of the i-th
     * element is j, it means that RB j is not used.
     */
    void SetDownlinkSubChannelsWithPowerAllocation(std::vector<int> mask);
    /**
     *
     * \return  a vector of integers, if the i-th value is j it means
     * that the j-th resource block is used for transmission in the
     * downlink. If there is no i such that the value of the i-th
     * element is j, it means that RB j is not used.
     */
    std::vector<int> GetDownlinkSubChannels();

    /**
     * \brief Generate power allocation map (i.e. tx power level for each RB)
     *
     * \param rnti indicates which UE will occupy this RB
     * \param rbId indicates which RB UE is using,
     * power level for this RB is power level of UE
     */
    void GeneratePowerAllocationMap(uint16_t rnti, int rbId);

    /**
     * \brief Create the PSD for TX
     * \returns the PSD
     */
    Ptr<SpectrumValue> CreateTxPowerSpectralDensity() override;

    /**
     * \brief Create the PSD for TX with power allocation for each RB
     * \return the PSD
     */
    virtual Ptr<SpectrumValue> CreateTxPowerSpectralDensityWithPowerAllocation();

    /**
     * \brief Calculate the channel quality for a given UE
     * \param sinr a list of computed SINR
     * \param ue the UE
     */
    void CalcChannelQualityForUe(std::vector<double> sinr, Ptr<LteSpectrumPhy> ue);

    /**
     * \brief Receive the control message
     * \param msg the received message
     */
    virtual void ReceiveLteControlMessage(Ptr<LteControlMessage> msg);

    /**
     * \brief Create the UL CQI feedback from SINR values perceived at
     * the physical layer with the PUSCH signal received from eNB
     * \param sinr SINR values vector
     * \return UL CQI feedback in the format usable by an FF MAC scheduler
     */
    FfMacSchedSapProvider::SchedUlCqiInfoReqParameters CreatePuschCqiReport(
        const SpectrumValue& sinr);

    /**
     * \brief Create the UL CQI feedback from SINR values perceived at
     * the physical layer with the SRS signal received from eNB
     * \param sinr SINR values vector
     * \return UL CQI feedback in the format usable by an FF MAC scheduler
     */
    FfMacSchedSapProvider::SchedUlCqiInfoReqParameters CreateSrsCqiReport(
        const SpectrumValue& sinr);

    /**
     * \brief Send the PDCCH and PCFICH in the first 3 symbols
     * \param ctrlMsgList the list of control messages of PDCCH
     */
    void SendControlChannels(std::list<Ptr<LteControlMessage>> ctrlMsgList);

    /**
     * \brief Send the PDSCH
     * \param pb the PacketBurst to be sent
     */
    void SendDataChannels(Ptr<PacketBurst> pb);

    /**
     * \param m the UL-CQI to be queued
     */
    void QueueUlDci(UlDciLteControlMessage m);

    /**
     * \returns the list of UL-CQI to be processed
     */
    std::list<UlDciLteControlMessage> DequeueUlDci();

    /**
     * \brief Start a LTE frame
     */
    void StartFrame();
    /**
     * \brief Start a LTE sub frame
     */
    void StartSubFrame();
    /**
     * \brief End a LTE sub frame
     */
    void EndSubFrame();
    /**
     * \brief End a LTE frame
     */
    void EndFrame();

    /**
     * \brief PhySpectrum received a new PHY-PDU
     * \param p the packet received
     */
    void PhyPduReceived(Ptr<Packet> p);

    /**
     * \brief PhySpectrum received a new list of LteControlMessage
     * \param msgList List of control messages
     */
    virtual void ReceiveLteControlMessageList(std::list<Ptr<LteControlMessage>> msgList);

    // inherited from LtePhy
    void GenerateCtrlCqiReport(const SpectrumValue& sinr) override;
    void GenerateDataCqiReport(const SpectrumValue& sinr) override;
    void ReportInterference(const SpectrumValue& interf) override;
    void ReportRsReceivedPower(const SpectrumValue& power) override;

    /**
     * \brief Report the uplink HARQ feedback generated by LteSpectrumPhy to MAC
     *
     * \param mes UlInfoListElement_s
     */
    virtual void ReportUlHarqFeedback(UlInfoListElement_s mes);

    /**
     * \brief Set the HARQ Phy module
     *
     * \param harq the HARQ Phy
     */
    void SetHarqPhyModule(Ptr<LteHarqPhy> harq);

    /**
     * TracedCallback signature for the linear average of SRS SINRs.
     *
     * \param [in] cellId
     * \param [in] rnti
     * \param [in] sinrLinear
     */
    typedef void (*ReportUeSinrTracedCallback)(uint16_t cellId,
                                               uint16_t rnti,
                                               double sinrLinear,
                                               uint8_t componentCarrierId);

    /**
     * TracedCallback signature for the linear average of SRS SINRs.
     *
     * \param [in] cellId
     * \param [in] spectrumValue
     * \deprecated The non-const \c Ptr<SpectrumValue> argument is deprecated
     * and will be changed to \c Ptr<const SpectrumValue> in a future release.
     */
    typedef void (*ReportInterferenceTracedCallback)(uint16_t cellId,
                                                     Ptr<SpectrumValue> spectrumValue);

  private:
    // LteEnbCphySapProvider forwarded methods
    /**
     * Set bandwidth function
     *
     * \param ulBandwidth UL bandwidth
     * \param dlBandwidth DL bandwidth
     */
    void DoSetBandwidth(uint16_t ulBandwidth, uint16_t dlBandwidth);
    /**
     * Set EARFCN
     *
     * \param dlEarfcn DL EARFCN
     * \param ulEarfcn UL EARFCN
     */
    void DoSetEarfcn(uint32_t dlEarfcn, uint32_t ulEarfcn);
    /**
     * Add UE
     *
     * \param rnti RNTI
     */
    void DoAddUe(uint16_t rnti);
    /**
     * Remove UE
     *
     * \param rnti RNTI
     */
    void DoRemoveUe(uint16_t rnti);
    /**
     * Set PA
     *
     * \param rnti RNTI
     * \param pa PA
     */
    void DoSetPa(uint16_t rnti, double pa);
    /**
     * Set transmission mode
     *
     * \param rnti RNTI
     * \param txMode transmit mode
     */
    void DoSetTransmissionMode(uint16_t rnti, uint8_t txMode);
    /**
     * Set source configuration index
     *
     * \param rnti RNTI
     * \param srcCi source configuration index
     */
    void DoSetSrsConfigurationIndex(uint16_t rnti, uint16_t srcCi);
    /**
     * Set master information block
     *
     * \param mib LteRrcSap::MasterInformationBlock
     */
    void DoSetMasterInformationBlock(LteRrcSap::MasterInformationBlock mib);
    /**
     * Set system information block
     *
     * \param sib1 LteRrcSap::SystemInformationBlockType1
     */
    void DoSetSystemInformationBlockType1(LteRrcSap::SystemInformationBlockType1 sib1);

    // LteEnbPhySapProvider forwarded methods
    void DoSendMacPdu(Ptr<Packet> p) override;
    /**
     * Send LTE Control Message function
     *
     * \param msg LTE control message
     */
    void DoSendLteControlMessage(Ptr<LteControlMessage> msg);
    /**
     * Get MAC ch TTI delay function
     *
     * \returns delay value
     */
    uint8_t DoGetMacChTtiDelay();

    /**
     * Add the given RNTI to the list of attached UE #m_ueAttached.
     * \param rnti RNTI of a UE
     * \return true if the RNTI has _not_ existed before, or false otherwise.
     */
    bool AddUePhy(uint16_t rnti);
    /**
     * Remove the given RNTI from the list of attached UE #m_ueAttached.
     * \param rnti RNTI of a UE
     * \return true if the RNTI has existed before, or false otherwise.
     */
    bool DeleteUePhy(uint16_t rnti);

    /**
     * Create SRS report function
     *
     * \param rnti the RNTI
     * \param srs the SRS
     */
    void CreateSrsReport(uint16_t rnti, double srs);

    /**
     * List of RNTI of attached UEs. Used for quickly determining whether a UE is
     * attached to this eNodeB or not.
     */
    std::set<uint16_t> m_ueAttached;

    /// P_A per UE RNTI.
    std::map<uint16_t, double> m_paMap;

    /// DL power allocation map.
    std::map<int, double> m_dlPowerAllocationMap;

    /**
     * A vector of integers, if the i-th value is j it means that the j-th
     * resource block is used for transmission in the downlink. If there is
     * no i such that the value of the i-th element is j, it means that RB j
     * is not used.
     */
    std::vector<int> m_listOfDownlinkSubchannel;

    std::vector<int> m_dlDataRbMap; ///< DL data RB map

    /// For storing info on future receptions.
    std::vector<std::list<UlDciLteControlMessage>> m_ulDciQueue;

    LteEnbPhySapProvider* m_enbPhySapProvider; ///< ENB Phy SAP provider
    LteEnbPhySapUser* m_enbPhySapUser;         ///< ENB Phy SAP user

    LteEnbCphySapProvider* m_enbCphySapProvider; ///< ENB CPhy SAP provider
    LteEnbCphySapUser* m_enbCphySapUser;         ///< ENB CPhy SAP user

    /**
     * The frame number currently served. In ns-3, frame number starts from 1.
     * In contrast, the 3GPP standard's frame number starts from 0.
     */
    uint32_t m_nrFrames;
    /**
     * The subframe number currently served. In ns-3, subframe number starts
     * from 1. In contrast, the 3GPP standard's subframe number starts from 0.
     * The number resets to the beginning again after 10 subframes.
     */
    uint32_t m_nrSubFrames;

    uint16_t m_srsPeriodicity;                 ///< SRS periodicity
    Time m_srsStartTime;                       ///< SRS start time
    std::map<uint16_t, uint16_t> m_srsCounter; ///< SRS counter
    std::vector<uint16_t> m_srsUeOffset;       ///< SRS UE offset
    uint16_t m_currentSrsOffset;               ///< current SRS offset

    /**
     * The Master Information Block message to be broadcasted every frame.
     * The message content is specified by the upper layer through the RRC SAP.
     */
    LteRrcSap::MasterInformationBlock m_mib;
    /**
     * The System Information Block Type 1 message to be broadcasted. SIB1 is
     * broadcasted every 6th subframe of every odd-numbered radio frame.
     * The message content is specified by the upper layer through the RRC SAP.
     */
    LteRrcSap::SystemInformationBlockType1 m_sib1;

    Ptr<LteHarqPhy> m_harqPhyModule; ///< HARQ Phy module

    /**
     * The `ReportUeSinr` trace source. Reporting the linear average of SRS SINR.
     * Exporting cell ID, RNTI, SINR in linear unit and ComponentCarrierId
     */
    TracedCallback<uint16_t, uint16_t, double, uint8_t> m_reportUeSinr;
    /**
     * The `UeSinrSamplePeriod` trace source. The sampling period for reporting
     * UEs' SINR stats.
     */
    uint16_t m_srsSamplePeriod;
    std::map<uint16_t, uint16_t> m_srsSampleCounterMap; ///< SRS sample counter map

    /**
     * The `ReportInterference` trace source. Reporting the interference per PHY
     * RB (TS 36.214 section 5.2.2, measured on DATA). Exporting cell ID and
     * interference linear power per RB basis.
     * \deprecated The non-const \c Ptr<SpectrumValue> argument is deprecated
     * and will be changed to \c Ptr<const SpectrumValue> in a future release.
     */
    TracedCallback<uint16_t, Ptr<SpectrumValue>> m_reportInterferenceTrace;
    /**
     * The `InterferenceSamplePeriod` attribute. The sampling period for
     * reporting interference stats.
     * \todo In what unit is this?
     */
    uint16_t m_interferenceSamplePeriod;
    uint16_t m_interferenceSampleCounter; ///< interference sample counter

    /**
     * The `DlPhyTransmission` trace source. Contains trace information regarding
     * PHY stats from DL Tx perspective. Exporting a structure with type
     * PhyTransmissionStatParameters.
     */
    TracedCallback<PhyTransmissionStatParameters> m_dlPhyTransmission;
>>>>>>> 8d25ef3c

}; // end of `class LteEnbPhy`

} // namespace ns3

#endif /* LTE_ENB_PHY_H */<|MERGE_RESOLUTION|>--- conflicted
+++ resolved
@@ -44,490 +44,6 @@
  */
 class LteEnbPhy : public LtePhy
 {
-<<<<<<< HEAD
-  /// allow EnbMemberLteEnbPhySapProvider class friend access
-  friend class EnbMemberLteEnbPhySapProvider;
-  /// allow MemberLteEnbCphySapProvider<LteEnbPhy> class friend access
-  friend class MemberLteEnbCphySapProvider<LteEnbPhy>;
-
-public:
-  /**
-   * @warning the default constructor should not be used
-   */
-  LteEnbPhy ();
-
-  /**
-   *
-   * \param dlPhy the downlink LteSpectrumPhy instance
-   * \param ulPhy the uplink LteSpectrumPhy instance
-   */
-  LteEnbPhy (Ptr<LteSpectrumPhy> dlPhy, Ptr<LteSpectrumPhy> ulPhy);
-
-  virtual ~LteEnbPhy ();
-
-  /**
-   * \brief Get the type ID.
-   * \return the object TypeId
-   */
-  static TypeId GetTypeId (void);
-  // inherited from Object
-  virtual void DoInitialize (void);
-  virtual void DoDispose (void);
-
-
-  /**
-  * \brief Get the PHY SAP provider
-  * \return a pointer to the SAP Provider of the PHY
-  */
-  LteEnbPhySapProvider* GetLteEnbPhySapProvider ();
-
-  /**
-  * \brief Set the PHY SAP User
-  * \param s a pointer to the PHY SAP user
-  */
-  void SetLteEnbPhySapUser (LteEnbPhySapUser* s);
-
-  /**
-   * \brief Get the CPHY SAP provider
-   * \return a pointer to the SAP Provider
-   */
-  LteEnbCphySapProvider* GetLteEnbCphySapProvider ();
-
-  /**
-  * \brief Set the CPHY SAP User
-  * \param s a pointer to the SAP user
-  */
-  void SetLteEnbCphySapUser (LteEnbCphySapUser* s);
-
-  /**
-   * \param pow the transmission power in dBm
-   */
-  void SetTxPower (double pow);
-
-  /**
-   * \return the transmission power in dBm
-   */
-  double GetTxPower () const;
-
-  /**
-   * \return the transmission power in dBm
-   */
-  int8_t DoGetReferenceSignalPower () const;
-
-  /**
-   * \param pow the noise figure in dB
-   */
-  void SetNoiseFigure (double pow);
-
-  /**
-   * \return the noise figure in dB
-   */
-  double GetNoiseFigure () const;
-
-  /**
-   * \param delay the TTI delay between MAC and channel
-   */
-  void SetMacChDelay (uint8_t delay);
-
-  /**
-   * \returns the TTI delay between MAC and channel
-   */
-  uint8_t GetMacChDelay (void) const;
-
-  /**
-   * \return a pointer to the LteSpectrumPhy instance relative to the downlink
-   */
-  Ptr<LteSpectrumPhy> GetDlSpectrumPhy () const;
-
-  /**
-   * \return a pointer to the LteSpectrumPhy instance relative to the uplink
-   */
-  Ptr<LteSpectrumPhy> GetUlSpectrumPhy () const;
-
-
-  /**
-   * \brief set the resource blocks (a.k.a. sub channels) to be used in the downlink for transmission
-   * 
-   * \param mask a vector of integers, if the i-th value is j it means
-   * that the j-th resource block is used for transmission in the
-   * downlink. If there is no i such that the value of the i-th
-   * element is j, it means that RB j is not used.
-   */
-  void SetDownlinkSubChannels (std::vector<int> mask );
-
-  /**
-   * \brief set the resource blocks (a.k.a. sub channels) and its power
-   * to be used in the downlink for transmission
-   *
-   * \param mask a vector of integers, if the i-th value is j it means
-   * that the j-th resource block is used for transmission in the
-   * downlink. If there is no i such that the value of the i-th
-   * element is j, it means that RB j is not used.
-   */
-  void SetDownlinkSubChannelsWithPowerAllocation (std::vector<int> mask);
-  /**
-   * 
-   * \return  a vector of integers, if the i-th value is j it means
-   * that the j-th resource block is used for transmission in the
-   * downlink. If there is no i such that the value of the i-th
-   * element is j, it means that RB j is not used.
-   */
-  std::vector<int> GetDownlinkSubChannels (void);
-
-
-  /**
-   * \brief Generate power allocation map (i.e. tx power level for each RB)
-   *
-   * \param rnti indicates which UE will occupy this RB
-   * \param rbId indicates which RB UE is using,
-   * power level for this RB is power level of UE
-   */
-  void GeneratePowerAllocationMap (uint16_t rnti, int rbId);
-
-  /**
-   * \brief Create the PSD for TX
-   * \returns the PSD
-   */
-  virtual Ptr<SpectrumValue> CreateTxPowerSpectralDensity ();
-
-  /**
-   * \brief Create the PSD for TX with power allocation for each RB
-   * \return the PSD
-   */
-  virtual Ptr<SpectrumValue> CreateTxPowerSpectralDensityWithPowerAllocation ();
-
-  /**
-   * \brief Calculate the channel quality for a given UE
-   * \param sinr a list of computed SINR
-   * \param ue the UE
-   */
-  void CalcChannelQualityForUe (std::vector <double> sinr, Ptr<LteSpectrumPhy> ue);
-
-  /**
-   * \brief Receive the control message
-   * \param msg the received message
-   */
-  virtual void ReceiveLteControlMessage (Ptr<LteControlMessage> msg);
-
-  /**
-  * \brief Create the UL CQI feedback from SINR values perceived at
-  * the physical layer with the PUSCH signal received from eNB
-  * \param sinr SINR values vector
-  * \return UL CQI feedback in the format usable by an FF MAC scheduler
-  */
-  FfMacSchedSapProvider::SchedUlCqiInfoReqParameters CreatePuschCqiReport (const SpectrumValue& sinr);
-
-  /**
-  * \brief Create the UL CQI feedback from SINR values perceived at
-  * the physical layer with the SRS signal received from eNB
-  * \param sinr SINR values vector
-  * \return UL CQI feedback in the format usable by an FF MAC scheduler
-  */
-  FfMacSchedSapProvider::SchedUlCqiInfoReqParameters CreateSrsCqiReport (const SpectrumValue& sinr);
-
-  /**
-  * \brief Send the PDCCH and PCFICH in the first 3 symbols
-  * \param ctrlMsgList the list of control messages of PDCCH
-  */
-  void SendControlChannels (std::list<Ptr<LteControlMessage> > ctrlMsgList);
-
-  /**
-  * \brief Send the PDSCH
-  * \param pb the PacketBurst to be sent
-  */
-  void SendDataChannels (Ptr<PacketBurst> pb);
-
-  /**
-  * \param m the UL-CQI to be queued
-  */
-  void QueueUlDci (UlDciLteControlMessage m);
-
-  /**
-  * \returns the list of UL-CQI to be processed
-  */
-  std::list<UlDciLteControlMessage> DequeueUlDci (void);
-
-
-  /**
-   * \brief Start a LTE frame
-   */
-  void StartFrame (void);
-  /**
-   * \brief Start a LTE sub frame
-   */
-  void StartSubFrame (void);
-  /**
-   * \brief End a LTE sub frame
-   */
-  void EndSubFrame (void);
-  /**
-   * \brief End a LTE frame
-   */
-  void EndFrame (void);
-
-  /**
-   * \brief PhySpectrum received a new PHY-PDU
-   * \param p the packet received
-   */
-  void PhyPduReceived (Ptr<Packet> p);
-
-  /**
-   * \brief PhySpectrum received a new list of LteControlMessage
-   * \param msgList List of control messages
-   */
-  virtual void ReceiveLteControlMessageList (std::list<Ptr<LteControlMessage> > msgList);
-
-  // inherited from LtePhy
-  virtual void GenerateCtrlCqiReport (const SpectrumValue& sinr);
-  virtual void GenerateDataCqiReport (const SpectrumValue& sinr);
-  virtual void ReportInterference (const SpectrumValue& interf);
-  virtual void ReportRsReceivedPower (const SpectrumValue& power);
-
-
-
-  /**
-   * \brief Report the uplink HARQ feedback generated by LteSpectrumPhy to MAC
-   *
-   * \param mes UlInfoListElement_s
-   */
-  virtual void ReportUlHarqFeedback (UlInfoListElement_s mes);
-
-  /**
-   * \brief Set the HARQ Phy module
-   *
-   * \param harq the HARQ Phy
-   */
-  void SetHarqPhyModule (Ptr<LteHarqPhy> harq);
-
-  /**
-   * \brief enable or disable enb Phy
-   *
-   * \param disableEnbPhy True to disable eNB Phy to simulate out-of-coverage scenarios. False to enable
-   * Remove it after RLF implementation
-   */
-  void DisableEnbPhy (bool disableEnbPhy);
-
-  /**
-   * TracedCallback signature for the linear average of SRS SINRs.
-   *
-   * \param [in] cellId
-   * \param [in] rnti
-   * \param [in] sinrLinear
-   * \param [in] componentCarrierId
-   */
-  typedef void (* ReportUeSinrTracedCallback)
-    (uint16_t cellId, uint16_t rnti, double sinrLinear, uint8_t componentCarrierId);
-
-  /**
-   * TracedCallback signature for the linear average of SRS SINRs.
-   *
-   * \param [in] cellId
-   * \param [in] spectrumValue
-   * \deprecated The non-const \c Ptr<SpectrumValue> argument is deprecated
-   * and will be changed to \c Ptr<const SpectrumValue> in a future release.
-   */
-  typedef void (* ReportInterferenceTracedCallback)
-    (uint16_t cellId, Ptr<SpectrumValue> spectrumValue);
-
-private:
-
-  // LteEnbCphySapProvider forwarded methods
-  /**
-   * Set bandwidth function
-   *
-   * \param ulBandwidth UL bandwidth
-   * \param dlBandwidth DL bandwidth
-   */
-  void DoSetBandwidth (uint16_t ulBandwidth, uint16_t dlBandwidth);
-  /**
-   * Set EARFCN
-   *
-   * \param dlEarfcn DL EARFCN
-   * \param ulEarfcn UL EARFCN
-   */
-  void DoSetEarfcn (uint32_t dlEarfcn, uint32_t ulEarfcn);
-  /**
-   * Add UE
-   *
-   * \param rnti RNTI
-   */
-  void DoAddUe (uint16_t rnti);
-  /**
-   * Remove UE
-   *
-   * \param rnti RNTI
-   */
-  void DoRemoveUe (uint16_t rnti);
-  /**
-   * Set PA
-   *
-   * \param rnti RNTI
-   * \param pa PA
-   */
-  void DoSetPa (uint16_t rnti, double pa);
-  /**
-   * Set transmission mode
-   *
-   * \param rnti RNTI
-   * \param txMode transmit mode
-   */
-  void DoSetTransmissionMode (uint16_t  rnti, uint8_t txMode);
-  /**
-   * Set source configuration index
-   *
-   * \param rnti RNTI
-   * \param srcCi source configuration index
-   */
-  void DoSetSrsConfigurationIndex (uint16_t  rnti, uint16_t srcCi);
-  /**
-   * Set master information block
-   *
-   * \param mib LteRrcSap::MasterInformationBlock
-   */
-  void DoSetMasterInformationBlock (LteRrcSap::MasterInformationBlock mib);
-  /**
-   * Set system information block
-   *
-   * \param sib1 LteRrcSap::SystemInformationBlockType1
-   */
-  void DoSetSystemInformationBlockType1 (LteRrcSap::SystemInformationBlockType1 sib1);
-
-  // LteEnbPhySapProvider forwarded methods
-  void DoSendMacPdu (Ptr<Packet> p);
-  /**
-   * Send LTE Control Message function
-   *
-   * \param msg LTE control message
-   */
-  void DoSendLteControlMessage (Ptr<LteControlMessage> msg);
-  /**
-   * Get MAC ch TTI delay function
-   *
-   * \returns delay value
-   */
-  uint8_t DoGetMacChTtiDelay ();
-
-  /**
-   * Add the given RNTI to the list of attached UE #m_ueAttached.
-   * \param rnti RNTI of a UE
-   * \return true if the RNTI has _not_ existed before, or false otherwise.
-   */
-  bool AddUePhy (uint16_t rnti);
-  /**
-   * Remove the given RNTI from the list of attached UE #m_ueAttached.
-   * \param rnti RNTI of a UE
-   * \return true if the RNTI has existed before, or false otherwise.
-   */
-  bool DeleteUePhy (uint16_t rnti);
-
-  /**
-   * Create SRS report function
-   *
-   * \param rnti the RNTI
-   * \param srs the SRS
-   */
-  void CreateSrsReport (uint16_t rnti, double srs);
-
-  /**
-   * List of RNTI of attached UEs. Used for quickly determining whether a UE is
-   * attached to this eNodeB or not.
-   */
-  std::set <uint16_t> m_ueAttached;
-
-
-  /// P_A per UE RNTI.
-  std::map <uint16_t,double> m_paMap;
-
-  /// DL power allocation map.
-  std::map <int, double> m_dlPowerAllocationMap;
-
-  /**
-   * A vector of integers, if the i-th value is j it means that the j-th
-   * resource block is used for transmission in the downlink. If there is
-   * no i such that the value of the i-th element is j, it means that RB j
-   * is not used.
-   */
-  std::vector <int> m_listOfDownlinkSubchannel;
-
-  std::vector <int> m_dlDataRbMap; ///< DL data RB map
-
-  /// For storing info on future receptions.
-  std::vector< std::list<UlDciLteControlMessage> > m_ulDciQueue;
-
-  LteEnbPhySapProvider* m_enbPhySapProvider; ///< ENB Phy SAP provider
-  LteEnbPhySapUser* m_enbPhySapUser; ///< ENB Phy SAP user
-
-  LteEnbCphySapProvider* m_enbCphySapProvider; ///< ENB CPhy SAP provider
-  LteEnbCphySapUser* m_enbCphySapUser; ///< ENB CPhy SAP user
-
-  /**
-   * The frame number currently served. In ns-3, frame number starts from 1.
-   * In contrast, the 3GPP standard's frame number starts from 0.
-   */
-  uint32_t m_nrFrames;
-  /**
-   * The subframe number currently served. In ns-3, subframe number starts
-   * from 1. In contrast, the 3GPP standard's subframe number starts from 0.
-   * The number resets to the beginning again after 10 subframes.
-   */
-  uint32_t m_nrSubFrames;
-
-  uint16_t m_srsPeriodicity; ///< SRS periodicity
-  Time m_srsStartTime; ///< SRS start time
-  std::map <uint16_t,uint16_t> m_srsCounter; ///< SRS counter
-  std::vector <uint16_t> m_srsUeOffset; ///< SRS UE offset
-  uint16_t m_currentSrsOffset; ///< current SRS offset
-
-  /**
-   * The Master Information Block message to be broadcasted every frame.
-   * The message content is specified by the upper layer through the RRC SAP.
-   */
-  LteRrcSap::MasterInformationBlock m_mib;
-  /**
-   * The System Information Block Type 1 message to be broadcasted. SIB1 is
-   * broadcasted every 6th subframe of every odd-numbered radio frame.
-   * The message content is specified by the upper layer through the RRC SAP.
-   */
-  LteRrcSap::SystemInformationBlockType1 m_sib1;
-
-  Ptr<LteHarqPhy> m_harqPhyModule; ///< HARQ Phy module
-
-  /**
-   * The `ReportUeSinr` trace source. Reporting the linear average of SRS SINR.
-   * Exporting cell ID, RNTI, SINR in linear unit and ComponentCarrierId
-   */
-  TracedCallback<uint16_t, uint16_t, double, uint8_t> m_reportUeSinr;
-  /**
-   * The `UeSinrSamplePeriod` trace source. The sampling period for reporting
-   * UEs' SINR stats.
-   */
-  uint16_t m_srsSamplePeriod;
-  std::map <uint16_t,uint16_t> m_srsSampleCounterMap; ///< SRS sample counter map
-
-  /**
-   * The `ReportInterference` trace source. Reporting the interference per PHY
-   * RB (TS 36.214 section 5.2.2, measured on DATA). Exporting cell ID and
-   * interference linear power per RB basis.
-   * \deprecated The non-const \c Ptr<SpectrumValue> argument is deprecated
-   * and will be changed to \c Ptr<const SpectrumValue> in a future release.
-   */
-  TracedCallback<uint16_t, Ptr<SpectrumValue> > m_reportInterferenceTrace;
-  /**
-   * The `InterferenceSamplePeriod` attribute. The sampling period for
-   * reporting interference stats.
-   * \todo In what unit is this?
-   */
-  uint16_t m_interferenceSamplePeriod;
-  uint16_t m_interferenceSampleCounter; ///< interference sample counter
-  bool m_disableEnbPhy; ///< switch to disable eNB PHY
-
-  /**
-   * The `DlPhyTransmission` trace source. Contains trace information regarding
-   * PHY stats from DL Tx perspective. Exporting a structure with type
-   * PhyTransmissionStatParameters.
-   */
-  TracedCallback<PhyTransmissionStatParameters> m_dlPhyTransmission;
-=======
     /// allow EnbMemberLteEnbPhySapProvider class friend access
     friend class EnbMemberLteEnbPhySapProvider;
     /// allow MemberLteEnbCphySapProvider<LteEnbPhy> class friend access
@@ -780,11 +296,20 @@
     void SetHarqPhyModule(Ptr<LteHarqPhy> harq);
 
     /**
+     * \brief enable or disable enb Phy
+     *
+     * \param disableEnbPhy True to disable eNB Phy to simulate out-of-coverage scenarios. False to
+     * enable Remove it after RLF implementation
+     */
+    void DisableEnbPhy(bool disableEnbPhy);
+
+    /**
      * TracedCallback signature for the linear average of SRS SINRs.
      *
      * \param [in] cellId
      * \param [in] rnti
      * \param [in] sinrLinear
+     * \param [in] componentCarrierId
      */
     typedef void (*ReportUeSinrTracedCallback)(uint16_t cellId,
                                                uint16_t rnti,
@@ -990,6 +515,7 @@
      */
     uint16_t m_interferenceSamplePeriod;
     uint16_t m_interferenceSampleCounter; ///< interference sample counter
+    bool m_disableEnbPhy;                 ///< switch to disable eNB PHY
 
     /**
      * The `DlPhyTransmission` trace source. Contains trace information regarding
@@ -997,7 +523,6 @@
      * PhyTransmissionStatParameters.
      */
     TracedCallback<PhyTransmissionStatParameters> m_dlPhyTransmission;
->>>>>>> 8d25ef3c
 
 }; // end of `class LteEnbPhy`
 
