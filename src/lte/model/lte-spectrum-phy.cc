--- conflicted
+++ resolved
@@ -2880,9 +2880,8 @@
             }
         }
     }
-<<<<<<< HEAD
-
-    for (std::multiset<SlCtrlPacketInfo_t>::iterator it = sortedControlMessages.begin();
+
+    for (auto it = sortedControlMessages.begin();
          it != sortedControlMessages.end();
          it++)
     {
@@ -2891,12 +2890,6 @@
         bool corrupt = false;
 
         if (m_slCtrlErrorModelEnabled)
-=======
-    std::map<uint16_t, DlInfoListElement_s> harqDlInfoMap;
-    for (auto i = m_rxPacketBurstList.begin(); i != m_rxPacketBurstList.end(); ++i)
-    {
-        for (auto j = (*i)->Begin(); j != (*i)->End(); ++j)
->>>>>>> 4fdc985b
         {
             for (std::vector<int>::const_iterator rbIt =
                      m_rxPacketInfo.at(pktIndex).rbBitmap.begin();
@@ -2956,93 +2949,11 @@
                         NS_LOG_DEBUG(this << " RB " << *rbIt << " has collided");
                         break;
                     }
-<<<<<<< HEAD
-                }
-=======
-                    else
-                    {
-                        auto itHarq = harqDlInfoMap.find(tbId.m_rnti);
-                        if (itHarq == harqDlInfoMap.end())
-                        {
-                            DlInfoListElement_s harqDlInfo;
-                            harqDlInfo.m_harqStatus.resize(m_layersNum, DlInfoListElement_s::ACK);
-                            harqDlInfo.m_rnti = tbId.m_rnti;
-                            harqDlInfo.m_harqProcessId = (*itTb).second.harqProcessId;
-                            if ((*itTb).second.corrupt)
-                            {
-                                harqDlInfo.m_harqStatus.at(tbId.m_layer) =
-                                    DlInfoListElement_s::NACK;
-                                NS_LOG_DEBUG(this << " RNTI " << tbId.m_rnti << " harqId "
-                                                  << (uint16_t)(*itTb).second.harqProcessId
-                                                  << " layer " << (uint16_t)tbId.m_layer
-                                                  << " send DL-HARQ-NACK");
-                                m_harqPhyModule->UpdateDlHarqProcessStatus(
-                                    (*itTb).second.harqProcessId,
-                                    tbId.m_layer,
-                                    (*itTb).second.mi,
-                                    (*itTb).second.size,
-                                    (*itTb).second.size / EffectiveCodingRate[(*itTb).second.mcs]);
-                            }
-                            else
-                            {
-                                harqDlInfo.m_harqStatus.at(tbId.m_layer) = DlInfoListElement_s::ACK;
-                                NS_LOG_DEBUG(this << " RNTI " << tbId.m_rnti << " harqId "
-                                                  << (uint16_t)(*itTb).second.harqProcessId
-                                                  << " layer " << (uint16_t)tbId.m_layer << " size "
-                                                  << (*itTb).second.size << " send DL-HARQ-ACK");
-                                m_harqPhyModule->ResetDlHarqProcessStatus(
-                                    (*itTb).second.harqProcessId);
-                            }
-                            harqDlInfoMap.insert(
-                                std::pair<uint16_t, DlInfoListElement_s>(tbId.m_rnti, harqDlInfo));
-                        }
-                        else
-                        {
-                            if ((*itTb).second.corrupt)
-                            {
-                                (*itHarq).second.m_harqStatus.at(tbId.m_layer) =
-                                    DlInfoListElement_s::NACK;
-                                NS_LOG_DEBUG(this << " RNTI " << tbId.m_rnti << " harqId "
-                                                  << (uint16_t)(*itTb).second.harqProcessId
-                                                  << " layer " << (uint16_t)tbId.m_layer << " size "
-                                                  << (*itHarq).second.m_harqStatus.size()
-                                                  << " send DL-HARQ-NACK");
-                                m_harqPhyModule->UpdateDlHarqProcessStatus(
-                                    (*itTb).second.harqProcessId,
-                                    tbId.m_layer,
-                                    (*itTb).second.mi,
-                                    (*itTb).second.size,
-                                    (*itTb).second.size / EffectiveCodingRate[(*itTb).second.mcs]);
-                            }
-                            else
-                            {
-                                NS_ASSERT_MSG(tbId.m_layer < (*itHarq).second.m_harqStatus.size(),
-                                              " layer " << (uint16_t)tbId.m_layer);
-                                (*itHarq).second.m_harqStatus.at(tbId.m_layer) =
-                                    DlInfoListElement_s::ACK;
-                                NS_LOG_DEBUG(this << " RNTI " << tbId.m_rnti << " harqId "
-                                                  << (uint16_t)(*itTb).second.harqProcessId
-                                                  << " layer " << (uint16_t)tbId.m_layer << " size "
-                                                  << (*itHarq).second.m_harqStatus.size()
-                                                  << " send DL-HARQ-ACK");
-                                m_harqPhyModule->ResetDlHarqProcessStatus(
-                                    (*itTb).second.harqProcessId);
-                            }
-                        }
-                    } // end if ((*itTb).second.downlink) HARQ
-                }     // end if (!(*itTb).second.harqFeedbackSent)
->>>>>>> 4fdc985b
-            }
-        }
-
-<<<<<<< HEAD
+                }
+            }
+        }
+
         if (!corrupt)
-=======
-    // send DL HARQ feedback to LtePhy
-    for (auto itHarq = harqDlInfoMap.begin(); itHarq != harqDlInfoMap.end(); itHarq++)
-    {
-        if (!m_ltePhyDlHarqFeedbackCallback.IsNull())
->>>>>>> 4fdc985b
         {
             error = false; // at least one control packet is OK
             rxControlMessageOkList.push_back(pktIndex);
