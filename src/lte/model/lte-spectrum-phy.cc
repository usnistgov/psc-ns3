/* -*- Mode:C++; c-file-style:"gnu"; indent-tabs-mode:nil; -*- */
/*
 * Copyright (c) 2009, 2011 CTTC
 *
 * This program is free software; you can redistribute it and/or modify
 * it under the terms of the GNU General Public License version 2 as
 * published by the Free Software Foundation;
 *
 * This program is distributed in the hope that it will be useful,
 * but WITHOUT ANY WARRANTY; without even the implied warranty of
 * MERCHANTABILITY or FITNESS FOR A PARTICULAR PURPOSE.  See the
 * GNU General Public License for more details.
 *
 * You should have received a copy of the GNU General Public License
 * along with this program; if not, write to the Free Software
 * Foundation, Inc., 59 Temple Place, Suite 330, Boston, MA  02111-1307  USA
 *
 * Author: Nicola Baldo <nbaldo@cttc.es>
 *         Giuseppe Piro  <g.piro@poliba.it>
 *         Marco Miozzo <marco.miozzo@cttc.es> (add physical error model)
 * Modified by: NIST // Contributions may not be subject to US copyright.
 */


#include <ns3/object-factory.h>
#include <ns3/log.h>
#include <cmath>
#include <ns3/simulator.h>
#include <ns3/trace-source-accessor.h>
#include <ns3/antenna-model.h>
#include "lte-spectrum-phy.h"
#include "lte-spectrum-signal-parameters.h"
#include "lte-net-device.h"
#include "lte-radio-bearer-tag.h"
#include "lte-chunk-processor.h"
#include "lte-sl-chunk-processor.h"
#include "lte-phy-tag.h"
#include <ns3/lte-mi-error-model.h>
#include <ns3/lte-radio-bearer-tag.h>
#include <ns3/boolean.h>
#include <ns3/double.h>
#include <ns3/config.h>
#include <ns3/node.h>
#include "ns3/enum.h"
#include "lte-sl-header.h"
#include "lte-sl-tag.h"
#include <ns3/pointer.h>

namespace ns3 {

NS_LOG_COMPONENT_DEFINE ("LteSpectrumPhy");


/// duration of SRS portion of UL subframe
/// = 1 symbol for SRS -1ns as margin to avoid overlapping simulator events
static const Time UL_SRS_DURATION = NanoSeconds (71429 - 1);

/// duration of the control portion of a subframe
/// = 0.001 / 14 * 3 (ctrl fixed to 3 symbols) -1ns as margin to avoid overlapping simulator events
static const Time DL_CTRL_DURATION = NanoSeconds (214286 - 1);

/// Effective coding rate
static const double EffectiveCodingRate[29] = {
  0.08,
  0.1,
  0.11,
  0.15,
  0.19,
  0.24,
  0.3,
  0.37,
  0.44,
  0.51,
  0.3,
  0.33,
  0.37,
  0.42,
  0.48,
  0.54,
  0.6,
  0.43,
  0.45,
  0.5,
  0.55,
  0.6,
  0.65,
  0.7,
  0.75,
  0.8,
  0.85,
  0.89,
  0.92
};




TbId_t::TbId_t ()
{}

TbId_t::TbId_t (const uint16_t a, const uint8_t b)
  : m_rnti (a),
<<<<<<< HEAD
  m_layer (b)
{
}
=======
    m_layer (b)
{}
>>>>>>> bc453bcb

/**
 * Equality operator
 *
 * \param a lhs
 * \param b rhs
 * \returns true if rnti and layer are equal
 */
bool
operator == (const TbId_t &a, const TbId_t &b)
{
  return ( (a.m_rnti == b.m_rnti) && (a.m_layer == b.m_layer) );
}

/**
 * Less than operator
 *
 * \param a lhs
 * \param b rhs
 * \returns true if rnti less than ro rnti equal and layer less than
 */
bool
operator < (const TbId_t& a, const TbId_t& b)
{
  return ( (a.m_rnti < b.m_rnti) || ( (a.m_rnti == b.m_rnti) && (a.m_layer < b.m_layer) ) );
}

SlTbId_t::SlTbId_t ()
{
}

SlTbId_t::SlTbId_t (const uint16_t a, const uint8_t b)
  : m_rnti (a),
  m_l1dst (b)
{
}

/**
 * Equality operator
 *
 * \param a lhs
 * \param b rhs
 * \returns true if the rnti and l1dst of the first
 * parameter are equal to the rnti and l1dst of the
 * second parameter
 */
bool
operator == (const SlTbId_t &a, const SlTbId_t &b)
{
  return ( (a.m_rnti == b.m_rnti) && (a.m_l1dst == b.m_l1dst) );
}

/**
 * Less than operator
 *
 * \param a lhs
 * \param b rhs
 * \returns true if the rnti of the first
 * parameter is less than the rnti of the
 * second parameter. OR returns true if the
 * rntis are equal and l1dst of the first
 * parameter is less than the l1dst of the
 * second parameter
 */
bool
operator < (const SlTbId_t& a, const SlTbId_t& b)
{
  return ( (a.m_rnti < b.m_rnti) || ( (a.m_rnti == b.m_rnti) && (a.m_l1dst < b.m_l1dst) ) );
}

/**
 * Equality operator
 *
 * \param a lhs
 * \param b rhs
 * \returns true if the SINR of the first
 * parameter is equal to the SINR of the
 * second parameter
 */
bool
operator == (const SlCtrlPacketInfo_t &a, const SlCtrlPacketInfo_t &b)
{
  return (a.sinr == b.sinr);
}

/**
 * Less than operator
 * Used as comparison rule for std::multiset
 * of SlCtrlPacketInfo_t objects
 *
 * \param a lhs
 * \param b rhs
 * \returns true if the SINR of the first
 * parameter is greater than SINR of the
 * second parameter OR the index of the first
 * parameter is less than the index of the
 * second parameter
 */
bool
operator < (const SlCtrlPacketInfo_t& a, const SlCtrlPacketInfo_t& b)
{
  //we want by decreasing SINR. The second condition will make
  //sure that the two TBs with equal SINR are inserted in increasing
  //order of the index.
  return (a.sinr > b.sinr) || (a.index < b.index);
}

SlDiscTbId_t::SlDiscTbId_t ()
{
}

SlDiscTbId_t::SlDiscTbId_t (const uint16_t a, const uint8_t b)
  : m_rnti (a),
  m_resPsdch (b)
{
}

/**
 * Equality operator
 *
 * \param a lhs
 * \param b rhs
 * \returns true if the rnti and PSDCH resource index of the first
 * parameter are equal to the rnti and PSDCH resource index of the
 * second parameter
 */
bool
operator == (const SlDiscTbId_t &a, const SlDiscTbId_t &b)
{
  return ( (a.m_rnti == b.m_rnti) && (a.m_resPsdch == b.m_resPsdch) );
}

/**
 * Less than operator
 *
 * \param a lhs
 * \param b rhs
 * \returns true if the rnti of the first parameter is less than
 * the rnti of the second parameter. OR returns true if the
 * rntis are equal and PSDCH resource index of the first parameter
 * is less than the PSDCH resource index of the second parameter.
 */
bool
operator < (const SlDiscTbId_t& a, const SlDiscTbId_t& b)
{
  return ( (a.m_rnti < b.m_rnti) || ( (a.m_rnti == b.m_rnti) && (a.m_resPsdch < b.m_resPsdch) ) );
}

NS_OBJECT_ENSURE_REGISTERED (LteSpectrumPhy);

LteSpectrumPhy::LteSpectrumPhy ()
  : m_state (IDLE),
  m_cellId (0),
  m_componentCarrierId (0),
  m_transmissionMode (0),
  m_layersNum (1),
  m_ulDataSlCheck (false),
  m_slssId (0)
{
  NS_LOG_FUNCTION (this);
  m_random = CreateObject<UniformRandomVariable> ();
  m_random->SetAttribute ("Min", DoubleValue (0.0));
  m_random->SetAttribute ("Max", DoubleValue (1.0));
  m_interferenceData = CreateObject<LteInterference> ();
  m_interferenceCtrl = CreateObject<LteInterference> ();
  m_interferenceSl = CreateObject<LteSlInterference> ();

  for (uint8_t i = 0; i < 7; i++)
    {
      m_txModeGain.push_back (1.0);
    }
}


LteSpectrumPhy::~LteSpectrumPhy ()
{
  NS_LOG_FUNCTION (this);
  m_expectedTbs.clear ();
  m_expectedSlTbs.clear ();
  m_txModeGain.clear ();
  m_slDiscTxCount.clear ();
}

void LteSpectrumPhy::DoDispose ()
{
  NS_LOG_FUNCTION (this);
  m_channel = 0;
  m_mobility = 0;
  m_device = 0;
  m_interferenceData->Dispose ();
  m_interferenceData = 0;
  m_interferenceCtrl->Dispose ();
  m_interferenceCtrl = 0;
  m_interferenceSl->Dispose ();
  m_interferenceSl = 0;
  m_ulDataSlCheck = false;
  m_ltePhyRxDataEndErrorCallback = MakeNullCallback< void > ();
  m_ltePhyRxDataEndOkCallback    = MakeNullCallback< void, Ptr<Packet> >  ();
  m_ltePhyRxCtrlEndOkCallback = MakeNullCallback< void, std::list<Ptr<LteControlMessage> > > ();
  m_ltePhyRxCtrlEndErrorCallback = MakeNullCallback< void > ();
  m_ltePhyDlHarqFeedbackCallback = MakeNullCallback< void, DlInfoListElement_s > ();
  m_ltePhyUlHarqFeedbackCallback = MakeNullCallback< void, UlInfoListElement_s > ();
  m_ltePhyRxPssCallback = MakeNullCallback< void, uint16_t, Ptr<SpectrumValue> > ();
  m_ltePhyRxSlssCallback = MakeNullCallback< void, uint16_t, Ptr<SpectrumValue> > ();
  SpectrumPhy::DoDispose ();
}

/**
 * Output stream output operator
 *
 * \param os output stream
 * \param s state
 * \returns output stream
 */
std::ostream& operator<< (std::ostream& os, LteSpectrumPhy::State s)
{
  switch (s)
    {
      case LteSpectrumPhy::IDLE:
        os << "IDLE";
        break;
      case LteSpectrumPhy::RX_DATA:
        os << "RX_DATA";
        break;
      case LteSpectrumPhy::RX_DL_CTRL:
        os << "RX_DL_CTRL";
        break;
      case LteSpectrumPhy::TX_DATA:
        os << "TX_DATA";
        break;
      case LteSpectrumPhy::TX_DL_CTRL:
        os << "TX_DL_CTRL";
        break;
      case LteSpectrumPhy::TX_UL_SRS:
        os << "TX_UL_SRS";
        break;
      default:
        os << "UNKNOWN";
        break;
    }
  return os;
}

TypeId
LteSpectrumPhy::GetTypeId (void)
{
  static TypeId tid = TypeId ("ns3::LteSpectrumPhy")
    .SetParent<SpectrumPhy> ()
    .SetGroupName ("Lte")
    .AddTraceSource ("TxStart",
                     "Trace fired when a new transmission is started",
                     MakeTraceSourceAccessor (&LteSpectrumPhy::m_phyTxStartTrace),
                     "ns3::PacketBurst::TracedCallback")
    .AddTraceSource ("TxEnd",
                     "Trace fired when a previously started transmission is finished",
                     MakeTraceSourceAccessor (&LteSpectrumPhy::m_phyTxEndTrace),
                     "ns3::PacketBurst::TracedCallback")
    .AddTraceSource ("RxStart",
                     "Trace fired when the start of a signal is detected",
                     MakeTraceSourceAccessor (&LteSpectrumPhy::m_phyRxStartTrace),
                     "ns3::PacketBurst::TracedCallback")
    .AddTraceSource ("RxEndOk",
                     "Trace fired when a previously started RX terminates successfully",
                     MakeTraceSourceAccessor (&LteSpectrumPhy::m_phyRxEndOkTrace),
                     "ns3::Packet::TracedCallback")
    .AddTraceSource ("RxEndError",
                     "Trace fired when a previously started RX terminates with an error",
                     MakeTraceSourceAccessor (&LteSpectrumPhy::m_phyRxEndErrorTrace),
                     "ns3::Packet::TracedCallback")
    .AddAttribute ("DataErrorModelEnabled",
                   "Activate/Deactivate the error model of data (TBs of PDSCH and PUSCH) [by default is active].",
                   BooleanValue (true),
                   MakeBooleanAccessor (&LteSpectrumPhy::m_dataErrorModelEnabled),
                   MakeBooleanChecker ())
    .AddAttribute ("CtrlErrorModelEnabled",
                   "Activate/Deactivate the error model of control (PCFICH-PDCCH decodification) [by default is active].",
                   BooleanValue (true),
                   MakeBooleanAccessor (&LteSpectrumPhy::m_ctrlErrorModelEnabled),
                   MakeBooleanChecker ())
    .AddTraceSource ("DlPhyReception",
                     "DL reception PHY layer statistics.",
                     MakeTraceSourceAccessor (&LteSpectrumPhy::m_dlPhyReception),
                     "ns3::PhyReceptionStatParameters::TracedCallback")
    .AddTraceSource ("UlPhyReception",
                     "DL reception PHY layer statistics.",
                     MakeTraceSourceAccessor (&LteSpectrumPhy::m_ulPhyReception),
                     "ns3::PhyReceptionStatParameters::TracedCallback")
    .AddAttribute ("DropRbOnCollisionEnabled",
                   "Activate/Deactivate the dropping colliding RBs regardless SINR value [by default is not active].",
                   BooleanValue (false),
                   MakeBooleanAccessor (&LteSpectrumPhy::m_dropRbOnCollisionEnabled),
                   MakeBooleanChecker ())
    .AddAttribute ("SlDataErrorModelEnabled",
                   "Activate/Deactivate the error model for the Sidelink PSSCH decodification [by default is active].",
                   BooleanValue (true),
                   MakeBooleanAccessor (&LteSpectrumPhy::m_slDataErrorModelEnabled),
                   MakeBooleanChecker ())
    .AddAttribute ("SlCtrlErrorModelEnabled",
                   "Activate/Deactivate the error model for the Sidelink PSCCH decodification [by default is active].",
                   BooleanValue (true),
                   MakeBooleanAccessor (&LteSpectrumPhy::m_slCtrlErrorModelEnabled),
                   MakeBooleanChecker ())
    .AddAttribute ("SlDiscoveryErrorModelEnabled",
                   "Activate/Deactivate the error model for the Sidelink PSDCH decodification [by default is active].",
                   BooleanValue (true),
                   MakeBooleanAccessor (&LteSpectrumPhy::m_slDiscoveryErrorModelEnabled),
                   MakeBooleanChecker ())
    .AddAttribute ("FadingModel",
                   "Fading model",
                   EnumValue (LteNistErrorModel::AWGN),
                   MakeEnumAccessor (&LteSpectrumPhy::m_fadingModel),
                   MakeEnumChecker (LteNistErrorModel::AWGN, "AWGN"))
    .AddAttribute ("HalfDuplexPhy",
                   "A pointer to a UL LteSpectrumPhy object",
                   PointerValue (),
                   MakePointerAccessor (&LteSpectrumPhy::m_halfDuplexPhy),
                   MakePointerChecker <LteSpectrumPhy> ())
    .AddAttribute ("CtrlFullDuplexEnabled",
                   "Activate/Deactivate the full duplex in the PSCCH [by default is disable].",
                   BooleanValue (false),
                   MakeBooleanAccessor (&LteSpectrumPhy::m_ctrlFullDuplexEnabled),
                   MakeBooleanChecker ())
    .AddTraceSource ("SlPhyReception",
                     "SL reception PHY layer statistics.",
                     MakeTraceSourceAccessor (&LteSpectrumPhy::m_slPhyReception),
                     "ns3::PhyReceptionStatParameters::TracedCallback")
    .AddTraceSource ("SlPscchReception",
                     "SL reception PSCCH PHY layer statistics.",
                     MakeTraceSourceAccessor (&LteSpectrumPhy::m_slPscchReception),
                     "ns3::SlPhyReceptionStatParameters::TracedCallback")
    .AddTraceSource ("SlStartRx",
                     "Trace fired when reception at Sidelink starts.",
                     MakeTraceSourceAccessor (&LteSpectrumPhy::m_slStartRx),
                     "ns3::LteSpectrumPhy::SlStartRxTracedCallback")

  ;
  return tid;
}



Ptr<NetDevice>
LteSpectrumPhy::GetDevice () const
{
  NS_LOG_FUNCTION (this);
  return m_device;
}


Ptr<MobilityModel>
LteSpectrumPhy::GetMobility ()
{
  NS_LOG_FUNCTION (this);
  return m_mobility;
}


void
LteSpectrumPhy::SetDevice (Ptr<NetDevice> d)
{
  NS_LOG_FUNCTION (this << d);
  m_device = d;
}


void
LteSpectrumPhy::SetMobility (Ptr<MobilityModel> m)
{
  NS_LOG_FUNCTION (this << m);
  m_mobility = m;
}


void
LteSpectrumPhy::SetChannel (Ptr<SpectrumChannel> c)
{
  NS_LOG_FUNCTION (this << c);
  m_channel = c;
}

Ptr<SpectrumChannel>
LteSpectrumPhy::GetChannel ()
{
  NS_LOG_FUNCTION (this);
  return m_channel;
}

Ptr<const SpectrumModel>
LteSpectrumPhy::GetRxSpectrumModel () const
{
  NS_LOG_FUNCTION (this);
  return m_rxSpectrumModel;
}


void
LteSpectrumPhy::SetTxPowerSpectralDensity (Ptr<SpectrumValue> txPsd)
{
  NS_LOG_FUNCTION (this << txPsd);
  NS_ASSERT (txPsd);
  m_txPsd = txPsd;
}


void
LteSpectrumPhy::SetNoisePowerSpectralDensity (Ptr<const SpectrumValue> noisePsd)
{
  NS_LOG_FUNCTION (this << noisePsd);
  NS_ASSERT (noisePsd);
  m_rxSpectrumModel = noisePsd->GetSpectrumModel ();
  m_interferenceData->SetNoisePowerSpectralDensity (noisePsd);
  m_interferenceCtrl->SetNoisePowerSpectralDensity (noisePsd);
  m_interferenceSl->SetNoisePowerSpectralDensity (noisePsd);
}


void
LteSpectrumPhy::Reset ()
{
  NS_LOG_FUNCTION (this);
  m_cellId = 0;
  m_state = IDLE;
  m_transmissionMode = 0;
  m_layersNum = 1;
  m_endTxEvent.Cancel ();
  m_endRxDataEvent.Cancel ();
  m_endRxDlCtrlEvent.Cancel ();
  m_endRxUlSrsEvent.Cancel ();
  m_rxControlMessageList.clear ();
  m_expectedTbs.clear ();
  m_txControlMessageList.clear ();
  m_rxPacketBurstList.clear ();
  m_txPacketBurst = 0;
  m_rxSpectrumModel = 0;
  m_slssId = 0;
  m_halfDuplexPhy = 0;
  m_ulDataSlCheck = false;
}


void
LteSpectrumPhy::SetLtePhyRxDataEndErrorCallback (LtePhyRxDataEndErrorCallback c)
{
  NS_LOG_FUNCTION (this);
  m_ltePhyRxDataEndErrorCallback = c;
}


void
LteSpectrumPhy::SetLtePhyRxDataEndOkCallback (LtePhyRxDataEndOkCallback c)
{
  NS_LOG_FUNCTION (this);
  m_ltePhyRxDataEndOkCallback = c;
}

void
LteSpectrumPhy::SetLtePhyRxPscchEndOkCallback (LtePhyRxDataEndOkCallback c)
{
  NS_LOG_FUNCTION (this);
  m_ltePhyRxPscchEndOkCallback = c;
}

void
LteSpectrumPhy::SetLtePhyRxPsdchEndOkCallback (LtePhyRxDataEndOkCallback c)
{
  NS_LOG_FUNCTION (this);
  m_ltePhyRxPsdchEndOkCallback = c;
}

void
LteSpectrumPhy::SetLtePhyRxPsbchEndOkCallback (LtePhyRxPsbchEndOkCallback c)
{
  NS_LOG_FUNCTION (this);
  m_ltePhyRxPsbchEndOkCallback = c;
}

void
LteSpectrumPhy::SetLtePhyRxCtrlEndOkCallback (LtePhyRxCtrlEndOkCallback c)
{
  NS_LOG_FUNCTION (this);
  m_ltePhyRxCtrlEndOkCallback = c;
}

void
LteSpectrumPhy::SetLtePhyRxCtrlEndErrorCallback (LtePhyRxCtrlEndErrorCallback c)
{
  NS_LOG_FUNCTION (this);
  m_ltePhyRxCtrlEndErrorCallback = c;
}


void
LteSpectrumPhy::SetLtePhyRxPssCallback (LtePhyRxPssCallback c)
{
  NS_LOG_FUNCTION (this);
  m_ltePhyRxPssCallback = c;
}

void
LteSpectrumPhy::SetLtePhyDlHarqFeedbackCallback (LtePhyDlHarqFeedbackCallback c)
{
  NS_LOG_FUNCTION (this);
  m_ltePhyDlHarqFeedbackCallback = c;
}

void
LteSpectrumPhy::SetLtePhyUlHarqFeedbackCallback (LtePhyUlHarqFeedbackCallback c)
{
  NS_LOG_FUNCTION (this);
  m_ltePhyUlHarqFeedbackCallback = c;
}

void
LteSpectrumPhy::SetLtePhyRxSlssCallback (LtePhyRxSlssCallback c)
{
  NS_LOG_FUNCTION (this);
  m_ltePhyRxSlssCallback = c;
}

void
LteSpectrumPhy::SetLtePhyRxPsdchSdRsrpCallback (LtePhyRxPsdchSdRsrpCallback c)
{
  NS_LOG_FUNCTION (this);
  m_ltePhyRxPsdchSdRsrpCallback = c;
}

Ptr<AntennaModel>
LteSpectrumPhy::GetRxAntenna ()
{
  NS_LOG_FUNCTION (this);
  return m_antenna;
}

void
LteSpectrumPhy::SetAntenna (Ptr<AntennaModel> a)
{
  NS_LOG_FUNCTION (this << a);
  m_antenna = a;
}

void
LteSpectrumPhy::SetState (State newState)
{
  NS_LOG_FUNCTION (this);
  NS_LOG_LOGIC (this << " State: " << m_state << " -> " << newState);
  ChangeState (newState);
}


void
LteSpectrumPhy::ChangeState (State newState)
{
  NS_LOG_FUNCTION (this);
  NS_LOG_LOGIC (this << " State: " << m_state << " -> " << newState);
  m_state = newState;
}


void
LteSpectrumPhy::SetHarqPhyModule (Ptr<LteHarqPhy> harq)
{
  NS_LOG_FUNCTION (this);
  m_harqPhyModule = harq;
}

void
LteSpectrumPhy::SetSlHarqPhyModule (Ptr<LteSlHarqPhy> harq)
{
  NS_LOG_FUNCTION (this);
  m_slHarqPhyModule = harq;
}

void
LteSpectrumPhy::ClearExpectedSlTb ()
{
  NS_LOG_FUNCTION (this);
  NS_LOG_DEBUG ("Expected TBs: " << m_expectedSlTbs.size ());
  m_expectedSlTbs.clear ();
  NS_LOG_DEBUG ("After clearing SL expected TBs map. Map size : " << m_expectedSlTbs.size ());
}

void
LteSpectrumPhy::ClearExpectedDiscTb ()
{
  NS_LOG_FUNCTION (this);
  NS_LOG_DEBUG ("Expected TBs: " << m_expectedDiscTbs.size ());
  m_expectedDiscTbs.clear ();
  m_slDiscTxCount.clear ();
  NS_LOG_DEBUG ("After clearing expected discovery TB map. Map size : " << m_expectedDiscTbs.size ());
}

bool
LteSpectrumPhy::StartTxDataFrame (Ptr<PacketBurst> pb, std::list<Ptr<LteControlMessage> > ctrlMsgList, Time duration)
{
<<<<<<< HEAD
  NS_LOG_FUNCTION (this << pb << " State: " << m_state);
=======
  NS_LOG_FUNCTION (this << pb);
  NS_LOG_LOGIC (this << " state: " << m_state);
>>>>>>> bc453bcb

  m_phyTxStartTrace (pb);

  switch (m_state)
    {
<<<<<<< HEAD
    case RX_DATA:
    case RX_DL_CTRL:
    case RX_UL_SRS:
      NS_FATAL_ERROR ("cannot TX while RX: according to FDD channel access, the physical layer for transmission cannot be used for reception");
      break;

    case TX_DATA:
    case TX_DL_CTRL:
    case TX_UL_SRS:
      NS_FATAL_ERROR ("cannot TX while already TX: the MAC should avoid this");
      break;

    case IDLE:
      {
        /*
        m_txPsd must be set by the device, according to
        (i) the available subchannel for transmission
        (ii) the power transmission
        */
        NS_ASSERT (m_txPsd);
        m_txPacketBurst = pb;

        // we need to convey some PHY meta information to the receiver
        // to be used for simulation purposes (e.g., the CellId). This
        // is done by setting the ctrlMsgList parameter of
        // LteSpectrumSignalParametersDataFrame
        ChangeState (TX_DATA);
        NS_ASSERT (m_channel);
        Ptr<LteSpectrumSignalParametersDataFrame> txParams = Create<LteSpectrumSignalParametersDataFrame> ();
        txParams->duration = duration;
        txParams->txPhy = GetObject<SpectrumPhy> ();
        txParams->txAntenna = m_antenna;
        txParams->psd = m_txPsd;
        txParams->packetBurst = pb;
        txParams->ctrlMsgList = ctrlMsgList;
        txParams->cellId = m_cellId;
        if (pb)
          {
            m_ulDataSlCheck = true;
          }
        m_channel->StartTx (txParams);
        m_endTxEvent = Simulator::Schedule (duration, &LteSpectrumPhy::EndTxData, this);
      }
      return false;
      break;

    default:
      NS_FATAL_ERROR ("unknown state");
      return true;
      break;
=======
      case RX_DATA:
      case RX_DL_CTRL:
      case RX_UL_SRS:
        NS_FATAL_ERROR ("cannot TX while RX: according to FDD channel access, the physical layer for transmission cannot be used for reception");
        break;

      case TX_DATA:
      case TX_DL_CTRL:
      case TX_UL_SRS:
        NS_FATAL_ERROR ("cannot TX while already TX: the MAC should avoid this");
        break;

      case IDLE:
        {
          /*
          m_txPsd must be set by the device, according to
          (i) the available subchannel for transmission
          (ii) the power transmission
          */
          NS_ASSERT (m_txPsd);
          m_txPacketBurst = pb;

          // we need to convey some PHY meta information to the receiver
          // to be used for simulation purposes (e.g., the CellId). This
          // is done by setting the ctrlMsgList parameter of
          // LteSpectrumSignalParametersDataFrame
          ChangeState (TX_DATA);
          NS_ASSERT (m_channel);
          Ptr<LteSpectrumSignalParametersDataFrame> txParams = Create<LteSpectrumSignalParametersDataFrame> ();
          txParams->duration = duration;
          txParams->txPhy = GetObject<SpectrumPhy> ();
          txParams->txAntenna = m_antenna;
          txParams->psd = m_txPsd;
          txParams->packetBurst = pb;
          txParams->ctrlMsgList = ctrlMsgList;
          txParams->cellId = m_cellId;
          m_channel->StartTx (txParams);
          m_endTxEvent = Simulator::Schedule (duration, &LteSpectrumPhy::EndTxData, this);
        }
        return false;
        break;

      default:
        NS_FATAL_ERROR ("unknown state");
        return true;
        break;
>>>>>>> bc453bcb
    }
}

bool
LteSpectrumPhy::StartTxSlMibFrame (Ptr<PacketBurst> pb, Time duration)
{
<<<<<<< HEAD
  NS_LOG_FUNCTION (this << pb << " ID:" << GetDevice ()->GetNode ()->GetId () << " State: " << m_state);

  m_phyTxStartTrace (pb);

  switch (m_state)
    {
    case RX_DATA:
    case RX_DL_CTRL:
    case RX_UL_SRS:
      NS_FATAL_ERROR ("cannot TX while RX: according to FDD channel access, the physical layer for transmission cannot be used for reception");
      break;

    case TX_DATA:
    case TX_DL_CTRL:
    case TX_UL_SRS:
      NS_FATAL_ERROR ("cannot TX while already TX: the MAC should avoid this");
      break;

    case IDLE:
      {
        /*
        m_txPsd must be set by the device, according to
        (i) the available subchannel for transmission
        (ii) the power transmission
        */
        NS_ASSERT (m_txPsd);
        m_txPacketBurst = pb;

        // we need to convey some PHY meta information to the receiver
        // to be used for simulation purposes (e.g., the CellId). This
        // is done by setting the ctrlMsgList parameter of
        // LteSpectrumSignalParametersDataFrame
        ChangeState (TX_DATA);
        NS_ASSERT (m_channel);
        Ptr<LteSpectrumSignalParametersSlMibFrame> txParams = Create<LteSpectrumSignalParametersSlMibFrame> ();
        txParams->duration = duration;
        txParams->txPhy = GetObject<SpectrumPhy> ();
        txParams->txAntenna = m_antenna;
        txParams->psd = m_txPsd;
        txParams->nodeId = GetDevice ()->GetNode ()->GetId ();
        txParams->slssId = m_slssId;
        txParams->packetBurst = pb;
        m_ulDataSlCheck = true;

        m_channel->StartTx (txParams);
        m_endTxEvent = Simulator::Schedule (duration, &LteSpectrumPhy::EndTxData, this);
      }
      return false;
      break;

    default:
      NS_FATAL_ERROR ("unknown state");
      return true;
      break;
=======
  NS_LOG_FUNCTION (this << " PSS " << (uint16_t)pss);
  NS_LOG_LOGIC (this << " state: " << m_state);

  switch (m_state)
    {
      case RX_DATA:
      case RX_DL_CTRL:
      case RX_UL_SRS:
        NS_FATAL_ERROR ("cannot TX while RX: according to FDD channel access, the physical layer for transmission cannot be used for reception");
        break;

      case TX_DATA:
      case TX_DL_CTRL:
      case TX_UL_SRS:
        NS_FATAL_ERROR ("cannot TX while already TX: the MAC should avoid this");
        break;

      case IDLE:
        {
          /*
          m_txPsd must be set by the device, according to
          (i) the available subchannel for transmission
          (ii) the power transmission
          */
          NS_ASSERT (m_txPsd);

          // we need to convey some PHY meta information to the receiver
          // to be used for simulation purposes (e.g., the CellId). This
          // is done by setting the cellId parameter of
          // LteSpectrumSignalParametersDlCtrlFrame
          ChangeState (TX_DL_CTRL);
          NS_ASSERT (m_channel);

          Ptr<LteSpectrumSignalParametersDlCtrlFrame> txParams = Create<LteSpectrumSignalParametersDlCtrlFrame> ();
          txParams->duration = DL_CTRL_DURATION;
          txParams->txPhy = GetObject<SpectrumPhy> ();
          txParams->txAntenna = m_antenna;
          txParams->psd = m_txPsd;
          txParams->cellId = m_cellId;
          txParams->pss = pss;
          txParams->ctrlMsgList = ctrlMsgList;
          m_channel->StartTx (txParams);
          m_endTxEvent = Simulator::Schedule (DL_CTRL_DURATION, &LteSpectrumPhy::EndTxDlCtrl, this);
        }
        return false;
        break;

      default:
        NS_FATAL_ERROR ("unknown state");
        return true;
        break;
>>>>>>> bc453bcb
    }
}

bool
LteSpectrumPhy::StartTxSlCtrlFrame (Ptr<PacketBurst> pb, Time duration)
{
<<<<<<< HEAD
  NS_LOG_FUNCTION (this << pb << " ID:" << GetDevice ()->GetNode ()->GetId () << " State: " << m_state);

  m_phyTxStartTrace (pb);

  switch (m_state)
    {
    case RX_DATA:
    case RX_DL_CTRL:
    case RX_UL_SRS:
      NS_FATAL_ERROR ("cannot TX while RX: according to FDD channel access, the physical layer for transmission cannot be used for reception");
      break;

    case TX_DATA:
    case TX_DL_CTRL:
    case TX_UL_SRS:
      NS_FATAL_ERROR ("cannot TX while already TX: the MAC should avoid this");
      break;

    case IDLE:
      {
        /*
        m_txPsd must be set by the device, according to
        (i) the available subchannel for transmission
        (ii) the power transmission
        */
        NS_ASSERT (m_txPsd);
        m_txPacketBurst = pb;

        // we need to convey some PHY meta information to the receiver
        // to be used for simulation purposes (e.g., the CellId). This
        // is done by setting the ctrlMsgList parameter of
        // LteSpectrumSignalParametersDataFrame
        ChangeState (TX_DATA);
        NS_ASSERT (m_channel);
        Ptr<LteSpectrumSignalParametersSlCtrlFrame> txParams = Create<LteSpectrumSignalParametersSlCtrlFrame> ();
        txParams->duration = duration;
        txParams->txPhy = GetObject<SpectrumPhy> ();
        txParams->txAntenna = m_antenna;
        txParams->psd = m_txPsd;
        txParams->nodeId = GetDevice ()->GetNode ()->GetId ();
        txParams->slssId = m_slssId;
        txParams->packetBurst = pb;
        m_ulDataSlCheck = true;

        m_channel->StartTx (txParams);
        m_endTxEvent = Simulator::Schedule (duration, &LteSpectrumPhy::EndTxData, this);
      }
      return false;
      break;

    default:
      NS_FATAL_ERROR ("unknown state");
      return true;
      break;
=======
  NS_LOG_FUNCTION (this);
  NS_LOG_LOGIC (this << " state: " << m_state);

  switch (m_state)
    {
      case RX_DATA:
      case RX_DL_CTRL:
      case RX_UL_SRS:
        NS_FATAL_ERROR ("cannot TX while RX: according to FDD channel access, the physical layer for transmission cannot be used for reception");
        break;

      case TX_DL_CTRL:
      case TX_DATA:
      case TX_UL_SRS:
        NS_FATAL_ERROR ("cannot TX while already TX: the MAC should avoid this");
        break;

      case IDLE:
        {
          /*
          m_txPsd must be set by the device, according to
          (i) the available subchannel for transmission
          (ii) the power transmission
          */
          NS_ASSERT (m_txPsd);
          NS_LOG_LOGIC (this << " m_txPsd: " << *m_txPsd);

          // we need to convey some PHY meta information to the receiver
          // to be used for simulation purposes (e.g., the CellId). This
          // is done by setting the cellId parameter of
          // LteSpectrumSignalParametersDlCtrlFrame
          ChangeState (TX_UL_SRS);
          NS_ASSERT (m_channel);
          Ptr<LteSpectrumSignalParametersUlSrsFrame> txParams = Create<LteSpectrumSignalParametersUlSrsFrame> ();
          txParams->duration = UL_SRS_DURATION;
          txParams->txPhy = GetObject<SpectrumPhy> ();
          txParams->txAntenna = m_antenna;
          txParams->psd = m_txPsd;
          txParams->cellId = m_cellId;
          m_channel->StartTx (txParams);
          m_endTxEvent = Simulator::Schedule (UL_SRS_DURATION, &LteSpectrumPhy::EndTxUlSrs, this);
        }
        return false;
        break;

      default:
        NS_FATAL_ERROR ("unknown state");
        return true;
        break;
>>>>>>> bc453bcb
    }
}

bool
LteSpectrumPhy::StartTxSlDataFrame (Ptr<PacketBurst> pb, Time duration, uint8_t groupId)
{
  NS_LOG_FUNCTION (this << pb << " ID:" << GetDevice ()->GetNode ()->GetId () << " State: " << m_state);

  m_phyTxStartTrace (pb);

  switch (m_state)
    {
    case RX_DATA:
    case RX_DL_CTRL:
    case RX_UL_SRS:
      NS_FATAL_ERROR ("cannot TX while RX: according to FDD channel access, the physical layer for transmission cannot be used for reception");
      break;

    case TX_DATA:
    case TX_DL_CTRL:
    case TX_UL_SRS:
      NS_FATAL_ERROR ("cannot TX while already TX: the MAC should avoid this");
      break;

    case IDLE:
      {
        /*
        m_txPsd must be set by the device, according to
        (i) the available subchannel for transmission
        (ii) the power transmission
        */
        NS_ASSERT (m_txPsd);
        m_txPacketBurst = pb;

        // we need to convey some PHY meta information to the receiver
        // to be used for simulation purposes (e.g., the CellId). This
        // is done by setting the ctrlMsgList parameter of
        // LteSpectrumSignalParametersDataFrame
        ChangeState (TX_DATA);
        NS_ASSERT (m_channel);
        Ptr<LteSpectrumSignalParametersSlDataFrame> txParams = Create<LteSpectrumSignalParametersSlDataFrame> ();
        txParams->duration = duration;
        txParams->txPhy = GetObject<SpectrumPhy> ();
        txParams->txAntenna = m_antenna;
        txParams->psd = m_txPsd;
        txParams->nodeId = GetDevice ()->GetNode ()->GetId ();
        txParams->groupId = groupId;
        txParams->slssId = m_slssId;
        txParams->packetBurst = pb;
        m_ulDataSlCheck = true;

        m_channel->StartTx (txParams);
        m_endTxEvent = Simulator::Schedule (duration, &LteSpectrumPhy::EndTxData, this);
      }
      return false;
      break;

    default:
      NS_FATAL_ERROR ("unknown state");
      return true;
      break;
    }
}

bool
LteSpectrumPhy::StartTxSlDiscFrame (Ptr<PacketBurst> pb, uint32_t resNo, uint8_t rv, Time duration)
{
  NS_LOG_FUNCTION (this << pb << " ID:" << GetDevice ()->GetNode ()->GetId () << " State: " << m_state);

  m_phyTxStartTrace (pb);

  switch (m_state)
    {
    case RX_DATA:
    case RX_DL_CTRL:
    case RX_UL_SRS:
      NS_FATAL_ERROR ("cannot TX while RX: according to FDD channel access, the physical layer for transmission cannot be used for reception");
      break;

    case TX_DATA:
    case TX_DL_CTRL:
    case TX_UL_SRS:
      NS_FATAL_ERROR ("cannot TX while already TX: the MAC should avoid this");
      break;

    case IDLE:
      {
        /*
        m_txPsd must be set by the device, according to
        (i) the available subchannel for transmission
        (ii) the power transmission
        */
        NS_ASSERT (m_txPsd);
        m_txPacketBurst = pb;

        // we need to convey some PHY meta information to the receiver
        // to be used for simulation purposes (e.g., the CellId). This
        // is done by setting the ctrlMsgList parameter of
        // LteSpectrumSignalParametersDataFrame
        ChangeState (TX_DATA);
        NS_ASSERT (m_channel);
        Ptr<LteSpectrumSignalParametersSlDiscFrame> txParams = Create<LteSpectrumSignalParametersSlDiscFrame> ();
        txParams->duration = duration;
        txParams->txPhy = GetObject<SpectrumPhy> ();
        txParams->txAntenna = m_antenna;
        txParams->psd = m_txPsd;
        txParams->nodeId = GetDevice ()->GetNode ()->GetId ();
        txParams->slssId = m_slssId;
        txParams->packetBurst = pb;
        txParams->resNo = resNo;
        txParams->rv = rv;
        m_ulDataSlCheck = true;

        m_channel->StartTx (txParams);
        m_endTxEvent = Simulator::Schedule (duration, &LteSpectrumPhy::EndTxData, this);
      }
      return false;
      break;

    default:
      NS_FATAL_ERROR ("unknown state");
      return true;
      break;
    }
}

bool
LteSpectrumPhy::StartTxDlCtrlFrame (std::list<Ptr<LteControlMessage> > ctrlMsgList, bool pss)
{
<<<<<<< HEAD
  NS_LOG_FUNCTION (this << " PSS " << pss << " State: " << m_state);

  switch (m_state)
=======
  NS_LOG_FUNCTION (this << spectrumRxParams);
  NS_LOG_LOGIC (this << " state: " << m_state);

  Ptr <const SpectrumValue> rxPsd = spectrumRxParams->psd;
  Time duration = spectrumRxParams->duration;

  // the device might start RX only if the signal is of a type
  // understood by this device - in this case, an LTE signal.
  Ptr<LteSpectrumSignalParametersDataFrame> lteDataRxParams = DynamicCast<LteSpectrumSignalParametersDataFrame> (spectrumRxParams);
  Ptr<LteSpectrumSignalParametersDlCtrlFrame> lteDlCtrlRxParams = DynamicCast<LteSpectrumSignalParametersDlCtrlFrame> (spectrumRxParams);
  Ptr<LteSpectrumSignalParametersUlSrsFrame> lteUlSrsRxParams = DynamicCast<LteSpectrumSignalParametersUlSrsFrame> (spectrumRxParams);
  if (lteDataRxParams != 0)
    {
      m_interferenceData->AddSignal (rxPsd, duration);
      StartRxData (lteDataRxParams);
    }
  else if (lteDlCtrlRxParams != 0)
>>>>>>> bc453bcb
    {
    case RX_DATA:
    case RX_DL_CTRL:
    case RX_UL_SRS:
      NS_FATAL_ERROR ("cannot TX while RX: according to FDD channel access, the physical layer for transmission cannot be used for reception");
      break;

    case TX_DATA:
    case TX_DL_CTRL:
    case TX_UL_SRS:
      NS_FATAL_ERROR ("cannot TX while already TX: the MAC should avoid this");
      break;

    case IDLE:
      {
        /*
        m_txPsd must be set by the device, according to
        (i) the available subchannel for transmission
        (ii) the power transmission
        */
        NS_ASSERT (m_txPsd);

        // we need to convey some PHY meta information to the receiver
        // to be used for simulation purposes (e.g., the CellId). This
        // is done by setting the cellId parameter of
        // LteSpectrumSignalParametersDlCtrlFrame
        ChangeState (TX_DL_CTRL);
        NS_ASSERT (m_channel);

        Ptr<LteSpectrumSignalParametersDlCtrlFrame> txParams = Create<LteSpectrumSignalParametersDlCtrlFrame> ();
        txParams->duration = DL_CTRL_DURATION;
        txParams->txPhy = GetObject<SpectrumPhy> ();
        txParams->txAntenna = m_antenna;
        txParams->psd = m_txPsd;
        txParams->cellId = m_cellId;
        txParams->pss = pss;
        txParams->ctrlMsgList = ctrlMsgList;
        m_channel->StartTx (txParams);
        m_endTxEvent = Simulator::Schedule (DL_CTRL_DURATION, &LteSpectrumPhy::EndTxDlCtrl, this);
      }
      return false;
      break;

    default:
      NS_FATAL_ERROR ("unknown state");
      return true;
      break;
    }
}


bool
LteSpectrumPhy::StartTxUlSrsFrame ()
{
  NS_LOG_FUNCTION (this);
  NS_LOG_LOGIC (this << " State: " << m_state);

  switch (m_state)
    {
    case RX_DATA:
    case RX_DL_CTRL:
    case RX_UL_SRS:
      NS_FATAL_ERROR ("cannot TX while RX: according to FDD channel access, the physical layer for transmission cannot be used for reception");
      break;

    case TX_DL_CTRL:
    case TX_DATA:
    case TX_UL_SRS:
      NS_FATAL_ERROR ("cannot TX while already TX: the MAC should avoid this");
      break;

    case IDLE:
      {
        /*
        m_txPsd must be set by the device, according to
        (i) the available subchannel for transmission
        (ii) the power transmission
        */
        NS_ASSERT (m_txPsd);
        NS_LOG_LOGIC (this << " m_txPsd: " << *m_txPsd);

        // we need to convey some PHY meta information to the receiver
        // to be used for simulation purposes (e.g., the CellId). This
        // is done by setting the cellId parameter of
        // LteSpectrumSignalParametersDlCtrlFrame
        ChangeState (TX_UL_SRS);
        NS_ASSERT (m_channel);
        Ptr<LteSpectrumSignalParametersUlSrsFrame> txParams = Create<LteSpectrumSignalParametersUlSrsFrame> ();
        txParams->duration = UL_SRS_DURATION;
        txParams->txPhy = GetObject<SpectrumPhy> ();
        txParams->txAntenna = m_antenna;
        txParams->psd = m_txPsd;
        txParams->cellId = m_cellId;
        m_channel->StartTx (txParams);
        m_endTxEvent = Simulator::Schedule (UL_SRS_DURATION, &LteSpectrumPhy::EndTxUlSrs, this);
      }
      return false;
      break;

    default:
      NS_FATAL_ERROR ("unknown state");
      return true;
      break;
    }
}



void
LteSpectrumPhy::EndTxData ()
{
  NS_LOG_FUNCTION (this);
  NS_LOG_LOGIC (this << " State: " << m_state);

  NS_ASSERT (m_state == TX_DATA);
  m_phyTxEndTrace (m_txPacketBurst);
  m_txPacketBurst = 0;
  ChangeState (IDLE);
}

void
LteSpectrumPhy::EndTxDlCtrl ()
{
  NS_LOG_FUNCTION (this);
  NS_LOG_LOGIC (this << " State: " << m_state);

  NS_ASSERT (m_state == TX_DL_CTRL);
  NS_ASSERT (m_txPacketBurst == 0);
  ChangeState (IDLE);
}

void
LteSpectrumPhy::EndTxUlSrs ()
{
  NS_LOG_FUNCTION (this);
  NS_LOG_LOGIC (this << " State: " << m_state);

  NS_ASSERT (m_state == TX_UL_SRS);
  NS_ASSERT (m_txPacketBurst == 0);
  ChangeState (IDLE);
}




void
LteSpectrumPhy::StartRx (Ptr<SpectrumSignalParameters> spectrumRxParams)
{
  NS_LOG_FUNCTION (this << spectrumRxParams << " State: " << m_state);

  Ptr <const SpectrumValue> rxPsd = spectrumRxParams->psd;
  Time duration = spectrumRxParams->duration;

  // the device might start RX only if the signal is of a type
  // understood by this device - in this case, an LTE signal.
  Ptr<LteSpectrumSignalParametersDataFrame> lteDataRxParams = DynamicCast<LteSpectrumSignalParametersDataFrame> (spectrumRxParams);
  Ptr<LteSpectrumSignalParametersDlCtrlFrame> lteDlCtrlRxParams = DynamicCast<LteSpectrumSignalParametersDlCtrlFrame> (spectrumRxParams);
  Ptr<LteSpectrumSignalParametersUlSrsFrame> lteUlSrsRxParams = DynamicCast<LteSpectrumSignalParametersUlSrsFrame> (spectrumRxParams);
  Ptr<LteSpectrumSignalParametersSlFrame> lteSlRxParams = DynamicCast<LteSpectrumSignalParametersSlFrame> (spectrumRxParams);

  if (lteDataRxParams != 0)
    {
      m_interferenceData->AddSignal (rxPsd, duration);
      StartRxData (lteDataRxParams);
    }
  else if (lteDlCtrlRxParams != 0)
    {
      m_interferenceCtrl->AddSignal (rxPsd, duration);
      StartRxDlCtrl (lteDlCtrlRxParams);
    }
  else if (lteUlSrsRxParams != 0)
    {
      m_interferenceCtrl->AddSignal (rxPsd, duration);
      StartRxUlSrs (lteUlSrsRxParams);
    }
  else if (lteSlRxParams != 0)
    {
      m_interferenceSl->AddSignal (rxPsd, duration);
      m_interferenceData->AddSignal (rxPsd, duration); //to compute UL/SL interference
      m_slStartRx (m_halfDuplexPhy);
      if (m_ctrlFullDuplexEnabled && lteSlRxParams->ctrlMsgList.size () > 0)
        {
          StartRxSlFrame (lteSlRxParams);
        }
      else if (m_halfDuplexPhy != 0)
        {
          if (m_halfDuplexPhy->GetState () == IDLE || !(m_halfDuplexPhy->m_ulDataSlCheck))
            {
              NS_LOG_DEBUG (this << " Received Sidelink Data " << m_halfDuplexPhy);
              StartRxSlFrame (lteSlRxParams);
            }
        }
    }
  else
    {
      // other type of signal (could be 3G, GSM, whatever) -> interference
      m_interferenceData->AddSignal (rxPsd, duration);
      m_interferenceCtrl->AddSignal (rxPsd, duration);
<<<<<<< HEAD
      m_interferenceSl->AddSignal (rxPsd, duration);
=======
>>>>>>> bc453bcb
    }
}

void
LteSpectrumPhy::StartRxData (Ptr<LteSpectrumSignalParametersDataFrame> params)
{
  NS_LOG_FUNCTION (this);
  switch (m_state)
    {
<<<<<<< HEAD
    case TX_DATA:
    case TX_DL_CTRL:
    case TX_UL_SRS:
      NS_FATAL_ERROR ("cannot RX while TX: according to FDD channel access, the physical layer for transmission cannot be used for reception");
      break;
    case RX_DL_CTRL:
      NS_FATAL_ERROR ("cannot RX Data while receiving control");
      break;
    case IDLE:
    case RX_DATA:
      // the behavior is similar when
      // we're IDLE or RX because we can receive more signals
      // simultaneously (e.g., at the eNB).
      {
        // To check if we're synchronized to this signal, we check
        // for the CellId which is reported in the
        //  LteSpectrumSignalParametersDataFrame
        if (params->cellId  == m_cellId)
          {
            NS_LOG_LOGIC (this << " synchronized with this signal (cellId=" << params->cellId << ")");
            if ((m_rxPacketBurstList.empty ())&&(m_rxControlMessageList.empty ()))
              {
                NS_ASSERT (m_state == IDLE);
                // first transmission, i.e., we're IDLE and we
                // start RX
                m_firstRxStart = Simulator::Now ();
                m_firstRxDuration = params->duration;
                NS_LOG_LOGIC (this << " scheduling EndRx with delay " << params->duration.GetSeconds () << "s");
                m_endRxDataEvent = Simulator::Schedule (params->duration, &LteSpectrumPhy::EndRxData, this);
              }
            else
              {
                NS_ASSERT (m_state == RX_DATA);
                // sanity check: if there are multiple RX events, they
                // should occur at the same time and have the same
                // duration, otherwise the interference calculation
                // won't be correct
                NS_ASSERT ((m_firstRxStart == Simulator::Now ())
                           && (m_firstRxDuration == params->duration));
              }

            ChangeState (RX_DATA);
            if (params->packetBurst)
              {
                m_rxPacketBurstList.push_back (params->packetBurst);
                m_interferenceData->StartRx (params->psd);

                m_phyRxStartTrace (params->packetBurst);
              }
            NS_LOG_DEBUG (this << " insert msgs " << params->ctrlMsgList.size ());
            m_rxControlMessageList.insert (m_rxControlMessageList.end (), params->ctrlMsgList.begin (), params->ctrlMsgList.end ());

            NS_LOG_LOGIC (this << " numSimultaneousRxEvents = " << m_rxPacketBurstList.size ());
          }
        else
          {
            NS_LOG_LOGIC (this << " not in sync with this signal (cellId="
                               << params->cellId  << ", m_cellId=" << m_cellId << ")");
          }
      }
      break;

    default:
      NS_FATAL_ERROR ("unknown state");
      break;
    }

  NS_LOG_LOGIC (this << " State: " << m_state);
}


void
LteSpectrumPhy::StartRxSlFrame (Ptr<LteSpectrumSignalParametersSlFrame> params)
{
  NS_LOG_LOGIC (this << " Cell ID: " << m_cellId << " Node ID: " << GetDevice ()->GetNode ()->GetId () << " State: " << m_state);

  switch (m_state)
    {
    case TX_DATA:
    case TX_DL_CTRL:
    case TX_UL_SRS:
      NS_FATAL_ERROR ("cannot RX while TX: according to FDD channel access, the physical layer for transmission cannot be used for reception");
      break;
    case RX_DL_CTRL:
      NS_FATAL_ERROR ("cannot RX Data while receiving control");
      break;
    case IDLE:
    case RX_DATA:
      // the behavior is similar when
      // we're IDLE or RX because we can receive more signals
      // simultaneously (e.g., at the eNB).
      {
        // check it is not an eNB and not the same sending node (Sidelink : discovery & communication )
        if (m_cellId == 0 && params->nodeId != GetDevice ()->GetNode ()->GetId ())
          {
            NS_LOG_LOGIC ("The signal is neither from eNodeB nor from this UE");
            NS_LOG_DEBUG ("Signal is from Node id = " << params->nodeId);

            //SLSSs (PSBCH) should be received by all UEs
            //Checking if it is a SLSS, and if it is: measure S-RSRP and receive MIB-SL

            //Receive PSCCH, PSSCH and PSDCH only if synchronized to the transmitter (having the same SLSSID)
            //and belonging to the destination group
            Ptr<LteSpectrumSignalParametersSlMibFrame> lteSlMibRxParams = DynamicCast<LteSpectrumSignalParametersSlMibFrame> (params);

            if (lteSlMibRxParams != 0 || params->slssId == m_slssId /*&& (params->groupId == 0 || m_l1GroupIds.find (params->groupId) != m_l1GroupIds.end())*/)
              {
                if (m_rxPacketInfo.empty ())
                  {
                    NS_ASSERT (m_state == IDLE);
                    // first transmission, i.e., we're IDLE and we start RX
                    m_firstRxStart = Simulator::Now ();
                    m_firstRxDuration = params->duration;
                    NS_LOG_LOGIC ("Scheduling EndRxSl with delay " << params->duration.GetSeconds () << "s");
                    m_endRxDataEvent = Simulator::Schedule (params->duration, &LteSpectrumPhy::EndRxSlFrame, this);
                  }
                else
                  {
                    NS_ASSERT (m_state == RX_DATA);
                    // sanity check: if there are multiple RX events, they
                    // should occur at the same time and have the same
                    // duration, otherwise the interference calculation
                    // won't be correct
                    NS_ASSERT ((m_firstRxStart == Simulator::Now ())
                               && (m_firstRxDuration == params->duration));
                  }
                ChangeState (RX_DATA);
                m_interferenceSl->StartRx (params->psd);

                std::vector <int> rbMap;
                int rbI = 0;
                for (Values::const_iterator it = params->psd->ConstValuesBegin (); it != params->psd->ConstValuesEnd (); it++, rbI++)
                  {
                    if (*it != 0)
                      {
                        NS_LOG_INFO ("Sidelink message arriving on RB " << rbI);
                        rbMap.push_back (rbI);
                      }
                  }

                SlRxPacketInfo_t packetInfo;
                packetInfo.params = params;
                packetInfo.rbBitmap = rbMap;
                m_rxPacketInfo.push_back (packetInfo);
                if (params->packetBurst)
                  {
                    m_phyRxStartTrace (params->packetBurst);
                    NS_LOG_DEBUG ("RX Burst containing " << params->packetBurst->GetNPackets () << " packets");
                  }
                NS_LOG_DEBUG ("Insert Sidelink ctrl msgs " << params->ctrlMsgList.size ());
                NS_LOG_LOGIC ("numSimultaneousRxEvents = " << m_rxPacketInfo.size ());
              }
            else
              {
                NS_LOG_LOGIC ("Not in sync with this Sidelink signal (Tx slssId=" << params->slssId << ", Rx slssId=" << m_slssId << ")...Ignoring");
              }
          }
        else
          {
            NS_LOG_LOGIC (this << " the signal is from eNodeB or from this UE... Ignoring. Cell id " << m_cellId);
            NS_LOG_DEBUG (this << " Node Id from signal " << params->nodeId << " My node ID = " << GetDevice ()->GetNode ()->GetId ());
          }
      }
      break;

    default:
      NS_FATAL_ERROR ("unknown state");
      break;
    }
  NS_LOG_LOGIC (" Exiting StartRxSlFrame. State: " << m_state);
=======
      case TX_DATA:
      case TX_DL_CTRL:
      case TX_UL_SRS:
        NS_FATAL_ERROR ("cannot RX while TX: according to FDD channel access, the physical layer for transmission cannot be used for reception");
        break;
      case RX_DL_CTRL:
        NS_FATAL_ERROR ("cannot RX Data while receiving control");
        break;
      case IDLE:
      case RX_DATA:
        // the behavior is similar when
        // we're IDLE or RX because we can receive more signals
        // simultaneously (e.g., at the eNB).
        {
          // To check if we're synchronized to this signal, we check
          // for the CellId which is reported in the
          //  LteSpectrumSignalParametersDataFrame
          if (params->cellId  == m_cellId)
            {
              NS_LOG_LOGIC (this << " synchronized with this signal (cellId=" << params->cellId << ")");
              if ((m_rxPacketBurstList.empty ())&&(m_rxControlMessageList.empty ()))
                {
                  NS_ASSERT (m_state == IDLE);
                  // first transmission, i.e., we're IDLE and we
                  // start RX
                  m_firstRxStart = Simulator::Now ();
                  m_firstRxDuration = params->duration;
                  NS_LOG_LOGIC (this << " scheduling EndRx with delay " << params->duration.As (Time::S));
                  m_endRxDataEvent = Simulator::Schedule (params->duration, &LteSpectrumPhy::EndRxData, this);
                }
              else
                {
                  NS_ASSERT (m_state == RX_DATA);
                  // sanity check: if there are multiple RX events, they
                  // should occur at the same time and have the same
                  // duration, otherwise the interference calculation
                  // won't be correct
                  NS_ASSERT ((m_firstRxStart == Simulator::Now ())
                             && (m_firstRxDuration == params->duration));
                }

              ChangeState (RX_DATA);
              if (params->packetBurst)
                {
                  m_rxPacketBurstList.push_back (params->packetBurst);
                  m_interferenceData->StartRx (params->psd);

                  m_phyRxStartTrace (params->packetBurst);
                }
              NS_LOG_DEBUG (this << " insert msgs " << params->ctrlMsgList.size ());
              m_rxControlMessageList.insert (m_rxControlMessageList.end (), params->ctrlMsgList.begin (), params->ctrlMsgList.end ());

              NS_LOG_LOGIC (this << " numSimultaneousRxEvents = " << m_rxPacketBurstList.size ());
            }
          else
            {
              NS_LOG_LOGIC (this << " not in sync with this signal (cellId="
                                 << params->cellId  << ", m_cellId=" << m_cellId << ")");
            }
        }
        break;

      default:
        NS_FATAL_ERROR ("unknown state");
        break;
    }

  NS_LOG_LOGIC (this << " state: " << m_state);
>>>>>>> bc453bcb
}



void
LteSpectrumPhy::StartRxDlCtrl (Ptr<LteSpectrumSignalParametersDlCtrlFrame> lteDlCtrlRxParams)
{
  NS_LOG_FUNCTION (this);

  // To check if we're synchronized to this signal, we check
  // for the CellId which is reported in the
  // LteSpectrumSignalParametersDlCtrlFrame
  uint16_t cellId;
  NS_ASSERT (lteDlCtrlRxParams != 0);
  cellId = lteDlCtrlRxParams->cellId;

  switch (m_state)
    {
<<<<<<< HEAD
    case TX_DATA:
    case TX_DL_CTRL:
    case TX_UL_SRS:
    case RX_DATA:
    case RX_UL_SRS:
      NS_FATAL_ERROR ("unexpected event in state " << m_state);
      break;

    case RX_DL_CTRL:
    case IDLE:

      // common code for the two states
      // check presence of PSS for UE measurements
      if (lteDlCtrlRxParams->pss == true)
        {
          if (!m_ltePhyRxPssCallback.IsNull ())
            {
              m_ltePhyRxPssCallback (cellId, lteDlCtrlRxParams->psd);
            }
        }

      // differentiated code for the two states
      switch (m_state)
        {
        case RX_DL_CTRL:
          NS_ASSERT_MSG (m_cellId != cellId, "any other DlCtrl should be from a different cell");
          NS_LOG_LOGIC (this << " ignoring other DlCtrl (cellId="
                             << cellId  << ", m_cellId=" << m_cellId << ")");
          break;

        case IDLE:
          if (cellId  == m_cellId)
            {
              NS_LOG_LOGIC (this << " synchronized with this signal (cellId=" << cellId << ")");

              NS_ASSERT (m_rxControlMessageList.empty ());
              m_firstRxStart = Simulator::Now ();
              m_firstRxDuration = lteDlCtrlRxParams->duration;
              NS_LOG_LOGIC (this << " scheduling EndRx with delay " << lteDlCtrlRxParams->duration);

              // store the DCIs
              m_rxControlMessageList = lteDlCtrlRxParams->ctrlMsgList;
              m_endRxDlCtrlEvent = Simulator::Schedule (lteDlCtrlRxParams->duration, &LteSpectrumPhy::EndRxDlCtrl, this);
              ChangeState (RX_DL_CTRL);
              m_interferenceCtrl->StartRx (lteDlCtrlRxParams->psd);
            }
          else
            {
              NS_LOG_LOGIC (this << " not synchronizing with this signal (cellId="
                                 << cellId  << ", m_cellId=" << m_cellId << ")");
            }
          break;

        default:
          NS_FATAL_ERROR ("unexpected event in state " << m_state);
          break;
        }
      break; // case RX_DL_CTRL or IDLE

    default:
      NS_FATAL_ERROR ("unknown state");
      break;
    }

  NS_LOG_LOGIC (this << " State: " << m_state);
=======
      case TX_DATA:
      case TX_DL_CTRL:
      case TX_UL_SRS:
      case RX_DATA:
      case RX_UL_SRS:
        NS_FATAL_ERROR ("unexpected event in state " << m_state);
        break;

      case RX_DL_CTRL:
      case IDLE:

        // common code for the two states
        // check presence of PSS for UE measuerements
        if (lteDlCtrlRxParams->pss == true)
          {
            if (!m_ltePhyRxPssCallback.IsNull ())
              {
                m_ltePhyRxPssCallback (cellId, lteDlCtrlRxParams->psd);
              }
          }

        // differentiated code for the two states
        switch (m_state)
          {
            case RX_DL_CTRL:
              NS_ASSERT_MSG (m_cellId != cellId, "any other DlCtrl should be from a different cell");
              NS_LOG_LOGIC (this << " ignoring other DlCtrl (cellId="
                                 << cellId  << ", m_cellId=" << m_cellId << ")");
              break;

            case IDLE:
              if (cellId  == m_cellId)
                {
                  NS_LOG_LOGIC (this << " synchronized with this signal (cellId=" << cellId << ")");

                  NS_ASSERT (m_rxControlMessageList.empty ());
                  m_firstRxStart = Simulator::Now ();
                  m_firstRxDuration = lteDlCtrlRxParams->duration;
                  NS_LOG_LOGIC (this << " scheduling EndRx with delay " << lteDlCtrlRxParams->duration);

                  // store the DCIs
                  m_rxControlMessageList = lteDlCtrlRxParams->ctrlMsgList;
                  m_endRxDlCtrlEvent = Simulator::Schedule (lteDlCtrlRxParams->duration, &LteSpectrumPhy::EndRxDlCtrl, this);
                  ChangeState (RX_DL_CTRL);
                  m_interferenceCtrl->StartRx (lteDlCtrlRxParams->psd);
                }
              else
                {
                  NS_LOG_LOGIC (this << " not synchronizing with this signal (cellId="
                                     << cellId  << ", m_cellId=" << m_cellId << ")");
                }
              break;

            default:
              NS_FATAL_ERROR ("unexpected event in state " << m_state);
              break;
          }
        break; // case RX_DL_CTRL or IDLE

      default:
        NS_FATAL_ERROR ("unknown state");
        break;
    }

  NS_LOG_LOGIC (this << " state: " << m_state);
>>>>>>> bc453bcb
}




void
LteSpectrumPhy::StartRxUlSrs (Ptr<LteSpectrumSignalParametersUlSrsFrame> lteUlSrsRxParams)
{
  NS_LOG_FUNCTION (this);
  switch (m_state)
    {
<<<<<<< HEAD
    case TX_DATA:
    case TX_DL_CTRL:
    case TX_UL_SRS:
      NS_FATAL_ERROR ("cannot RX while TX: according to FDD channel access, the physical layer for transmission cannot be used for reception");
      break;

    case RX_DATA:
    case RX_DL_CTRL:
      NS_FATAL_ERROR ("cannot RX SRS while receiving something else");
      break;

    case IDLE:
    case RX_UL_SRS:
      // the behavior is similar when
      // we're IDLE or RX_UL_SRS because we can receive more signals
      // simultaneously at the eNB
      {
        // To check if we're synchronized to this signal, we check
        // for the CellId which is reported in the
        // LteSpectrumSignalParametersDlCtrlFrame
        uint16_t cellId;
        cellId = lteUlSrsRxParams->cellId;
        if (cellId  == m_cellId)
          {
            NS_LOG_LOGIC (this << " synchronized with this signal (cellId=" << cellId << ")");
            if (m_state == IDLE)
              {
                // first transmission, i.e., we're IDLE and we
                // start RX
                NS_ASSERT (m_rxControlMessageList.empty ());
                m_firstRxStart = Simulator::Now ();
                m_firstRxDuration = lteUlSrsRxParams->duration;
                NS_LOG_LOGIC (this << " scheduling EndRx with delay " << lteUlSrsRxParams->duration);

                m_endRxUlSrsEvent = Simulator::Schedule (lteUlSrsRxParams->duration, &LteSpectrumPhy::EndRxUlSrs, this);
              }
            else if (m_state == RX_UL_SRS)
              {
                // sanity check: if there are multiple RX events, they
                // should occur at the same time and have the same
                // duration, otherwise the interference calculation
                // won't be correct
                NS_ASSERT ((m_firstRxStart == Simulator::Now ())
                           && (m_firstRxDuration == lteUlSrsRxParams->duration));
              }
            ChangeState (RX_UL_SRS);
            m_interferenceCtrl->StartRx (lteUlSrsRxParams->psd);
          }
        else
          {
            NS_LOG_LOGIC (this << " not in sync with this signal (cellId="
                               << cellId  << ", m_cellId=" << m_cellId << ")");
          }
      }
      break;

    default:
      NS_FATAL_ERROR ("unknown state");
      break;
    }

  NS_LOG_LOGIC (this << " State: " << m_state);
=======
      case TX_DATA:
      case TX_DL_CTRL:
      case TX_UL_SRS:
        NS_FATAL_ERROR ("cannot RX while TX: according to FDD channel access, the physical layer for transmission cannot be used for reception");
        break;

      case RX_DATA:
      case RX_DL_CTRL:
        NS_FATAL_ERROR ("cannot RX SRS while receiving something else");
        break;

      case IDLE:
      case RX_UL_SRS:
        // the behavior is similar when
        // we're IDLE or RX_UL_SRS because we can receive more signals
        // simultaneously at the eNB
        {
          // To check if we're synchronized to this signal, we check
          // for the CellId which is reported in the
          // LteSpectrumSignalParametersDlCtrlFrame
          uint16_t cellId;
          cellId = lteUlSrsRxParams->cellId;
          if (cellId  == m_cellId)
            {
              NS_LOG_LOGIC (this << " synchronized with this signal (cellId=" << cellId << ")");
              if (m_state == IDLE)
                {
                  // first transmission, i.e., we're IDLE and we
                  // start RX
                  NS_ASSERT (m_rxControlMessageList.empty ());
                  m_firstRxStart = Simulator::Now ();
                  m_firstRxDuration = lteUlSrsRxParams->duration;
                  NS_LOG_LOGIC (this << " scheduling EndRx with delay " << lteUlSrsRxParams->duration);

                  m_endRxUlSrsEvent = Simulator::Schedule (lteUlSrsRxParams->duration, &LteSpectrumPhy::EndRxUlSrs, this);
                }
              else if (m_state == RX_UL_SRS)
                {
                  // sanity check: if there are multiple RX events, they
                  // should occur at the same time and have the same
                  // duration, otherwise the interference calculation
                  // won't be correct
                  NS_ASSERT ((m_firstRxStart == Simulator::Now ())
                             && (m_firstRxDuration == lteUlSrsRxParams->duration));
                }
              ChangeState (RX_UL_SRS);
              m_interferenceCtrl->StartRx (lteUlSrsRxParams->psd);
            }
          else
            {
              NS_LOG_LOGIC (this << " not in sync with this signal (cellId="
                                 << cellId  << ", m_cellId=" << m_cellId << ")");
            }
        }
        break;

      default:
        NS_FATAL_ERROR ("unknown state");
        break;
    }

  NS_LOG_LOGIC (this << " state: " << m_state);
>>>>>>> bc453bcb
}


void
LteSpectrumPhy::UpdateSinrPerceived (const SpectrumValue& sinr)
{
  NS_LOG_FUNCTION (this << sinr);
  m_sinrPerceived = sinr;
}

void
LteSpectrumPhy::UpdateSlSinrPerceived (std::vector <SpectrumValue> sinr)
{
  NS_LOG_FUNCTION (this);
  m_slSinrPerceived = sinr;
}

void
LteSpectrumPhy::UpdateSlSigPerceived (std::vector <SpectrumValue> signal)
{
  NS_LOG_FUNCTION (this);
  m_slSignalPerceived = signal;
}

void
LteSpectrumPhy::UpdateSlIntPerceived (std::vector <SpectrumValue> interference)
{
  NS_LOG_FUNCTION (this);
  m_slInterferencePerceived = interference;
}

void
LteSpectrumPhy::AddExpectedTb (uint16_t  rnti, uint8_t ndi, uint16_t size, uint8_t mcs, std::vector<int> map, uint8_t layer, uint8_t harqId,uint8_t rv,  bool downlink)
{
  NS_LOG_FUNCTION (this << " RNTI: " << rnti << " NDI " << (uint16_t)ndi << " Size " << size << " MCS " << (uint16_t)mcs << " Layer " << (uint16_t)layer << " Rv " << (uint16_t)rv);
  TbId_t tbId;
  tbId.m_rnti = rnti;
  tbId.m_layer = layer;
  expectedTbs_t::iterator it;
  it = m_expectedTbs.find (tbId);
  if (it != m_expectedTbs.end ())
    {
      // might be a TB of an unreceived packet (due to high path loss)
      m_expectedTbs.erase (it);
    }
  // insert new entry
  tbInfo_t tbInfo = {ndi, size, mcs, map, harqId, rv, 0.0, downlink, false, false};
  m_expectedTbs.insert (std::pair<TbId_t, tbInfo_t> (tbId,tbInfo));
}

void
LteSpectrumPhy::AddExpectedTb (uint16_t  rnti, uint8_t l1dst, uint8_t ndi, uint16_t size, uint8_t mcs, std::vector<int> map, uint8_t rv)
{
  NS_LOG_FUNCTION (this << " RNTI: " << rnti << " Group " << (uint16_t) l1dst << " NDI " << (uint16_t)ndi << " Size " << size << " MCS " << (uint16_t)mcs << " RV " << (uint16_t)rv);
  SlTbId_t tbId;
  tbId.m_rnti = rnti;
  tbId.m_l1dst = l1dst;
  expectedSlTbs_t::iterator it;
  it = m_expectedSlTbs.find (tbId);
  if (it != m_expectedSlTbs.end ())
    {
      // might be a TB of an unreceived packet (due to high path loss)
      m_expectedSlTbs.erase (it);
    }
  // insert new entry
  SltbInfo_t tbInfo = {ndi, size, mcs, map, rv, 0.0, false, false};
  m_expectedSlTbs.insert (std::pair<SlTbId_t, SltbInfo_t> (tbId,tbInfo));

  // if it is for new data, reset the HARQ process
  if (ndi)
    {
      m_slHarqPhyModule->ResetSlHarqProcessStatus (rnti, l1dst);
      m_slHarqPhyModule->ResetPrevDecoded (rnti, l1dst);
      m_slHarqPhyModule->ResetTbIdx (rnti, l1dst);
    }
}

void
LteSpectrumPhy::AddExpectedTb (uint16_t  rnti, uint8_t resPsdch, uint8_t ndi, std::vector<int> map, uint8_t rv, int index)
{
  NS_LOG_FUNCTION (this << " RNTI: " << rnti << " resPsdch " << resPsdch << " NDI " << (uint16_t)ndi << " RV " << (uint16_t)rv);

  SlDiscTbId_t tbId;
  tbId.m_rnti = rnti;
  tbId.m_resPsdch = resPsdch;
  expectedDiscTbs_t::iterator it;
  it = m_expectedDiscTbs.find (tbId);
  if (it != m_expectedDiscTbs.end ())
    {
      //might be a TB of an unreceived packet (due to high path loss)
      m_expectedDiscTbs.erase (it);
    }
  // insert new entry.
  // SINR value of -100 is used just to initialize the sinr member of SlDisctbInfo_t.
  // It is updated when the SINR is computed for the received discovery TB.
  SlDisctbInfo_t tbInfo = {ndi, resPsdch, map, rv, 0.0, false, false, -100, index};

  m_expectedDiscTbs.insert (std::pair<SlDiscTbId_t, SlDisctbInfo_t> (tbId,tbInfo));

  // if it is for new data, reset the HARQ process
  if (ndi)
    {
      m_slHarqPhyModule->ResetDiscHarqProcessStatus (rnti, resPsdch);
      m_slHarqPhyModule->ResetDiscTbPrevDecoded (rnti, resPsdch);
    }
}

void
LteSpectrumPhy::RemoveExpectedTb (uint16_t  rnti)
{
  NS_LOG_FUNCTION (this << rnti);
  TbId_t tbId;
  tbId.m_rnti = rnti;
  //Remove TB of both the layers
  for (uint8_t i = 0; i < 2; i++)
    {
      tbId.m_layer = i;
      expectedTbs_t::iterator it;
      it = m_expectedTbs.find (tbId);
      if (it != m_expectedTbs.end ())
        {
          m_expectedTbs.erase (it);
        }
    }
}

void
LteSpectrumPhy::EndRxData ()
{
  NS_LOG_FUNCTION (this << " State: " << m_state);

  NS_ASSERT (m_state == RX_DATA);

  // this will trigger CQI calculation and Error Model evaluation
  // as a side effect, the error model should update the error status of all TBs
  m_interferenceData->EndRx ();
  NS_LOG_DEBUG (this << " No. of burts " << m_rxPacketBurstList.size ());
  NS_LOG_DEBUG (this << " Expected TBs " << m_expectedTbs.size ());
  expectedTbs_t::iterator itTb = m_expectedTbs.begin ();

  // apply transmission mode gain
  NS_LOG_DEBUG (this << " txMode " << (uint16_t)m_transmissionMode << " gain " << m_txModeGain.at (m_transmissionMode));
  NS_ASSERT (m_transmissionMode < m_txModeGain.size ());
  m_sinrPerceived *= m_txModeGain.at (m_transmissionMode);

  while (itTb != m_expectedTbs.end ())
    {
      if ((m_dataErrorModelEnabled)&&(m_rxPacketBurstList.size () > 0)) // avoid to check for errors when there is no actual data transmitted
        {
          // retrieve HARQ info
          HarqProcessInfoList_t harqInfoList;
          if ((*itTb).second.ndi == 0)
            {
              // TB retxed: retrieve HARQ history
              uint16_t ulHarqId = 0;
              if ((*itTb).second.downlink)
                {
                  harqInfoList = m_harqPhyModule->GetHarqProcessInfoDl ((*itTb).second.harqProcessId, (*itTb).first.m_layer);
                }
              else
                {
                  harqInfoList = m_harqPhyModule->GetHarqProcessInfoUl ((*itTb).first.m_rnti, ulHarqId);
                }
            }
          TbStats_t tbStats = LteMiErrorModel::GetTbDecodificationStats (m_sinrPerceived, (*itTb).second.rbBitmap, (*itTb).second.size, (*itTb).second.mcs, harqInfoList);
          (*itTb).second.mi = tbStats.mi;
          (*itTb).second.corrupt = m_random->GetValue () > tbStats.tbler ? false : true;
          NS_LOG_DEBUG (this << "RNTI " << (*itTb).first.m_rnti << " size " << (*itTb).second.size << " mcs " << (uint32_t)(*itTb).second.mcs << " bitmap " << (*itTb).second.rbBitmap.size () << " layer " << (uint16_t)(*itTb).first.m_layer << " TBLER " << tbStats.tbler << " corrupted " << (*itTb).second.corrupt);
          // fire traces on DL/UL reception PHY stats
          PhyReceptionStatParameters params;
          params.m_timestamp = Simulator::Now ().GetMilliSeconds ();
          params.m_cellId = m_cellId;
          params.m_imsi = 0; // it will be set by DlPhyTransmissionCallback in LteHelper
          params.m_rnti = (*itTb).first.m_rnti;
          params.m_txMode = m_transmissionMode;
          params.m_layer =  (*itTb).first.m_layer;
          params.m_mcs = (*itTb).second.mcs;
          params.m_size = (*itTb).second.size;
          params.m_rv = (*itTb).second.rv;
          params.m_ndi = (*itTb).second.ndi;
          params.m_correctness = (uint8_t) !(*itTb).second.corrupt;
          params.m_ccId = m_componentCarrierId;
          SpectrumValue sinrCopy = m_sinrPerceived;
          std::vector<int> map = (*itTb).second.rbBitmap;
          double sum = 0.0;
          for (uint32_t i = 0; i < map.size (); ++i)
            {
              double sinrLin = sinrCopy[map.at (i)];
              sum = sum + sinrLin;
            }
          params.m_sinrPerRb = sum / map.size ();

          if ((*itTb).second.downlink)
            {
              // DL
              m_dlPhyReception (params);
            }
          else
            {
              // UL
              params.m_rv = harqInfoList.size ();
              m_ulPhyReception (params);
            }
        }

      itTb++;
    }
  std::map <uint16_t, DlInfoListElement_s> harqDlInfoMap;
  for (std::list<Ptr<PacketBurst> >::const_iterator i = m_rxPacketBurstList.begin ();
       i != m_rxPacketBurstList.end (); ++i)
    {
      for (std::list<Ptr<Packet> >::const_iterator j = (*i)->Begin (); j != (*i)->End (); ++j)
        {
          // retrieve TB info of this packet
          LteRadioBearerTag tag;
          (*j)->PeekPacketTag (tag);
          TbId_t tbId;
          tbId.m_rnti = tag.GetRnti ();
          tbId.m_layer = tag.GetLayer ();
          itTb = m_expectedTbs.find (tbId);
          NS_LOG_INFO (this << " Packet of " << tbId.m_rnti << " layer " <<  (uint16_t) tag.GetLayer ());
          if (itTb != m_expectedTbs.end ())
            {
              if (!(*itTb).second.corrupt)
                {
                  m_phyRxEndOkTrace (*j);

                  if (!m_ltePhyRxDataEndOkCallback.IsNull ())
                    {
                      m_ltePhyRxDataEndOkCallback (*j);
                    }
                }
              else
                {
                  // TB received with errors
                  m_phyRxEndErrorTrace (*j);
                }

              // send HARQ feedback (if not already done for this TB)
              if (!(*itTb).second.harqFeedbackSent)
                {
                  (*itTb).second.harqFeedbackSent = true;
                  if (!(*itTb).second.downlink)
                    {
                      UlInfoListElement_s harqUlInfo;
                      harqUlInfo.m_rnti = tbId.m_rnti;
                      harqUlInfo.m_tpc = 0;
                      if ((*itTb).second.corrupt)
                        {
                          harqUlInfo.m_receptionStatus = UlInfoListElement_s::NotOk;
                          NS_LOG_DEBUG (this << " RNTI " << tbId.m_rnti << " send UL-HARQ-NACK");
                          m_harqPhyModule->UpdateUlHarqProcessStatus (tbId.m_rnti, (*itTb).second.mi, (*itTb).second.size, (*itTb).second.size / EffectiveCodingRate [(*itTb).second.mcs]);
                        }
                      else
                        {
                          harqUlInfo.m_receptionStatus = UlInfoListElement_s::Ok;
                          NS_LOG_DEBUG (this << " RNTI " << tbId.m_rnti << " send UL-HARQ-ACK");
                          m_harqPhyModule->ResetUlHarqProcessStatus (tbId.m_rnti, (*itTb).second.harqProcessId);
                        }
                      if (!m_ltePhyUlHarqFeedbackCallback.IsNull ())
                        {
                          m_ltePhyUlHarqFeedbackCallback (harqUlInfo);
                        }
                    }
                  else
                    {
                      std::map <uint16_t, DlInfoListElement_s>::iterator itHarq = harqDlInfoMap.find (tbId.m_rnti);
                      if (itHarq == harqDlInfoMap.end ())
                        {
                          DlInfoListElement_s harqDlInfo;
                          harqDlInfo.m_harqStatus.resize (m_layersNum, DlInfoListElement_s::ACK);
                          harqDlInfo.m_rnti = tbId.m_rnti;
                          harqDlInfo.m_harqProcessId = (*itTb).second.harqProcessId;
                          if ((*itTb).second.corrupt)
                            {
                              harqDlInfo.m_harqStatus.at (tbId.m_layer) = DlInfoListElement_s::NACK;
                              NS_LOG_DEBUG (this << " RNTI " << tbId.m_rnti << " harqId " << (uint16_t)(*itTb).second.harqProcessId << " layer " << (uint16_t)tbId.m_layer << " send DL-HARQ-NACK");
                              m_harqPhyModule->UpdateDlHarqProcessStatus ((*itTb).second.harqProcessId, tbId.m_layer, (*itTb).second.mi, (*itTb).second.size, (*itTb).second.size / EffectiveCodingRate [(*itTb).second.mcs]);
                            }
                          else
                            {

                              harqDlInfo.m_harqStatus.at (tbId.m_layer) = DlInfoListElement_s::ACK;
                              NS_LOG_DEBUG (this << " RNTI " << tbId.m_rnti << " harqId " << (uint16_t)(*itTb).second.harqProcessId << " layer " << (uint16_t)tbId.m_layer << " size " << (*itTb).second.size << " send DL-HARQ-ACK");
                              m_harqPhyModule->ResetDlHarqProcessStatus ((*itTb).second.harqProcessId);
                            }
                          harqDlInfoMap.insert (std::pair <uint16_t, DlInfoListElement_s> (tbId.m_rnti, harqDlInfo));
                        }
                      else
                        {
                          if ((*itTb).second.corrupt)
                            {
                              (*itHarq).second.m_harqStatus.at (tbId.m_layer) = DlInfoListElement_s::NACK;
                              NS_LOG_DEBUG (this << " RNTI " << tbId.m_rnti << " harqId " << (uint16_t)(*itTb).second.harqProcessId << " layer " << (uint16_t)tbId.m_layer << " size " << (*itHarq).second.m_harqStatus.size () << " send DL-HARQ-NACK");
                              m_harqPhyModule->UpdateDlHarqProcessStatus ((*itTb).second.harqProcessId, tbId.m_layer, (*itTb).second.mi, (*itTb).second.size, (*itTb).second.size / EffectiveCodingRate [(*itTb).second.mcs]);
                            }
                          else
                            {
                              NS_ASSERT_MSG (tbId.m_layer < (*itHarq).second.m_harqStatus.size (), " layer " << (uint16_t)tbId.m_layer);
                              (*itHarq).second.m_harqStatus.at (tbId.m_layer) = DlInfoListElement_s::ACK;
                              NS_LOG_DEBUG (this << " RNTI " << tbId.m_rnti << " harqId " << (uint16_t)(*itTb).second.harqProcessId << " layer " << (uint16_t)tbId.m_layer << " size " << (*itHarq).second.m_harqStatus.size () << " send DL-HARQ-ACK");
                              m_harqPhyModule->ResetDlHarqProcessStatus ((*itTb).second.harqProcessId);
                            }
                        }
                    }   // end if ((*itTb).second.downlink) HARQ
                }   // end if (!(*itTb).second.harqFeedbackSent)
            }
        }
    }

  // send DL HARQ feedback to LtePhy
  std::map <uint16_t, DlInfoListElement_s>::iterator itHarq;
  for (itHarq = harqDlInfoMap.begin (); itHarq != harqDlInfoMap.end (); itHarq++)
    {
      if (!m_ltePhyDlHarqFeedbackCallback.IsNull ())
        {
          m_ltePhyDlHarqFeedbackCallback ((*itHarq).second);
        }
    }
  // forward control messages of this frame to LtePhy
  if (!m_rxControlMessageList.empty ())
    {
      if (!m_ltePhyRxCtrlEndOkCallback.IsNull ())
        {
          m_ltePhyRxCtrlEndOkCallback (m_rxControlMessageList);
        }
    }
  ChangeState (IDLE);
  m_rxPacketBurstList.clear ();
  m_rxControlMessageList.clear ();
  m_expectedTbs.clear ();
}

void
LteSpectrumPhy::EndRxSlFrame ()
{
  NS_LOG_FUNCTION (this);
  // this will trigger CQI calculation and Error Model evaluation
  // as a side effect, the error model should update the error status of all TBs
  m_interferenceSl->EndRx ();

  //Extract the various types of sidelink messages received
  std::vector <uint32_t> pscchIndexes;
  std::vector <uint32_t> psschIndexes;
  std::vector <uint32_t> psdchIndexes;
  std::vector <uint32_t> psbchIndexes;

  for (uint16_t i = 0; i < m_rxPacketInfo.size (); i++)
    {
      Ptr<LteSpectrumSignalParametersSlFrame> pktParams = m_rxPacketInfo.at (i).params;
      Ptr<LteSpectrumSignalParametersSlCtrlFrame> lteSlCtrlRxParams = DynamicCast<LteSpectrumSignalParametersSlCtrlFrame> (pktParams);
      Ptr<LteSpectrumSignalParametersSlDataFrame> lteSlDataRxParams = DynamicCast<LteSpectrumSignalParametersSlDataFrame> (pktParams);
      Ptr<LteSpectrumSignalParametersSlDiscFrame> lteSlDiscRxParams = DynamicCast<LteSpectrumSignalParametersSlDiscFrame> (pktParams);
      Ptr<LteSpectrumSignalParametersSlMibFrame> lteSlMibRxParams = DynamicCast<LteSpectrumSignalParametersSlMibFrame> (pktParams);

      if (lteSlCtrlRxParams != 0)
        {
          pscchIndexes.push_back (i);
        }
      else if (lteSlDataRxParams != 0)
        {
          psschIndexes.push_back (i);
        }
      else if (lteSlDiscRxParams != 0)
        {
          psdchIndexes.push_back (i);
        }
      else if (lteSlMibRxParams != 0)
        {
          psbchIndexes.push_back (i);
        }
      else
        {
          NS_ABORT_MSG ("Invalid sidelink packet type");
        }
    }

  if (pscchIndexes.size () > 0)
    {
      RxSlPscch (pscchIndexes);
    }
  if (psschIndexes.size () > 0)
    {
      RxSlPssch (psschIndexes);
    }
  if (psdchIndexes.size () > 0)
    {
      RxSlPsdch (psdchIndexes);
    }
  if (psbchIndexes.size () > 0)
    {
      RxSlPsbch (psbchIndexes);
    }

  //clear received packets
  ChangeState (IDLE);
  m_rxPacketBurstList.clear ();
  m_rxControlMessageList.clear ();
  m_rxPacketInfo.clear ();
  m_expectedSlTbs.clear ();
  m_expectedDiscTbs.clear ();
}

void
LteSpectrumPhy::RxSlPscch (std::vector<uint32_t> pktIndexes)
{
  NS_LOG_FUNCTION (this << "Nb PSCCH messages:" << pktIndexes.size ());

  // When control messages collide in the PSCCH, the receiver cannot know how many transmissions occurred
  // we sort the messages by SINR and try to decode the ones with highest average SINR per RB first
  // only one message per RB can be decoded

  std::list<Ptr<Packet> > rxControlMessageOkList;
  bool error = true;
  std::multiset<SlCtrlPacketInfo_t> sortedControlMessages;
  //container to store the RB indices of the collided TBs
  std::set<int> collidedRbBitmap;
  //container to store the RB indices of the decoded TBs
  std::set<int> rbDecodedBitmap;

  for (uint32_t i = 0; i < pktIndexes.size (); i++)
    {
      uint32_t pktIndex = pktIndexes[i];
      Ptr<LteSpectrumSignalParametersSlCtrlFrame> params = DynamicCast<LteSpectrumSignalParametersSlCtrlFrame> (m_rxPacketInfo.at (pktIndex).params);
      NS_ASSERT (params);
      Ptr<PacketBurst> pb = params->packetBurst;
      NS_ASSERT_MSG (pb->GetNPackets () == 1, "Received PSCCH burst with more than one packet");

      double meanSinr = GetMeanSinr (m_slSinrPerceived[pktIndexes[i]], m_rxPacketInfo.at (pktIndex).rbBitmap);
      SlCtrlPacketInfo_t pInfo;
      pInfo.sinr = meanSinr;
      pInfo.index = pktIndex;
      sortedControlMessages.insert (pInfo);
    }

  if (m_dropRbOnCollisionEnabled)
    {
      NS_LOG_DEBUG (this << "Ctrl DropOnCollisionEnabled");
      //Add new loop to make one pass and identify which RB have collisions
      std::set<int> collidedRbBitmapTemp;

      for (std::multiset<SlCtrlPacketInfo_t>::iterator it = sortedControlMessages.begin (); it != sortedControlMessages.end (); it++ )
        {
          uint32_t pktIndex = (*it).index;
          for (std::vector<int>::const_iterator rbIt =  m_rxPacketInfo.at (pktIndex).rbBitmap.begin (); rbIt != m_rxPacketInfo.at (pktIndex).rbBitmap.end (); rbIt++)
            {
              if (collidedRbBitmapTemp.find (*rbIt) != collidedRbBitmapTemp.end ())
                {
                  //collision, update the bitmap
                  collidedRbBitmap.insert (*rbIt);
                  break;
                }
              else
                {
                  //store resources used by the packet to detect collision
                  collidedRbBitmapTemp.insert ((*rbIt));
                }
            }
        }
    }

  for (std::multiset<SlCtrlPacketInfo_t>::iterator it = sortedControlMessages.begin (); it != sortedControlMessages.end (); it++ )
    {
      uint32_t pktIndex = (*it).index;

      bool corrupt = false;

      if (m_slCtrlErrorModelEnabled)
        {
          for (std::vector<int>::const_iterator rbIt =  m_rxPacketInfo.at (pktIndex).rbBitmap.begin ();  rbIt != m_rxPacketInfo.at (pktIndex).rbBitmap.end (); rbIt++)
            {
              //if m_dropRbOnCollisionEnabled == false, collidedRbBitmap will remain empty
              //and we move to the second "if" to check if the TB with similar RBs has already
              //been decoded. If m_dropRbOnCollisionEnabled == true, all the collided TBs
              //are marked corrupt and this for loop will break in the first "if" condition
              if (collidedRbBitmap.find (*rbIt) != collidedRbBitmap.end ())
                {
                  corrupt = true;
                  NS_LOG_DEBUG (this << " RB " << *rbIt << " has collided");
                  break;
                }
              if (rbDecodedBitmap.find (*rbIt) != rbDecodedBitmap.end ())
                {
                  NS_LOG_DEBUG (*rbIt << " TB with the similar RB has already been decoded. Avoid to decode it again!");
                  corrupt = true;
                  break;
                }
            }

          if (!corrupt)
            {
              double  errorRate;
              //Average gain for SIMO based on [CatreuxMIMO] --> m_slSinrPerceived[i] * 2.51189
              NS_LOG_DEBUG (this << " Average gain for SIMO = " << m_slRxGain << " Watts");
              errorRate = LteNistErrorModel::GetPscchBler (m_fadingModel,LteNistErrorModel::SISO, GetMeanSinr (m_slSinrPerceived[pktIndex] * m_slRxGain,m_rxPacketInfo.at (pktIndex).rbBitmap)).tbler;
              corrupt = m_random->GetValue () > errorRate ? false : true;
              NS_LOG_DEBUG (this << " PSCCH Decoding, errorRate " << errorRate << " error " << corrupt);
            }
        }
      else
        {
          //No error model enabled. If m_dropRbOnCollisionEnabled == true, it will just label the TB as
          //corrupted if the two TBs received at the same time use same RB. Note: PSCCH occupies one RB.
          //On the other hand, if m_dropRbOnCollisionEnabled == false, all the TBs are considered as not corrupted.
          if (m_dropRbOnCollisionEnabled)
            {
              for (std::vector<int>::const_iterator rbIt =  m_rxPacketInfo.at (pktIndex).rbBitmap.begin ();  rbIt != m_rxPacketInfo.at (pktIndex).rbBitmap.end (); rbIt++)
                {
                  if (collidedRbBitmap.find (*rbIt) != collidedRbBitmap.end ())
                    {
                      corrupt = true;
                      NS_LOG_DEBUG (this << " RB " << *rbIt << " has collided");
                      break;
                    }
                }
            }
        }

      if (!corrupt)
        {
          error = false;       //at least one control packet is OK
          rxControlMessageOkList.push_back (m_rxPacketInfo.at (pktIndex).params->packetBurst->GetPackets ().front ());
          //Store the indices of the decoded RBs
          rbDecodedBitmap.insert ( m_rxPacketInfo.at (pktIndex).rbBitmap.begin (), m_rxPacketInfo.at (pktIndex).rbBitmap.end ());
        }

      // Add PSCCH trace.
      Ptr<Packet> pkt = m_rxPacketInfo[pktIndex].params->packetBurst->GetPackets ().front ();
      LteSlSciHeader sciHeader;
      pkt->PeekHeader (sciHeader);
      LteSlSciTag tag;
      pkt->PeekPacketTag (tag);
      SlPhyReceptionStatParameters params;
      params.m_timestamp = Simulator::Now ().GetMilliSeconds ();
      params.m_cellId = m_cellId;
      params.m_imsi = 0;         // it will be set by DlPhyTransmissionCallback in LteHelper
      params.m_rnti = tag.GetRnti ();
      params.m_resPscch = tag.GetResNo ();
      params.m_size = pkt->GetSize ();
      params.m_hopping = sciHeader.IsHopping ();
      params.m_hoppingInfo = sciHeader.GetHoppingInfo ();
      params.m_rbLen = sciHeader.GetRbLen ();
      params.m_rbStart = sciHeader.GetRbStart ();
      params.m_iTrp = sciHeader.GetTrp ();
      params.m_mcs = sciHeader.GetMcs ();
      params.m_groupDstId = sciHeader.GetGroupDstId ();
      params.m_correctness = (uint8_t) !corrupt;
      // Call trace
      m_slPscchReception (params);
    }

  if (pktIndexes.size () > 0)
    {
      if (!error)
        {
          if (!m_ltePhyRxCtrlEndOkCallback.IsNull ())
            {
              NS_LOG_DEBUG (this << " PSCCH OK");
              std::list< Ptr<Packet> >::iterator it;
              for (it = rxControlMessageOkList.begin (); it != rxControlMessageOkList.end (); it++)
                {
                  m_ltePhyRxPscchEndOkCallback (*it);
                }
            }
        }
      else
        {
          if (!m_ltePhyRxCtrlEndErrorCallback.IsNull ())
            {
              NS_LOG_DEBUG (this << " PSCCH Error");
              m_ltePhyRxDataEndErrorCallback ();
            }
        }
    }

}

void
LteSpectrumPhy::RxSlPssch (std::vector<uint32_t> pktIndexes)
{
  NS_LOG_FUNCTION (this << "Nb PSSCH messages:" << pktIndexes.size ());

  NS_LOG_FUNCTION (this << " Node ID:" << GetDevice ()->GetNode ()->GetId () << " State: " << m_state);

  NS_ASSERT (m_state == RX_DATA);

  NS_LOG_DEBUG ("No. of SL burts " << m_rxPacketInfo.size ());
  NS_LOG_DEBUG ("Expected TBs (communication) " << m_expectedSlTbs.size ());
  NS_LOG_DEBUG ("No Ctrl messages " << m_rxControlMessageList.size ());

  NS_ASSERT (m_transmissionMode < m_txModeGain.size ());

  //Compute error on PSSCH
  //Create a mapping between the packet tag and the index of the packet bursts. We need this information to access the right SINR measurement.
  std::map <SlTbId_t, uint32_t> expectedTbToSinrIndex;
  for (uint32_t i = 0; i < pktIndexes.size (); i++)
    {
      uint32_t pktIndex = pktIndexes[i];
      //even though there may be multiple packets, they all have
      //the same tag
      std::list<Ptr<Packet> >::const_iterator j = m_rxPacketInfo.at (pktIndex).params->packetBurst->Begin ();
      // retrieve TB info of this packet
      LteRadioBearerTag tag;
      (*j)->PeekPacketTag (tag);
      SlTbId_t tbId;
      tbId.m_rnti = tag.GetRnti ();
      tbId.m_l1dst = tag.GetDestinationL2Id () & 0xFF;
      expectedTbToSinrIndex.insert (std::pair<SlTbId_t, uint32_t> (tbId, pktIndex));
    }

  std::set<int> collidedRbBitmap;
  if (m_dropRbOnCollisionEnabled)
    {
      NS_LOG_DEBUG (this << " PSSCH DropOnCollisionEnabled: Identifying RB Collisions");
      std::set<int> collidedRbBitmapTemp;
      for (expectedSlTbs_t::iterator itTb = m_expectedSlTbs.begin (); itTb != m_expectedSlTbs.end (); itTb++ )
        {
          for (std::vector<int>::iterator rbIt =  (*itTb).second.rbBitmap.begin (); rbIt != (*itTb).second.rbBitmap.end (); rbIt++)
            {
              if (collidedRbBitmapTemp.find (*rbIt) != collidedRbBitmapTemp.end ())
                {
                  //collision, update the bitmap
                  collidedRbBitmap.insert (*rbIt);
                }
              else
                {
                  //store resources used by the packet to detect collision
                  collidedRbBitmapTemp.insert (*rbIt);
                }
            }
        }

    }

  //Compute the error and check for collision for each expected Tb
  expectedSlTbs_t::iterator itTb = m_expectedSlTbs.begin ();
  std::map <SlTbId_t, uint32_t>::iterator itSinr;
  while (itTb != m_expectedSlTbs.end ())
    {
      itSinr = expectedTbToSinrIndex.find ((*itTb).first);
      // avoid to check for errors and collisions when there is no actual data transmitted
      if ((m_rxPacketInfo.size () > 0) && (itSinr != expectedTbToSinrIndex.end ()))
        {
          HarqProcessInfoList_t harqInfoList;
          bool rbCollided = false;
          if (m_slDataErrorModelEnabled)
            {
              // retrieve HARQ info
              if ((*itTb).second.ndi == 0)
                {
                  harqInfoList = m_slHarqPhyModule->GetHarqProcessInfoSl ((*itTb).first.m_rnti, (*itTb).first.m_l1dst);
                  NS_LOG_DEBUG ("Nb Retx=" << harqInfoList.size ());
                }

              NS_LOG_DEBUG ("Time: " << Simulator::Now ().GetMilliSeconds () << "msec From: " << (*itTb).first.m_rnti << " Corrupt: " << (*itTb).second.corrupt);


              if (m_dropRbOnCollisionEnabled)
                {
                  NS_LOG_DEBUG (this << " PSSCH DropOnCollisionEnabled: Labeling Corrupted TB");
                  //Check if any of the RBs have been decoded
                  for (std::vector<int>::iterator rbIt =  (*itTb).second.rbBitmap.begin (); rbIt != (*itTb).second.rbBitmap.end (); rbIt++)
                    {
                      if (collidedRbBitmap.find (*rbIt) != collidedRbBitmap.end ())
                        {
                          NS_LOG_DEBUG (*rbIt << " collided, labeled as corrupted!");
                          rbCollided = true;
                          (*itTb).second.corrupt = true;
                          break;
                        }
                    }
                }
              TbErrorStats_t tbStats = LteNistErrorModel::GetPsschBler (m_fadingModel,LteNistErrorModel::SISO, (*itTb).second.mcs, GetMeanSinr (m_slSinrPerceived[(*itSinr).second] * m_slRxGain, (*itTb).second.rbBitmap),  harqInfoList);
              (*itTb).second.sinr = tbStats.sinr;
              if (!rbCollided)
                {
                  if (m_slHarqPhyModule->IsPrevDecoded ((*itTb).first.m_rnti, (*itTb).first.m_l1dst))
                    {
                      (*itTb).second.corrupt = false;
                    }
                  else
                    {
                      double rndVal = m_random->GetValue ();
                      (*itTb).second.corrupt = rndVal > tbStats.tbler ? false : true;
                    }
                }

              NS_LOG_DEBUG ("From RNTI " << (*itTb).first.m_rnti << " TB size " << (*itTb).second.size << " MCS " << (uint32_t)(*itTb).second.mcs);
              NS_LOG_DEBUG ("RB bitmap size " << (*itTb).second.rbBitmap.size () << " TBLER " << tbStats.tbler
                                              << " corrupted " << (*itTb).second.corrupt << " prevDecoded"
                                              << m_slHarqPhyModule->IsPrevDecoded ((*itTb).first.m_rnti, (*itTb).first.m_l1dst));

            }
          else
            {
              if (m_dropRbOnCollisionEnabled)
                {
                  NS_LOG_DEBUG (this << " PSSCH DropOnCollisionEnabled: Labeling Corrupted TB");
                  //Check if any of the RBs have been decoded
                  for (std::vector<int>::iterator rbIt =  (*itTb).second.rbBitmap.begin (); rbIt != (*itTb).second.rbBitmap.end (); rbIt++)
                    {
                      if (collidedRbBitmap.find (*rbIt) != collidedRbBitmap.end ())
                        {
                          NS_LOG_DEBUG (*rbIt << " collided, labeled as corrupted!");
                          rbCollided = true;
                          (*itTb).second.corrupt = true;
                          break;
                        }
                    }
                }

              if (!rbCollided)
                {
                  (*itTb).second.corrupt = false;
                }
            }

          NS_LOG_DEBUG (this << " HARQ buffer size = " << harqInfoList.size ());


          // fire traces on SL reception PHY stats
          PhyReceptionStatParameters params;
          params.m_timestamp = Simulator::Now ().GetMilliSeconds ();
          params.m_cellId = m_cellId;
          params.m_imsi = 0;
          params.m_rnti = (*itTb).first.m_rnti;
          params.m_txMode = m_transmissionMode;
          params.m_layer =  0;
          params.m_mcs = (*itTb).second.mcs;
          params.m_size = (*itTb).second.size;
          params.m_rv = (*itTb).second.rv;
          params.m_ndi = (*itTb).second.ndi;
          params.m_correctness = (uint8_t) !(*itTb).second.corrupt;
          params.m_sinrPerRb = GetMeanSinr (m_slSinrPerceived[(*itSinr).second] * m_slRxGain, (*itTb).second.rbBitmap);
          m_slPhyReception (params);
        }

      itTb++;
    }


  for (uint32_t i = 0; i < pktIndexes.size (); i++)
    {
      //TODO: We need to extract each packet from the burst to send it up but why
      //should we increase the HARQ process for each packet? Shouldn't it be done
      //just for each packet burst?
      uint32_t pktIndex = pktIndexes[i];
      for (std::list<Ptr<Packet> >::const_iterator j = m_rxPacketInfo[pktIndex].params->packetBurst->Begin ();
           j != m_rxPacketInfo[pktIndex].params->packetBurst->End (); ++j)
        {
          // retrieve TB info of this packet
          LteRadioBearerTag tag;
          (*j)->PeekPacketTag (tag);
          SlTbId_t tbId;
          tbId.m_rnti = tag.GetRnti ();
          tbId.m_l1dst = tag.GetDestinationL2Id () & 0xFF;
          itTb = m_expectedSlTbs.find (tbId);
          NS_LOG_INFO ("Packet of " << tbId.m_rnti << " group " <<  (uint16_t) tbId.m_l1dst);
          if (itTb != m_expectedSlTbs.end ())
            {
              m_slHarqPhyModule->IncreaseTbIdx ((*itTb).first.m_rnti, (*itTb).first.m_l1dst);
              if (!(*itTb).second.corrupt && !m_slHarqPhyModule->IsPrevDecoded ((*itTb).first.m_rnti, (*itTb).first.m_l1dst))
                {
                  m_slHarqPhyModule->IndicatePrevDecoded ((*itTb).first.m_rnti, (*itTb).first.m_l1dst);
                  m_phyRxEndOkTrace (*j);

                  if (!m_ltePhyRxDataEndOkCallback.IsNull ())
                    {
                      m_ltePhyRxDataEndOkCallback (*j);
                    }
                }
              else
                {
                  // TB received with errors
                  m_phyRxEndErrorTrace (*j);
                }

              //update HARQ information
              //because we do not have feedbacks we do not reset HARQ now, even if packet was
              //Successfully received
              m_slHarqPhyModule->UpdateSlHarqProcessStatus (tbId.m_rnti, tbId.m_l1dst, (*itTb).second.sinr);
            }
        }

    }
}

void
LteSpectrumPhy::RxSlPsdch (std::vector<uint32_t> pktIndexes)
{
  NS_LOG_FUNCTION (this << "Number of PSDCH messages: " << pktIndexes.size ());

  for (uint32_t i = 0; i < pktIndexes.size (); i++)
    {
      uint32_t pktIndex = pktIndexes [i];
      Ptr<LteSpectrumSignalParametersSlDiscFrame> params = DynamicCast<LteSpectrumSignalParametersSlDiscFrame> (m_rxPacketInfo.at (pktIndex).params);
      NS_ABORT_MSG_IF (params == nullptr, "No Sidelink discovery parameters associated with the received packet");
      Ptr<PacketBurst> pb = params->packetBurst;
      NS_ABORT_MSG_IF (pb->GetNPackets () > 1, "Received PSDCH burst with more than one packet");
      Ptr<Packet> pkt = pb->GetPackets ().front ();
      LteRadioBearerTag tag;
      pkt->PeekPacketTag (tag);

      // retrieve TB info of this packet
      std::list<Ptr<SidelinkDiscResourcePool> >::iterator discIt;
      std::vector <int> rbMap;
      for (discIt = m_discRxPools.begin (); discIt != m_discRxPools.end (); discIt++)
        {
          std::list<SidelinkDiscResourcePool::SidelinkTransmissionInfo> m_psdchTx = (*discIt)->GetPsdchTransmissions (params->resNo);
          NS_LOG_DEBUG (this << " Total number of discovery transmissions = " << m_psdchTx.size ());
          std::list<SidelinkDiscResourcePool::SidelinkTransmissionInfo>::iterator txIt = m_psdchTx.begin ();
          if (txIt != m_psdchTx.end ())
            {
              //There can be more than one (max 4) PSDCH transmissions, therefore, we need to
              //match the RBs of all the possible PSDCH with the RBs of the received discovery
              //message. This way will make sure that we construct the correct RB map
              while (txIt != m_psdchTx.end ())
                {
                  for (int i = txIt->rbStart; i < txIt->rbStart + txIt->nbRb; i++)
                    {
                      NS_LOG_LOGIC (this << " Checking PSDCH RB " << i);
                      rbMap.push_back (i);
                    }
                  if (m_rxPacketInfo.at (pktIndex).rbBitmap == rbMap)
                    {
                      NS_LOG_DEBUG (this << " PSDCH RB matched");
                      NS_ABORT_MSG_IF (params->rv > m_psdchTx.size (), "RV number can not be greater than the total "
                                       "number of transmissions");
                      uint8_t ndi = params->rv == 0 ? 1 : 0;
                      NS_LOG_DEBUG (this << " Adding expected TB.");
                      AddExpectedTb (tag.GetRnti (), params->resNo, ndi, rbMap, params->rv, pktIndex);
                      break;
                    }
                  else
                    {
                      rbMap.clear ();
                    }
                  txIt++;
                }
              // It is needed if in future the model would support more than one RX pool
              rbMap.clear ();
            }
        }
    }

//container to store the RB indices of the collided TBs
  std::set<int> collidedRbBitmap;
//container to store the RB indices of the decoded TBs
  std::set<int> rbDecodedBitmap;
  std::set<SlCtrlPacketInfo_t> sortedDiscMessages;

  for (expectedDiscTbs_t::iterator it = m_expectedDiscTbs.begin (); it != m_expectedDiscTbs.end (); it++)
    {
      double meanSinr = GetMeanSinr (m_slSinrPerceived[(*it).second.index], (*it).second.rbBitmap);
      SlCtrlPacketInfo_t pInfo;
      pInfo.sinr = meanSinr;
      pInfo.index = (*it).second.index;
      sortedDiscMessages.insert (pInfo);
      NS_LOG_DEBUG ("sortedDiscMessages size = " << sortedDiscMessages.size () << " SINR = " << pInfo.sinr << " Index = " << pInfo.index);
    }

  if (m_dropRbOnCollisionEnabled)
    {
      NS_LOG_DEBUG (this << " PSDCH DropOnCollisionEnabled: Identifying RB Collisions");
      std::set<int> collidedRbBitmapTemp;
      for (expectedDiscTbs_t::iterator itDiscTb = m_expectedDiscTbs.begin (); itDiscTb != m_expectedDiscTbs.end (); itDiscTb++)
        {
          for (std::vector<int>::iterator rbIt = (*itDiscTb).second.rbBitmap.begin (); rbIt != (*itDiscTb).second.rbBitmap.end (); rbIt++)
            {
              if (collidedRbBitmapTemp.find (*rbIt) != collidedRbBitmapTemp.end ())
                {
                  //collision, update the bitmap
                  NS_LOG_DEBUG ("Collided RB " << (*rbIt));
                  collidedRbBitmap.insert (*rbIt);
                }
              else
                {
                  //store resources used by the packet to detect collision
                  collidedRbBitmapTemp.insert (*rbIt);
                }
            }
        }
    }

  std::list<Ptr<Packet> > rxDiscMessageOkList;
  expectedDiscTbs_t::iterator itTbDisc = m_expectedDiscTbs.begin ();
  HarqProcessInfoList_t harqInfoList;

  for (std::set<SlCtrlPacketInfo_t>::iterator it = sortedDiscMessages.begin (); it != sortedDiscMessages.end (); it++)
    {
      int pktIndex = (*it).index;
      NS_LOG_DEBUG ("Decoding.." << " starting from index = " << pktIndex);
      Ptr<LteSpectrumSignalParametersSlDiscFrame> params = DynamicCast<LteSpectrumSignalParametersSlDiscFrame> (m_rxPacketInfo.at (pktIndex).params);
      Ptr<Packet> rxCtrlMsg = params->packetBurst->GetPackets ().front ();
      SlDiscTbId_t tbId;
      LteRadioBearerTag tag;
      rxCtrlMsg->PeekPacketTag (tag);
      tbId.m_rnti = tag.GetRnti ();
      tbId.m_resPsdch = params->resNo;
      itTbDisc =  m_expectedDiscTbs.find (tbId);

      NS_ABORT_MSG_IF ((itTbDisc == m_expectedDiscTbs.end ()), " Unable to retrieve SINR of the expected TB");
      NS_LOG_DEBUG ("SINR value index of this TB in m_slSinrPerceived vector is " << (*itTbDisc).second.index);
      // avoid to check for errors when error model is not enabled
      if (m_slDiscoveryErrorModelEnabled)
        {
          // retrieve HARQ info
          if ((*itTbDisc).second.ndi == 0)
            {
              harqInfoList = m_slHarqPhyModule->GetHarqProcessInfoDisc ((*itTbDisc).first.m_rnti,(*itTbDisc).first.m_resPsdch);
              NS_LOG_DEBUG (this << " Number of Retx =" << harqInfoList.size ());
            }

          //Check if any of the RBs in this TB have been collided
          for (std::vector<int>::iterator rbIt =  (*itTbDisc).second.rbBitmap.begin (); rbIt != (*itTbDisc).second.rbBitmap.end (); rbIt++)
            {
              //if m_dropRbOnCollisionEnabled == false, collidedRbBitmap will remain empty
              //and we move to the second "if" to check if the TB with similar RBs has already
              //been decoded. If m_dropRbOnCollisionEnabled == true, all the collided TBs
              //are marked corrupt and this for loop will break in the first "if" condition
              if (collidedRbBitmap.find (*rbIt) != collidedRbBitmap.end ())
                {
                  NS_LOG_DEBUG (*rbIt << " TB collided, labeled as corrupted!");
                  (*itTbDisc).second.corrupt = true;
                  break;
                }
              if (rbDecodedBitmap.find (*rbIt) != rbDecodedBitmap.end ())
                {
                  NS_LOG_DEBUG (*rbIt << " TB with the similar RB has already been decoded. Avoid to decode it again!");
                  (*itTbDisc).second.corrupt = true;
                  break;
                }
            }

          TbErrorStats_t tbStats = LteNistErrorModel::GetPsdchBler (m_fadingModel,LteNistErrorModel::SISO,
                                                                    GetMeanSinr (m_slSinrPerceived[(*itTbDisc).second.index] * m_slRxGain,
                                                                                 (*itTbDisc).second.rbBitmap), harqInfoList);
          (*itTbDisc).second.sinr = tbStats.sinr;

          if (!((*itTbDisc).second.corrupt))
            {
              NS_LOG_DEBUG ("RB not collided");
              if (m_slHarqPhyModule->IsDiscTbPrevDecoded ((*itTbDisc).first.m_rnti, (*itTbDisc).first.m_resPsdch))
                {
                  NS_LOG_DEBUG ("TB previously decoded. Consider it not corrupted");
                  (*itTbDisc).second.corrupt = false;
                }
              else
                {
                  double rndVal = m_random->GetValue ();
                  NS_LOG_DEBUG ("TBLER is " << tbStats.tbler << " random number drawn is " << rndVal);
                  (*itTbDisc).second.corrupt = rndVal > tbStats.tbler ? false : true;
                  NS_LOG_DEBUG ("Is TB marked as corrupted after tossing the coin? " << (*itTbDisc).second.corrupt);
                }
            }

          NS_LOG_DEBUG (this << " from RNTI " << (*itTbDisc).first.m_rnti << " TBLER " << tbStats.tbler << " corrupted " << (*itTbDisc).second.corrupt <<
                        " Sinr " << (*itTbDisc).second.sinr);

          //If the TB is not corrupt and has already been decoded means that it is a retransmission.
          //We logged it to discard overlapping retransmissions.
          if (!(*itTbDisc).second.corrupt && m_slHarqPhyModule->IsDiscTbPrevDecoded ((*itTbDisc).first.m_rnti, (*itTbDisc).first.m_resPsdch))
            {
              rbDecodedBitmap.insert ((*itTbDisc).second.rbBitmap.begin (), (*itTbDisc).second.rbBitmap.end ());
            }

          //If the TB is not corrupt and has not been decoded before, we indicate it decoded and consider its reception
          //successful.
          //**NOTE** If the TB is not corrupt and was previously decoded; it means that we have already reported the TB
          //reception to the PHY, therefore, we do not report it again.

          if (!(*itTbDisc).second.corrupt && !m_slHarqPhyModule->IsDiscTbPrevDecoded ((*itTbDisc).first.m_rnti, (*itTbDisc).first.m_resPsdch))
            {
              NS_LOG_DEBUG (this << " from RNTI " << (*itTbDisc).first.m_rnti << " corrupted " << (*itTbDisc).second.corrupt << " Previously decoded " <<
                            m_slHarqPhyModule->IsDiscTbPrevDecoded ((*itTbDisc).first.m_rnti, (*itTbDisc).first.m_resPsdch));
              m_slHarqPhyModule->IndicateDiscTbPrevDecoded ((*itTbDisc).first.m_rnti, (*itTbDisc).first.m_resPsdch);
              rxDiscMessageOkList.push_back (rxCtrlMsg);
              if (!m_ltePhyRxPsdchSdRsrpCallback.IsNull ())
                {
                  m_ltePhyRxPsdchSdRsrpCallback (rxCtrlMsg, params->psd,(*itTbDisc).second.rbBitmap);
                }
              //Store the indices of the decoded RBs
              rbDecodedBitmap.insert ((*itTbDisc).second.rbBitmap.begin (), (*itTbDisc).second.rbBitmap.end ());
            }
          //Store the HARQ information
          m_slHarqPhyModule->UpdateDiscHarqProcessStatus ((*itTbDisc).first.m_rnti, (*itTbDisc).first.m_resPsdch, (*itTbDisc).second.sinr);
        }
      else
        {
          //No error model enabled.
          //If m_dropRbOnCollisionEnabled == true, collided TBs will be marked as corrupted.
          //Else, TB will be received irrespective of collision and BLER, if it has not been decoded before.
          if (m_dropRbOnCollisionEnabled)
            {
              NS_LOG_DEBUG (this << " PSDCH DropOnCollisionEnabled: Labeling Corrupted TB");
              //Check if any of the RBs in this TB have been collided
              for (std::vector<int>::iterator rbIt =  (*itTbDisc).second.rbBitmap.begin (); rbIt != (*itTbDisc).second.rbBitmap.end (); rbIt++)
                {
                  if (collidedRbBitmap.find (*rbIt) != collidedRbBitmap.end ())
                    {
                      NS_LOG_DEBUG (*rbIt << " TB collided, labeled as corrupted!");
                      (*itTbDisc).second.corrupt = true;
                      break;
                    }
                  else
                    {
                      //We will check all the RBs and label the TB as not corrupted for every non-collided RBs.
                      //if any of the RB would collide, the above "if" will label the TB as corrupt and break.
                      NS_LOG_DEBUG (*rbIt << " RB not collided");
                      (*itTbDisc).second.corrupt = false;
                    }
                }
            }
          else
            {
              //m_dropRbOnCollisionEnabled == false. TB labeled as not corrupted. It will be received by the UE if
              //it has not been decoded before.
              (*itTbDisc).second.corrupt = false;
            }
          if (!(*itTbDisc).second.corrupt && !m_slHarqPhyModule->IsDiscTbPrevDecoded ((*itTbDisc).first.m_rnti, (*itTbDisc).first.m_resPsdch))
            {
              NS_LOG_DEBUG (this << " from RNTI " << (*itTbDisc).first.m_rnti << " corrupted " << (*itTbDisc).second.corrupt << " Previously decoded " <<
                            m_slHarqPhyModule->IsDiscTbPrevDecoded ((*itTbDisc).first.m_rnti, (*itTbDisc).first.m_resPsdch));
              m_slHarqPhyModule->IndicateDiscTbPrevDecoded ((*itTbDisc).first.m_rnti, (*itTbDisc).first.m_resPsdch);
              rxDiscMessageOkList.push_back (rxCtrlMsg);
              if (!m_ltePhyRxPsdchSdRsrpCallback.IsNull ())
                {
                  m_ltePhyRxPsdchSdRsrpCallback (rxCtrlMsg, params->psd,(*itTbDisc).second.rbBitmap);
                }
            }
        }

      //traces for discovery rx
      PhyReceptionStatParameters prsparams;
      prsparams.m_timestamp = Simulator::Now ().GetMilliSeconds ();
      prsparams.m_cellId = m_cellId;
      prsparams.m_imsi = 0;     // it will be set by DlPhyTransmissionCallback in LteHelper
      prsparams.m_rnti = (*itTbDisc).first.m_rnti;
      prsparams.m_txMode = m_transmissionMode;
      prsparams.m_layer =  0;
      prsparams.m_mcs = 8;     //for discovery, we use a fixed QPSK modulation
      prsparams.m_size = m_rxPacketInfo.at (pktIndex).params->packetBurst->GetSize ();     // discovery message has a static size
      prsparams.m_ndi = (*itTbDisc).second.ndi;
      prsparams.m_correctness = (uint8_t) !(*itTbDisc).second.corrupt;
      prsparams.m_sinrPerRb = GetMeanSinr (m_slSinrPerceived[(*itTbDisc).second.index] * m_slRxGain, (*itTbDisc).second.rbBitmap);
      prsparams.m_rv = (*itTbDisc).second.rv;
      m_slPhyReception (prsparams);
    }

  if (rxDiscMessageOkList.size () > 0)
    {
      if (!m_ltePhyRxDataEndOkCallback.IsNull ())
        {
          NS_LOG_DEBUG (this << " Discovery OK");
          std::list< Ptr<Packet> >::iterator it;
          for (it = rxDiscMessageOkList.begin (); it != rxDiscMessageOkList.end (); it++)
            {
              m_ltePhyRxPsdchEndOkCallback (*it);
            }
        }
      else
        {
          NS_ABORT_MSG ("There are correctly received Disc messages but LtePhyRxDataEndOkCallback is NULL");
        }
    }
  else
    {
      if (!m_ltePhyRxCtrlEndErrorCallback.IsNull ())
        {
          NS_LOG_DEBUG (this << " Discovery Error");
          m_ltePhyRxCtrlEndErrorCallback ();
        }
    }
}

void
LteSpectrumPhy::RxSlPsbch (std::vector<uint32_t> pktIndexes)
{
  NS_LOG_FUNCTION (this << "Nb PSBCH messages:" << pktIndexes.size ());

  for (uint32_t i = 0; i < pktIndexes.size (); i++)
    {
      uint32_t pktIndex = pktIndexes [i];
      Ptr<LteSpectrumSignalParametersSlMibFrame> params = DynamicCast<LteSpectrumSignalParametersSlMibFrame> (m_rxPacketInfo.at (pktIndex).params);
      NS_ASSERT (params);

      NS_LOG_LOGIC ("Receiving a SLSS");
      //Measure S-RSRP
      if (!m_ltePhyRxSlssCallback.IsNull ())
        {
          m_ltePhyRxSlssCallback (params->slssId, params->psd);
        }
    }

  // When control messages collide in the PSBCH, the receiver cannot know how many transmissions occurred
  // we sort the messages by SINR and try to decode the ones with highest average SINR per RB first
  // only one message per RB can be decoded

  std::list< uint32_t > rxControlMessageOkList;
  bool error = true;
  std::multiset<SlCtrlPacketInfo_t> sortedControlMessages;
  //container to store the RB indices of the collided TBs
  std::set<int> collidedRbBitmap;
  //container to store the RB indices of the decoded TBs
  std::set<int> rbDecodedBitmap;

  for (uint32_t i = 0; i < pktIndexes.size (); i++)
    {
      uint32_t pktIndex = pktIndexes[i];
      Ptr<LteSpectrumSignalParametersSlMibFrame> params = DynamicCast<LteSpectrumSignalParametersSlMibFrame> (m_rxPacketInfo.at (pktIndex).params);
      NS_ASSERT (params);
      Ptr<PacketBurst> pb = params->packetBurst;
      NS_ASSERT_MSG (pb->GetNPackets () == 1, "Received PSCCH burst with more than one packet");

      double meanSinr = GetMeanSinr (m_slSinrPerceived[pktIndexes[i]], m_rxPacketInfo.at (pktIndex).rbBitmap);
      SlCtrlPacketInfo_t pInfo;
      pInfo.sinr = meanSinr;
      pInfo.index = pktIndex;
      sortedControlMessages.insert (pInfo);
    }

  if (m_dropRbOnCollisionEnabled)
    {
      NS_LOG_DEBUG (this << "PSBCH DropOnCollisionEnabled");
      //Add new loop to make one pass and identify which RB have collisions
      std::set<int> collidedRbBitmapTemp;

      for (std::multiset<SlCtrlPacketInfo_t>::iterator it = sortedControlMessages.begin (); it != sortedControlMessages.end (); it++ )
        {
          uint32_t pktIndex = (*it).index;
          for (std::vector<int>::const_iterator rbIt =  m_rxPacketInfo.at (pktIndex).rbBitmap.begin (); rbIt != m_rxPacketInfo.at (pktIndex).rbBitmap.end (); rbIt++)
            {
              if (collidedRbBitmapTemp.find (*rbIt) != collidedRbBitmapTemp.end ())
                {
                  //collision, update the bitmap
                  collidedRbBitmap.insert (*rbIt);
                  break;
                }
              else
                {
                  //store resources used by the packet to detect collision
                  collidedRbBitmapTemp.insert ((*rbIt));
                }
            }
        }
    }

<<<<<<< HEAD
  for (std::multiset<SlCtrlPacketInfo_t>::iterator it = sortedControlMessages.begin (); it != sortedControlMessages.end (); it++ )
    {
      uint32_t pktIndex = (*it).index;

      bool corrupt = false;

      if (m_slCtrlErrorModelEnabled)
=======
  // this will trigger CQI calculation and Error Model evaluation
  // as a side effect, the error model should update the error status of all TBs
  m_interferenceData->EndRx ();
  NS_LOG_DEBUG (this << " No. of burts " << m_rxPacketBurstList.size ());
  NS_LOG_DEBUG (this << " Expected TBs " << m_expectedTbs.size ());
  expectedTbs_t::iterator itTb = m_expectedTbs.begin ();

  // apply transmission mode gain
  NS_LOG_DEBUG (this << " txMode " << (uint16_t)m_transmissionMode << " gain " << m_txModeGain.at (m_transmissionMode));
  NS_ASSERT (m_transmissionMode < m_txModeGain.size ());
  m_sinrPerceived *= m_txModeGain.at (m_transmissionMode);

  while (itTb != m_expectedTbs.end ())
    {
      if ((m_dataErrorModelEnabled)&&(m_rxPacketBurstList.size () > 0)) // avoid to check for errors when there is no actual data transmitted
>>>>>>> bc453bcb
        {
          for (std::vector<int>::const_iterator rbIt =  m_rxPacketInfo.at (pktIndex).rbBitmap.begin ();  rbIt != m_rxPacketInfo.at (pktIndex).rbBitmap.end (); rbIt++)
            {
              //if m_dropRbOnCollisionEnabled == false, collidedRbBitmap will remain empty
              //and we move to the second "if" to check if the TB with similar RBs has already
              //been decoded. If m_dropRbOnCollisionEnabled == true, all the collided TBs
              //are marked corrupt and this for loop will break in the first "if" condition
              if (collidedRbBitmap.find (*rbIt) != collidedRbBitmap.end ())
                {
                  corrupt = true;
                  NS_LOG_DEBUG (this << " RB " << *rbIt << " has collided");
                  break;
                }
              if (rbDecodedBitmap.find (*rbIt) != rbDecodedBitmap.end ())
                {
                  NS_LOG_DEBUG (*rbIt << " TB with the similar RB has already been decoded. Avoid to decode it again!");
                  corrupt = true;
                  break;
                }
            }
<<<<<<< HEAD

          if (!corrupt)
=======
          TbStats_t tbStats = LteMiErrorModel::GetTbDecodificationStats (m_sinrPerceived, (*itTb).second.rbBitmap, (*itTb).second.size, (*itTb).second.mcs, harqInfoList);
          (*itTb).second.mi = tbStats.mi;
          (*itTb).second.corrupt = m_random->GetValue () > tbStats.tbler ? false : true;
          NS_LOG_DEBUG (this << "RNTI " << (*itTb).first.m_rnti << " size " << (*itTb).second.size << " mcs " << (uint32_t)(*itTb).second.mcs << " bitmap " << (*itTb).second.rbBitmap.size () << " layer " << (uint16_t)(*itTb).first.m_layer << " TBLER " << tbStats.tbler << " corrupted " << (*itTb).second.corrupt);
          // fire traces on DL/UL reception PHY stats
          PhyReceptionStatParameters params;
          params.m_timestamp = Simulator::Now ().GetMilliSeconds ();
          params.m_cellId = m_cellId;
          params.m_imsi = 0; // it will be set by DlPhyTransmissionCallback in LteHelper
          params.m_rnti = (*itTb).first.m_rnti;
          params.m_txMode = m_transmissionMode;
          params.m_layer =  (*itTb).first.m_layer;
          params.m_mcs = (*itTb).second.mcs;
          params.m_size = (*itTb).second.size;
          params.m_rv = (*itTb).second.rv;
          params.m_ndi = (*itTb).second.ndi;
          params.m_correctness = (uint8_t) !(*itTb).second.corrupt;
          params.m_ccId = m_componentCarrierId;
          if ((*itTb).second.downlink)
>>>>>>> bc453bcb
            {
              double  errorRate;
              //Average gain for SIMO based on [CatreuxMIMO] --> m_slSinrPerceived[i] * 2.51189
              errorRate = LteNistErrorModel::GetPsbchBler (m_fadingModel,LteNistErrorModel::SISO, GetMeanSinr (m_slSinrPerceived[pktIndex] * m_slRxGain, m_rxPacketInfo[pktIndex].rbBitmap)).tbler;
              corrupt = m_random->GetValue () > errorRate ? false : true;
              NS_LOG_DEBUG (this << " PSBCH Decoding, errorRate " << errorRate << " error " << corrupt);
            }
        }
      else
        {
          //No error model enabled. If m_dropRbOnCollisionEnabled == true, it will just label the TB as
          //corrupted if the two TBs received at the same time use same RB. Note: PSCCH occupies one RB.
          //On the other hand, if m_dropRbOnCollisionEnabled == false, all the TBs are considered as not corrupted.
          if (m_dropRbOnCollisionEnabled)
            {
              for (std::vector<int>::const_iterator rbIt =  m_rxPacketInfo.at (pktIndex).rbBitmap.begin ();  rbIt != m_rxPacketInfo.at (pktIndex).rbBitmap.end (); rbIt++)
                {
                  if (collidedRbBitmap.find (*rbIt) != collidedRbBitmap.end ())
                    {
                      corrupt = true;
                      NS_LOG_DEBUG (this << " RB " << *rbIt << " has collided");
                      break;
                    }
                }
            }
        }
<<<<<<< HEAD
=======

      itTb++;
    }
  std::map <uint16_t, DlInfoListElement_s> harqDlInfoMap;
  for (std::list<Ptr<PacketBurst> >::const_iterator i = m_rxPacketBurstList.begin ();
       i != m_rxPacketBurstList.end (); ++i)
    {
      for (std::list<Ptr<Packet> >::const_iterator j = (*i)->Begin (); j != (*i)->End (); ++j)
        {
          // retrieve TB info of this packet
          LteRadioBearerTag tag;
          (*j)->PeekPacketTag (tag);
          TbId_t tbId;
          tbId.m_rnti = tag.GetRnti ();
          tbId.m_layer = tag.GetLayer ();
          itTb = m_expectedTbs.find (tbId);
          NS_LOG_INFO (this << " Packet of " << tbId.m_rnti << " layer " <<  (uint16_t) tag.GetLayer ());
          if (itTb != m_expectedTbs.end ())
            {
              if (!(*itTb).second.corrupt)
                {
                  m_phyRxEndOkTrace (*j);

                  if (!m_ltePhyRxDataEndOkCallback.IsNull ())
                    {
                      m_ltePhyRxDataEndOkCallback (*j);
                    }
                }
              else
                {
                  // TB received with errors
                  m_phyRxEndErrorTrace (*j);
                }

              // send HARQ feedback (if not already done for this TB)
              if (!(*itTb).second.harqFeedbackSent)
                {
                  (*itTb).second.harqFeedbackSent = true;
                  if (!(*itTb).second.downlink)
                    {
                      UlInfoListElement_s harqUlInfo;
                      harqUlInfo.m_rnti = tbId.m_rnti;
                      harqUlInfo.m_tpc = 0;
                      if ((*itTb).second.corrupt)
                        {
                          harqUlInfo.m_receptionStatus = UlInfoListElement_s::NotOk;
                          NS_LOG_DEBUG (this << " RNTI " << tbId.m_rnti << " send UL-HARQ-NACK");
                          m_harqPhyModule->UpdateUlHarqProcessStatus (tbId.m_rnti, (*itTb).second.mi, (*itTb).second.size, (*itTb).second.size / EffectiveCodingRate [(*itTb).second.mcs]);
                        }
                      else
                        {
                          harqUlInfo.m_receptionStatus = UlInfoListElement_s::Ok;
                          NS_LOG_DEBUG (this << " RNTI " << tbId.m_rnti << " send UL-HARQ-ACK");
                          m_harqPhyModule->ResetUlHarqProcessStatus (tbId.m_rnti, (*itTb).second.harqProcessId);
                        }
                      if (!m_ltePhyUlHarqFeedbackCallback.IsNull ())
                        {
                          m_ltePhyUlHarqFeedbackCallback (harqUlInfo);
                        }
                    }
                  else
                    {
                      std::map <uint16_t, DlInfoListElement_s>::iterator itHarq = harqDlInfoMap.find (tbId.m_rnti);
                      if (itHarq == harqDlInfoMap.end ())
                        {
                          DlInfoListElement_s harqDlInfo;
                          harqDlInfo.m_harqStatus.resize (m_layersNum, DlInfoListElement_s::ACK);
                          harqDlInfo.m_rnti = tbId.m_rnti;
                          harqDlInfo.m_harqProcessId = (*itTb).second.harqProcessId;
                          if ((*itTb).second.corrupt)
                            {
                              harqDlInfo.m_harqStatus.at (tbId.m_layer) = DlInfoListElement_s::NACK;
                              NS_LOG_DEBUG (this << " RNTI " << tbId.m_rnti << " harqId " << (uint16_t)(*itTb).second.harqProcessId << " layer " << (uint16_t)tbId.m_layer << " send DL-HARQ-NACK");
                              m_harqPhyModule->UpdateDlHarqProcessStatus ((*itTb).second.harqProcessId, tbId.m_layer, (*itTb).second.mi, (*itTb).second.size, (*itTb).second.size / EffectiveCodingRate [(*itTb).second.mcs]);
                            }
                          else
                            {

                              harqDlInfo.m_harqStatus.at (tbId.m_layer) = DlInfoListElement_s::ACK;
                              NS_LOG_DEBUG (this << " RNTI " << tbId.m_rnti << " harqId " << (uint16_t)(*itTb).second.harqProcessId << " layer " << (uint16_t)tbId.m_layer << " size " << (*itTb).second.size << " send DL-HARQ-ACK");
                              m_harqPhyModule->ResetDlHarqProcessStatus ((*itTb).second.harqProcessId);
                            }
                          harqDlInfoMap.insert (std::pair <uint16_t, DlInfoListElement_s> (tbId.m_rnti, harqDlInfo));
                        }
                      else
                        {
                          if ((*itTb).second.corrupt)
                            {
                              (*itHarq).second.m_harqStatus.at (tbId.m_layer) = DlInfoListElement_s::NACK;
                              NS_LOG_DEBUG (this << " RNTI " << tbId.m_rnti << " harqId " << (uint16_t)(*itTb).second.harqProcessId << " layer " << (uint16_t)tbId.m_layer << " size " << (*itHarq).second.m_harqStatus.size () << " send DL-HARQ-NACK");
                              m_harqPhyModule->UpdateDlHarqProcessStatus ((*itTb).second.harqProcessId, tbId.m_layer, (*itTb).second.mi, (*itTb).second.size, (*itTb).second.size / EffectiveCodingRate [(*itTb).second.mcs]);
                            }
                          else
                            {
                              NS_ASSERT_MSG (tbId.m_layer < (*itHarq).second.m_harqStatus.size (), " layer " << (uint16_t)tbId.m_layer);
                              (*itHarq).second.m_harqStatus.at (tbId.m_layer) = DlInfoListElement_s::ACK;
                              NS_LOG_DEBUG (this << " RNTI " << tbId.m_rnti << " harqId " << (uint16_t)(*itTb).second.harqProcessId << " layer " << (uint16_t)tbId.m_layer << " size " << (*itHarq).second.m_harqStatus.size () << " send DL-HARQ-ACK");
                              m_harqPhyModule->ResetDlHarqProcessStatus ((*itTb).second.harqProcessId);
                            }
                        }
                    }   // end if ((*itTb).second.downlink) HARQ
                }   // end if (!(*itTb).second.harqFeedbackSent)
            }
        }
    }
>>>>>>> bc453bcb

      if (!corrupt)
        {
          error = false;       //at least one control packet is OK
          rxControlMessageOkList.push_back (pktIndex);
          //Store the indices of the decoded RBs
          rbDecodedBitmap.insert ( m_rxPacketInfo.at (pktIndex).rbBitmap.begin (), m_rxPacketInfo.at (pktIndex).rbBitmap.end ());
        }

      // Add PSBCH trace
      PhyReceptionStatParameters prsparams;
      prsparams.m_timestamp = Simulator::Now ().GetMilliSeconds ();
      prsparams.m_cellId = m_cellId;
      prsparams.m_imsi = 0;     // it will be set by DlPhyTransmissionCallback in LteHelper
      prsparams.m_rnti = 0;
      prsparams.m_txMode = m_transmissionMode;
      prsparams.m_layer = 0;
      prsparams.m_mcs = 0;     //for PSBCH, we use a fixed modulation (no mcs defined), use 0 to identify discovery
      prsparams.m_size = m_rxPacketInfo.at (pktIndex).params->packetBurst->GetSize();     
      prsparams.m_rv = 0;
      prsparams.m_ndi = 1;
      prsparams.m_correctness = !corrupt;
      prsparams.m_sinrPerRb = GetMeanSinr (m_slSinrPerceived[pktIndex] * m_slRxGain, m_rxPacketInfo.at (pktIndex).rbBitmap);
      m_slPhyReception (prsparams);
    }

  if (pktIndexes.size () > 0)
    {
      if (!error)
        {
          if (!m_ltePhyRxCtrlEndOkCallback.IsNull ())
            {
              NS_LOG_DEBUG (this << " PSBCH OK");
              std::list< uint32_t >::iterator it;
              for (it = rxControlMessageOkList.begin (); it != rxControlMessageOkList.end (); it++)
                {

                  m_ltePhyRxPsbchEndOkCallback (m_rxPacketInfo.at (*it).params->packetBurst->GetPackets ().front (),
                                                m_rxPacketInfo.at (*it).params->slssId);
                }
            }
        }
      else
        {
          if (!m_ltePhyRxCtrlEndErrorCallback.IsNull ())
            {
              NS_LOG_DEBUG (this << " PSBCH Error");
              m_ltePhyRxDataEndErrorCallback ();
            }
        }
    }

}

void
LteSpectrumPhy::EndRxDlCtrl ()
{
  NS_LOG_FUNCTION (this);
<<<<<<< HEAD
  NS_LOG_LOGIC (this << " State: " << m_state);
=======
  NS_LOG_LOGIC (this << " state: " << m_state);
>>>>>>> bc453bcb

  NS_ASSERT (m_state == RX_DL_CTRL);

  // this will trigger CQI calculation and Error Model evaluation
  // as a side effect, the error model should update the error status of all TBs
  m_interferenceCtrl->EndRx ();
  // apply transmission mode gain
  NS_LOG_DEBUG (this << " txMode " << (uint16_t)m_transmissionMode << " gain " << m_txModeGain.at (m_transmissionMode));
  NS_ASSERT (m_transmissionMode < m_txModeGain.size ());
  if (m_transmissionMode > 0)
    {
      // in case of MIMO, ctrl is always txed as TX diversity
      m_sinrPerceived *= m_txModeGain.at (1);
    }
//   m_sinrPerceived *= m_txModeGain.at (m_transmissionMode);
  bool error = false;
  if (m_ctrlErrorModelEnabled)
    {
      double  errorRate = LteMiErrorModel::GetPcfichPdcchError (m_sinrPerceived);
      error = m_random->GetValue () > errorRate ? false : true;
      NS_LOG_DEBUG (this << " PCFICH-PDCCH Decodification, errorRate " << errorRate << " error " << error);
    }

  if (!error)
    {
      if (!m_ltePhyRxCtrlEndOkCallback.IsNull ())
        {
          NS_LOG_DEBUG (this << " PCFICH-PDCCH Rxed OK");
          m_ltePhyRxCtrlEndOkCallback (m_rxControlMessageList);
        }
    }
  else
    {
      if (!m_ltePhyRxCtrlEndErrorCallback.IsNull ())
        {
          NS_LOG_DEBUG (this << " PCFICH-PDCCH Error");
          m_ltePhyRxCtrlEndErrorCallback ();
        }
    }
  ChangeState (IDLE);
  m_rxControlMessageList.clear ();
}

void
LteSpectrumPhy::EndRxUlSrs ()
{
  NS_ASSERT (m_state == RX_UL_SRS);
  ChangeState (IDLE);
  m_interferenceCtrl->EndRx ();
  // nothing to do (used only for SRS at this stage)
}

void
LteSpectrumPhy::SetCellId (uint16_t cellId)
{
  m_cellId = cellId;
}

void
LteSpectrumPhy::AddL1GroupId (uint8_t groupId)
{
  NS_LOG_FUNCTION (this << (uint16_t) groupId);
  m_l1GroupIds.insert (groupId);
}

void
LteSpectrumPhy::RemoveL1GroupId (uint8_t groupId)
{
  m_l1GroupIds.erase (groupId);
}

void
LteSpectrumPhy::SetComponentCarrierId (uint8_t componentCarrierId)
{
  m_componentCarrierId = componentCarrierId;
}

void
LteSpectrumPhy::AddRsPowerChunkProcessor (Ptr<LteChunkProcessor> p)
{
  m_interferenceCtrl->AddRsPowerChunkProcessor (p);
}

void
LteSpectrumPhy::AddDataPowerChunkProcessor (Ptr<LteChunkProcessor> p)
{
  m_interferenceData->AddRsPowerChunkProcessor (p);
}

void
LteSpectrumPhy::AddDataSinrChunkProcessor (Ptr<LteChunkProcessor> p)
{
  m_interferenceData->AddSinrChunkProcessor (p);
}

void
LteSpectrumPhy::AddInterferenceCtrlChunkProcessor (Ptr<LteChunkProcessor> p)
{
  m_interferenceCtrl->AddInterferenceChunkProcessor (p);
}

void
LteSpectrumPhy::AddInterferenceDataChunkProcessor (Ptr<LteChunkProcessor> p)
{
  m_interferenceData->AddInterferenceChunkProcessor (p);
}

void
LteSpectrumPhy::AddCtrlSinrChunkProcessor (Ptr<LteChunkProcessor> p)
{
  m_interferenceCtrl->AddSinrChunkProcessor (p);
}

void
<<<<<<< HEAD
LteSpectrumPhy::AddSlSinrChunkProcessor (Ptr<LteSlChunkProcessor> p)
{
  m_interferenceSl->AddSinrChunkProcessor (p);
}

void
LteSpectrumPhy::AddSlSignalChunkProcessor (Ptr<LteSlChunkProcessor> p)
{
  m_interferenceSl->AddRsPowerChunkProcessor (p);
}

void
LteSpectrumPhy::AddSlInterferenceChunkProcessor (Ptr<LteSlChunkProcessor> p)
{
  m_interferenceSl->AddInterferenceChunkProcessor (p);
}

void
=======
>>>>>>> bc453bcb
LteSpectrumPhy::SetTransmissionMode (uint8_t txMode)
{
  NS_LOG_FUNCTION (this << (uint16_t) txMode);
  NS_ASSERT_MSG (txMode < m_txModeGain.size (), "TransmissionMode not available: 1.." << m_txModeGain.size ());
  m_transmissionMode = txMode;
  m_layersNum = TransmissionModesLayers::TxMode2LayerNum (txMode);
}


void
LteSpectrumPhy::SetTxModeGain (uint8_t txMode, double gain)
{
  NS_LOG_FUNCTION (this << " Txmode " << (uint16_t)txMode << " gain " << gain);
  // convert to linear
  gain = std::pow (10.0, (gain / 10.0));
  if (m_txModeGain.size () < txMode)
    {
      m_txModeGain.resize (txMode);
    }
  std::vector <double> temp;
  temp = m_txModeGain;
  m_txModeGain.clear ();
  for (uint8_t i = 0; i < temp.size (); i++)
    {
      if (i == txMode - 1)
        {
          m_txModeGain.push_back (gain);
        }
      else
        {
          m_txModeGain.push_back (temp.at (i));
        }
<<<<<<< HEAD
    }
}

double
LteSpectrumPhy::GetMeanSinr (const SpectrumValue& sinr, const std::vector<int>& map)
{
  NS_LOG_FUNCTION (this << sinr);
  SpectrumValue sinrCopy = sinr;
  double sinrLin = 0;
  for (uint32_t i = 0; i < map.size (); i++)
    {
      sinrLin += sinrCopy[map.at (i)];
    }
  return sinrLin / map.size ();
}

LteSpectrumPhy::State
LteSpectrumPhy::GetState ()
{
  NS_LOG_FUNCTION (this);
  return m_state;
}

void
LteSpectrumPhy::SetSlssid (uint64_t slssid)
{
  NS_LOG_FUNCTION (this);
  m_slssId = slssid;
}

void
LteSpectrumPhy::SetRxPool (Ptr<SidelinkDiscResourcePool> newpool)
{
  NS_LOG_FUNCTION (this);
  m_discRxPools.push_back (newpool);
}

void
LteSpectrumPhy::SetDiscNumRetx (uint8_t retx)
{
  NS_LOG_FUNCTION (this << retx);
  m_slHarqPhyModule->SetDiscNumRetx (retx);
}

void
LteSpectrumPhy::SetSlRxGain (double gain)
{
  NS_LOG_FUNCTION (this << gain);
  // convert to linear
  gain = std::pow (10.0, (gain / 10.0));
  NS_LOG_DEBUG ("Linear gain = " << gain);
  m_slRxGain = gain;
=======
    }
>>>>>>> bc453bcb
}

int64_t
LteSpectrumPhy::AssignStreams (int64_t stream)
{
  NS_LOG_FUNCTION (this << stream);
  m_random->SetStream (stream);
  return 1;
}

} // namespace ns3<|MERGE_RESOLUTION|>--- conflicted
+++ resolved
@@ -100,14 +100,8 @@
 
 TbId_t::TbId_t (const uint16_t a, const uint8_t b)
   : m_rnti (a),
-<<<<<<< HEAD
-  m_layer (b)
-{
-}
-=======
     m_layer (b)
 {}
->>>>>>> bc453bcb
 
 /**
  * Equality operator
@@ -136,14 +130,12 @@
 }
 
 SlTbId_t::SlTbId_t ()
-{
-}
+{}
 
 SlTbId_t::SlTbId_t (const uint16_t a, const uint8_t b)
   : m_rnti (a),
-  m_l1dst (b)
-{
-}
+    m_l1dst (b)
+{}
 
 /**
  * Equality operator
@@ -216,14 +208,12 @@
 }
 
 SlDiscTbId_t::SlDiscTbId_t ()
-{
-}
+{}
 
 SlDiscTbId_t::SlDiscTbId_t (const uint16_t a, const uint8_t b)
   : m_rnti (a),
-  m_resPsdch (b)
-{
-}
+    m_resPsdch (b)
+{}
 
 /**
  * Equality operator
@@ -260,12 +250,12 @@
 
 LteSpectrumPhy::LteSpectrumPhy ()
   : m_state (IDLE),
-  m_cellId (0),
-  m_componentCarrierId (0),
-  m_transmissionMode (0),
-  m_layersNum (1),
-  m_ulDataSlCheck (false),
-  m_slssId (0)
+    m_cellId (0),
+    m_componentCarrierId (0),
+    m_transmissionMode (0),
+    m_layersNum (1),
+    m_ulDataSlCheck (false),
+    m_slssId (0)
 {
   NS_LOG_FUNCTION (this);
   m_random = CreateObject<UniformRandomVariable> ();
@@ -442,7 +432,6 @@
                      "Trace fired when reception at Sidelink starts.",
                      MakeTraceSourceAccessor (&LteSpectrumPhy::m_slStartRx),
                      "ns3::LteSpectrumPhy::SlStartRxTracedCallback")
-
   ;
   return tid;
 }
@@ -491,14 +480,12 @@
 Ptr<SpectrumChannel>
 LteSpectrumPhy::GetChannel ()
 {
-  NS_LOG_FUNCTION (this);
   return m_channel;
 }
 
 Ptr<const SpectrumModel>
 LteSpectrumPhy::GetRxSpectrumModel () const
 {
-  NS_LOG_FUNCTION (this);
   return m_rxSpectrumModel;
 }
 
@@ -637,7 +624,6 @@
 Ptr<AntennaModel>
 LteSpectrumPhy::GetRxAntenna ()
 {
-  NS_LOG_FUNCTION (this);
   return m_antenna;
 }
 
@@ -651,8 +637,7 @@
 void
 LteSpectrumPhy::SetState (State newState)
 {
-  NS_LOG_FUNCTION (this);
-  NS_LOG_LOGIC (this << " State: " << m_state << " -> " << newState);
+  NS_LOG_FUNCTION (this << m_state);
   ChangeState (newState);
 }
 
@@ -660,8 +645,8 @@
 void
 LteSpectrumPhy::ChangeState (State newState)
 {
-  NS_LOG_FUNCTION (this);
-  NS_LOG_LOGIC (this << " State: " << m_state << " -> " << newState);
+  NS_LOG_FUNCTION (this << m_state);
+  NS_LOG_LOGIC ("State change: " << m_state << " -> " << newState);
   m_state = newState;
 }
 
@@ -669,7 +654,6 @@
 void
 LteSpectrumPhy::SetHarqPhyModule (Ptr<LteHarqPhy> harq)
 {
-  NS_LOG_FUNCTION (this);
   m_harqPhyModule = harq;
 }
 
@@ -702,69 +686,13 @@
 bool
 LteSpectrumPhy::StartTxDataFrame (Ptr<PacketBurst> pb, std::list<Ptr<LteControlMessage> > ctrlMsgList, Time duration)
 {
-<<<<<<< HEAD
-  NS_LOG_FUNCTION (this << pb << " State: " << m_state);
-=======
   NS_LOG_FUNCTION (this << pb);
   NS_LOG_LOGIC (this << " state: " << m_state);
->>>>>>> bc453bcb
 
   m_phyTxStartTrace (pb);
 
   switch (m_state)
     {
-<<<<<<< HEAD
-    case RX_DATA:
-    case RX_DL_CTRL:
-    case RX_UL_SRS:
-      NS_FATAL_ERROR ("cannot TX while RX: according to FDD channel access, the physical layer for transmission cannot be used for reception");
-      break;
-
-    case TX_DATA:
-    case TX_DL_CTRL:
-    case TX_UL_SRS:
-      NS_FATAL_ERROR ("cannot TX while already TX: the MAC should avoid this");
-      break;
-
-    case IDLE:
-      {
-        /*
-        m_txPsd must be set by the device, according to
-        (i) the available subchannel for transmission
-        (ii) the power transmission
-        */
-        NS_ASSERT (m_txPsd);
-        m_txPacketBurst = pb;
-
-        // we need to convey some PHY meta information to the receiver
-        // to be used for simulation purposes (e.g., the CellId). This
-        // is done by setting the ctrlMsgList parameter of
-        // LteSpectrumSignalParametersDataFrame
-        ChangeState (TX_DATA);
-        NS_ASSERT (m_channel);
-        Ptr<LteSpectrumSignalParametersDataFrame> txParams = Create<LteSpectrumSignalParametersDataFrame> ();
-        txParams->duration = duration;
-        txParams->txPhy = GetObject<SpectrumPhy> ();
-        txParams->txAntenna = m_antenna;
-        txParams->psd = m_txPsd;
-        txParams->packetBurst = pb;
-        txParams->ctrlMsgList = ctrlMsgList;
-        txParams->cellId = m_cellId;
-        if (pb)
-          {
-            m_ulDataSlCheck = true;
-          }
-        m_channel->StartTx (txParams);
-        m_endTxEvent = Simulator::Schedule (duration, &LteSpectrumPhy::EndTxData, this);
-      }
-      return false;
-      break;
-
-    default:
-      NS_FATAL_ERROR ("unknown state");
-      return true;
-      break;
-=======
       case RX_DATA:
       case RX_DL_CTRL:
       case RX_UL_SRS:
@@ -801,6 +729,10 @@
           txParams->packetBurst = pb;
           txParams->ctrlMsgList = ctrlMsgList;
           txParams->cellId = m_cellId;
+          if (pb)
+            {
+              m_ulDataSlCheck = true;
+            }
           m_channel->StartTx (txParams);
           m_endTxEvent = Simulator::Schedule (duration, &LteSpectrumPhy::EndTxData, this);
         }
@@ -811,69 +743,255 @@
         NS_FATAL_ERROR ("unknown state");
         return true;
         break;
->>>>>>> bc453bcb
     }
 }
 
 bool
 LteSpectrumPhy::StartTxSlMibFrame (Ptr<PacketBurst> pb, Time duration)
 {
-<<<<<<< HEAD
   NS_LOG_FUNCTION (this << pb << " ID:" << GetDevice ()->GetNode ()->GetId () << " State: " << m_state);
 
   m_phyTxStartTrace (pb);
 
   switch (m_state)
     {
-    case RX_DATA:
-    case RX_DL_CTRL:
-    case RX_UL_SRS:
-      NS_FATAL_ERROR ("cannot TX while RX: according to FDD channel access, the physical layer for transmission cannot be used for reception");
-      break;
-
-    case TX_DATA:
-    case TX_DL_CTRL:
-    case TX_UL_SRS:
-      NS_FATAL_ERROR ("cannot TX while already TX: the MAC should avoid this");
-      break;
-
-    case IDLE:
-      {
-        /*
-        m_txPsd must be set by the device, according to
-        (i) the available subchannel for transmission
-        (ii) the power transmission
-        */
-        NS_ASSERT (m_txPsd);
-        m_txPacketBurst = pb;
-
-        // we need to convey some PHY meta information to the receiver
-        // to be used for simulation purposes (e.g., the CellId). This
-        // is done by setting the ctrlMsgList parameter of
-        // LteSpectrumSignalParametersDataFrame
-        ChangeState (TX_DATA);
-        NS_ASSERT (m_channel);
-        Ptr<LteSpectrumSignalParametersSlMibFrame> txParams = Create<LteSpectrumSignalParametersSlMibFrame> ();
-        txParams->duration = duration;
-        txParams->txPhy = GetObject<SpectrumPhy> ();
-        txParams->txAntenna = m_antenna;
-        txParams->psd = m_txPsd;
-        txParams->nodeId = GetDevice ()->GetNode ()->GetId ();
-        txParams->slssId = m_slssId;
-        txParams->packetBurst = pb;
-        m_ulDataSlCheck = true;
-
-        m_channel->StartTx (txParams);
-        m_endTxEvent = Simulator::Schedule (duration, &LteSpectrumPhy::EndTxData, this);
-      }
-      return false;
-      break;
-
-    default:
-      NS_FATAL_ERROR ("unknown state");
-      return true;
-      break;
-=======
+      case RX_DATA:
+      case RX_DL_CTRL:
+      case RX_UL_SRS:
+        NS_FATAL_ERROR ("cannot TX while RX: according to FDD channel access, the physical layer for transmission cannot be used for reception");
+        break;
+
+      case TX_DATA:
+      case TX_DL_CTRL:
+      case TX_UL_SRS:
+        NS_FATAL_ERROR ("cannot TX while already TX: the MAC should avoid this");
+        break;
+
+      case IDLE:
+        {
+          /*
+          m_txPsd must be set by the device, according to
+          (i) the available subchannel for transmission
+          (ii) the power transmission
+          */
+          NS_ASSERT (m_txPsd);
+          m_txPacketBurst = pb;
+
+          // we need to convey some PHY meta information to the receiver
+          // to be used for simulation purposes (e.g., the CellId). This
+          // is done by setting the ctrlMsgList parameter of
+          // LteSpectrumSignalParametersDataFrame
+          ChangeState (TX_DATA);
+          NS_ASSERT (m_channel);
+          Ptr<LteSpectrumSignalParametersSlMibFrame> txParams = Create<LteSpectrumSignalParametersSlMibFrame> ();
+          txParams->duration = duration;
+          txParams->txPhy = GetObject<SpectrumPhy> ();
+          txParams->txAntenna = m_antenna;
+          txParams->psd = m_txPsd;
+          txParams->nodeId = GetDevice ()->GetNode ()->GetId ();
+          txParams->slssId = m_slssId;
+          txParams->packetBurst = pb;
+          m_ulDataSlCheck = true;
+
+          m_channel->StartTx (txParams);
+          m_endTxEvent = Simulator::Schedule (duration, &LteSpectrumPhy::EndTxData, this);
+        }
+        return false;
+        break;
+
+      default:
+        NS_FATAL_ERROR ("unknown state");
+        return true;
+        break;
+    }
+}
+
+bool
+LteSpectrumPhy::StartTxSlCtrlFrame (Ptr<PacketBurst> pb, Time duration)
+{
+  NS_LOG_FUNCTION (this << pb << " ID:" << GetDevice ()->GetNode ()->GetId () << " State: " << m_state);
+
+  m_phyTxStartTrace (pb);
+
+  switch (m_state)
+    {
+      case RX_DATA:
+      case RX_DL_CTRL:
+      case RX_UL_SRS:
+        NS_FATAL_ERROR ("cannot TX while RX: according to FDD channel access, the physical layer for transmission cannot be used for reception");
+        break;
+
+      case TX_DATA:
+      case TX_DL_CTRL:
+      case TX_UL_SRS:
+        NS_FATAL_ERROR ("cannot TX while already TX: the MAC should avoid this");
+        break;
+
+      case IDLE:
+        {
+          /*
+          m_txPsd must be set by the device, according to
+          (i) the available subchannel for transmission
+          (ii) the power transmission
+          */
+          NS_ASSERT (m_txPsd);
+          m_txPacketBurst = pb;
+
+          // we need to convey some PHY meta information to the receiver
+          // to be used for simulation purposes (e.g., the CellId). This
+          // is done by setting the ctrlMsgList parameter of
+          // LteSpectrumSignalParametersDataFrame
+          ChangeState (TX_DATA);
+          NS_ASSERT (m_channel);
+          Ptr<LteSpectrumSignalParametersSlCtrlFrame> txParams = Create<LteSpectrumSignalParametersSlCtrlFrame> ();
+          txParams->duration = duration;
+          txParams->txPhy = GetObject<SpectrumPhy> ();
+          txParams->txAntenna = m_antenna;
+          txParams->psd = m_txPsd;
+          txParams->nodeId = GetDevice ()->GetNode ()->GetId ();
+          txParams->slssId = m_slssId;
+          txParams->packetBurst = pb;
+          m_ulDataSlCheck = true;
+
+          m_channel->StartTx (txParams);
+          m_endTxEvent = Simulator::Schedule (duration, &LteSpectrumPhy::EndTxData, this);
+        }
+        return false;
+        break;
+
+      default:
+        NS_FATAL_ERROR ("unknown state");
+        return true;
+        break;
+    }
+}
+
+bool
+LteSpectrumPhy::StartTxSlDataFrame (Ptr<PacketBurst> pb, Time duration, uint8_t groupId)
+{
+  NS_LOG_FUNCTION (this << pb << " ID:" << GetDevice ()->GetNode ()->GetId () << " State: " << m_state);
+
+  m_phyTxStartTrace (pb);
+
+  switch (m_state)
+    {
+      case RX_DATA:
+      case RX_DL_CTRL:
+      case RX_UL_SRS:
+        NS_FATAL_ERROR ("cannot TX while RX: according to FDD channel access, the physical layer for transmission cannot be used for reception");
+        break;
+
+      case TX_DATA:
+      case TX_DL_CTRL:
+      case TX_UL_SRS:
+        NS_FATAL_ERROR ("cannot TX while already TX: the MAC should avoid this");
+        break;
+
+      case IDLE:
+        {
+          /*
+          m_txPsd must be set by the device, according to
+          (i) the available subchannel for transmission
+          (ii) the power transmission
+          */
+          NS_ASSERT (m_txPsd);
+          m_txPacketBurst = pb;
+
+          // we need to convey some PHY meta information to the receiver
+          // to be used for simulation purposes (e.g., the CellId). This
+          // is done by setting the ctrlMsgList parameter of
+          // LteSpectrumSignalParametersDataFrame
+          ChangeState (TX_DATA);
+          NS_ASSERT (m_channel);
+          Ptr<LteSpectrumSignalParametersSlDataFrame> txParams = Create<LteSpectrumSignalParametersSlDataFrame> ();
+          txParams->duration = duration;
+          txParams->txPhy = GetObject<SpectrumPhy> ();
+          txParams->txAntenna = m_antenna;
+          txParams->psd = m_txPsd;
+          txParams->nodeId = GetDevice ()->GetNode ()->GetId ();
+          txParams->groupId = groupId;
+          txParams->slssId = m_slssId;
+          txParams->packetBurst = pb;
+          m_ulDataSlCheck = true;
+
+          m_channel->StartTx (txParams);
+          m_endTxEvent = Simulator::Schedule (duration, &LteSpectrumPhy::EndTxData, this);
+        }
+        return false;
+        break;
+
+      default:
+        NS_FATAL_ERROR ("unknown state");
+        return true;
+        break;
+    }
+}
+
+bool
+LteSpectrumPhy::StartTxSlDiscFrame (Ptr<PacketBurst> pb, uint32_t resNo, uint8_t rv, Time duration)
+{
+  NS_LOG_FUNCTION (this << pb << " ID:" << GetDevice ()->GetNode ()->GetId () << " State: " << m_state);
+
+  m_phyTxStartTrace (pb);
+
+  switch (m_state)
+    {
+      case RX_DATA:
+      case RX_DL_CTRL:
+      case RX_UL_SRS:
+        NS_FATAL_ERROR ("cannot TX while RX: according to FDD channel access, the physical layer for transmission cannot be used for reception");
+        break;
+
+      case TX_DATA:
+      case TX_DL_CTRL:
+      case TX_UL_SRS:
+        NS_FATAL_ERROR ("cannot TX while already TX: the MAC should avoid this");
+        break;
+
+      case IDLE:
+        {
+          /*
+          m_txPsd must be set by the device, according to
+          (i) the available subchannel for transmission
+          (ii) the power transmission
+          */
+          NS_ASSERT (m_txPsd);
+          m_txPacketBurst = pb;
+
+          // we need to convey some PHY meta information to the receiver
+          // to be used for simulation purposes (e.g., the CellId). This
+          // is done by setting the ctrlMsgList parameter of
+          // LteSpectrumSignalParametersDataFrame
+          ChangeState (TX_DATA);
+          NS_ASSERT (m_channel);
+          Ptr<LteSpectrumSignalParametersSlDiscFrame> txParams = Create<LteSpectrumSignalParametersSlDiscFrame> ();
+          txParams->duration = duration;
+          txParams->txPhy = GetObject<SpectrumPhy> ();
+          txParams->txAntenna = m_antenna;
+          txParams->psd = m_txPsd;
+          txParams->nodeId = GetDevice ()->GetNode ()->GetId ();
+          txParams->slssId = m_slssId;
+          txParams->packetBurst = pb;
+          txParams->resNo = resNo;
+          txParams->rv = rv;
+          m_ulDataSlCheck = true;
+
+          m_channel->StartTx (txParams);
+          m_endTxEvent = Simulator::Schedule (duration, &LteSpectrumPhy::EndTxData, this);
+        }
+        return false;
+        break;
+
+      default:
+        NS_FATAL_ERROR ("unknown state");
+        return true;
+        break;
+    }
+}
+
+bool
+LteSpectrumPhy::StartTxDlCtrlFrame (std::list<Ptr<LteControlMessage> > ctrlMsgList, bool pss)
+{
   NS_LOG_FUNCTION (this << " PSS " << (uint16_t)pss);
   NS_LOG_LOGIC (this << " state: " << m_state);
 
@@ -925,69 +1043,13 @@
         NS_FATAL_ERROR ("unknown state");
         return true;
         break;
->>>>>>> bc453bcb
-    }
-}
+    }
+}
+
 
 bool
-LteSpectrumPhy::StartTxSlCtrlFrame (Ptr<PacketBurst> pb, Time duration)
-{
-<<<<<<< HEAD
-  NS_LOG_FUNCTION (this << pb << " ID:" << GetDevice ()->GetNode ()->GetId () << " State: " << m_state);
-
-  m_phyTxStartTrace (pb);
-
-  switch (m_state)
-    {
-    case RX_DATA:
-    case RX_DL_CTRL:
-    case RX_UL_SRS:
-      NS_FATAL_ERROR ("cannot TX while RX: according to FDD channel access, the physical layer for transmission cannot be used for reception");
-      break;
-
-    case TX_DATA:
-    case TX_DL_CTRL:
-    case TX_UL_SRS:
-      NS_FATAL_ERROR ("cannot TX while already TX: the MAC should avoid this");
-      break;
-
-    case IDLE:
-      {
-        /*
-        m_txPsd must be set by the device, according to
-        (i) the available subchannel for transmission
-        (ii) the power transmission
-        */
-        NS_ASSERT (m_txPsd);
-        m_txPacketBurst = pb;
-
-        // we need to convey some PHY meta information to the receiver
-        // to be used for simulation purposes (e.g., the CellId). This
-        // is done by setting the ctrlMsgList parameter of
-        // LteSpectrumSignalParametersDataFrame
-        ChangeState (TX_DATA);
-        NS_ASSERT (m_channel);
-        Ptr<LteSpectrumSignalParametersSlCtrlFrame> txParams = Create<LteSpectrumSignalParametersSlCtrlFrame> ();
-        txParams->duration = duration;
-        txParams->txPhy = GetObject<SpectrumPhy> ();
-        txParams->txAntenna = m_antenna;
-        txParams->psd = m_txPsd;
-        txParams->nodeId = GetDevice ()->GetNode ()->GetId ();
-        txParams->slssId = m_slssId;
-        txParams->packetBurst = pb;
-        m_ulDataSlCheck = true;
-
-        m_channel->StartTx (txParams);
-        m_endTxEvent = Simulator::Schedule (duration, &LteSpectrumPhy::EndTxData, this);
-      }
-      return false;
-      break;
-
-    default:
-      NS_FATAL_ERROR ("unknown state");
-      return true;
-      break;
-=======
+LteSpectrumPhy::StartTxUlSrsFrame ()
+{
   NS_LOG_FUNCTION (this);
   NS_LOG_LOGIC (this << " state: " << m_state);
 
@@ -1037,272 +1099,16 @@
         NS_FATAL_ERROR ("unknown state");
         return true;
         break;
->>>>>>> bc453bcb
-    }
-}
-
-bool
-LteSpectrumPhy::StartTxSlDataFrame (Ptr<PacketBurst> pb, Time duration, uint8_t groupId)
-{
-  NS_LOG_FUNCTION (this << pb << " ID:" << GetDevice ()->GetNode ()->GetId () << " State: " << m_state);
-
-  m_phyTxStartTrace (pb);
-
-  switch (m_state)
-    {
-    case RX_DATA:
-    case RX_DL_CTRL:
-    case RX_UL_SRS:
-      NS_FATAL_ERROR ("cannot TX while RX: according to FDD channel access, the physical layer for transmission cannot be used for reception");
-      break;
-
-    case TX_DATA:
-    case TX_DL_CTRL:
-    case TX_UL_SRS:
-      NS_FATAL_ERROR ("cannot TX while already TX: the MAC should avoid this");
-      break;
-
-    case IDLE:
-      {
-        /*
-        m_txPsd must be set by the device, according to
-        (i) the available subchannel for transmission
-        (ii) the power transmission
-        */
-        NS_ASSERT (m_txPsd);
-        m_txPacketBurst = pb;
-
-        // we need to convey some PHY meta information to the receiver
-        // to be used for simulation purposes (e.g., the CellId). This
-        // is done by setting the ctrlMsgList parameter of
-        // LteSpectrumSignalParametersDataFrame
-        ChangeState (TX_DATA);
-        NS_ASSERT (m_channel);
-        Ptr<LteSpectrumSignalParametersSlDataFrame> txParams = Create<LteSpectrumSignalParametersSlDataFrame> ();
-        txParams->duration = duration;
-        txParams->txPhy = GetObject<SpectrumPhy> ();
-        txParams->txAntenna = m_antenna;
-        txParams->psd = m_txPsd;
-        txParams->nodeId = GetDevice ()->GetNode ()->GetId ();
-        txParams->groupId = groupId;
-        txParams->slssId = m_slssId;
-        txParams->packetBurst = pb;
-        m_ulDataSlCheck = true;
-
-        m_channel->StartTx (txParams);
-        m_endTxEvent = Simulator::Schedule (duration, &LteSpectrumPhy::EndTxData, this);
-      }
-      return false;
-      break;
-
-    default:
-      NS_FATAL_ERROR ("unknown state");
-      return true;
-      break;
-    }
-}
-
-bool
-LteSpectrumPhy::StartTxSlDiscFrame (Ptr<PacketBurst> pb, uint32_t resNo, uint8_t rv, Time duration)
-{
-  NS_LOG_FUNCTION (this << pb << " ID:" << GetDevice ()->GetNode ()->GetId () << " State: " << m_state);
-
-  m_phyTxStartTrace (pb);
-
-  switch (m_state)
-    {
-    case RX_DATA:
-    case RX_DL_CTRL:
-    case RX_UL_SRS:
-      NS_FATAL_ERROR ("cannot TX while RX: according to FDD channel access, the physical layer for transmission cannot be used for reception");
-      break;
-
-    case TX_DATA:
-    case TX_DL_CTRL:
-    case TX_UL_SRS:
-      NS_FATAL_ERROR ("cannot TX while already TX: the MAC should avoid this");
-      break;
-
-    case IDLE:
-      {
-        /*
-        m_txPsd must be set by the device, according to
-        (i) the available subchannel for transmission
-        (ii) the power transmission
-        */
-        NS_ASSERT (m_txPsd);
-        m_txPacketBurst = pb;
-
-        // we need to convey some PHY meta information to the receiver
-        // to be used for simulation purposes (e.g., the CellId). This
-        // is done by setting the ctrlMsgList parameter of
-        // LteSpectrumSignalParametersDataFrame
-        ChangeState (TX_DATA);
-        NS_ASSERT (m_channel);
-        Ptr<LteSpectrumSignalParametersSlDiscFrame> txParams = Create<LteSpectrumSignalParametersSlDiscFrame> ();
-        txParams->duration = duration;
-        txParams->txPhy = GetObject<SpectrumPhy> ();
-        txParams->txAntenna = m_antenna;
-        txParams->psd = m_txPsd;
-        txParams->nodeId = GetDevice ()->GetNode ()->GetId ();
-        txParams->slssId = m_slssId;
-        txParams->packetBurst = pb;
-        txParams->resNo = resNo;
-        txParams->rv = rv;
-        m_ulDataSlCheck = true;
-
-        m_channel->StartTx (txParams);
-        m_endTxEvent = Simulator::Schedule (duration, &LteSpectrumPhy::EndTxData, this);
-      }
-      return false;
-      break;
-
-    default:
-      NS_FATAL_ERROR ("unknown state");
-      return true;
-      break;
-    }
-}
-
-bool
-LteSpectrumPhy::StartTxDlCtrlFrame (std::list<Ptr<LteControlMessage> > ctrlMsgList, bool pss)
-{
-<<<<<<< HEAD
-  NS_LOG_FUNCTION (this << " PSS " << pss << " State: " << m_state);
-
-  switch (m_state)
-=======
-  NS_LOG_FUNCTION (this << spectrumRxParams);
+    }
+}
+
+
+
+void
+LteSpectrumPhy::EndTxData ()
+{
+  NS_LOG_FUNCTION (this);
   NS_LOG_LOGIC (this << " state: " << m_state);
-
-  Ptr <const SpectrumValue> rxPsd = spectrumRxParams->psd;
-  Time duration = spectrumRxParams->duration;
-
-  // the device might start RX only if the signal is of a type
-  // understood by this device - in this case, an LTE signal.
-  Ptr<LteSpectrumSignalParametersDataFrame> lteDataRxParams = DynamicCast<LteSpectrumSignalParametersDataFrame> (spectrumRxParams);
-  Ptr<LteSpectrumSignalParametersDlCtrlFrame> lteDlCtrlRxParams = DynamicCast<LteSpectrumSignalParametersDlCtrlFrame> (spectrumRxParams);
-  Ptr<LteSpectrumSignalParametersUlSrsFrame> lteUlSrsRxParams = DynamicCast<LteSpectrumSignalParametersUlSrsFrame> (spectrumRxParams);
-  if (lteDataRxParams != 0)
-    {
-      m_interferenceData->AddSignal (rxPsd, duration);
-      StartRxData (lteDataRxParams);
-    }
-  else if (lteDlCtrlRxParams != 0)
->>>>>>> bc453bcb
-    {
-    case RX_DATA:
-    case RX_DL_CTRL:
-    case RX_UL_SRS:
-      NS_FATAL_ERROR ("cannot TX while RX: according to FDD channel access, the physical layer for transmission cannot be used for reception");
-      break;
-
-    case TX_DATA:
-    case TX_DL_CTRL:
-    case TX_UL_SRS:
-      NS_FATAL_ERROR ("cannot TX while already TX: the MAC should avoid this");
-      break;
-
-    case IDLE:
-      {
-        /*
-        m_txPsd must be set by the device, according to
-        (i) the available subchannel for transmission
-        (ii) the power transmission
-        */
-        NS_ASSERT (m_txPsd);
-
-        // we need to convey some PHY meta information to the receiver
-        // to be used for simulation purposes (e.g., the CellId). This
-        // is done by setting the cellId parameter of
-        // LteSpectrumSignalParametersDlCtrlFrame
-        ChangeState (TX_DL_CTRL);
-        NS_ASSERT (m_channel);
-
-        Ptr<LteSpectrumSignalParametersDlCtrlFrame> txParams = Create<LteSpectrumSignalParametersDlCtrlFrame> ();
-        txParams->duration = DL_CTRL_DURATION;
-        txParams->txPhy = GetObject<SpectrumPhy> ();
-        txParams->txAntenna = m_antenna;
-        txParams->psd = m_txPsd;
-        txParams->cellId = m_cellId;
-        txParams->pss = pss;
-        txParams->ctrlMsgList = ctrlMsgList;
-        m_channel->StartTx (txParams);
-        m_endTxEvent = Simulator::Schedule (DL_CTRL_DURATION, &LteSpectrumPhy::EndTxDlCtrl, this);
-      }
-      return false;
-      break;
-
-    default:
-      NS_FATAL_ERROR ("unknown state");
-      return true;
-      break;
-    }
-}
-
-
-bool
-LteSpectrumPhy::StartTxUlSrsFrame ()
-{
-  NS_LOG_FUNCTION (this);
-  NS_LOG_LOGIC (this << " State: " << m_state);
-
-  switch (m_state)
-    {
-    case RX_DATA:
-    case RX_DL_CTRL:
-    case RX_UL_SRS:
-      NS_FATAL_ERROR ("cannot TX while RX: according to FDD channel access, the physical layer for transmission cannot be used for reception");
-      break;
-
-    case TX_DL_CTRL:
-    case TX_DATA:
-    case TX_UL_SRS:
-      NS_FATAL_ERROR ("cannot TX while already TX: the MAC should avoid this");
-      break;
-
-    case IDLE:
-      {
-        /*
-        m_txPsd must be set by the device, according to
-        (i) the available subchannel for transmission
-        (ii) the power transmission
-        */
-        NS_ASSERT (m_txPsd);
-        NS_LOG_LOGIC (this << " m_txPsd: " << *m_txPsd);
-
-        // we need to convey some PHY meta information to the receiver
-        // to be used for simulation purposes (e.g., the CellId). This
-        // is done by setting the cellId parameter of
-        // LteSpectrumSignalParametersDlCtrlFrame
-        ChangeState (TX_UL_SRS);
-        NS_ASSERT (m_channel);
-        Ptr<LteSpectrumSignalParametersUlSrsFrame> txParams = Create<LteSpectrumSignalParametersUlSrsFrame> ();
-        txParams->duration = UL_SRS_DURATION;
-        txParams->txPhy = GetObject<SpectrumPhy> ();
-        txParams->txAntenna = m_antenna;
-        txParams->psd = m_txPsd;
-        txParams->cellId = m_cellId;
-        m_channel->StartTx (txParams);
-        m_endTxEvent = Simulator::Schedule (UL_SRS_DURATION, &LteSpectrumPhy::EndTxUlSrs, this);
-      }
-      return false;
-      break;
-
-    default:
-      NS_FATAL_ERROR ("unknown state");
-      return true;
-      break;
-    }
-}
-
-
-
-void
-LteSpectrumPhy::EndTxData ()
-{
-  NS_LOG_FUNCTION (this);
-  NS_LOG_LOGIC (this << " State: " << m_state);
 
   NS_ASSERT (m_state == TX_DATA);
   m_phyTxEndTrace (m_txPacketBurst);
@@ -1314,7 +1120,7 @@
 LteSpectrumPhy::EndTxDlCtrl ()
 {
   NS_LOG_FUNCTION (this);
-  NS_LOG_LOGIC (this << " State: " << m_state);
+  NS_LOG_LOGIC (this << " state: " << m_state);
 
   NS_ASSERT (m_state == TX_DL_CTRL);
   NS_ASSERT (m_txPacketBurst == 0);
@@ -1325,7 +1131,7 @@
 LteSpectrumPhy::EndTxUlSrs ()
 {
   NS_LOG_FUNCTION (this);
-  NS_LOG_LOGIC (this << " State: " << m_state);
+  NS_LOG_LOGIC (this << " state: " << m_state);
 
   NS_ASSERT (m_state == TX_UL_SRS);
   NS_ASSERT (m_txPacketBurst == 0);
@@ -1338,7 +1144,8 @@
 void
 LteSpectrumPhy::StartRx (Ptr<SpectrumSignalParameters> spectrumRxParams)
 {
-  NS_LOG_FUNCTION (this << spectrumRxParams << " State: " << m_state);
+  NS_LOG_FUNCTION (this << spectrumRxParams);
+  NS_LOG_LOGIC (this << " state: " << m_state);
 
   Ptr <const SpectrumValue> rxPsd = spectrumRxParams->psd;
   Time duration = spectrumRxParams->duration;
@@ -1349,7 +1156,6 @@
   Ptr<LteSpectrumSignalParametersDlCtrlFrame> lteDlCtrlRxParams = DynamicCast<LteSpectrumSignalParametersDlCtrlFrame> (spectrumRxParams);
   Ptr<LteSpectrumSignalParametersUlSrsFrame> lteUlSrsRxParams = DynamicCast<LteSpectrumSignalParametersUlSrsFrame> (spectrumRxParams);
   Ptr<LteSpectrumSignalParametersSlFrame> lteSlRxParams = DynamicCast<LteSpectrumSignalParametersSlFrame> (spectrumRxParams);
-
   if (lteDataRxParams != 0)
     {
       m_interferenceData->AddSignal (rxPsd, duration);
@@ -1388,10 +1194,6 @@
       // other type of signal (could be 3G, GSM, whatever) -> interference
       m_interferenceData->AddSignal (rxPsd, duration);
       m_interferenceCtrl->AddSignal (rxPsd, duration);
-<<<<<<< HEAD
-      m_interferenceSl->AddSignal (rxPsd, duration);
-=======
->>>>>>> bc453bcb
     }
 }
 
@@ -1401,178 +1203,6 @@
   NS_LOG_FUNCTION (this);
   switch (m_state)
     {
-<<<<<<< HEAD
-    case TX_DATA:
-    case TX_DL_CTRL:
-    case TX_UL_SRS:
-      NS_FATAL_ERROR ("cannot RX while TX: according to FDD channel access, the physical layer for transmission cannot be used for reception");
-      break;
-    case RX_DL_CTRL:
-      NS_FATAL_ERROR ("cannot RX Data while receiving control");
-      break;
-    case IDLE:
-    case RX_DATA:
-      // the behavior is similar when
-      // we're IDLE or RX because we can receive more signals
-      // simultaneously (e.g., at the eNB).
-      {
-        // To check if we're synchronized to this signal, we check
-        // for the CellId which is reported in the
-        //  LteSpectrumSignalParametersDataFrame
-        if (params->cellId  == m_cellId)
-          {
-            NS_LOG_LOGIC (this << " synchronized with this signal (cellId=" << params->cellId << ")");
-            if ((m_rxPacketBurstList.empty ())&&(m_rxControlMessageList.empty ()))
-              {
-                NS_ASSERT (m_state == IDLE);
-                // first transmission, i.e., we're IDLE and we
-                // start RX
-                m_firstRxStart = Simulator::Now ();
-                m_firstRxDuration = params->duration;
-                NS_LOG_LOGIC (this << " scheduling EndRx with delay " << params->duration.GetSeconds () << "s");
-                m_endRxDataEvent = Simulator::Schedule (params->duration, &LteSpectrumPhy::EndRxData, this);
-              }
-            else
-              {
-                NS_ASSERT (m_state == RX_DATA);
-                // sanity check: if there are multiple RX events, they
-                // should occur at the same time and have the same
-                // duration, otherwise the interference calculation
-                // won't be correct
-                NS_ASSERT ((m_firstRxStart == Simulator::Now ())
-                           && (m_firstRxDuration == params->duration));
-              }
-
-            ChangeState (RX_DATA);
-            if (params->packetBurst)
-              {
-                m_rxPacketBurstList.push_back (params->packetBurst);
-                m_interferenceData->StartRx (params->psd);
-
-                m_phyRxStartTrace (params->packetBurst);
-              }
-            NS_LOG_DEBUG (this << " insert msgs " << params->ctrlMsgList.size ());
-            m_rxControlMessageList.insert (m_rxControlMessageList.end (), params->ctrlMsgList.begin (), params->ctrlMsgList.end ());
-
-            NS_LOG_LOGIC (this << " numSimultaneousRxEvents = " << m_rxPacketBurstList.size ());
-          }
-        else
-          {
-            NS_LOG_LOGIC (this << " not in sync with this signal (cellId="
-                               << params->cellId  << ", m_cellId=" << m_cellId << ")");
-          }
-      }
-      break;
-
-    default:
-      NS_FATAL_ERROR ("unknown state");
-      break;
-    }
-
-  NS_LOG_LOGIC (this << " State: " << m_state);
-}
-
-
-void
-LteSpectrumPhy::StartRxSlFrame (Ptr<LteSpectrumSignalParametersSlFrame> params)
-{
-  NS_LOG_LOGIC (this << " Cell ID: " << m_cellId << " Node ID: " << GetDevice ()->GetNode ()->GetId () << " State: " << m_state);
-
-  switch (m_state)
-    {
-    case TX_DATA:
-    case TX_DL_CTRL:
-    case TX_UL_SRS:
-      NS_FATAL_ERROR ("cannot RX while TX: according to FDD channel access, the physical layer for transmission cannot be used for reception");
-      break;
-    case RX_DL_CTRL:
-      NS_FATAL_ERROR ("cannot RX Data while receiving control");
-      break;
-    case IDLE:
-    case RX_DATA:
-      // the behavior is similar when
-      // we're IDLE or RX because we can receive more signals
-      // simultaneously (e.g., at the eNB).
-      {
-        // check it is not an eNB and not the same sending node (Sidelink : discovery & communication )
-        if (m_cellId == 0 && params->nodeId != GetDevice ()->GetNode ()->GetId ())
-          {
-            NS_LOG_LOGIC ("The signal is neither from eNodeB nor from this UE");
-            NS_LOG_DEBUG ("Signal is from Node id = " << params->nodeId);
-
-            //SLSSs (PSBCH) should be received by all UEs
-            //Checking if it is a SLSS, and if it is: measure S-RSRP and receive MIB-SL
-
-            //Receive PSCCH, PSSCH and PSDCH only if synchronized to the transmitter (having the same SLSSID)
-            //and belonging to the destination group
-            Ptr<LteSpectrumSignalParametersSlMibFrame> lteSlMibRxParams = DynamicCast<LteSpectrumSignalParametersSlMibFrame> (params);
-
-            if (lteSlMibRxParams != 0 || params->slssId == m_slssId /*&& (params->groupId == 0 || m_l1GroupIds.find (params->groupId) != m_l1GroupIds.end())*/)
-              {
-                if (m_rxPacketInfo.empty ())
-                  {
-                    NS_ASSERT (m_state == IDLE);
-                    // first transmission, i.e., we're IDLE and we start RX
-                    m_firstRxStart = Simulator::Now ();
-                    m_firstRxDuration = params->duration;
-                    NS_LOG_LOGIC ("Scheduling EndRxSl with delay " << params->duration.GetSeconds () << "s");
-                    m_endRxDataEvent = Simulator::Schedule (params->duration, &LteSpectrumPhy::EndRxSlFrame, this);
-                  }
-                else
-                  {
-                    NS_ASSERT (m_state == RX_DATA);
-                    // sanity check: if there are multiple RX events, they
-                    // should occur at the same time and have the same
-                    // duration, otherwise the interference calculation
-                    // won't be correct
-                    NS_ASSERT ((m_firstRxStart == Simulator::Now ())
-                               && (m_firstRxDuration == params->duration));
-                  }
-                ChangeState (RX_DATA);
-                m_interferenceSl->StartRx (params->psd);
-
-                std::vector <int> rbMap;
-                int rbI = 0;
-                for (Values::const_iterator it = params->psd->ConstValuesBegin (); it != params->psd->ConstValuesEnd (); it++, rbI++)
-                  {
-                    if (*it != 0)
-                      {
-                        NS_LOG_INFO ("Sidelink message arriving on RB " << rbI);
-                        rbMap.push_back (rbI);
-                      }
-                  }
-
-                SlRxPacketInfo_t packetInfo;
-                packetInfo.params = params;
-                packetInfo.rbBitmap = rbMap;
-                m_rxPacketInfo.push_back (packetInfo);
-                if (params->packetBurst)
-                  {
-                    m_phyRxStartTrace (params->packetBurst);
-                    NS_LOG_DEBUG ("RX Burst containing " << params->packetBurst->GetNPackets () << " packets");
-                  }
-                NS_LOG_DEBUG ("Insert Sidelink ctrl msgs " << params->ctrlMsgList.size ());
-                NS_LOG_LOGIC ("numSimultaneousRxEvents = " << m_rxPacketInfo.size ());
-              }
-            else
-              {
-                NS_LOG_LOGIC ("Not in sync with this Sidelink signal (Tx slssId=" << params->slssId << ", Rx slssId=" << m_slssId << ")...Ignoring");
-              }
-          }
-        else
-          {
-            NS_LOG_LOGIC (this << " the signal is from eNodeB or from this UE... Ignoring. Cell id " << m_cellId);
-            NS_LOG_DEBUG (this << " Node Id from signal " << params->nodeId << " My node ID = " << GetDevice ()->GetNode ()->GetId ());
-          }
-      }
-      break;
-
-    default:
-      NS_FATAL_ERROR ("unknown state");
-      break;
-    }
-  NS_LOG_LOGIC (" Exiting StartRxSlFrame. State: " << m_state);
-=======
       case TX_DATA:
       case TX_DL_CTRL:
       case TX_UL_SRS:
@@ -1641,10 +1271,108 @@
     }
 
   NS_LOG_LOGIC (this << " state: " << m_state);
->>>>>>> bc453bcb
-}
-
-
+}
+
+void
+LteSpectrumPhy::StartRxSlFrame (Ptr<LteSpectrumSignalParametersSlFrame> params)
+{
+  NS_LOG_LOGIC (this << " Cell ID: " << m_cellId << " Node ID: " << GetDevice ()->GetNode ()->GetId () << " State: " << m_state);
+
+  switch (m_state)
+    {
+      case TX_DATA:
+      case TX_DL_CTRL:
+      case TX_UL_SRS:
+        NS_FATAL_ERROR ("cannot RX while TX: according to FDD channel access, the physical layer for transmission cannot be used for reception");
+        break;
+      case RX_DL_CTRL:
+        NS_FATAL_ERROR ("cannot RX Data while receiving control");
+        break;
+      case IDLE:
+      case RX_DATA:
+        // the behavior is similar when
+        // we're IDLE or RX because we can receive more signals
+        // simultaneously (e.g., at the eNB).
+        {
+          // check it is not an eNB and not the same sending node (Sidelink : discovery & communication )
+          if (m_cellId == 0 && params->nodeId != GetDevice ()->GetNode ()->GetId ())
+            {
+              NS_LOG_LOGIC ("The signal is neither from eNodeB nor from this UE");
+              NS_LOG_DEBUG ("Signal is from Node id = " << params->nodeId);
+
+              //SLSSs (PSBCH) should be received by all UEs
+              //Checking if it is a SLSS, and if it is: measure S-RSRP and receive MIB-SL
+
+              //Receive PSCCH, PSSCH and PSDCH only if synchronized to the transmitter (having the same SLSSID)
+              //and belonging to the destination group
+              Ptr<LteSpectrumSignalParametersSlMibFrame> lteSlMibRxParams = DynamicCast<LteSpectrumSignalParametersSlMibFrame> (params);
+
+              if (lteSlMibRxParams != 0 || params->slssId == m_slssId /*&& (params->groupId == 0 || m_l1GroupIds.find (params->groupId) != m_l1GroupIds.end())*/)
+                {
+                  if (m_rxPacketInfo.empty ())
+                    {
+                      NS_ASSERT (m_state == IDLE);
+                      // first transmission, i.e., we're IDLE and we start RX
+                      m_firstRxStart = Simulator::Now ();
+                      m_firstRxDuration = params->duration;
+                      NS_LOG_LOGIC ("Scheduling EndRxSl with delay " << params->duration.GetSeconds () << "s");
+                      m_endRxDataEvent = Simulator::Schedule (params->duration, &LteSpectrumPhy::EndRxSlFrame, this);
+                    }
+                  else
+                    {
+                      NS_ASSERT (m_state == RX_DATA);
+                      // sanity check: if there are multiple RX events, they
+                      // should occur at the same time and have the same
+                      // duration, otherwise the interference calculation
+                      // won't be correct
+                      NS_ASSERT ((m_firstRxStart == Simulator::Now ())
+                                 && (m_firstRxDuration == params->duration));
+                    }
+                  ChangeState (RX_DATA);
+                  m_interferenceSl->StartRx (params->psd);
+
+                  std::vector <int> rbMap;
+                  int rbI = 0;
+                  for (Values::const_iterator it = params->psd->ConstValuesBegin (); it != params->psd->ConstValuesEnd (); it++, rbI++)
+                    {
+                      if (*it != 0)
+                        {
+                          NS_LOG_INFO ("Sidelink message arriving on RB " << rbI);
+                          rbMap.push_back (rbI);
+                        }
+                    }
+
+                  SlRxPacketInfo_t packetInfo;
+                  packetInfo.params = params;
+                  packetInfo.rbBitmap = rbMap;
+                  m_rxPacketInfo.push_back (packetInfo);
+                  if (params->packetBurst)
+                    {
+                      m_phyRxStartTrace (params->packetBurst);
+                      NS_LOG_DEBUG ("RX Burst containing " << params->packetBurst->GetNPackets () << " packets");
+                    }
+                  NS_LOG_DEBUG ("Insert Sidelink ctrl msgs " << params->ctrlMsgList.size ());
+                  NS_LOG_LOGIC ("numSimultaneousRxEvents = " << m_rxPacketInfo.size ());
+                }
+              else
+                {
+                  NS_LOG_LOGIC ("Not in sync with this Sidelink signal (Tx slssId=" << params->slssId << ", Rx slssId=" << m_slssId << ")...Ignoring");
+                }
+            }
+          else
+            {
+              NS_LOG_LOGIC (this << " the signal is from eNodeB or from this UE... Ignoring. Cell id " << m_cellId);
+              NS_LOG_DEBUG (this << " Node Id from signal " << params->nodeId << " My node ID = " << GetDevice ()->GetNode ()->GetId ());
+            }
+        }
+        break;
+
+      default:
+        NS_FATAL_ERROR ("unknown state");
+        break;
+    }
+  NS_LOG_LOGIC (" Exiting StartRxSlFrame. State: " << m_state);
+}
 
 void
 LteSpectrumPhy::StartRxDlCtrl (Ptr<LteSpectrumSignalParametersDlCtrlFrame> lteDlCtrlRxParams)
@@ -1660,73 +1388,6 @@
 
   switch (m_state)
     {
-<<<<<<< HEAD
-    case TX_DATA:
-    case TX_DL_CTRL:
-    case TX_UL_SRS:
-    case RX_DATA:
-    case RX_UL_SRS:
-      NS_FATAL_ERROR ("unexpected event in state " << m_state);
-      break;
-
-    case RX_DL_CTRL:
-    case IDLE:
-
-      // common code for the two states
-      // check presence of PSS for UE measurements
-      if (lteDlCtrlRxParams->pss == true)
-        {
-          if (!m_ltePhyRxPssCallback.IsNull ())
-            {
-              m_ltePhyRxPssCallback (cellId, lteDlCtrlRxParams->psd);
-            }
-        }
-
-      // differentiated code for the two states
-      switch (m_state)
-        {
-        case RX_DL_CTRL:
-          NS_ASSERT_MSG (m_cellId != cellId, "any other DlCtrl should be from a different cell");
-          NS_LOG_LOGIC (this << " ignoring other DlCtrl (cellId="
-                             << cellId  << ", m_cellId=" << m_cellId << ")");
-          break;
-
-        case IDLE:
-          if (cellId  == m_cellId)
-            {
-              NS_LOG_LOGIC (this << " synchronized with this signal (cellId=" << cellId << ")");
-
-              NS_ASSERT (m_rxControlMessageList.empty ());
-              m_firstRxStart = Simulator::Now ();
-              m_firstRxDuration = lteDlCtrlRxParams->duration;
-              NS_LOG_LOGIC (this << " scheduling EndRx with delay " << lteDlCtrlRxParams->duration);
-
-              // store the DCIs
-              m_rxControlMessageList = lteDlCtrlRxParams->ctrlMsgList;
-              m_endRxDlCtrlEvent = Simulator::Schedule (lteDlCtrlRxParams->duration, &LteSpectrumPhy::EndRxDlCtrl, this);
-              ChangeState (RX_DL_CTRL);
-              m_interferenceCtrl->StartRx (lteDlCtrlRxParams->psd);
-            }
-          else
-            {
-              NS_LOG_LOGIC (this << " not synchronizing with this signal (cellId="
-                                 << cellId  << ", m_cellId=" << m_cellId << ")");
-            }
-          break;
-
-        default:
-          NS_FATAL_ERROR ("unexpected event in state " << m_state);
-          break;
-        }
-      break; // case RX_DL_CTRL or IDLE
-
-    default:
-      NS_FATAL_ERROR ("unknown state");
-      break;
-    }
-
-  NS_LOG_LOGIC (this << " State: " << m_state);
-=======
       case TX_DATA:
       case TX_DL_CTRL:
       case TX_UL_SRS:
@@ -1792,7 +1453,6 @@
     }
 
   NS_LOG_LOGIC (this << " state: " << m_state);
->>>>>>> bc453bcb
 }
 
 
@@ -1804,70 +1464,6 @@
   NS_LOG_FUNCTION (this);
   switch (m_state)
     {
-<<<<<<< HEAD
-    case TX_DATA:
-    case TX_DL_CTRL:
-    case TX_UL_SRS:
-      NS_FATAL_ERROR ("cannot RX while TX: according to FDD channel access, the physical layer for transmission cannot be used for reception");
-      break;
-
-    case RX_DATA:
-    case RX_DL_CTRL:
-      NS_FATAL_ERROR ("cannot RX SRS while receiving something else");
-      break;
-
-    case IDLE:
-    case RX_UL_SRS:
-      // the behavior is similar when
-      // we're IDLE or RX_UL_SRS because we can receive more signals
-      // simultaneously at the eNB
-      {
-        // To check if we're synchronized to this signal, we check
-        // for the CellId which is reported in the
-        // LteSpectrumSignalParametersDlCtrlFrame
-        uint16_t cellId;
-        cellId = lteUlSrsRxParams->cellId;
-        if (cellId  == m_cellId)
-          {
-            NS_LOG_LOGIC (this << " synchronized with this signal (cellId=" << cellId << ")");
-            if (m_state == IDLE)
-              {
-                // first transmission, i.e., we're IDLE and we
-                // start RX
-                NS_ASSERT (m_rxControlMessageList.empty ());
-                m_firstRxStart = Simulator::Now ();
-                m_firstRxDuration = lteUlSrsRxParams->duration;
-                NS_LOG_LOGIC (this << " scheduling EndRx with delay " << lteUlSrsRxParams->duration);
-
-                m_endRxUlSrsEvent = Simulator::Schedule (lteUlSrsRxParams->duration, &LteSpectrumPhy::EndRxUlSrs, this);
-              }
-            else if (m_state == RX_UL_SRS)
-              {
-                // sanity check: if there are multiple RX events, they
-                // should occur at the same time and have the same
-                // duration, otherwise the interference calculation
-                // won't be correct
-                NS_ASSERT ((m_firstRxStart == Simulator::Now ())
-                           && (m_firstRxDuration == lteUlSrsRxParams->duration));
-              }
-            ChangeState (RX_UL_SRS);
-            m_interferenceCtrl->StartRx (lteUlSrsRxParams->psd);
-          }
-        else
-          {
-            NS_LOG_LOGIC (this << " not in sync with this signal (cellId="
-                               << cellId  << ", m_cellId=" << m_cellId << ")");
-          }
-      }
-      break;
-
-    default:
-      NS_FATAL_ERROR ("unknown state");
-      break;
-    }
-
-  NS_LOG_LOGIC (this << " State: " << m_state);
-=======
       case TX_DATA:
       case TX_DL_CTRL:
       case TX_UL_SRS:
@@ -1930,7 +1526,6 @@
     }
 
   NS_LOG_LOGIC (this << " state: " << m_state);
->>>>>>> bc453bcb
 }
 
 
@@ -1965,7 +1560,7 @@
 void
 LteSpectrumPhy::AddExpectedTb (uint16_t  rnti, uint8_t ndi, uint16_t size, uint8_t mcs, std::vector<int> map, uint8_t layer, uint8_t harqId,uint8_t rv,  bool downlink)
 {
-  NS_LOG_FUNCTION (this << " RNTI: " << rnti << " NDI " << (uint16_t)ndi << " Size " << size << " MCS " << (uint16_t)mcs << " Layer " << (uint16_t)layer << " Rv " << (uint16_t)rv);
+  NS_LOG_FUNCTION (this << " rnti: " << rnti << " NDI " << (uint16_t)ndi << " size " << size << " mcs " << (uint16_t)mcs << " layer " << (uint16_t)layer << " rv " << (uint16_t)rv);
   TbId_t tbId;
   tbId.m_rnti = rnti;
   tbId.m_layer = layer;
@@ -1973,7 +1568,7 @@
   it = m_expectedTbs.find (tbId);
   if (it != m_expectedTbs.end ())
     {
-      // might be a TB of an unreceived packet (due to high path loss)
+      // migth be a TB of an unreceived packet (due to high progpalosses)
       m_expectedTbs.erase (it);
     }
   // insert new entry
@@ -2057,10 +1652,14 @@
     }
 }
 
+
+
+
 void
 LteSpectrumPhy::EndRxData ()
 {
-  NS_LOG_FUNCTION (this << " State: " << m_state);
+  NS_LOG_FUNCTION (this);
+  NS_LOG_LOGIC (this << " state: " << m_state);
 
   NS_ASSERT (m_state == RX_DATA);
 
@@ -2620,8 +2219,8 @@
 
               NS_LOG_DEBUG ("From RNTI " << (*itTb).first.m_rnti << " TB size " << (*itTb).second.size << " MCS " << (uint32_t)(*itTb).second.mcs);
               NS_LOG_DEBUG ("RB bitmap size " << (*itTb).second.rbBitmap.size () << " TBLER " << tbStats.tbler
-                                              << " corrupted " << (*itTb).second.corrupt << " prevDecoded"
-                                              << m_slHarqPhyModule->IsPrevDecoded ((*itTb).first.m_rnti, (*itTb).first.m_l1dst));
+                            << " corrupted " << (*itTb).second.corrupt << " prevDecoded"
+                            << m_slHarqPhyModule->IsPrevDecoded ((*itTb).first.m_rnti, (*itTb).first.m_l1dst));
 
             }
           else
@@ -3078,7 +2677,6 @@
         }
     }
 
-<<<<<<< HEAD
   for (std::multiset<SlCtrlPacketInfo_t>::iterator it = sortedControlMessages.begin (); it != sortedControlMessages.end (); it++ )
     {
       uint32_t pktIndex = (*it).index;
@@ -3086,23 +2684,6 @@
       bool corrupt = false;
 
       if (m_slCtrlErrorModelEnabled)
-=======
-  // this will trigger CQI calculation and Error Model evaluation
-  // as a side effect, the error model should update the error status of all TBs
-  m_interferenceData->EndRx ();
-  NS_LOG_DEBUG (this << " No. of burts " << m_rxPacketBurstList.size ());
-  NS_LOG_DEBUG (this << " Expected TBs " << m_expectedTbs.size ());
-  expectedTbs_t::iterator itTb = m_expectedTbs.begin ();
-
-  // apply transmission mode gain
-  NS_LOG_DEBUG (this << " txMode " << (uint16_t)m_transmissionMode << " gain " << m_txModeGain.at (m_transmissionMode));
-  NS_ASSERT (m_transmissionMode < m_txModeGain.size ());
-  m_sinrPerceived *= m_txModeGain.at (m_transmissionMode);
-
-  while (itTb != m_expectedTbs.end ())
-    {
-      if ((m_dataErrorModelEnabled)&&(m_rxPacketBurstList.size () > 0)) // avoid to check for errors when there is no actual data transmitted
->>>>>>> bc453bcb
         {
           for (std::vector<int>::const_iterator rbIt =  m_rxPacketInfo.at (pktIndex).rbBitmap.begin ();  rbIt != m_rxPacketInfo.at (pktIndex).rbBitmap.end (); rbIt++)
             {
@@ -3123,30 +2704,8 @@
                   break;
                 }
             }
-<<<<<<< HEAD
 
           if (!corrupt)
-=======
-          TbStats_t tbStats = LteMiErrorModel::GetTbDecodificationStats (m_sinrPerceived, (*itTb).second.rbBitmap, (*itTb).second.size, (*itTb).second.mcs, harqInfoList);
-          (*itTb).second.mi = tbStats.mi;
-          (*itTb).second.corrupt = m_random->GetValue () > tbStats.tbler ? false : true;
-          NS_LOG_DEBUG (this << "RNTI " << (*itTb).first.m_rnti << " size " << (*itTb).second.size << " mcs " << (uint32_t)(*itTb).second.mcs << " bitmap " << (*itTb).second.rbBitmap.size () << " layer " << (uint16_t)(*itTb).first.m_layer << " TBLER " << tbStats.tbler << " corrupted " << (*itTb).second.corrupt);
-          // fire traces on DL/UL reception PHY stats
-          PhyReceptionStatParameters params;
-          params.m_timestamp = Simulator::Now ().GetMilliSeconds ();
-          params.m_cellId = m_cellId;
-          params.m_imsi = 0; // it will be set by DlPhyTransmissionCallback in LteHelper
-          params.m_rnti = (*itTb).first.m_rnti;
-          params.m_txMode = m_transmissionMode;
-          params.m_layer =  (*itTb).first.m_layer;
-          params.m_mcs = (*itTb).second.mcs;
-          params.m_size = (*itTb).second.size;
-          params.m_rv = (*itTb).second.rv;
-          params.m_ndi = (*itTb).second.ndi;
-          params.m_correctness = (uint8_t) !(*itTb).second.corrupt;
-          params.m_ccId = m_componentCarrierId;
-          if ((*itTb).second.downlink)
->>>>>>> bc453bcb
             {
               double  errorRate;
               //Average gain for SIMO based on [CatreuxMIMO] --> m_slSinrPerceived[i] * 2.51189
@@ -3173,114 +2732,6 @@
                 }
             }
         }
-<<<<<<< HEAD
-=======
-
-      itTb++;
-    }
-  std::map <uint16_t, DlInfoListElement_s> harqDlInfoMap;
-  for (std::list<Ptr<PacketBurst> >::const_iterator i = m_rxPacketBurstList.begin ();
-       i != m_rxPacketBurstList.end (); ++i)
-    {
-      for (std::list<Ptr<Packet> >::const_iterator j = (*i)->Begin (); j != (*i)->End (); ++j)
-        {
-          // retrieve TB info of this packet
-          LteRadioBearerTag tag;
-          (*j)->PeekPacketTag (tag);
-          TbId_t tbId;
-          tbId.m_rnti = tag.GetRnti ();
-          tbId.m_layer = tag.GetLayer ();
-          itTb = m_expectedTbs.find (tbId);
-          NS_LOG_INFO (this << " Packet of " << tbId.m_rnti << " layer " <<  (uint16_t) tag.GetLayer ());
-          if (itTb != m_expectedTbs.end ())
-            {
-              if (!(*itTb).second.corrupt)
-                {
-                  m_phyRxEndOkTrace (*j);
-
-                  if (!m_ltePhyRxDataEndOkCallback.IsNull ())
-                    {
-                      m_ltePhyRxDataEndOkCallback (*j);
-                    }
-                }
-              else
-                {
-                  // TB received with errors
-                  m_phyRxEndErrorTrace (*j);
-                }
-
-              // send HARQ feedback (if not already done for this TB)
-              if (!(*itTb).second.harqFeedbackSent)
-                {
-                  (*itTb).second.harqFeedbackSent = true;
-                  if (!(*itTb).second.downlink)
-                    {
-                      UlInfoListElement_s harqUlInfo;
-                      harqUlInfo.m_rnti = tbId.m_rnti;
-                      harqUlInfo.m_tpc = 0;
-                      if ((*itTb).second.corrupt)
-                        {
-                          harqUlInfo.m_receptionStatus = UlInfoListElement_s::NotOk;
-                          NS_LOG_DEBUG (this << " RNTI " << tbId.m_rnti << " send UL-HARQ-NACK");
-                          m_harqPhyModule->UpdateUlHarqProcessStatus (tbId.m_rnti, (*itTb).second.mi, (*itTb).second.size, (*itTb).second.size / EffectiveCodingRate [(*itTb).second.mcs]);
-                        }
-                      else
-                        {
-                          harqUlInfo.m_receptionStatus = UlInfoListElement_s::Ok;
-                          NS_LOG_DEBUG (this << " RNTI " << tbId.m_rnti << " send UL-HARQ-ACK");
-                          m_harqPhyModule->ResetUlHarqProcessStatus (tbId.m_rnti, (*itTb).second.harqProcessId);
-                        }
-                      if (!m_ltePhyUlHarqFeedbackCallback.IsNull ())
-                        {
-                          m_ltePhyUlHarqFeedbackCallback (harqUlInfo);
-                        }
-                    }
-                  else
-                    {
-                      std::map <uint16_t, DlInfoListElement_s>::iterator itHarq = harqDlInfoMap.find (tbId.m_rnti);
-                      if (itHarq == harqDlInfoMap.end ())
-                        {
-                          DlInfoListElement_s harqDlInfo;
-                          harqDlInfo.m_harqStatus.resize (m_layersNum, DlInfoListElement_s::ACK);
-                          harqDlInfo.m_rnti = tbId.m_rnti;
-                          harqDlInfo.m_harqProcessId = (*itTb).second.harqProcessId;
-                          if ((*itTb).second.corrupt)
-                            {
-                              harqDlInfo.m_harqStatus.at (tbId.m_layer) = DlInfoListElement_s::NACK;
-                              NS_LOG_DEBUG (this << " RNTI " << tbId.m_rnti << " harqId " << (uint16_t)(*itTb).second.harqProcessId << " layer " << (uint16_t)tbId.m_layer << " send DL-HARQ-NACK");
-                              m_harqPhyModule->UpdateDlHarqProcessStatus ((*itTb).second.harqProcessId, tbId.m_layer, (*itTb).second.mi, (*itTb).second.size, (*itTb).second.size / EffectiveCodingRate [(*itTb).second.mcs]);
-                            }
-                          else
-                            {
-
-                              harqDlInfo.m_harqStatus.at (tbId.m_layer) = DlInfoListElement_s::ACK;
-                              NS_LOG_DEBUG (this << " RNTI " << tbId.m_rnti << " harqId " << (uint16_t)(*itTb).second.harqProcessId << " layer " << (uint16_t)tbId.m_layer << " size " << (*itTb).second.size << " send DL-HARQ-ACK");
-                              m_harqPhyModule->ResetDlHarqProcessStatus ((*itTb).second.harqProcessId);
-                            }
-                          harqDlInfoMap.insert (std::pair <uint16_t, DlInfoListElement_s> (tbId.m_rnti, harqDlInfo));
-                        }
-                      else
-                        {
-                          if ((*itTb).second.corrupt)
-                            {
-                              (*itHarq).second.m_harqStatus.at (tbId.m_layer) = DlInfoListElement_s::NACK;
-                              NS_LOG_DEBUG (this << " RNTI " << tbId.m_rnti << " harqId " << (uint16_t)(*itTb).second.harqProcessId << " layer " << (uint16_t)tbId.m_layer << " size " << (*itHarq).second.m_harqStatus.size () << " send DL-HARQ-NACK");
-                              m_harqPhyModule->UpdateDlHarqProcessStatus ((*itTb).second.harqProcessId, tbId.m_layer, (*itTb).second.mi, (*itTb).second.size, (*itTb).second.size / EffectiveCodingRate [(*itTb).second.mcs]);
-                            }
-                          else
-                            {
-                              NS_ASSERT_MSG (tbId.m_layer < (*itHarq).second.m_harqStatus.size (), " layer " << (uint16_t)tbId.m_layer);
-                              (*itHarq).second.m_harqStatus.at (tbId.m_layer) = DlInfoListElement_s::ACK;
-                              NS_LOG_DEBUG (this << " RNTI " << tbId.m_rnti << " harqId " << (uint16_t)(*itTb).second.harqProcessId << " layer " << (uint16_t)tbId.m_layer << " size " << (*itHarq).second.m_harqStatus.size () << " send DL-HARQ-ACK");
-                              m_harqPhyModule->ResetDlHarqProcessStatus ((*itTb).second.harqProcessId);
-                            }
-                        }
-                    }   // end if ((*itTb).second.downlink) HARQ
-                }   // end if (!(*itTb).second.harqFeedbackSent)
-            }
-        }
-    }
->>>>>>> bc453bcb
 
       if (!corrupt)
         {
@@ -3299,7 +2750,7 @@
       prsparams.m_txMode = m_transmissionMode;
       prsparams.m_layer = 0;
       prsparams.m_mcs = 0;     //for PSBCH, we use a fixed modulation (no mcs defined), use 0 to identify discovery
-      prsparams.m_size = m_rxPacketInfo.at (pktIndex).params->packetBurst->GetSize();     
+      prsparams.m_size = m_rxPacketInfo.at (pktIndex).params->packetBurst->GetSize ();
       prsparams.m_rv = 0;
       prsparams.m_ndi = 1;
       prsparams.m_correctness = !corrupt;
@@ -3335,15 +2786,12 @@
 
 }
 
+
 void
 LteSpectrumPhy::EndRxDlCtrl ()
 {
   NS_LOG_FUNCTION (this);
-<<<<<<< HEAD
-  NS_LOG_LOGIC (this << " State: " << m_state);
-=======
   NS_LOG_LOGIC (this << " state: " << m_state);
->>>>>>> bc453bcb
 
   NS_ASSERT (m_state == RX_DL_CTRL);
 
@@ -3458,7 +2906,6 @@
 }
 
 void
-<<<<<<< HEAD
 LteSpectrumPhy::AddSlSinrChunkProcessor (Ptr<LteSlChunkProcessor> p)
 {
   m_interferenceSl->AddSinrChunkProcessor (p);
@@ -3477,8 +2924,6 @@
 }
 
 void
-=======
->>>>>>> bc453bcb
 LteSpectrumPhy::SetTransmissionMode (uint8_t txMode)
 {
   NS_LOG_FUNCTION (this << (uint16_t) txMode);
@@ -3491,7 +2936,7 @@
 void
 LteSpectrumPhy::SetTxModeGain (uint8_t txMode, double gain)
 {
-  NS_LOG_FUNCTION (this << " Txmode " << (uint16_t)txMode << " gain " << gain);
+  NS_LOG_FUNCTION (this << " txmode " << (uint16_t)txMode << " gain " << gain);
   // convert to linear
   gain = std::pow (10.0, (gain / 10.0));
   if (m_txModeGain.size () < txMode)
@@ -3511,7 +2956,6 @@
         {
           m_txModeGain.push_back (temp.at (i));
         }
-<<<<<<< HEAD
     }
 }
 
@@ -3564,9 +3008,6 @@
   gain = std::pow (10.0, (gain / 10.0));
   NS_LOG_DEBUG ("Linear gain = " << gain);
   m_slRxGain = gain;
-=======
-    }
->>>>>>> bc453bcb
 }
 
 int64_t
@@ -3577,4 +3018,6 @@
   return 1;
 }
 
+
+
 } // namespace ns3