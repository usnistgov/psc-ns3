/* -*-  Mode: C++; c-file-style: "gnu"; indent-tabs-mode:nil; -*- */
/*
 * Copyright (c) 2011 Centre Tecnologic de Telecomunicacions de Catalunya (CTTC)
 *
 * This program is free software; you can redistribute it and/or modify
 * it under the terms of the GNU General Public License version 2 as
 * published by the Free Software Foundation;
 *
 * This program is distributed in the hope that it will be useful,
 * but WITHOUT ANY WARRANTY; without even the implied warranty of
 * MERCHANTABILITY or FITNESS FOR A PARTICULAR PURPOSE.  See the
 * GNU General Public License for more details.
 *
 * You should have received a copy of the GNU General Public License
 * along with this program; if not, write to the Free Software
 * Foundation, Inc., 59 Temple Place, Suite 330, Boston, MA  02111-1307  USA
 *
 * Author: Nicola Baldo  <nbaldo@cttc.es>
 * Author: Marco Miozzo <mmiozzo@cttc.es>
 * Modified by: NIST // Contributions may not be subject to US copyright.
 */



#include <ns3/log.h>
#include <ns3/pointer.h>
#include <ns3/packet.h>
#include <ns3/packet-burst.h>
#include <ns3/random-variable-stream.h>
#include <ns3/boolean.h>
#include <ns3/string.h>
#include <ns3/enum.h>

#include "lte-ue-mac.h"
#include "lte-ue-net-device.h"
#include "lte-radio-bearer-tag.h"
#include <ns3/ff-mac-common.h>
#include <ns3/lte-control-messages.h>
#include <ns3/simulator.h>
#include <ns3/lte-common.h>

#include<bitset>


namespace ns3 {

NS_LOG_COMPONENT_DEFINE ("LteUeMac");

NS_OBJECT_ENSURE_REGISTERED (LteUeMac);


///////////////////////////////////////////////////////////
// SAP forwarders
///////////////////////////////////////////////////////////

/// UeMemberLteUeCmacSapProvider class
class UeMemberLteUeCmacSapProvider : public LteUeCmacSapProvider
{
public:
  /**
   * Constructor
   *
   * \param mac the UE MAC
   */
  UeMemberLteUeCmacSapProvider (LteUeMac* mac);

  //inherited from LteUeCmacSapProvider
  virtual void ConfigureRach (RachConfig rc);
  virtual void StartContentionBasedRandomAccessProcedure ();
  virtual void StartNonContentionBasedRandomAccessProcedure (uint16_t rnti, uint8_t preambleId, uint8_t prachMask);
  virtual void SetRnti (uint16_t rnti);
  virtual void AddLc (uint8_t lcId, LteUeCmacSapProvider::LogicalChannelConfig lcConfig, LteMacSapUser* msu);
  virtual void RemoveLc (uint8_t lcId);
  virtual void Reset ();
  virtual void AddSlLc (uint8_t lcId, uint32_t srcL2Id, uint32_t dstL2Id, LteUeCmacSapProvider::LogicalChannelConfig lcConfig, LteMacSapUser* msu);
  virtual void RemoveSlLc (uint8_t lcId, uint32_t srcL2Id, uint32_t dstL2Id);
  //Sidelink Communication
  virtual void AddSlCommTxPool (uint32_t dstL2Id, Ptr<SidelinkTxCommResourcePool> pool);
  virtual void RemoveSlCommTxPool (uint32_t dstL2Id);
  virtual void SetSlCommRxPools (std::list<Ptr<SidelinkRxCommResourcePool> > pools);
  virtual void AddSlDestination (uint32_t destination);
  virtual void RemoveSlDestination (uint32_t destination);
  //Sidelink Discovery
  virtual void SetSlDiscTxPool (Ptr<SidelinkTxDiscResourcePool> pool);
  virtual void RemoveSlDiscTxPool ();
  virtual void SetSlDiscRxPools (std::list<Ptr<SidelinkRxDiscResourcePool> > pools);
  virtual void ModifyDiscTxApps (std::list<uint32_t> apps);
  virtual void ModifyDiscRxApps (std::list<uint32_t> apps);


private:
  LteUeMac* m_mac; ///< the UE MAC
};


UeMemberLteUeCmacSapProvider::UeMemberLteUeCmacSapProvider (LteUeMac* mac)
  : m_mac (mac)
{
}

void 
UeMemberLteUeCmacSapProvider::ConfigureRach (RachConfig rc)
{
  m_mac->DoConfigureRach (rc);
}

  void 
UeMemberLteUeCmacSapProvider::StartContentionBasedRandomAccessProcedure ()
{
  m_mac->DoStartContentionBasedRandomAccessProcedure ();
}

 void 
UeMemberLteUeCmacSapProvider::StartNonContentionBasedRandomAccessProcedure (uint16_t rnti, uint8_t preambleId, uint8_t prachMask)
{
  m_mac->DoStartNonContentionBasedRandomAccessProcedure (rnti, preambleId, prachMask);
}

 void
 UeMemberLteUeCmacSapProvider::SetRnti (uint16_t rnti)
 {
   m_mac->DoSetRnti (rnti);
 }

void
UeMemberLteUeCmacSapProvider::AddLc (uint8_t lcId, LogicalChannelConfig lcConfig, LteMacSapUser* msu)
{
  m_mac->DoAddLc (lcId, lcConfig, msu);
}

void
UeMemberLteUeCmacSapProvider::RemoveLc (uint8_t lcid)
{
  m_mac->DoRemoveLc (lcid);
}

void
UeMemberLteUeCmacSapProvider::Reset ()
{
  m_mac->DoReset ();
}

void
UeMemberLteUeCmacSapProvider::AddSlLc (uint8_t lcId, uint32_t srcL2Id, uint32_t dstL2Id, LogicalChannelConfig lcConfig, LteMacSapUser* msu)
{
  m_mac->DoAddSlLc (lcId, srcL2Id, dstL2Id, lcConfig, msu);
}

void
UeMemberLteUeCmacSapProvider::RemoveSlLc (uint8_t lcid, uint32_t srcL2Id, uint32_t dstL2Id)
{
  m_mac->DoRemoveSlLc (lcid, srcL2Id, dstL2Id);
}

void
UeMemberLteUeCmacSapProvider::AddSlCommTxPool (uint32_t dstL2Id, Ptr<SidelinkTxCommResourcePool> pool)
{
  m_mac->DoAddSlCommTxPool (dstL2Id, pool);
}

void
UeMemberLteUeCmacSapProvider::RemoveSlCommTxPool (uint32_t dstL2Id)
{
  m_mac->DoRemoveSlCommTxPool (dstL2Id);
}

void
UeMemberLteUeCmacSapProvider::SetSlCommRxPools (std::list<Ptr<SidelinkRxCommResourcePool> > pools)
{
  m_mac->DoSetSlCommRxPools (pools);
}

void
UeMemberLteUeCmacSapProvider::AddSlDestination (uint32_t destination)
{
  m_mac->DoAddSlDestination (destination);
}

void
UeMemberLteUeCmacSapProvider::RemoveSlDestination (uint32_t destination)
{
  m_mac->DoRemoveSlDestination (destination);
}

void
UeMemberLteUeCmacSapProvider::SetSlDiscTxPool (Ptr<SidelinkTxDiscResourcePool> pool)
{
  m_mac->DoSetSlDiscTxPool (pool);
}

void
UeMemberLteUeCmacSapProvider::RemoveSlDiscTxPool ()
{
  m_mac->DoRemoveSlDiscTxPool ();
}

void
UeMemberLteUeCmacSapProvider::SetSlDiscRxPools (std::list<Ptr<SidelinkRxDiscResourcePool> > pools)
{
  m_mac->DoSetSlDiscRxPools (pools);
}

void
UeMemberLteUeCmacSapProvider::ModifyDiscTxApps (std::list<uint32_t> apps)
{
  m_mac->DoModifyDiscTxApps (apps);
}

void
UeMemberLteUeCmacSapProvider::ModifyDiscRxApps (std::list<uint32_t> apps)
{
  m_mac->DoModifyDiscRxApps (apps);
}


/// UeMemberLteMacSapProvider class
class UeMemberLteMacSapProvider : public LteMacSapProvider
{
public:
  /**
   * Constructor
   *
   * \param mac the UE MAC
   */
  UeMemberLteMacSapProvider (LteUeMac* mac);

  // inherited from LteMacSapProvider
  virtual void TransmitPdu (TransmitPduParameters params);
  virtual void ReportBufferStatus (ReportBufferStatusParameters params);

private:
  LteUeMac* m_mac; ///< the UE MAC
};


UeMemberLteMacSapProvider::UeMemberLteMacSapProvider (LteUeMac* mac)
  : m_mac (mac)
{
}

void
UeMemberLteMacSapProvider::TransmitPdu (TransmitPduParameters params)
{
  m_mac->DoTransmitPdu (params);
}


void
UeMemberLteMacSapProvider::ReportBufferStatus (ReportBufferStatusParameters params)
{
  m_mac->DoReportBufferStatus (params);
}



/**
 * UeMemberLteUePhySapUser
 */
class UeMemberLteUePhySapUser : public LteUePhySapUser
{
public:
  /**
   * Constructor
   *
   * \param mac the UE MAC
   */
  UeMemberLteUePhySapUser (LteUeMac* mac);

  // inherited from LtePhySapUser
  virtual void ReceivePhyPdu (Ptr<Packet> p);
  virtual void SubframeIndication (uint32_t frameNo, uint32_t subframeNo);
  virtual void ReceiveLteControlMessage (Ptr<LteControlMessage> msg);
  virtual void NotifyChangeOfTiming (uint32_t frameNo, uint32_t subframeNo);
  virtual void NotifySidelinkEnabled ();

private:
  LteUeMac* m_mac; ///< the UE MAC
};

UeMemberLteUePhySapUser::UeMemberLteUePhySapUser (LteUeMac* mac) : m_mac (mac)
{

}

void
UeMemberLteUePhySapUser::ReceivePhyPdu (Ptr<Packet> p)
{
  m_mac->DoReceivePhyPdu (p);
}


void
UeMemberLteUePhySapUser::SubframeIndication (uint32_t frameNo, uint32_t subframeNo)
{
  m_mac->DoSubframeIndication (frameNo, subframeNo);
}

void
UeMemberLteUePhySapUser::ReceiveLteControlMessage (Ptr<LteControlMessage> msg)
{
  m_mac->DoReceiveLteControlMessage (msg);
}

void
UeMemberLteUePhySapUser::NotifyChangeOfTiming (uint32_t frameNo, uint32_t subframeNo)
{
  m_mac->DoNotifyChangeOfTiming (frameNo, subframeNo);
}

void
UeMemberLteUePhySapUser::NotifySidelinkEnabled ()
{
  m_mac->DoNotifySidelinkEnabled ();
}



//////////////////////////////////////////////////////////
// LteUeMac methods
///////////////////////////////////////////////////////////


TypeId
LteUeMac::GetTypeId (void)
{
  static TypeId tid = TypeId ("ns3::LteUeMac")
    .SetParent<Object> ()
    .SetGroupName("Lte")
    .AddConstructor<LteUeMac> ()
    .AddAttribute ("Ktrp",
                   "Number of active subframes used for PSSCH in the TRP",
                   UintegerValue (4),
                   MakeUintegerAccessor (&LteUeMac::m_slKtrp),
                   MakeUintegerChecker<uint8_t> ())
    .AddAttribute ("SetTrpIndex",
                   "The TRP index to be used.",
                   UintegerValue (0),
                   MakeUintegerAccessor (&LteUeMac::m_setTrpIndex),
                   MakeUintegerChecker<uint8_t> ())
    .AddAttribute ("UseSetTrp",
                   "Indicates if the set TRP index should be used.",
                   BooleanValue (false),
                   MakeBooleanAccessor (&LteUeMac::m_useSetTrpIndex),
                   MakeBooleanChecker ())
    .AddAttribute ("SlGrantMcs",
                   "The MCS of the SL grant, must be [0..20] (default 0)",
                   UintegerValue (10),
                   MakeUintegerAccessor (&LteUeMac::m_slGrantMcs),
                   MakeUintegerChecker<uint8_t> ())
    .AddAttribute ("SlGrantSize",
                   "The number of RBs allocated per UE for Sidelink (default 2)",
                   UintegerValue (2),
                   MakeUintegerAccessor (&LteUeMac::m_slGrantSize),
                   MakeUintegerChecker<uint8_t> ())
    .AddTraceSource ("SlPscchScheduling",
                     "Information regarding SL UE scheduling",
                     MakeTraceSourceAccessor (&LteUeMac::m_slPscchScheduling),
                     "ns3::SlUeMacStatParameters::TracedCallback")
    .AddTraceSource ("SlPsschScheduling",
                     "Information regarding SL Shared Channel UE scheduling",
                     MakeTraceSourceAccessor (&LteUeMac::m_slPsschScheduling),
                     "ns3::SlUeMacStatParameters::TracedCallback")
    .AddTraceSource ("DiscoveryAnnouncement",
                     "trace to track the announcement of discovery messages",
                     MakeTraceSourceAccessor (&LteUeMac::m_discoveryAnnouncementTrace),
                     "ns3::LteUeMac::DiscoveryAnnouncementTracedCallback")
    ;
  return tid;
}


LteUeMac::LteUeMac ()
  :  m_bsrPeriodicity (MilliSeconds (1)), // ideal behavior
     m_bsrLast (MilliSeconds (0)),
     m_freshUlBsr (false),
     m_harqProcessId (0),
     m_rnti (0),
     m_rachConfigured (false),
     m_waitingForRaResponse (false),
     m_slBsrPeriodicity (MilliSeconds (1)),
     m_slBsrLast (MilliSeconds (0)),
     m_freshSlBsr (false),
     m_setTrpIndex (0),
     m_useSetTrpIndex (false),
     m_slHasDataToTx (false),
     m_sidelinkEnabled (false)
  
{
  NS_LOG_FUNCTION (this);
  m_miUlHarqProcessesPacket.resize (HARQ_PERIOD);
  for (uint8_t i = 0; i < m_miUlHarqProcessesPacket.size (); i++)
    {
      Ptr<PacketBurst> pb = CreateObject <PacketBurst> ();
      m_miUlHarqProcessesPacket.at (i) = pb;
    }
  m_miUlHarqProcessesPacketTimer.resize (HARQ_PERIOD, 0);
   
  m_macSapProvider = new UeMemberLteMacSapProvider (this);
  m_cmacSapProvider = new UeMemberLteUeCmacSapProvider (this);
  m_uePhySapUser = new UeMemberLteUePhySapUser (this);
  m_amc = CreateObject <LteAmc> ();
  m_raPreambleUniformVariable = CreateObject<UniformRandomVariable> ();
  m_ueSelectedUniformVariable = CreateObject<UniformRandomVariable> ();
  m_p1UniformVariable = CreateObject<UniformRandomVariable> ();
  m_resUniformVariable = CreateObject<UniformRandomVariable> ();
  m_componentCarrierId = 0;
  m_discTxPool.m_nextDiscPeriod.frameNo = 0;
  m_discTxPool.m_nextDiscPeriod.subframeNo = 0;
}


LteUeMac::~LteUeMac ()
{
  NS_LOG_FUNCTION (this);
}

void
LteUeMac::DoDispose ()
{
  NS_LOG_FUNCTION (this);
  m_miUlHarqProcessesPacket.clear ();
  delete m_macSapProvider;
  delete m_cmacSapProvider;
  delete m_uePhySapUser;
  Object::DoDispose ();
}


LteUePhySapUser*
LteUeMac::GetLteUePhySapUser (void)
{
  return m_uePhySapUser;
}

void
LteUeMac::SetLteUePhySapProvider (LteUePhySapProvider* s)
{
  m_uePhySapProvider = s;
}


LteMacSapProvider*
LteUeMac::GetLteMacSapProvider (void)
{
  return m_macSapProvider;
}

void
LteUeMac::SetLteUeCmacSapUser (LteUeCmacSapUser* s)
{
  m_cmacSapUser = s;
}

LteUeCmacSapProvider*
LteUeMac::GetLteUeCmacSapProvider (void)
{
  return m_cmacSapProvider;
}

void
LteUeMac::SetComponentCarrierId (uint8_t index)
{
  m_componentCarrierId = index;
}

void
LteUeMac::DoTransmitPdu (LteMacSapProvider::TransmitPduParameters params)
{
  NS_LOG_FUNCTION (this);
  NS_ASSERT_MSG (m_rnti == params.rnti, "RNTI mismatch between RLC and MAC");
  if (params.srcL2Id == 0)
    {
      LteRadioBearerTag tag (params.rnti, params.lcid, 0 /* UE works in SISO mode*/);
      params.pdu->AddPacketTag (tag);
      // store pdu in HARQ buffer
      m_miUlHarqProcessesPacket.at (m_harqProcessId)->AddPacket (params.pdu);
      m_miUlHarqProcessesPacketTimer.at (m_harqProcessId) = HARQ_PERIOD;
      m_uePhySapProvider->SendMacPdu (params.pdu);
    }
  else
    {
      NS_LOG_INFO ("Transmitting Sidelink PDU");
      //find transmitting pool
      std::map <uint32_t, PoolInfo>::iterator poolIt = m_sidelinkTxPoolsMap.find (params.dstL2Id);
      NS_ASSERT (poolIt!= m_sidelinkTxPoolsMap.end());

      LteRadioBearerTag tag (params.rnti, params.lcid, params.srcL2Id, params.dstL2Id);
      params.pdu->AddPacketTag (tag);
      // store pdu in HARQ buffer
      poolIt->second.m_miSlHarqProcessPacket->AddPacket (params.pdu);
      m_uePhySapProvider->SendMacPdu (params.pdu);
    }

}

void
LteUeMac::DoReportBufferStatus (LteMacSapProvider::ReportBufferStatusParameters params)
{
  NS_LOG_FUNCTION (this << (uint32_t) params.lcid);
  
  if (params.srcL2Id == 0)
    {
      NS_ASSERT (params.dstL2Id == 0);
      NS_LOG_INFO ("Reporting for uplink");
      std::map <uint8_t, LteMacSapProvider::ReportBufferStatusParameters>::iterator it;


      it = m_ulBsrReceived.find (params.lcid);
      if (it != m_ulBsrReceived.end ())
        {
          // update entry
          (*it).second = params;
        }
      else
        {
          m_ulBsrReceived.insert (std::pair<uint8_t, LteMacSapProvider::ReportBufferStatusParameters> (params.lcid, params));
        }
      m_freshUlBsr = true;

    }
  else
    {
      NS_LOG_INFO ("Reporting for Sidelink. Tx Queue size = "<<params.txQueueSize);
      //Sidelink BSR
      std::map <SidelinkLcIdentifier, LteMacSapProvider::ReportBufferStatusParameters>::iterator it;

      SidelinkLcIdentifier slLcId;
      slLcId.lcId = params.lcid;
      slLcId.srcL2Id = params.srcL2Id;
      slLcId.dstL2Id = params.dstL2Id;

      it = m_slBsrReceived.find (slLcId);
      if (it != m_slBsrReceived.end ())
        {
          // update entry
          (*it).second = params;
        }
      else
        {
          m_slBsrReceived.insert (std::pair<SidelinkLcIdentifier, LteMacSapProvider::ReportBufferStatusParameters> (slLcId, params));
        }
      m_freshSlBsr = true;
    }
}


void
LteUeMac::SendReportBufferStatus (void)
{
  NS_LOG_FUNCTION (this);

  if (m_rnti == 0)
    {
      NS_LOG_INFO ("MAC not initialized, BSR deferred");
      return; 
    }

  if (m_ulBsrReceived.size () == 0)
    {
      NS_LOG_INFO ("No BSR report to transmit");
      return; 
    }
  MacCeListElement_s bsr;
  bsr.m_rnti = m_rnti;
  bsr.m_macCeType = MacCeListElement_s::BSR;

  // BSR is reported for each LCG
  std::map <uint8_t, LteMacSapProvider::ReportBufferStatusParameters>::iterator it;  
  std::vector<uint32_t> queue (4, 0); // one value per each of the 4 LCGs, initialized to 0
  for (it = m_ulBsrReceived.begin (); it != m_ulBsrReceived.end (); it++)
    {
      uint8_t lcid = it->first;
      std::map <uint8_t, LcInfo>::iterator lcInfoMapIt;
      lcInfoMapIt = m_lcInfoMap.find (lcid);
      NS_ASSERT (lcInfoMapIt !=  m_lcInfoMap.end ());
      NS_ASSERT_MSG ((lcid != 0) || (((*it).second.txQueueSize == 0)
                                     && ((*it).second.retxQueueSize == 0)
                                     && ((*it).second.statusPduSize == 0)),
                     "BSR should not be used for LCID 0");
      uint8_t lcg = lcInfoMapIt->second.lcConfig.logicalChannelGroup;
      queue.at (lcg) += ((*it).second.txQueueSize + (*it).second.retxQueueSize + (*it).second.statusPduSize);
    }

  // FF API says that all 4 LCGs are always present
  bsr.m_macCeValue.m_bufferStatus.push_back (BufferSizeLevelBsr::BufferSize2BsrId (queue.at (0)));
  bsr.m_macCeValue.m_bufferStatus.push_back (BufferSizeLevelBsr::BufferSize2BsrId (queue.at (1)));
  bsr.m_macCeValue.m_bufferStatus.push_back (BufferSizeLevelBsr::BufferSize2BsrId (queue.at (2)));
  bsr.m_macCeValue.m_bufferStatus.push_back (BufferSizeLevelBsr::BufferSize2BsrId (queue.at (3)));

  // create the feedback to eNB
  Ptr<BsrLteControlMessage> msg = Create<BsrLteControlMessage> ();
  msg->SetBsr (bsr);
  m_uePhySapProvider->SendLteControlMessage (msg);
}

void
LteUeMac::SendSidelinkReportBufferStatus (void)
{
  NS_LOG_FUNCTION (this);
  if (m_rnti == 0)
    {
      NS_LOG_INFO ("MAC not initialized, BSR deferred");
      return;
    }
  //check if we have at scheduled pools
  bool scheduled = false;
  for (std::map <uint32_t, PoolInfo >::iterator slTxPoolIt = m_sidelinkTxPoolsMap.begin ();
                                                slTxPoolIt != m_sidelinkTxPoolsMap.end () && !scheduled; slTxPoolIt++)
    {
      if (slTxPoolIt->second.m_pool->GetSchedulingType () == SidelinkCommResourcePool::SCHEDULED)
        {
          scheduled = true;
        }
    }

  if (m_slBsrReceived.size () == 0 || !scheduled)
    {
      NS_LOG_INFO (this << " No SL BSR report to transmit. SL BSR size=" << m_slBsrReceived.size ());
      return;
    }

  MacCeListElement_s bsr;
  bsr.m_rnti = m_rnti;
  bsr.m_macCeType = MacCeListElement_s::SLBSR;

  // SL BSR is reported for each Group Index

  std::map <SidelinkLcIdentifier, LteMacSapProvider::ReportBufferStatusParameters>::iterator it;
  std::vector<uint32_t> queue (4, 0); //todo: change to create based on the number of destinations, initialized to 0

  for (it = m_slBsrReceived.begin (); it != m_slBsrReceived.end (); it++)
    {
      uint32_t dstL2Id = it->first.dstL2Id;
      std::map <SidelinkLcIdentifier, LcInfo>::iterator slLcInfoMapIt;
      slLcInfoMapIt = m_slLcInfoMap.find (it->first);
      NS_ASSERT (slLcInfoMapIt !=  m_slLcInfoMap.end ());
      //TODO: find the mapping between the destination and the group index (must be provided by RRC)
      std::map <uint32_t, PoolInfo >::iterator slTxPoolIt;
      slTxPoolIt = m_sidelinkTxPoolsMap.find (dstL2Id);
      Ptr<SidelinkTxCommResourcePool> pool = DynamicCast<SidelinkTxCommResourcePool> (slTxPoolIt->second.m_pool);
      NS_ASSERT (slTxPoolIt != m_sidelinkTxPoolsMap.end ());
      if (pool->GetSchedulingType() == SidelinkCommResourcePool::SCHEDULED)
        {
          NS_LOG_DEBUG ("Tx queue size = " << (*it).second.txQueueSize <<
                        " ReTx queue size = " << (*it).second.retxQueueSize <<
                        " Status PDU size = "<< (*it).second.statusPduSize);

          queue.at (pool->GetIndex()) += ((*it).second.txQueueSize + (*it).second.retxQueueSize + (*it).second.statusPduSize);
        }
    }

  // store
  bsr.m_macCeValue.m_bufferStatus.push_back (BufferSizeLevelBsr::BufferSize2BsrId (queue.at (0)));
  bsr.m_macCeValue.m_bufferStatus.push_back (BufferSizeLevelBsr::BufferSize2BsrId (queue.at (1)));
  bsr.m_macCeValue.m_bufferStatus.push_back (BufferSizeLevelBsr::BufferSize2BsrId (queue.at (2)));
  bsr.m_macCeValue.m_bufferStatus.push_back (BufferSizeLevelBsr::BufferSize2BsrId (queue.at (3)));

  // create the feedback to eNB
  Ptr<BsrLteControlMessage> msg = Create<BsrLteControlMessage> ();
  msg->SetBsr (bsr);
  m_uePhySapProvider->SendLteControlMessage (msg);
}

void 
LteUeMac::RandomlySelectAndSendRaPreamble ()
{
  NS_LOG_FUNCTION (this);
  // 3GPP 36.321 5.1.1  
  NS_ASSERT_MSG (m_rachConfigured, "RACH not configured");
  // assume that there is no Random Access Preambles group B
  m_raPreambleId = m_raPreambleUniformVariable->GetInteger (0, m_rachConfig.numberOfRaPreambles - 1);
  bool contention = true;
  SendRaPreamble (contention);
}
   
void
LteUeMac::SendRaPreamble (bool contention)
{
  NS_LOG_FUNCTION (this << (uint32_t) m_raPreambleId << contention);
  // Since regular UL LteControlMessages need m_ulConfigured = true in
  // order to be sent by the UE, the rach preamble needs to be sent
  // with a dedicated primitive (not
  // m_uePhySapProvider->SendLteControlMessage (msg)) so that it can
  // bypass the m_ulConfigured flag. This is reasonable, since In fact
  // the RACH preamble is sent on 6RB bandwidth so the uplink
  // bandwidth does not need to be configured. 
  NS_ASSERT (m_subframeNo > 0); // sanity check for subframe starting at 1
  m_raRnti = m_subframeNo - 1;
  m_uePhySapProvider->SendRachPreamble (m_raPreambleId, m_raRnti);
  NS_LOG_INFO (this << " sent preamble id " << (uint32_t) m_raPreambleId << ", RA-RNTI " << (uint32_t) m_raRnti);
  // 3GPP 36.321 5.1.4 
  Time raWindowBegin = MilliSeconds (3); 
  Time raWindowEnd = MilliSeconds (3 + m_rachConfig.raResponseWindowSize);
  Simulator::Schedule (raWindowBegin, &LteUeMac::StartWaitingForRaResponse, this);
  m_noRaResponseReceivedEvent = Simulator::Schedule (raWindowEnd, &LteUeMac::RaResponseTimeout, this, contention);
}

void 
LteUeMac::StartWaitingForRaResponse ()
{
   NS_LOG_FUNCTION (this);
   m_waitingForRaResponse = true;
}

void 
LteUeMac::RecvRaResponse (BuildRarListElement_s raResponse)
{
  NS_LOG_FUNCTION (this);
  m_waitingForRaResponse = false;
  m_noRaResponseReceivedEvent.Cancel ();
  NS_LOG_INFO ("got RAR for RAPID " << (uint32_t) m_raPreambleId << ", setting T-C-RNTI = " << raResponse.m_rnti);
  m_rnti = raResponse.m_rnti;
  m_cmacSapUser->SetTemporaryCellRnti (m_rnti);
  // in principle we should wait for contention resolution,
  // but in the current LTE model when two or more identical
  // preambles are sent no one is received, so there is no need
  // for contention resolution
  m_cmacSapUser->NotifyRandomAccessSuccessful ();
  // trigger tx opportunity for Message 3 over LC 0
  // this is needed since Message 3's UL GRANT is in the RAR, not in UL-DCIs
  const uint8_t lc0Lcid = 0;
  std::map <uint8_t, LcInfo>::iterator lc0InfoIt = m_lcInfoMap.find (lc0Lcid);
  NS_ASSERT (lc0InfoIt != m_lcInfoMap.end ());
  std::map <uint8_t, LteMacSapProvider::ReportBufferStatusParameters>::iterator lc0BsrIt
    = m_ulBsrReceived.find (lc0Lcid);
  if ((lc0BsrIt != m_ulBsrReceived.end ())
      && (lc0BsrIt->second.txQueueSize > 0))
    {
      NS_ASSERT_MSG (raResponse.m_grant.m_tbSize > lc0BsrIt->second.txQueueSize, 
                     "segmentation of Message 3 is not allowed");
      // this function can be called only from primary carrier
      if (m_componentCarrierId > 0)
        {
          NS_FATAL_ERROR ("Function called on wrong componentCarrier");
        }
      LteMacSapUser::TxOpportunityParameters txOpParams;
      txOpParams.bytes = raResponse.m_grant.m_tbSize;
      txOpParams.layer = 0;
      txOpParams.harqId = 0;
      txOpParams.componentCarrierId = m_componentCarrierId;
      txOpParams.rnti = m_rnti;
      txOpParams.lcid = lc0Lcid;
      lc0InfoIt->second.macSapUser->NotifyTxOpportunity (txOpParams);
      lc0BsrIt->second.txQueueSize = 0;
    }
}

void 
LteUeMac::RaResponseTimeout (bool contention)
{
  NS_LOG_FUNCTION (this << contention);
  m_waitingForRaResponse = false;
  // 3GPP 36.321 5.1.4
  ++m_preambleTransmissionCounter;
  if (m_preambleTransmissionCounter == m_rachConfig.preambleTransMax + 1)
    {
      NS_LOG_INFO ("RAR timeout, preambleTransMax reached => giving up");
      m_cmacSapUser->NotifyRandomAccessFailed ();
    }
  else
    {
      NS_LOG_INFO ("RAR timeout, re-send preamble");
      if (contention)
        {
          RandomlySelectAndSendRaPreamble ();
        }
      else
        {
          SendRaPreamble (contention);
        }
    }
}

void 
LteUeMac::DoConfigureRach (LteUeCmacSapProvider::RachConfig rc)
{
  NS_LOG_FUNCTION (this);
  m_rachConfig = rc;
  m_rachConfigured = true;
}

void 
LteUeMac::DoStartContentionBasedRandomAccessProcedure ()
{
  NS_LOG_FUNCTION (this);

  // 3GPP 36.321 5.1.1
  NS_ASSERT_MSG (m_rachConfigured, "RACH not configured");
  m_preambleTransmissionCounter = 0;
  m_backoffParameter = 0;
  RandomlySelectAndSendRaPreamble ();
}

void
LteUeMac::DoSetRnti (uint16_t rnti)
{
  NS_LOG_FUNCTION (this);
  m_rnti = rnti;
}


void 
LteUeMac::DoStartNonContentionBasedRandomAccessProcedure (uint16_t rnti, uint8_t preambleId, uint8_t prachMask)
{
  NS_LOG_FUNCTION (this << " rnti" << rnti);
  NS_ASSERT_MSG (prachMask == 0, "requested PRACH MASK = " << (uint32_t) prachMask << ", but only PRACH MASK = 0 is supported");
  m_rnti = rnti;
  m_raPreambleId = preambleId;
  bool contention = false;
  SendRaPreamble (contention);
}

void
LteUeMac::DoAddLc (uint8_t lcId,  LteUeCmacSapProvider::LogicalChannelConfig lcConfig, LteMacSapUser* msu)
{
  NS_LOG_FUNCTION (this << " lcId" << (uint32_t) lcId);
  NS_ASSERT_MSG (m_lcInfoMap.find (lcId) == m_lcInfoMap.end (), "cannot add channel because LCID " << (uint16_t)lcId << " is already present");
  
  LcInfo lcInfo;
  lcInfo.lcConfig = lcConfig;
  lcInfo.macSapUser = msu;
  m_lcInfoMap[lcId] = lcInfo;
}

void
LteUeMac::DoRemoveLc (uint8_t lcId)
{
  NS_LOG_FUNCTION (this << " lcId" << lcId);
  NS_ASSERT_MSG (m_lcInfoMap.find (lcId) != m_lcInfoMap.end (), "could not find LCID " << lcId);
  m_lcInfoMap.erase (lcId);
}

void
LteUeMac::DoAddSlLc (uint8_t lcId, uint32_t srcL2Id, uint32_t dstL2Id, LteUeCmacSapProvider::LogicalChannelConfig lcConfig, LteMacSapUser* msu)
{
  NS_LOG_FUNCTION (this << (uint32_t) lcId << srcL2Id << dstL2Id);
  SidelinkLcIdentifier slLcId;
  slLcId.lcId = lcId;
  slLcId.srcL2Id = srcL2Id;
  slLcId.dstL2Id = dstL2Id;

  NS_ASSERT_MSG (m_slLcInfoMap.find (slLcId) == m_slLcInfoMap.end (), "cannot add channel because LCID " << lcId
                                    << ", srcL2Id " << srcL2Id << ", dstL2Id " << dstL2Id << " is already present");

  LcInfo lcInfo;
  lcInfo.lcConfig = lcConfig;
  lcInfo.macSapUser = msu;
  m_slLcInfoMap[slLcId] = lcInfo;
}

void
LteUeMac::DoRemoveSlLc (uint8_t lcId, uint32_t srcL2Id, uint32_t dstL2Id)
{
  NS_LOG_FUNCTION (this << " lcId" << lcId << ", srcL2Id=" << srcL2Id << ", dstL2Id" << dstL2Id);
  SidelinkLcIdentifier slLcId;
  slLcId.lcId = lcId;
  slLcId.srcL2Id = srcL2Id;
  slLcId.dstL2Id = dstL2Id;
  NS_ASSERT_MSG (m_slLcInfoMap.find (slLcId) != m_slLcInfoMap.end (), "could not find Sidelink LCID " << lcId);
  m_slLcInfoMap.erase (slLcId);
}

void
LteUeMac::DoReset ()
{
  NS_LOG_FUNCTION (this);
  std::map <uint8_t, LcInfo>::iterator it = m_lcInfoMap.begin ();
  while (it != m_lcInfoMap.end ())
    {
      // don't delete CCCH)
      if (it->first == 0)
        {          
          ++it;
        }
      else
        {
          // note: use of postfix operator preserves validity of iterator
          m_lcInfoMap.erase (it++);
        }
    }

  m_noRaResponseReceivedEvent.Cancel ();
  m_rachConfigured = false;
  m_freshUlBsr = false;
  m_ulBsrReceived.clear ();
}

void
LteUeMac::DoSetSlDiscTxPool (Ptr<SidelinkTxDiscResourcePool> pool)
{
  NS_LOG_FUNCTION (this);
  //NS_ASSERT_MSG (m_discTxPools.m_pool != NULL, "Cannot add discovery transmission pool for " << m_rnti << ". Pool already exist for destination");
  DiscPoolInfo info;
  info.m_pool = pool;
  info.m_npsdch = info.m_pool->GetNPsdch();
  info.m_currentDiscPeriod.frameNo = 0; //init to 0 to make it invalid
  info.m_currentDiscPeriod.subframeNo = 0; //init to 0 to make it invalid
  info.m_nextDiscPeriod = info.m_pool->GetNextDiscPeriod (m_frameNo, m_subframeNo);
  //adjust because scheduler starts with frame/subframe = 1
  info.m_nextDiscPeriod.frameNo++;
  info.m_nextDiscPeriod.subframeNo++;
  NS_ABORT_MSG_IF (info.m_nextDiscPeriod.frameNo > 1024 || info.m_nextDiscPeriod.subframeNo > 10,
                   "Invalid frame or subframe number");

  info.m_grantReceived = false;
  m_discTxPool = info;
}

void
LteUeMac::DoRemoveSlDiscTxPool ()
{
  NS_LOG_FUNCTION (this);
  m_discTxPool.m_pool = NULL;
}

void
LteUeMac::DoSetSlDiscRxPools (std::list<Ptr<SidelinkRxDiscResourcePool> > pools)
{
  NS_LOG_FUNCTION (this);
  m_discRxPools = pools;
}

void
LteUeMac::DoModifyDiscTxApps (std::list<uint32_t> apps)
{
  NS_LOG_FUNCTION (this);
  m_discTxApps = apps;
  m_uePhySapProvider->AddDiscTxApps (apps);
}

void
LteUeMac::DoModifyDiscRxApps (std::list<uint32_t> apps)
{
  NS_LOG_FUNCTION (this);
  m_discRxApps = apps;
  m_uePhySapProvider->AddDiscRxApps (apps);
}

void
LteUeMac::DoAddSlCommTxPool (uint32_t dstL2Id, Ptr<SidelinkTxCommResourcePool> pool)
{
  NS_LOG_FUNCTION (this << dstL2Id << pool);
  std::map <uint32_t, PoolInfo >::iterator it;
  it = m_sidelinkTxPoolsMap.find (dstL2Id);
  NS_ASSERT_MSG (it == m_sidelinkTxPoolsMap.end (), "Cannot add Sidelink transmission pool for " << dstL2Id << ". Pool already exist for destination");
  PoolInfo info;
  info.m_pool = pool;
  info.m_npscch = info.m_pool->GetNPscch();
  info.m_currentScPeriod.frameNo = 0; //init to 0 to make it invalid
  info.m_currentScPeriod.subframeNo = 0; //init to 0 to make it invalid
  NS_LOG_DEBUG("frame no : "<< info.m_nextScPeriod.frameNo<<" Subframe no : "<<info.m_nextScPeriod.subframeNo);
  info.m_nextScPeriod = info.m_pool->GetNextScPeriod (m_frameNo, m_subframeNo);
  //adjust because scheduler starts with frame/subframe = 1
  info.m_nextScPeriod.frameNo++;
  info.m_nextScPeriod.subframeNo++;
  NS_ABORT_MSG_IF (info.m_nextScPeriod.frameNo > 1024 || info.m_nextScPeriod.subframeNo > 10,
                   "Invalid frame or subframe number");
  info.m_grantReceived = false;

  m_sidelinkTxPoolsMap.insert (std::pair<uint32_t, PoolInfo > (dstL2Id, info));
}

void
LteUeMac::DoRemoveSlCommTxPool (uint32_t dstL2Id)
{
  NS_LOG_FUNCTION (this << dstL2Id);
  std::map <uint32_t, PoolInfo >::iterator it;
  it = m_sidelinkTxPoolsMap.find (dstL2Id);
  NS_ASSERT_MSG (it != m_sidelinkTxPoolsMap.end (), "Cannot remove Sidelink transmission pool for " << dstL2Id << ". Unknown destination");
  m_sidelinkTxPoolsMap.erase (dstL2Id);
}


void
LteUeMac::DoSetSlCommRxPools (std::list<Ptr<SidelinkRxCommResourcePool> > pools)
{
  NS_LOG_FUNCTION (this);
  m_sidelinkRxPools = pools;
}

void
LteUeMac::DoReceivePhyPdu (Ptr<Packet> p)
{
  NS_LOG_FUNCTION (this);
  LteRadioBearerTag tag;
  p->RemovePacketTag (tag);
  if (tag.GetSourceL2Id () == 0)
    {
      if (tag.GetRnti () == m_rnti)
        {
<<<<<<< HEAD
          // packet is for the current user
          std::map <uint8_t, LcInfo>::const_iterator it = m_lcInfoMap.find (tag.GetLcid ());
          if (it != m_lcInfoMap.end ())
            {
              it->second.macSapUser->ReceivePdu (p, m_rnti, tag.GetLcid ());
            }
          else
            {
              NS_LOG_WARN ("received packet with unknown lcid " << (uint32_t) tag.GetLcid ());
            }
=======
          LteMacSapUser::ReceivePduParameters rxPduParams;
          rxPduParams.p = p;
          rxPduParams.rnti = m_rnti;
          rxPduParams.lcid = tag.GetLcid ();
          it->second.macSapUser->ReceivePdu (rxPduParams);
>>>>>>> 59ac9554
        }
    }
  else
    {
      //Sidelink packet. Perform L2 filtering
      NS_LOG_INFO ("Received Sidelink packet");
      std::list <uint32_t>::iterator dstIt;
      bool found = false;
      for (dstIt = m_sidelinkDestinations.begin (); dstIt != m_sidelinkDestinations.end () ; dstIt++)
        {
          if ((*dstIt) == tag.GetDestinationL2Id ())
          {
            //the destination is a group we want to listen to
            SidelinkLcIdentifier identifier;
            identifier.lcId = tag.GetLcid ();
            identifier.srcL2Id = tag.GetSourceL2Id ();
            identifier.dstL2Id = tag.GetDestinationL2Id ();

            std::map <SidelinkLcIdentifier, LcInfo>::iterator it = m_slLcInfoMap.find (identifier);
            if (it == m_slLcInfoMap.end ())
              {
                //notify RRC to setup bearer
                m_cmacSapUser->NotifySidelinkReception (tag.GetLcid(), tag.GetSourceL2Id (), tag.GetDestinationL2Id ());

                //should be setup now
                it = m_slLcInfoMap.find (identifier);
                if (it == m_slLcInfoMap.end ())
                  {
                    NS_LOG_WARN ("Failure to setup Sidelink radio bearer");
                  }
              }
            it->second.macSapUser->ReceivePdu (p, m_rnti, tag.GetLcid ());
            found = true;
            break;
          }
        }
      if (!found)
        {
          NS_LOG_INFO ("received packet with unknown destination " << tag.GetDestinationL2Id ());
        }
    }
}


void
LteUeMac::DoReceiveLteControlMessage (Ptr<LteControlMessage> msg)
{
  NS_LOG_FUNCTION (this);
  if (msg->GetMessageType () == LteControlMessage::UL_DCI)
    {
      Ptr<UlDciLteControlMessage> msg2 = DynamicCast<UlDciLteControlMessage> (msg);
      UlDciListElement_s dci = msg2->GetDci ();
      if (dci.m_ndi == 1)
        {
          // New transmission -> empty pkt buffer queue (for deleting eventual pkts not acked )
          Ptr<PacketBurst> pb = CreateObject <PacketBurst> ();
          m_miUlHarqProcessesPacket.at (m_harqProcessId) = pb;
          // Retrieve data from RLC
          std::map <uint8_t, LteMacSapProvider::ReportBufferStatusParameters>::iterator itBsr;
          uint16_t activeLcs = 0;
          uint32_t statusPduMinSize = 0;
          for (itBsr = m_ulBsrReceived.begin (); itBsr != m_ulBsrReceived.end (); itBsr++)
            {
              if (((*itBsr).second.statusPduSize > 0) || ((*itBsr).second.retxQueueSize > 0) || ((*itBsr).second.txQueueSize > 0))
                {
                  activeLcs++;
                  if (((*itBsr).second.statusPduSize != 0)&&((*itBsr).second.statusPduSize < statusPduMinSize))
                    {
                      statusPduMinSize = (*itBsr).second.statusPduSize;
                    }
                  if (((*itBsr).second.statusPduSize != 0)&&(statusPduMinSize == 0))
                    {
                      statusPduMinSize = (*itBsr).second.statusPduSize;
                    }
                }
            }
          if (activeLcs == 0)
            {
              NS_LOG_ERROR (this << " No active flows for this UL-DCI");
              return;
            }
          std::map <uint8_t, LcInfo>::iterator it;
          uint32_t bytesPerActiveLc = dci.m_tbSize / activeLcs;
          bool statusPduPriority = false;
          if ((statusPduMinSize != 0)&&(bytesPerActiveLc < statusPduMinSize))
            {
              // send only the status PDU which has highest priority
              statusPduPriority = true;
              NS_LOG_DEBUG (this << " Reduced resource -> send only Status, b ytes " << statusPduMinSize);
              if (dci.m_tbSize < statusPduMinSize)
                {
                  NS_FATAL_ERROR ("Insufficient Tx Opportunity for sending a status message");
                }
            }
          NS_LOG_LOGIC (this << " UE " << m_rnti << ": UL-CQI notified TxOpportunity of " << dci.m_tbSize << " => " << bytesPerActiveLc << " bytes per active LC" << " statusPduMinSize " << statusPduMinSize);

          LteMacSapUser::TxOpportunityParameters txOpParams;

          for (it = m_lcInfoMap.begin (); it != m_lcInfoMap.end (); it++)
            {
              itBsr = m_ulBsrReceived.find ((*it).first);
              NS_LOG_DEBUG (this << " Processing LC " << (uint32_t)(*it).first << " bytesPerActiveLc " << bytesPerActiveLc);
              if ( (itBsr != m_ulBsrReceived.end ())
                   && ( ((*itBsr).second.statusPduSize > 0)
                        || ((*itBsr).second.retxQueueSize > 0)
                        || ((*itBsr).second.txQueueSize > 0)) )
                {
                  if ((statusPduPriority) && ((*itBsr).second.statusPduSize == statusPduMinSize))
                    {
                      txOpParams.bytes = (*itBsr).second.statusPduSize;
                      txOpParams.layer = 0;
                      txOpParams.harqId = 0;
                      txOpParams.componentCarrierId = m_componentCarrierId;
                      txOpParams.rnti = m_rnti;
                      txOpParams.lcid = (*it).first;
                      (*it).second.macSapUser->NotifyTxOpportunity (txOpParams);
                      NS_LOG_LOGIC (this << "\t" << bytesPerActiveLc << " send  " << (*itBsr).second.statusPduSize << " status bytes to LC " << (uint32_t)(*it).first << " statusQueue " << (*itBsr).second.statusPduSize << " retxQueue" << (*itBsr).second.retxQueueSize << " txQueue" <<  (*itBsr).second.txQueueSize);
                      (*itBsr).second.statusPduSize = 0;
                      break;
                    }
                  else
                    {
                      uint32_t bytesForThisLc = bytesPerActiveLc;
                      NS_LOG_LOGIC (this << "\t" << bytesPerActiveLc << " bytes to LC " << (uint32_t)(*it).first << " statusQueue " << (*itBsr).second.statusPduSize << " retxQueue" << (*itBsr).second.retxQueueSize << " txQueue" <<  (*itBsr).second.txQueueSize);
                      if (((*itBsr).second.statusPduSize > 0) && (bytesForThisLc > (*itBsr).second.statusPduSize))
                        {
                          txOpParams.bytes = (*itBsr).second.statusPduSize;
                          txOpParams.layer = 0;
                          txOpParams.harqId = 0;
                          txOpParams.componentCarrierId = m_componentCarrierId;
                          txOpParams.rnti = m_rnti;
                          txOpParams.lcid = (*it).first;
                          (*it).second.macSapUser->NotifyTxOpportunity (txOpParams);
                          bytesForThisLc -= (*itBsr).second.statusPduSize;
                          NS_LOG_DEBUG (this << " serve STATUS " << (*itBsr).second.statusPduSize);
                          (*itBsr).second.statusPduSize = 0;
                        }
                      else
                        {
                          if ((*itBsr).second.statusPduSize > bytesForThisLc)
                            {
                              NS_FATAL_ERROR ("Insufficient Tx Opportunity for sending a status message");
                            }
                        }
                        
                      if ((bytesForThisLc > 7)    // 7 is the min TxOpportunity useful for Rlc
                          && (((*itBsr).second.retxQueueSize > 0)
                              || ((*itBsr).second.txQueueSize > 0)))
                        {
                          if ((*itBsr).second.retxQueueSize > 0)
                            {
                              NS_LOG_DEBUG (this << " serve retx DATA, bytes " << bytesForThisLc);
                              txOpParams.bytes = bytesForThisLc;
                              txOpParams.layer = 0;
                              txOpParams.harqId = 0;
                              txOpParams.componentCarrierId = m_componentCarrierId;
                              txOpParams.rnti = m_rnti;
                              txOpParams.lcid = (*it).first;
                              (*it).second.macSapUser->NotifyTxOpportunity (txOpParams);
                              if ((*itBsr).second.retxQueueSize >= bytesForThisLc)
                                {
                                  (*itBsr).second.retxQueueSize -= bytesForThisLc;
                                }
                              else
                                {
                                  (*itBsr).second.retxQueueSize = 0;
                                }
                            }
                          else if ((*itBsr).second.txQueueSize > 0)
                            {
                              uint16_t lcid = (*it).first;
                              uint32_t rlcOverhead;
                              if (lcid == 1)
                                {
                                  // for SRB1 (using RLC AM) it's better to
                                  // overestimate RLC overhead rather than
                                  // underestimate it and risk unneeded
                                  // segmentation which increases delay 
                                  rlcOverhead = 4;
                                }
                              else
                                {
                                  // minimum RLC overhead due to header
                                  rlcOverhead = 2;
                                }
                              NS_LOG_DEBUG (this << " serve tx DATA, bytes " << bytesForThisLc << ", RLC overhead " << rlcOverhead);
                              txOpParams.bytes = bytesForThisLc;
                              txOpParams.layer = 0;
                              txOpParams.harqId = 0;
                              txOpParams.componentCarrierId = m_componentCarrierId;
                              txOpParams.rnti = m_rnti;
                              txOpParams.lcid = (*it).first;
                              (*it).second.macSapUser->NotifyTxOpportunity (txOpParams);
                              if ((*itBsr).second.txQueueSize >= bytesForThisLc - rlcOverhead)
                                {
                                  (*itBsr).second.txQueueSize -= bytesForThisLc - rlcOverhead;
                                }
                              else
                                {
                                  (*itBsr).second.txQueueSize = 0;
                                }
                            }
                        }
                      else
                        {
                          if ( ((*itBsr).second.retxQueueSize > 0) || ((*itBsr).second.txQueueSize > 0)) 
                            {
                              // resend BSR info for updating eNB peer MAC
                              m_freshUlBsr = true;
                            }
                        }
                      NS_LOG_LOGIC (this << "\t" << bytesPerActiveLc << "\t new queues " << (uint32_t)(*it).first << " statusQueue " << (*itBsr).second.statusPduSize << " retxQueue" << (*itBsr).second.retxQueueSize << " txQueue" <<  (*itBsr).second.txQueueSize);
                    }

                }
            }
        }
      else
        {
          // HARQ retransmission -> retrieve data from HARQ buffer
          NS_LOG_DEBUG (this << " UE MAC RETX HARQ " << (uint16_t)m_harqProcessId);
          Ptr<PacketBurst> pb = m_miUlHarqProcessesPacket.at (m_harqProcessId);
          for (std::list<Ptr<Packet> >::const_iterator j = pb->Begin (); j != pb->End (); ++j)
            {
              Ptr<Packet> pkt = (*j)->Copy ();
              m_uePhySapProvider->SendMacPdu (pkt);
            }
          m_miUlHarqProcessesPacketTimer.at (m_harqProcessId) = HARQ_PERIOD;          
        }

    }
  else if (msg->GetMessageType () == LteControlMessage::RAR)
    {
      if (m_waitingForRaResponse)
        {
          Ptr<RarLteControlMessage> rarMsg = DynamicCast<RarLteControlMessage> (msg);
          uint16_t raRnti = rarMsg->GetRaRnti ();
          NS_LOG_LOGIC (this << "got RAR with RA-RNTI " << (uint32_t) raRnti << ", expecting " << (uint32_t) m_raRnti);
          if (raRnti == m_raRnti) // RAR corresponds to TX subframe of preamble
            {
              for (std::list<RarLteControlMessage::Rar>::const_iterator it = rarMsg->RarListBegin ();
                   it != rarMsg->RarListEnd ();
                   ++it)
                {
                  if (it->rapId == m_raPreambleId) // RAR is for me
                    {
                      RecvRaResponse (it->rarPayload);
                      /// \todo RRC generates the RecvRaResponse messaged
                      /// for avoiding holes in transmission at PHY layer
                      /// (which produce erroneous UL CQI evaluation)
                    }
                }
            }
        }
    }
  else if (msg->GetMessageType () == LteControlMessage::SL_DCI)
    {
      Ptr<SlDciLteControlMessage> msg2 = DynamicCast<SlDciLteControlMessage> (msg);
      SlDciListElement_s dci = msg2->GetDci ();

      //store the grant for the next SC period
      //TODO: distinguish SL grants for different pools. Right now just assume there is only one pool
      Ptr<SidelinkTxCommResourcePool> pool = DynamicCast<SidelinkTxCommResourcePool> (m_sidelinkTxPoolsMap.begin()->second.m_pool);
      NS_ASSERT (pool->GetSchedulingType() == SidelinkCommResourcePool::SCHEDULED);

      SidelinkGrant grant;
      grant.m_resPscch = dci.m_resPscch;
      grant.m_tpc = dci.m_tpc;
      grant.m_hopping = dci.m_hopping;
      grant.m_rbStart = dci.m_rbStart;
      grant.m_rbLen = dci.m_rbLen;
      grant.m_hoppingInfo = dci.m_hoppingInfo;
      grant.m_iTrp = dci.m_trp;
      grant.m_mcs = pool->GetMcs();
      grant.m_tbSize = 0; //computed later
      m_sidelinkTxPoolsMap.begin()->second.m_nextGrant = grant;
      m_sidelinkTxPoolsMap.begin()->second.m_grantReceived = true;

      NS_LOG_INFO (this << "Received SL_DCI message rnti=" << m_rnti << " res=" << (uint16_t) dci.m_resPscch);
    }
  else if (msg->GetMessageType () == LteControlMessage::SL_DISC_MSG)
    {
      NS_LOG_INFO (this << " Received discovery message");
      //notify RRC (pass msg to RRC where we can filter)
      m_cmacSapUser->NotifyDiscoveryReception (msg);
    }
  else
    {
      NS_LOG_WARN (this << " LteControlMessage not recognized");
    }
}

void
LteUeMac::RefreshHarqProcessesPacketBuffer (void)
{
  NS_LOG_FUNCTION (this);

  for (uint16_t i = 0; i < m_miUlHarqProcessesPacketTimer.size (); i++)
    {
      if (m_miUlHarqProcessesPacketTimer.at (i) == 0)
        {
          if (m_miUlHarqProcessesPacket.at (i)->GetSize () > 0)
            {
              // timer expired: drop packets in buffer for this process
              NS_LOG_INFO (this << " HARQ Proc Id " << i << " packets buffer expired");
              Ptr<PacketBurst> emptyPb = CreateObject <PacketBurst> ();
              m_miUlHarqProcessesPacket.at (i) = emptyPb;
            }
        }
      else
        {
          m_miUlHarqProcessesPacketTimer.at (i)--;
        }
    }
}


void
LteUeMac::DoSubframeIndication (uint32_t frameNo, uint32_t subframeNo)
{
  NS_LOG_FUNCTION (this);
  m_frameNo = frameNo;
  m_subframeNo = subframeNo;
  RefreshHarqProcessesPacketBuffer ();
  if ((Simulator::Now () >= m_bsrLast + m_bsrPeriodicity) && (m_freshUlBsr == true))
    {
      if (m_componentCarrierId == 0)
        {
          //Send BSR through primary carrier
          SendReportBufferStatus ();
        }
      m_bsrLast = Simulator::Now ();
      m_freshUlBsr = false;
    }
  m_harqProcessId = (m_harqProcessId + 1) % HARQ_PERIOD;

  if (m_sidelinkEnabled)
    {
      //There is a delay between the MAC scheduling and the transmission so we assume that we are ahead.
      if (subframeNo + UL_PUSCH_TTIS_DELAY > 10)
        {
          frameNo++;
          if (frameNo > 1024)
            {
              frameNo = 1;
            }
          subframeNo = (subframeNo + UL_PUSCH_TTIS_DELAY) % 10;
        }
      else
        {
          subframeNo = subframeNo + UL_PUSCH_TTIS_DELAY;
        }

      NS_LOG_INFO ("Adjusted Frame no. " << frameNo << " Subframe no. " << subframeNo);

      //Sidelink Discovery
      if (m_discTxApps.size () > 0)
        {
          if (frameNo == m_discTxPool.m_nextDiscPeriod.frameNo && subframeNo == m_discTxPool.m_nextDiscPeriod.subframeNo)
            {
              //define periods and frames
              m_discTxPool.m_currentDiscPeriod = m_discTxPool.m_nextDiscPeriod;
              m_discTxPool.m_nextDiscPeriod = m_discTxPool.m_pool->GetNextDiscPeriod (frameNo, subframeNo);
              m_discTxPool.m_nextDiscPeriod.frameNo++;
              m_discTxPool.m_nextDiscPeriod.subframeNo++;
              NS_LOG_INFO ("Starting new discovery period " << ". Next period at " << m_discTxPool.m_nextDiscPeriod.frameNo << "/"
                                                                          << m_discTxPool.m_nextDiscPeriod.subframeNo);
              NS_ABORT_MSG_IF (m_discTxPool.m_nextDiscPeriod.frameNo > 1024 || m_discTxPool.m_nextDiscPeriod.subframeNo > 10,
                               "Invalid frame or subframe number");

              if (m_discTxPool.m_pool->GetSchedulingType () == SidelinkDiscResourcePool::UE_SELECTED)
                {
                  //use txProbability
                  DiscGrant grant;
                  double p1 = m_p1UniformVariable->GetValue (0, 1);
                  double txProbability = m_discTxPool.m_pool->GetTxProbability ();       //calculate txProbability
                  NS_LOG_DEBUG ("txProbability = " << txProbability << " % ");
                  if (p1 <= txProbability / 100.0)
                    {
                      grant.m_resPsdch = m_resUniformVariable->GetInteger (0, m_discTxPool.m_npsdch - 1);
                      grant.m_rnti = m_rnti;
                      m_discTxPool.m_nextGrant = grant;
                      m_discTxPool.m_grantReceived = true;
                      NS_LOG_INFO ("UE selected grant: resource =" << (uint16_t) grant.m_resPsdch << "/" << m_discTxPool.m_npsdch);
                    }
                }
              else   //scheduled
                {
                  //TODO
                  //use defined grant : SL-TF-IndexPair
                }

              //if we received a grant
              if (m_discTxPool.m_grantReceived)
                {
                  m_discTxPool.m_currentGrant = m_discTxPool.m_nextGrant;
                  NS_LOG_INFO ("Discovery grant received resource " << (uint32_t) m_discTxPool.m_currentGrant.m_resPsdch);

                  SidelinkDiscResourcePool::SubframeInfo tmp;
                  tmp.frameNo = m_discTxPool.m_currentDiscPeriod.frameNo - 1;
                  tmp.subframeNo = m_discTxPool.m_currentDiscPeriod.subframeNo - 1;

                  m_discTxPool.m_psdchTx = m_discTxPool.m_pool->GetPsdchTransmissions (m_discTxPool.m_currentGrant.m_resPsdch);

                  for (std::list<SidelinkDiscResourcePool::SidelinkTransmissionInfo>::iterator txIt = m_discTxPool.m_psdchTx.begin ();
                       txIt != m_discTxPool.m_psdchTx.end (); txIt++)
                    {
                      txIt->subframe = txIt->subframe + tmp;
                      //adjust for index starting at 1
                      txIt->subframe.frameNo++;
                      txIt->subframe.subframeNo++;
                      NS_LOG_INFO ("PSDCH: Subframe " << txIt->subframe.frameNo << "/" << txIt->subframe.subframeNo
                                                      << ": rbStart=" << (uint32_t) txIt->rbStart << ", rbLen=" << (uint32_t) txIt->nbRb);
                      NS_ABORT_MSG_IF (txIt->subframe.frameNo > 1024 || txIt->subframe.subframeNo > 10,
                                       "Invalid frame or subframe number");
                      //Inform PHY: find a way to inform the PHY layer of the resources
                      m_uePhySapProvider->SetDiscGrantInfo (m_discTxPool.m_currentGrant.m_resPsdch);
                      //clear the grant
                      m_discTxPool.m_grantReceived = false;
                    }
                }
            }
        }

      std::list<SidelinkDiscResourcePool::SidelinkTransmissionInfo>::iterator allocIt;
      //check if we need to transmit PSDCH
      allocIt = m_discTxPool.m_psdchTx.begin ();
      if (allocIt != m_discTxPool.m_psdchTx.end () && (*allocIt).subframe.frameNo == frameNo && (*allocIt).subframe.subframeNo == subframeNo)
        {
          NS_LOG_INFO ("PSDCH transmission");
          for (std::list<uint32_t>::iterator txApp = m_discTxApps.begin (); txApp != m_discTxApps.end (); ++txApp)
            {
              //Create Discovery message for each discovery application announcing
              SlDiscMsg discMsg;
              discMsg.m_rnti = m_rnti;
              discMsg.m_resPsdch = m_discTxPool.m_currentGrant.m_resPsdch;

              discMsg.m_proSeAppCode =  (std::bitset <184>) * txApp;

              Ptr<SlDiscMessage> msg = Create<SlDiscMessage> ();
              msg->SetSlDiscMessage (discMsg);
              NS_LOG_INFO ("discovery message sent by " << m_rnti << ", proSeAppCode = " << *txApp);
              m_discoveryAnnouncementTrace (m_rnti, *txApp);
              m_uePhySapProvider->SendLteControlMessage (msg);
            }
          m_discTxPool.m_psdchTx.erase (allocIt);
        }

      //Sidelink Communication
      if ((Simulator::Now () >= m_slBsrLast + m_slBsrPeriodicity) && (m_freshSlBsr == true))
        {
          SendSidelinkReportBufferStatus ();
          m_slBsrLast = Simulator::Now ();
          m_freshSlBsr = false;
        }
      std::map <uint32_t, PoolInfo>::iterator poolIt;
      for (poolIt = m_sidelinkTxPoolsMap.begin (); poolIt != m_sidelinkTxPoolsMap.end (); poolIt++)
        {
          //Check if this is a new SC period
          if (frameNo == poolIt->second.m_nextScPeriod.frameNo && subframeNo == poolIt->second.m_nextScPeriod.subframeNo)
            {
              poolIt->second.m_currentScPeriod = poolIt->second.m_nextScPeriod;
              poolIt->second.m_nextScPeriod = poolIt->second.m_pool->GetNextScPeriod (frameNo, subframeNo);
              //adjust because scheduler starts with frame/subframe = 1
              poolIt->second.m_nextScPeriod.frameNo++;
              poolIt->second.m_nextScPeriod.subframeNo++;
              NS_LOG_INFO ("Starting new SC period for pool of group " << poolIt->first << ". Next period at "
                                                                       << poolIt->second.m_nextScPeriod.frameNo << "/" << poolIt->second.m_nextScPeriod.subframeNo);
              NS_ABORT_MSG_IF (poolIt->second.m_nextScPeriod.frameNo > 1024 || poolIt->second.m_nextScPeriod.subframeNo > 10,
                               "Invalid frame or subframe number");

              Ptr<PacketBurst> emptyPb = CreateObject <PacketBurst> ();
              poolIt->second.m_miSlHarqProcessPacket = emptyPb;

              if (poolIt->second.m_pool->GetSchedulingType () == SidelinkCommResourcePool::UE_SELECTED)
                {
                  //If m_slHasDataToTx is False here (at the beginning of the period), it means
                  //that no transmissions in the PSSCH occurred in the previous SC period.
                  //Notify the RRC for stopping SLSS transmissions if appropriate

                  if (!m_slHasDataToTx)
                    {
                      m_cmacSapUser->NotifyMacHasNoSlDataToSend ();
                    }
                  //Make m_slHasDataToTx = false here (beginning of the period) to detect if transmissions
                  //in the PSSCH are performed in this period
                  m_slHasDataToTx = false;

                  //get the BSR for this pool
                  //if we have data in the queue
                  //find the BSR for that pool (will also give the SidleinkLcIdentifier)
                  std::map <SidelinkLcIdentifier, LteMacSapProvider::ReportBufferStatusParameters>::iterator itBsr;
                  for (itBsr = m_slBsrReceived.begin ();  itBsr != m_slBsrReceived.end (); itBsr++)
                    {
                      if (itBsr->first.dstL2Id == poolIt->first)
                        {
                          //this is the BSR for the pool
                          NS_LOG_DEBUG ("Found the BSR. Tx Queue size = "<<(*itBsr).second.txQueueSize);
                          break;
                        }
                    }
                  if (itBsr == m_slBsrReceived.end ()
                      || ( (*itBsr).second.txQueueSize == 0
                      && (*itBsr).second.retxQueueSize == 0
                      && (*itBsr).second.statusPduSize == 0 ))
                    {
                      NS_LOG_INFO ("No BSR received. Assume no data to transfer");
                    }
                  else
                    {
                      //we need to pick a random resource from the pool
                      NS_LOG_DEBUG ("SL BSR size =" << m_slBsrReceived.size ());
                      SidelinkGrant grant;
                      //in order to pick a resource that is valid, we compute the number of sub-channels
                      //on the PSSCH
                      uint16_t nbTxOpt = poolIt->second.m_npscch;
                      //Randomly selected Resource in PSCCH.
                      grant.m_resPscch = m_ueSelectedUniformVariable->GetInteger (0, nbTxOpt - 1);
                      grant.m_tpc = 0;
                      std::vector <uint8_t> validRbStarts = poolIt->second.m_pool->GetValidRBstart (m_slGrantSize);
                      NS_ABORT_MSG_IF (validRbStarts.size () == 0, "UE_MAC: No resources available for configured grant size!");
                      grant.m_rbStart = validRbStarts [m_ueSelectedUniformVariable->GetInteger (0, validRbStarts.size () - 1)];
                      grant.m_hoppingInfo = poolIt->second.m_pool->GetDataHoppingConfig ().hoppingInfo;
                      if (grant.m_hoppingInfo < 4)
                        {
                          NS_LOG_DEBUG("Hopping enabled");
                          grant.m_hopping = 1; //Hopping is enabled
                        }
                      else
                        {
                          NS_LOG_DEBUG("Hopping disabled");
                          grant.m_hopping = 0; //Hopping is disabled
                        }

                      switch (m_slKtrp)
                        {
                        case 1:
                          grant.m_iTrp = m_ueSelectedUniformVariable->GetInteger (0, 7);
                          break;
                        case 2:
                          grant.m_iTrp = m_ueSelectedUniformVariable->GetInteger (8, 35);
                          break;
                        case 4:
                          grant.m_iTrp = m_ueSelectedUniformVariable->GetInteger (36, 105);
                          break;
                        case 8:
                          grant.m_iTrp = 106;
                          break;
                        default:
                          NS_FATAL_ERROR ("Invalid KTRP value " << (uint16_t) m_slKtrp << ". Supported values: [1, 2, 4, 8]");
                        }

                      if (this->m_useSetTrpIndex == true)
                        {
                          grant.m_iTrp = this->m_setTrpIndex;
                        }
                      grant.m_rbLen = m_slGrantSize;
                      grant.m_mcs = m_slGrantMcs;
                      grant.m_tbSize = 0; //computed later
                      poolIt->second.m_nextGrant = grant;
                      poolIt->second.m_grantReceived = true;
                      NS_LOG_INFO ("UE selected grant: resource=" << (uint16_t) grant.m_resPscch << "/"
                                                                  << poolIt->second.m_npscch << ", rbStart=" << (uint16_t) grant.m_rbStart
                                                                  << ", rbLen=" << (uint16_t) grant.m_rbLen << ", mcs=" << (uint16_t) grant.m_mcs
                                                                  << ",itrp=" << (uint16_t) grant.m_iTrp);
                    }
                } // end if (UE_SELECTED)

              //if we received a grant, compute the transmission opportunities for PSCCH and PSSCH
              if (poolIt->second.m_grantReceived)
                {
                  if (poolIt->second.m_pool->GetSchedulingType () == SidelinkCommResourcePool::SCHEDULED)
                    {
                      std::map <SidelinkLcIdentifier, LteMacSapProvider::ReportBufferStatusParameters>::iterator itBsr;
                      for (itBsr = m_slBsrReceived.begin ();  itBsr != m_slBsrReceived.end (); itBsr++)
                        {
                          if (itBsr->first.dstL2Id == poolIt->first)
                            {
                              //this is the BSR for the pool
                              NS_LOG_DEBUG ("Found the BSR. Tx Queue size = "<<(*itBsr).second.txQueueSize);
                              break;
                            }
                        }

                      if (itBsr == m_slBsrReceived.end ()
                          || ( (*itBsr).second.txQueueSize == 0
                          && (*itBsr).second.retxQueueSize == 0
                          && (*itBsr).second.statusPduSize == 0))
                        {
                          NS_LOG_INFO ("We receive the grant from the eNB but the transmission queue size is zero."
                                                                              " Assume no data to transfer for now");
                          continue;
                        }
                    }

                  //make the grant our current grant
                  poolIt->second.m_currentGrant = poolIt->second.m_nextGrant;
                  NS_LOG_INFO ("Sidelink grant received resource " << (uint32_t) poolIt->second.m_currentGrant.m_resPscch);
                  SidelinkCommResourcePool::SubframeInfo subFrameInfo;
                  subFrameInfo.frameNo = poolIt->second.m_currentScPeriod.frameNo - 1;
                  subFrameInfo.subframeNo = poolIt->second.m_currentScPeriod.subframeNo - 1;

                  // Collect statistics for SL UE mac scheduling trace
                  SlUeMacStatParameters stats_params;
                  stats_params.m_frameNo = subFrameInfo.frameNo + 1;
                  stats_params.m_subframeNo = subFrameInfo.subframeNo + 1;
                  stats_params.m_pscchRi = poolIt->second.m_currentGrant.m_resPscch;
                  stats_params.m_cellId = 0;
                  stats_params.m_imsi = 0;
                  stats_params.m_pscchFrame1 = 0;
                  stats_params.m_pscchSubframe1 = 0;
                  stats_params.m_pscchFrame2 = 0;
                  stats_params.m_pscchSubframe2 = 0;
                  stats_params.m_psschFrame = 0;
                  stats_params.m_psschSubframeStart = 0;

                  poolIt->second.m_pscchTx = poolIt->second.m_pool->GetPscchTransmissions (poolIt->second.m_currentGrant.m_resPscch);
                  uint16_t tx_counter = 1;
                  for (std::list<SidelinkCommResourcePool::SidelinkTransmissionInfo>::iterator txIt = poolIt->second.m_pscchTx.begin ();
                       txIt != poolIt->second.m_pscchTx.end (); txIt++)
                    {
                      txIt->subframe = txIt->subframe + subFrameInfo;
                      //adjust for index starting at 1
                      txIt->subframe.frameNo++;
                      txIt->subframe.subframeNo++;
                      NS_LOG_INFO ("PSCCH: Subframe " << txIt->subframe.frameNo << "/" << txIt->subframe.subframeNo
                                                      << ": rbStart=" << (uint32_t) txIt->rbStart << ", rbLen=" << (uint32_t) txIt->nbRb);
                      NS_ABORT_MSG_IF (txIt->subframe.frameNo > 1024 || txIt->subframe.subframeNo > 10,
                                       "Invalid frame or subframe number");
                      switch (tx_counter)
                        {
                        case 1:
                          stats_params.m_pscchFrame1 = txIt->subframe.frameNo;
                          stats_params.m_pscchSubframe1 = txIt->subframe.subframeNo;
                          break;
                        case 2:
                          stats_params.m_pscchFrame2 = txIt->subframe.frameNo;
                          stats_params.m_pscchSubframe2 = txIt->subframe.subframeNo;
                          break;
                        default:
                          NS_FATAL_ERROR ("PSCCH ONLY SUPPORTS 2 TRANSMISSIONS PER UE GRANT!");
                        }
                      tx_counter++;
                    }
                  poolIt->second.m_psschTx = poolIt->second.m_pool->GetPsschTransmissions (subFrameInfo, poolIt->second.m_currentGrant.m_iTrp, poolIt->second.m_currentGrant.m_rbStart, poolIt->second.m_currentGrant.m_rbLen);

                  //adjust PSSCH frame to next period
                  for (std::list<SidelinkCommResourcePool::SidelinkTransmissionInfo>::iterator txIt = poolIt->second.m_psschTx.begin ();
                       txIt != poolIt->second.m_psschTx.end (); txIt++)
                    {
                      //adjust for index starting at 1
                      txIt->subframe.frameNo++;
                      txIt->subframe.subframeNo++;
                      NS_LOG_INFO ("PSSCH: Subframe " << txIt->subframe.frameNo << "/"
                                                      << txIt->subframe.subframeNo << ": rbStart=" << (uint32_t) txIt->rbStart
                                                      << ", rbLen=" << (uint32_t) txIt->nbRb);
                      NS_ABORT_MSG_IF (txIt->subframe.frameNo > 1024 || txIt->subframe.subframeNo > 10,
                                                             "Invalid frame or subframe number");
                    }

                  //compute the TB size
                  poolIt->second.m_currentGrant.m_tbSize = m_amc->GetUlTbSizeFromMcs (poolIt->second.m_currentGrant.m_mcs, poolIt->second.m_currentGrant.m_rbLen) / 8;
                  NS_LOG_INFO ("Sidelink Tb size = " << poolIt->second.m_currentGrant.m_tbSize << " bytes (mcs=" << (uint32_t) poolIt->second.m_currentGrant.m_mcs << ")");

                  stats_params.m_rnti = m_rnti;
                  stats_params.m_mcs = poolIt->second.m_currentGrant.m_mcs;
                  stats_params.m_tbSize = poolIt->second.m_currentGrant.m_tbSize;
                  stats_params.m_psschTxStartRB = poolIt->second.m_currentGrant.m_rbStart;
                  stats_params.m_psschTxLengthRB = poolIt->second.m_currentGrant.m_rbLen;
                  stats_params.m_psschItrp = poolIt->second.m_currentGrant.m_iTrp;
                  stats_params.m_timestamp = Simulator::Now ().GetMilliSeconds ();

                  m_slPscchScheduling (stats_params); //Trace

                  //clear the grant
                  poolIt->second.m_grantReceived = false;
                } //end of if (poolIt->second.m_grantReceived)
            }
          else
            {
              NS_LOG_DEBUG ("Sidelink Control period not started yet");
              NS_LOG_DEBUG("current frame number = " << frameNo <<" Next SC period frame number = "<<poolIt->second.m_nextScPeriod.frameNo);
              NS_LOG_DEBUG("current subframe number = " << subframeNo <<" Next SC period subframe number = "<<poolIt->second.m_nextScPeriod.subframeNo);
            }

          std::list<SidelinkCommResourcePool::SidelinkTransmissionInfo>::iterator allocIt;
          //check if we need to transmit PSCCH
          allocIt = poolIt->second.m_pscchTx.begin ();
          if (allocIt != poolIt->second.m_pscchTx.end () && (*allocIt).subframe.frameNo == frameNo && (*allocIt).subframe.subframeNo == subframeNo)
            {
              //transmission of PSCCH, no need for HARQ
              if (poolIt->second.m_pscchTx.size () == 2)
                {
                  NS_LOG_INFO ("First PSCCH transmission");
                }
              else
                {
                  NS_LOG_INFO ("Second PSCCH transmission");
                }
              //create SCI message
              SciListElement_s sci;
              sci.m_rnti = m_rnti;
              sci.m_mcs = poolIt->second.m_currentGrant.m_mcs;
              sci.m_tbSize = poolIt->second.m_currentGrant.m_tbSize;
              sci.m_resPscch = poolIt->second.m_currentGrant.m_resPscch;
              sci.m_rbLen = poolIt->second.m_currentGrant.m_rbLen;
              sci.m_rbStart = poolIt->second.m_currentGrant.m_rbStart;
              sci.m_trp = poolIt->second.m_currentGrant.m_iTrp;
              sci.m_hopping = poolIt->second.m_currentGrant.m_hopping;
              sci.m_hoppingInfo = poolIt->second.m_currentGrant.m_hoppingInfo;
              sci.m_groupDstId = (poolIt->first & 0xFF);

              Ptr<SciLteControlMessage> msg = Create<SciLteControlMessage> ();
              msg->SetSci (sci);
              m_uePhySapProvider->SendLteControlMessage (msg);

              poolIt->second.m_pscchTx.erase (allocIt);
            }

          //check if we need to transmit PSSCH
          allocIt = poolIt->second.m_psschTx.begin ();
          if (allocIt != poolIt->second.m_psschTx.end () && (*allocIt).subframe.frameNo == frameNo && (*allocIt).subframe.subframeNo == subframeNo)
            {
              // Collect statistics for SL share channel UE MAC scheduling trace
              SlUeMacStatParameters stats_sch_params;
              stats_sch_params.m_frameNo = poolIt->second.m_currentScPeriod.frameNo;
              stats_sch_params.m_subframeNo = poolIt->second.m_currentScPeriod.subframeNo;
              stats_sch_params.m_psschFrame = frameNo;
              stats_sch_params.m_psschSubframe = subframeNo;
              stats_sch_params.m_cellId = 0;
              stats_sch_params.m_imsi = 0;
              stats_sch_params.m_pscchRi = 0;
              stats_sch_params.m_pscchFrame1 = 0;
              stats_sch_params.m_pscchSubframe1 = 0;
              stats_sch_params.m_pscchFrame2 = 0;
              stats_sch_params.m_pscchSubframe2 = 0;
              stats_sch_params.m_psschItrp = 0;
              stats_sch_params.m_psschFrameStart = 0;
              stats_sch_params.m_psschSubframeStart = 0;

              //Get first subframe of PSSCH
              SidelinkCommResourcePool::SubframeInfo currScPeriod;
              currScPeriod.frameNo = poolIt->second.m_currentScPeriod.frameNo - 1;
              currScPeriod.subframeNo = poolIt->second.m_currentScPeriod.subframeNo - 1;
              std::vector<uint32_t> psschSFVector = poolIt->second.m_pool->GetAllPsschSubframes ();
              uint32_t psschStartSubframe = 10 * (currScPeriod.frameNo % 1024) + currScPeriod.subframeNo % 10 + psschSFVector[0];
              stats_sch_params.m_psschFrameStart = psschStartSubframe / 10 + 1;
              stats_sch_params.m_psschSubframeStart = psschStartSubframe % 10 + 1;

              stats_sch_params.m_rnti = m_rnti;
              stats_sch_params.m_mcs = poolIt->second.m_currentGrant.m_mcs;
              stats_sch_params.m_tbSize = poolIt->second.m_currentGrant.m_tbSize;
              stats_sch_params.m_psschTxStartRB = (*allocIt).rbStart;
              stats_sch_params.m_psschTxLengthRB = (*allocIt).nbRb;
              stats_sch_params.m_timestamp = Simulator::Now ().GetMilliSeconds ();

              m_slPsschScheduling (stats_sch_params); //Trace

              if (poolIt->second.m_psschTx.size () % 4 == 0)
                {
                  NS_LOG_INFO ("New PSSCH transmission");
                  Ptr<PacketBurst> emptyPb = CreateObject <PacketBurst> ();
                  poolIt->second.m_miSlHarqProcessPacket = emptyPb;

                  //get the BSR for this pool
                  //if we have data in the queue
                  //find the BSR for that pool (will also give the SidleinkLcIdentifier)

                  std::map <SidelinkLcIdentifier, LteMacSapProvider::ReportBufferStatusParameters>::iterator itBsr;
                  for (itBsr = m_slBsrReceived.begin ();  itBsr != m_slBsrReceived.end (); itBsr++)
                    {
                      if (itBsr->first.dstL2Id == poolIt->first)
                        {
                          //this is the BSR for the pool
                          std::map <SidelinkLcIdentifier, LcInfo>::iterator it = m_slLcInfoMap.find (itBsr->first);
                          //for Sidelink we should never have retxQueueSize since it is unacknowledged mode
                          //we still keep the process similar to uplink to be more generic (and maybe handle
                          //future modifications)
                          if ( ((*itBsr).second.statusPduSize > 0)
                               || ((*itBsr).second.retxQueueSize > 0)
                               || ((*itBsr).second.txQueueSize > 0))
                            {
                              //We have data to send in the PSSCH, notify the RRC to start/continue sending SLSS if appropriate
                              m_slHasDataToTx = true;
                              m_cmacSapUser->NotifyMacHasSlDataToSend ();

                              NS_ASSERT ((*itBsr).second.statusPduSize == 0 && (*itBsr).second.retxQueueSize == 0);
                              //similar code as uplink transmission
                              uint32_t bytesForThisLc = poolIt->second.m_currentGrant.m_tbSize;
                              NS_LOG_LOGIC ("RNTI " << m_rnti << " Sidelink Tx " << bytesForThisLc << " bytes to LC "
                                                    << (uint32_t)(*itBsr).first.lcId << " statusQueue " << (*itBsr).second.statusPduSize
                                                    << " retxQueue" << (*itBsr).second.retxQueueSize << " txQueue"
                                                    <<  (*itBsr).second.txQueueSize);
                              if (((*itBsr).second.statusPduSize > 0) && (bytesForThisLc > (*itBsr).second.statusPduSize))
                                {
                                  (*it).second.macSapUser->NotifyTxOpportunity ((*itBsr).second.statusPduSize, 0, 0, m_componentCarrierId, m_rnti, (*itBsr).first.lcId);
                                  bytesForThisLc -= (*itBsr).second.statusPduSize; //decrement size available for data
                                  NS_LOG_DEBUG ("Serve STATUS PDU" << (*itBsr).second.statusPduSize);
                                  (*itBsr).second.statusPduSize = 0;
                                }
                              else
                                {
                                  if ((*itBsr).second.statusPduSize > bytesForThisLc)
                                    {
                                      NS_FATAL_ERROR ("Insufficient Tx Opportunity for sending a status message");
                                    }
                                }
                              // 7 is the min TxOpportunity useful for Rlc
                              if ((bytesForThisLc > 7)
                                  && (((*itBsr).second.retxQueueSize > 0)
                                      || ((*itBsr).second.txQueueSize > 0)))
                                {
                                  if ((*itBsr).second.retxQueueSize > 0)
                                    {
                                      NS_LOG_DEBUG ("Serve retx DATA, bytes " << bytesForThisLc);
                                      (*it).second.macSapUser->NotifyTxOpportunity (bytesForThisLc, 0, 0, m_componentCarrierId, m_rnti, (*itBsr).first.lcId);
                                      if ((*itBsr).second.retxQueueSize >= bytesForThisLc)
                                        {
                                          (*itBsr).second.retxQueueSize -= bytesForThisLc;
                                        }
                                      else
                                        {
                                          (*itBsr).second.retxQueueSize = 0;
                                        }
                                    }
                                  else if ((*itBsr).second.txQueueSize > 0)
                                    {
                                      // minimum RLC overhead due to header
                                      uint32_t rlcOverhead = 2;
                                      NS_LOG_DEBUG ("Serve tx DATA, bytes " << bytesForThisLc << ", RLC overhead " << rlcOverhead);
                                      (*it).second.macSapUser->NotifyTxOpportunity (bytesForThisLc, 0, 0, m_componentCarrierId, m_rnti, (*itBsr).first.lcId);
                                      if ((*itBsr).second.txQueueSize >= bytesForThisLc - rlcOverhead)
                                        {
                                          (*itBsr).second.txQueueSize -= bytesForThisLc - rlcOverhead;
                                        }
                                      else
                                        {
                                          (*itBsr).second.txQueueSize = 0;
                                        }
                                    }
                                }
                              else
                                {
                                  if ( ((*itBsr).second.retxQueueSize > 0) || ((*itBsr).second.txQueueSize > 0))
                                    {
                                      if (poolIt->second.m_pool->GetSchedulingType () == SidelinkCommResourcePool::SCHEDULED)
                                        {
                                          // Resend BSR info for updating eNB peer MAC
                                          m_freshSlBsr = true;
                                        }
                                    }
                                }
                              NS_LOG_LOGIC ("RNTI " << m_rnti << " Sidelink Tx " << bytesForThisLc << "\t new queues "
                                                    << (uint32_t)(*it).first.lcId << " statusQueue " << (*itBsr).second.statusPduSize
                                                    << " retxQueue" << (*itBsr).second.retxQueueSize << " txQueue" <<  (*itBsr).second.txQueueSize);
                            }
                          break;
                        }
                    } //end of for (itBsr = m_slBsrReceived.begin () ;  itBsr != m_slBsrReceived.end () ; itBsr++)
                }
              else
                {
                  NS_LOG_INFO ("PSSCH retransmission " << (4 - poolIt->second.m_psschTx.size () % 4));
                  Ptr<PacketBurst> pb = poolIt->second.m_miSlHarqProcessPacket;
                  for (std::list<Ptr<Packet> >::const_iterator j = pb->Begin (); j != pb->End (); ++j)
                    {
                      Ptr<Packet> pkt = (*j)->Copy ();
                      m_uePhySapProvider->SendMacPdu (pkt);
                    }
                }

              poolIt->second.m_psschTx.erase (allocIt);
            } //end of if //check if we need to transmit PSSCH
        } //end of for (poolIt = m_sidelinkTxPoolsMap.begin() ; poolIt != m_sidelinkTxPoolsMap.end() ; poolIt++)
    }
}

void
LteUeMac::DoAddSlDestination (uint32_t destination)
{
  NS_LOG_FUNCTION (this);
  std::list <uint32_t>::iterator it;
  for (it = m_sidelinkDestinations.begin (); it != m_sidelinkDestinations.end (); it++)
    {
      if ((*it) == destination)
        {
          break;
        }
    }
  if (it == m_sidelinkDestinations.end ())
    {
      //did not find it, so insert
      m_sidelinkDestinations.push_back (destination);
    }
}

void
LteUeMac::DoRemoveSlDestination (uint32_t destination)
{
  NS_LOG_FUNCTION (this);
  std::list <uint32_t>::iterator it = m_sidelinkDestinations.begin ();
  while (it != m_sidelinkDestinations.end ())
    {
      if ((*it) == destination)
        {
          m_sidelinkDestinations.erase (it);
          break;
        }
      it++;
    }
}

void
LteUeMac::DoNotifyChangeOfTiming(uint32_t frameNo, uint32_t subframeNo)
{
  NS_LOG_FUNCTION (this);
  //There is a delay between the MAC scheduling and the transmission so we assume that we are ahead.
  if (subframeNo + UL_PUSCH_TTIS_DELAY > 10)
    {
      frameNo++;
      if (frameNo > 1024)
        {
          frameNo = 1;
        }
      subframeNo = (subframeNo + UL_PUSCH_TTIS_DELAY) % 10;
    }
  else
    {
      subframeNo = subframeNo + UL_PUSCH_TTIS_DELAY;
    }

  std::map <uint32_t, PoolInfo>::iterator poolIt;
  for (poolIt = m_sidelinkTxPoolsMap.begin() ; poolIt != m_sidelinkTxPoolsMap.end() ; poolIt++)
    {
      poolIt->second.m_currentScPeriod = poolIt->second.m_pool->GetCurrentScPeriod (frameNo, subframeNo);
      poolIt->second.m_nextScPeriod = poolIt->second.m_pool->GetNextScPeriod (poolIt->second.m_currentScPeriod.frameNo, poolIt->second.m_currentScPeriod.subframeNo);
      //adjust because scheduler starts with frame/subframe = 1
      poolIt->second.m_nextScPeriod.frameNo++;
      poolIt->second.m_nextScPeriod.subframeNo++;
      NS_LOG_INFO ("Adapting the period for pool of group " << poolIt->first << ". Next period at "
                   << poolIt->second.m_nextScPeriod.frameNo << "/" << poolIt->second.m_nextScPeriod.subframeNo);
      NS_ABORT_MSG_IF (poolIt->second.m_nextScPeriod.frameNo > 1024 || poolIt->second.m_nextScPeriod.subframeNo > 10,
                                             "Invalid frame or subframe number");
    }
}

void
LteUeMac::DoNotifySidelinkEnabled()
{
  NS_LOG_FUNCTION (this);
  m_sidelinkEnabled = true;
}

std::list< Ptr<SidelinkRxDiscResourcePool> >
LteUeMac::GetDiscRxPools ()
{
  NS_LOG_FUNCTION (this);
  return m_discRxPools;
}

Ptr<SidelinkTxDiscResourcePool>
LteUeMac::GetDiscTxPool ()
{
  NS_LOG_FUNCTION (this);
  return m_discTxPool.m_pool;
}

int64_t
LteUeMac::AssignStreams (int64_t stream)
{
  NS_LOG_FUNCTION (this << stream);
  m_raPreambleUniformVariable->SetStream (stream);
  m_ueSelectedUniformVariable->SetStream (stream);
  m_p1UniformVariable->SetStream (stream);
  m_resUniformVariable->SetStream (stream);
  return 1;
}

} // namespace ns3<|MERGE_RESOLUTION|>--- conflicted
+++ resolved
@@ -988,24 +988,20 @@
     {
       if (tag.GetRnti () == m_rnti)
         {
-<<<<<<< HEAD
           // packet is for the current user
           std::map <uint8_t, LcInfo>::const_iterator it = m_lcInfoMap.find (tag.GetLcid ());
           if (it != m_lcInfoMap.end ())
             {
-              it->second.macSapUser->ReceivePdu (p, m_rnti, tag.GetLcid ());
+              LteMacSapUser::ReceivePduParameters rxPduParams;
+              rxPduParams.p = p;
+              rxPduParams.rnti = m_rnti;
+              rxPduParams.lcid = tag.GetLcid ();
+              it->second.macSapUser->ReceivePdu (rxPduParams);
             }
           else
             {
               NS_LOG_WARN ("received packet with unknown lcid " << (uint32_t) tag.GetLcid ());
             }
-=======
-          LteMacSapUser::ReceivePduParameters rxPduParams;
-          rxPduParams.p = p;
-          rxPduParams.rnti = m_rnti;
-          rxPduParams.lcid = tag.GetLcid ();
-          it->second.macSapUser->ReceivePdu (rxPduParams);
->>>>>>> 59ac9554
         }
     }
   else
@@ -1037,7 +1033,11 @@
                     NS_LOG_WARN ("Failure to setup Sidelink radio bearer");
                   }
               }
-            it->second.macSapUser->ReceivePdu (p, m_rnti, tag.GetLcid ());
+            LteMacSapUser::ReceivePduParameters rxPduParams;
+            rxPduParams.p = p;
+            rxPduParams.rnti = m_rnti;
+            rxPduParams.lcid = tag.GetLcid ();
+            it->second.macSapUser->ReceivePdu (rxPduParams);
             found = true;
             break;
           }
@@ -1801,7 +1801,14 @@
                                                     <<  (*itBsr).second.txQueueSize);
                               if (((*itBsr).second.statusPduSize > 0) && (bytesForThisLc > (*itBsr).second.statusPduSize))
                                 {
-                                  (*it).second.macSapUser->NotifyTxOpportunity ((*itBsr).second.statusPduSize, 0, 0, m_componentCarrierId, m_rnti, (*itBsr).first.lcId);
+                                  LteMacSapUser::TxOpportunityParameters txOpParams;
+                                  txOpParams.bytes = (*itBsr).second.statusPduSize;
+                                  txOpParams.layer = 0;
+                                  txOpParams.harqId = 0;
+                                  txOpParams.componentCarrierId = m_componentCarrierId;
+                                  txOpParams.rnti = m_rnti;
+                                  txOpParams.lcid = (*itBsr).first.lcId;
+                                  (*it).second.macSapUser->NotifyTxOpportunity (txOpParams);
                                   bytesForThisLc -= (*itBsr).second.statusPduSize; //decrement size available for data
                                   NS_LOG_DEBUG ("Serve STATUS PDU" << (*itBsr).second.statusPduSize);
                                   (*itBsr).second.statusPduSize = 0;
@@ -1821,7 +1828,14 @@
                                   if ((*itBsr).second.retxQueueSize > 0)
                                     {
                                       NS_LOG_DEBUG ("Serve retx DATA, bytes " << bytesForThisLc);
-                                      (*it).second.macSapUser->NotifyTxOpportunity (bytesForThisLc, 0, 0, m_componentCarrierId, m_rnti, (*itBsr).first.lcId);
+                                      LteMacSapUser::TxOpportunityParameters txOpParams;
+                                      txOpParams.bytes = bytesForThisLc;
+                                      txOpParams.layer = 0;
+                                      txOpParams.harqId = 0;
+                                      txOpParams.componentCarrierId = m_componentCarrierId;
+                                      txOpParams.rnti = m_rnti;
+                                      txOpParams.lcid = (*itBsr).first.lcId;
+                                      (*it).second.macSapUser->NotifyTxOpportunity (txOpParams);
                                       if ((*itBsr).second.retxQueueSize >= bytesForThisLc)
                                         {
                                           (*itBsr).second.retxQueueSize -= bytesForThisLc;
@@ -1836,7 +1850,14 @@
                                       // minimum RLC overhead due to header
                                       uint32_t rlcOverhead = 2;
                                       NS_LOG_DEBUG ("Serve tx DATA, bytes " << bytesForThisLc << ", RLC overhead " << rlcOverhead);
-                                      (*it).second.macSapUser->NotifyTxOpportunity (bytesForThisLc, 0, 0, m_componentCarrierId, m_rnti, (*itBsr).first.lcId);
+                                      LteMacSapUser::TxOpportunityParameters txOpParams;
+                                      txOpParams.bytes = bytesForThisLc;
+                                      txOpParams.layer = 0;
+                                      txOpParams.harqId = 0;
+                                      txOpParams.componentCarrierId = m_componentCarrierId;
+                                      txOpParams.rnti = m_rnti;
+                                      txOpParams.lcid = (*itBsr).first.lcId;
+                                      (*it).second.macSapUser->NotifyTxOpportunity (txOpParams);
                                       if ((*itBsr).second.txQueueSize >= bytesForThisLc - rlcOverhead)
                                         {
                                           (*itBsr).second.txQueueSize -= bytesForThisLc - rlcOverhead;
