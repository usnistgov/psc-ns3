--- conflicted
+++ resolved
@@ -25,54 +25,36 @@
 #include "ff-mac-common.h"
 #include "lte-common.h"
 #include "lte-control-messages.h"
+#include "lte-nist-error-model.h"
 #include "lte-radio-bearer-tag.h"
-
+#include "lte-sl-header.h"
+#include "lte-sl-tag.h"
+
+#include <ns3/boolean.h>
+#include <ns3/enum.h>
 #include <ns3/log.h>
 #include <ns3/packet-burst.h>
 #include <ns3/packet.h>
 #include <ns3/pointer.h>
 #include <ns3/random-variable-stream.h>
-<<<<<<< HEAD
-#include <ns3/boolean.h>
+#include <ns3/simulator.h>
 #include <ns3/string.h>
-#include <ns3/enum.h>
-
-#include "lte-ue-mac.h"
-#include "lte-ue-net-device.h"
-#include "lte-radio-bearer-tag.h"
-#include "lte-sl-header.h"
-#include "lte-sl-tag.h"
-#include <ns3/ff-mac-common.h>
-#include <ns3/lte-control-messages.h>
-=======
->>>>>>> 8d25ef3c
-#include <ns3/simulator.h>
-
-<<<<<<< HEAD
+
 #include <bitset>
-=======
+
 namespace ns3
 {
->>>>>>> 8d25ef3c
 
 NS_LOG_COMPONENT_DEFINE("LteUeMac");
 
-<<<<<<< HEAD
-namespace ns3 {
-
-NS_LOG_COMPONENT_DEFINE ("LteUeMac");
-
-NS_OBJECT_ENSURE_REGISTERED (LteUeMac);
+NS_OBJECT_ENSURE_REGISTERED(LteUeMac);
 
 /**
  * Delay from subframe start to perform the SL subframe indication
  * Arbitrary number chosen to be larger than the DL_CTRL_DURATION to ensure
  * UL_DCI has been received, and PHY has generated the DL CQI if needed.
  */
-static const Time SL_SF_INDICATION_DELAY = NanoSeconds (3e5);
-=======
-NS_OBJECT_ENSURE_REGISTERED(LteUeMac);
->>>>>>> 8d25ef3c
+static const Time SL_SF_INDICATION_DELAY = NanoSeconds(3e5);
 
 ///////////////////////////////////////////////////////////
 // SAP forwarders
@@ -81,41 +63,6 @@
 /// UeMemberLteUeCmacSapProvider class
 class UeMemberLteUeCmacSapProvider : public LteUeCmacSapProvider
 {
-<<<<<<< HEAD
-public:
-  /**
-   * Constructor
-   *
-   * \param mac the UE MAC
-   */
-  UeMemberLteUeCmacSapProvider (LteUeMac* mac);
-
-  //inherited from LteUeCmacSapProvider
-  virtual void ConfigureRach (RachConfig rc);
-  virtual void StartContentionBasedRandomAccessProcedure ();
-  virtual void StartNonContentionBasedRandomAccessProcedure (uint16_t rnti, uint8_t preambleId, uint8_t prachMask);
-  virtual void SetRnti (uint16_t rnti);
-  virtual void AddLc (uint8_t lcId, LteUeCmacSapProvider::LogicalChannelConfig lcConfig, LteMacSapUser* msu);
-  virtual void RemoveLc (uint8_t lcId);
-  virtual void Reset ();
-  virtual void NotifyConnectionSuccessful ();
-  virtual void SetImsi (uint64_t imsi);
-  virtual void AddSlLc (uint8_t lcId, uint32_t srcL2Id, uint32_t dstL2Id, LteUeCmacSapProvider::LogicalChannelConfig lcConfig, LteMacSapUser* msu);
-  virtual void RemoveSlLc (uint8_t lcId, uint32_t srcL2Id, uint32_t dstL2Id);
-  //Sidelink Communication
-  virtual void AddSlCommTxPool (uint32_t dstL2Id, Ptr<SidelinkTxCommResourcePool> pool);
-  virtual void RemoveSlCommTxPool (uint32_t dstL2Id);
-  virtual void SetSlCommRxPools (std::list<Ptr<SidelinkRxCommResourcePool> > pools);
-  virtual void AddSlDestination (uint32_t destination);
-  virtual void RemoveSlDestination (uint32_t destination);
-  //Sidelink Discovery
-  virtual void SetSlDiscTxPool (Ptr<SidelinkTxDiscResourcePool> pool);
-  virtual void RemoveSlDiscTxPool ();
-  virtual void SetSlDiscRxPools (std::list<Ptr<SidelinkRxDiscResourcePool> > pools);
-
-private:
-  LteUeMac* m_mac; ///< the UE MAC
-=======
   public:
     /**
      * Constructor
@@ -138,10 +85,25 @@
     void Reset() override;
     void NotifyConnectionSuccessful() override;
     void SetImsi(uint64_t imsi) override;
+    void AddSlLc(uint8_t lcId,
+                         uint32_t srcL2Id,
+                         uint32_t dstL2Id,
+                         LteUeCmacSapProvider::LogicalChannelConfig lcConfig,
+                         LteMacSapUser* msu) override;
+    void RemoveSlLc(uint8_t lcId, uint32_t srcL2Id, uint32_t dstL2Id) override;
+    // Sidelink Communication
+    void AddSlCommTxPool(uint32_t dstL2Id, Ptr<SidelinkTxCommResourcePool> pool) override;
+    void RemoveSlCommTxPool(uint32_t dstL2Id) override;
+    void SetSlCommRxPools(std::list<Ptr<SidelinkRxCommResourcePool>> pools) override;
+    void AddSlDestination(uint32_t destination) override;
+    void RemoveSlDestination(uint32_t destination) override;
+    // Sidelink Discovery
+    void SetSlDiscTxPool(Ptr<SidelinkTxDiscResourcePool> pool) override;
+    void RemoveSlDiscTxPool() override;
+    void SetSlDiscRxPools(std::list<Ptr<SidelinkRxDiscResourcePool>> pools) override;
 
   private:
     LteUeMac* m_mac; ///< the UE MAC
->>>>>>> 8d25ef3c
 };
 
 UeMemberLteUeCmacSapProvider::UeMemberLteUeCmacSapProvider(LteUeMac* mac)
@@ -150,46 +112,25 @@
 }
 
 void
-<<<<<<< HEAD
-UeMemberLteUeCmacSapProvider::ConfigureRach (RachConfig rc)
-=======
 UeMemberLteUeCmacSapProvider::ConfigureRach(RachConfig rc)
->>>>>>> 8d25ef3c
 {
     m_mac->DoConfigureRach(rc);
 }
 
 void
-<<<<<<< HEAD
-UeMemberLteUeCmacSapProvider::StartContentionBasedRandomAccessProcedure ()
-=======
 UeMemberLteUeCmacSapProvider::StartContentionBasedRandomAccessProcedure()
->>>>>>> 8d25ef3c
 {
     m_mac->DoStartContentionBasedRandomAccessProcedure();
 }
 
 void
-<<<<<<< HEAD
-UeMemberLteUeCmacSapProvider::StartNonContentionBasedRandomAccessProcedure (uint16_t rnti, uint8_t preambleId, uint8_t prachMask)
-=======
 UeMemberLteUeCmacSapProvider::StartNonContentionBasedRandomAccessProcedure(uint16_t rnti,
                                                                            uint8_t preambleId,
                                                                            uint8_t prachMask)
->>>>>>> 8d25ef3c
 {
     m_mac->DoStartNonContentionBasedRandomAccessProcedure(rnti, preambleId, prachMask);
 }
 
-<<<<<<< HEAD
-void
-UeMemberLteUeCmacSapProvider::SetRnti (uint16_t rnti)
-{
-  m_mac->DoSetRnti (rnti);
-}
-
-=======
->>>>>>> 8d25ef3c
 void
 UeMemberLteUeCmacSapProvider::SetRnti(uint16_t rnti)
 {
@@ -215,81 +156,80 @@
 }
 
 void
-<<<<<<< HEAD
-UeMemberLteUeCmacSapProvider::SetImsi (uint64_t imsi)
-{
-  m_mac->DoSetImsi (imsi);
-}
-
-void
-UeMemberLteUeCmacSapProvider::AddSlLc (uint8_t lcId, uint32_t srcL2Id, uint32_t dstL2Id, LogicalChannelConfig lcConfig, LteMacSapUser* msu)
-{
-  m_mac->DoAddSlLc (lcId, srcL2Id, dstL2Id, lcConfig, msu);
-}
-
-void
-UeMemberLteUeCmacSapProvider::RemoveSlLc (uint8_t lcid, uint32_t srcL2Id, uint32_t dstL2Id)
-{
-  m_mac->DoRemoveSlLc (lcid, srcL2Id, dstL2Id);
-}
-
-void
-UeMemberLteUeCmacSapProvider::AddSlCommTxPool (uint32_t dstL2Id, Ptr<SidelinkTxCommResourcePool> pool)
-{
-  m_mac->DoAddSlCommTxPool (dstL2Id, pool);
-}
-
-void
-UeMemberLteUeCmacSapProvider::RemoveSlCommTxPool (uint32_t dstL2Id)
-{
-  m_mac->DoRemoveSlCommTxPool (dstL2Id);
-}
-
-void
-UeMemberLteUeCmacSapProvider::SetSlCommRxPools (std::list<Ptr<SidelinkRxCommResourcePool> > pools)
-{
-  m_mac->DoSetSlCommRxPools (pools);
-}
-
-void
-UeMemberLteUeCmacSapProvider::AddSlDestination (uint32_t destination)
-{
-  m_mac->DoAddSlDestination (destination);
-}
-
-void
-UeMemberLteUeCmacSapProvider::RemoveSlDestination (uint32_t destination)
-{
-  m_mac->DoRemoveSlDestination (destination);
-}
-
-void
-UeMemberLteUeCmacSapProvider::SetSlDiscTxPool (Ptr<SidelinkTxDiscResourcePool> pool)
-{
-  m_mac->DoSetSlDiscTxPool (pool);
-}
-
-void
-UeMemberLteUeCmacSapProvider::RemoveSlDiscTxPool ()
-{
-  m_mac->DoRemoveSlDiscTxPool ();
-}
-
-void
-UeMemberLteUeCmacSapProvider::SetSlDiscRxPools (std::list<Ptr<SidelinkRxDiscResourcePool> > pools)
-{
-  m_mac->DoSetSlDiscRxPools (pools);
-=======
 UeMemberLteUeCmacSapProvider::NotifyConnectionSuccessful()
 {
     m_mac->DoNotifyConnectionSuccessful();
->>>>>>> 8d25ef3c
 }
 
 void
 UeMemberLteUeCmacSapProvider::SetImsi(uint64_t imsi)
 {
     m_mac->DoSetImsi(imsi);
+}
+
+void
+UeMemberLteUeCmacSapProvider::AddSlLc(uint8_t lcId,
+                                      uint32_t srcL2Id,
+                                      uint32_t dstL2Id,
+                                      LogicalChannelConfig lcConfig,
+                                      LteMacSapUser* msu)
+{
+    m_mac->DoAddSlLc(lcId, srcL2Id, dstL2Id, lcConfig, msu);
+}
+
+void
+UeMemberLteUeCmacSapProvider::RemoveSlLc(uint8_t lcid, uint32_t srcL2Id, uint32_t dstL2Id)
+{
+    m_mac->DoRemoveSlLc(lcid, srcL2Id, dstL2Id);
+}
+
+void
+UeMemberLteUeCmacSapProvider::AddSlCommTxPool(uint32_t dstL2Id,
+                                              Ptr<SidelinkTxCommResourcePool> pool)
+{
+    m_mac->DoAddSlCommTxPool(dstL2Id, pool);
+}
+
+void
+UeMemberLteUeCmacSapProvider::RemoveSlCommTxPool(uint32_t dstL2Id)
+{
+    m_mac->DoRemoveSlCommTxPool(dstL2Id);
+}
+
+void
+UeMemberLteUeCmacSapProvider::SetSlCommRxPools(std::list<Ptr<SidelinkRxCommResourcePool>> pools)
+{
+    m_mac->DoSetSlCommRxPools(pools);
+}
+
+void
+UeMemberLteUeCmacSapProvider::AddSlDestination(uint32_t destination)
+{
+    m_mac->DoAddSlDestination(destination);
+}
+
+void
+UeMemberLteUeCmacSapProvider::RemoveSlDestination(uint32_t destination)
+{
+    m_mac->DoRemoveSlDestination(destination);
+}
+
+void
+UeMemberLteUeCmacSapProvider::SetSlDiscTxPool(Ptr<SidelinkTxDiscResourcePool> pool)
+{
+    m_mac->DoSetSlDiscTxPool(pool);
+}
+
+void
+UeMemberLteUeCmacSapProvider::RemoveSlDiscTxPool()
+{
+    m_mac->DoRemoveSlDiscTxPool();
+}
+
+void
+UeMemberLteUeCmacSapProvider::SetSlDiscRxPools(std::list<Ptr<SidelinkRxDiscResourcePool>> pools)
+{
+    m_mac->DoSetSlDiscRxPools(pools);
 }
 
 /// UeMemberLteMacSapProvider class
@@ -333,28 +273,6 @@
  */
 class UeMemberLteUePhySapUser : public LteUePhySapUser
 {
-<<<<<<< HEAD
-public:
-  /**
-   * Constructor
-   *
-   * \param mac the UE MAC
-   */
-  UeMemberLteUePhySapUser (LteUeMac* mac);
-
-  // inherited from LtePhySapUser
-  virtual void ReceivePhyPdu (Ptr<Packet> p);
-  virtual void ReceiveSlDiscPhyPdu (Ptr<Packet> p);
-  virtual void ReceiveSlSciPhyPdu (Ptr<Packet> p);
-  virtual void SubframeIndication (uint32_t frameNo, uint32_t subframeNo);
-  virtual void ReceiveLteControlMessage (Ptr<LteControlMessage> msg);
-  virtual void NotifyChangeOfTiming (uint32_t frameNo, uint32_t subframeNo);
-  virtual void NotifySidelinkEnabled ();
-  virtual void NotifyUlTransmission ();
-
-private:
-  LteUeMac* m_mac; ///< the UE MAC
-=======
   public:
     /**
      * Constructor
@@ -365,12 +283,16 @@
 
     // inherited from LtePhySapUser
     void ReceivePhyPdu(Ptr<Packet> p) override;
+    void ReceiveSlDiscPhyPdu(Ptr<Packet> p) override;
+    void ReceiveSlSciPhyPdu(Ptr<Packet> p) override;
     void SubframeIndication(uint32_t frameNo, uint32_t subframeNo) override;
     void ReceiveLteControlMessage(Ptr<LteControlMessage> msg) override;
+    void NotifyChangeOfTiming(uint32_t frameNo, uint32_t subframeNo) override;
+    void NotifySidelinkEnabled() override;
+    void NotifyUlTransmission() override;
 
   private:
     LteUeMac* m_mac; ///< the UE MAC
->>>>>>> 8d25ef3c
 };
 
 UeMemberLteUePhySapUser::UeMemberLteUePhySapUser(LteUeMac* mac)
@@ -384,21 +306,18 @@
     m_mac->DoReceivePhyPdu(p);
 }
 
-<<<<<<< HEAD
-void
-UeMemberLteUePhySapUser::ReceiveSlDiscPhyPdu (Ptr<Packet> p)
-{
-  m_mac->DoReceiveSlDiscPhyPdu (p);
-}
-
-void
-UeMemberLteUePhySapUser::ReceiveSlSciPhyPdu (Ptr<Packet> p)
-{
-  m_mac->DoReceiveSlSciPhyPdu (p);
-}
-
-=======
->>>>>>> 8d25ef3c
+void
+UeMemberLteUePhySapUser::ReceiveSlDiscPhyPdu(Ptr<Packet> p)
+{
+    m_mac->DoReceiveSlDiscPhyPdu(p);
+}
+
+void
+UeMemberLteUePhySapUser::ReceiveSlSciPhyPdu(Ptr<Packet> p)
+{
+    m_mac->DoReceiveSlSciPhyPdu(p);
+}
+
 void
 UeMemberLteUePhySapUser::SubframeIndication(uint32_t frameNo, uint32_t subframeNo)
 {
@@ -411,122 +330,29 @@
     m_mac->DoReceiveLteControlMessage(msg);
 }
 
-<<<<<<< HEAD
-void
-UeMemberLteUePhySapUser::NotifyChangeOfTiming (uint32_t frameNo, uint32_t subframeNo)
-{
-  m_mac->DoNotifyChangeOfTiming (frameNo, subframeNo);
-}
-
-void
-UeMemberLteUePhySapUser::NotifySidelinkEnabled ()
-{
-  m_mac->DoNotifySidelinkEnabled ();
-}
-
-void
-UeMemberLteUePhySapUser::NotifyUlTransmission ()
-{
-  m_mac->DoNotifyUlTransmission ();
-}
-
-
-=======
->>>>>>> 8d25ef3c
+void
+UeMemberLteUePhySapUser::NotifyChangeOfTiming(uint32_t frameNo, uint32_t subframeNo)
+{
+    m_mac->DoNotifyChangeOfTiming(frameNo, subframeNo);
+}
+
+void
+UeMemberLteUePhySapUser::NotifySidelinkEnabled()
+{
+    m_mac->DoNotifySidelinkEnabled();
+}
+
+void
+UeMemberLteUePhySapUser::NotifyUlTransmission()
+{
+    m_mac->DoNotifyUlTransmission();
+}
+
 //////////////////////////////////////////////////////////
 // LteUeMac methods
 ///////////////////////////////////////////////////////////
 
 TypeId
-<<<<<<< HEAD
-LteUeMac::GetTypeId (void)
-{
-  static TypeId tid = TypeId ("ns3::LteUeMac")
-    .SetParent<Object> ()
-    .SetGroupName ("Lte")
-    .AddConstructor<LteUeMac> ()
-    .AddTraceSource ("RaResponseTimeout",
-                     "trace fired upon RA response timeout",
-                     MakeTraceSourceAccessor (&LteUeMac::m_raResponseTimeoutTrace),
-                     "ns3::LteUeMac::RaResponseTimeoutTracedCallback")
-    .AddAttribute ("Ktrp",
-                   "Number of active subframes used for PSSCH in the TRP",
-                   UintegerValue (4),
-                   MakeUintegerAccessor (&LteUeMac::m_slKtrp),
-                   MakeUintegerChecker<uint8_t> ())
-    .AddAttribute ("SetTrpIndex",
-                   "The TRP index to be used.",
-                   UintegerValue (0),
-                   MakeUintegerAccessor (&LteUeMac::m_setTrpIndex),
-                   MakeUintegerChecker<uint8_t> ())
-    .AddAttribute ("UseSetTrp",
-                   "Indicates if the set TRP index should be used.",
-                   BooleanValue (false),
-                   MakeBooleanAccessor (&LteUeMac::m_useSetTrpIndex),
-                   MakeBooleanChecker ())
-    .AddAttribute ("SlGrantMcs",
-                   "The MCS of the SL grant, must be [0..20] (default 0)",
-                   UintegerValue (10),
-                   MakeUintegerAccessor (&LteUeMac::m_slGrantMcs),
-                   MakeUintegerChecker<uint8_t> ())
-    .AddAttribute ("SlGrantSize",
-                   "The number of RBs allocated per UE for Sidelink (default 2)",
-                   UintegerValue (2),
-                   MakeUintegerAccessor (&LteUeMac::m_slGrantSize),
-                   MakeUintegerChecker<uint8_t> ())
-    .AddAttribute ("SlScheduler",
-                   "Algorithm for assigning resources for sidelink",
-                   EnumValue (LteUeMac::FIXED),
-                   MakeEnumAccessor (&LteUeMac::m_schedulingGrantMetric),
-                   MakeEnumChecker (LteUeMac::FIXED, "Fixed",
-                                    LteUeMac::RANDOM, "Random",
-                                    LteUeMac::MIN_PRB, "MinPrb",
-                                    LteUeMac::MAX_COVERAGE, "MaxCoverage"))
-    .AddTraceSource ("SlPscchScheduling",
-                     "Information regarding SL UE scheduling",
-                     MakeTraceSourceAccessor (&LteUeMac::m_slPscchScheduling),
-                     "ns3::SlUeMacStatParameters::TracedCallback")
-    .AddTraceSource ("SlPsschScheduling",
-                     "Information regarding SL Shared Channel UE scheduling",
-                     MakeTraceSourceAccessor (&LteUeMac::m_slPsschScheduling),
-                     "ns3::SlUeMacStatParameters::TracedCallback")
-    .AddTraceSource ("SlPsdchScheduling",
-                     "Information regarding SL discovery message transmissions",
-                     MakeTraceSourceAccessor (&LteUeMac::m_slPsdchScheduling),
-                     "ns3::SlUeMacStatParameters::TracedCallback")
-  ;
-  return tid;
-}
-
-
-LteUeMac::LteUeMac ()
-  :  m_bsrPeriodicity (MilliSeconds (1)),
-  // ideal behavior
-  m_bsrLast (MilliSeconds (0)),
-  m_freshUlBsr (false),
-  m_harqProcessId (0),
-  m_rnti (0),
-  m_imsi (0),
-  m_rachConfigured (false),
-  m_waitingForRaResponse (false),
-  m_slBsrPeriodicity (MilliSeconds (1)),
-  m_slBsrLast (MilliSeconds (0)),
-  m_freshSlBsr (false),
-  m_setTrpIndex (0),
-  m_useSetTrpIndex (false),
-  m_slSynchPendingTxMsg (0),
-  m_slHasDataToTxInPeriod (false),
-  m_sidelinkEnabled (false),
-  m_hasUlToTx (false),
-  m_hasSlMibToTx (false),
-  m_hasSlCommToTx (false),
-  m_hasSlCommToRx (false),
-  m_schedulingGrantMetric (LteUeMac::SlSchedulingGrantMetric::FIXED)
-{
-  NS_LOG_FUNCTION (this);
-  m_miUlHarqProcessesPacket.resize (HARQ_PERIOD);
-  for (uint8_t i = 0; i < m_miUlHarqProcessesPacket.size (); i++)
-=======
 LteUeMac::GetTypeId()
 {
     static TypeId tid =
@@ -538,58 +364,105 @@
                             "trace fired upon RA response timeout",
                             MakeTraceSourceAccessor(&LteUeMac::m_raResponseTimeoutTrace),
                             "ns3::LteUeMac::RaResponseTimeoutTracedCallback")
-
-        ;
+            .AddAttribute("Ktrp",
+                          "Number of active subframes used for PSSCH in the TRP",
+                          UintegerValue(4),
+                          MakeUintegerAccessor(&LteUeMac::m_slKtrp),
+                          MakeUintegerChecker<uint8_t>())
+            .AddAttribute("SetTrpIndex",
+                          "The TRP index to be used.",
+                          UintegerValue(0),
+                          MakeUintegerAccessor(&LteUeMac::m_setTrpIndex),
+                          MakeUintegerChecker<uint8_t>())
+            .AddAttribute("UseSetTrp",
+                          "Indicates if the set TRP index should be used.",
+                          BooleanValue(false),
+                          MakeBooleanAccessor(&LteUeMac::m_useSetTrpIndex),
+                          MakeBooleanChecker())
+            .AddAttribute("SlGrantMcs",
+                          "The MCS of the SL grant, must be [0..20] (default 0)",
+                          UintegerValue(10),
+                          MakeUintegerAccessor(&LteUeMac::m_slGrantMcs),
+                          MakeUintegerChecker<uint8_t>())
+            .AddAttribute("SlGrantSize",
+                          "The number of RBs allocated per UE for Sidelink (default 2)",
+                          UintegerValue(2),
+                          MakeUintegerAccessor(&LteUeMac::m_slGrantSize),
+                          MakeUintegerChecker<uint8_t>())
+            .AddAttribute("SlScheduler",
+                          "Algorithm for assigning resources for sidelink",
+                          EnumValue(LteUeMac::FIXED),
+                          MakeEnumAccessor(&LteUeMac::m_schedulingGrantMetric),
+                          MakeEnumChecker(LteUeMac::FIXED,
+                                          "Fixed",
+                                          LteUeMac::RANDOM,
+                                          "Random",
+                                          LteUeMac::MIN_PRB,
+                                          "MinPrb",
+                                          LteUeMac::MAX_COVERAGE,
+                                          "MaxCoverage"))
+            .AddTraceSource("SlPscchScheduling",
+                            "Information regarding SL UE scheduling",
+                            MakeTraceSourceAccessor(&LteUeMac::m_slPscchScheduling),
+                            "ns3::SlUeMacStatParameters::TracedCallback")
+            .AddTraceSource("SlPsschScheduling",
+                            "Information regarding SL Shared Channel UE scheduling",
+                            MakeTraceSourceAccessor(&LteUeMac::m_slPsschScheduling),
+                            "ns3::SlUeMacStatParameters::TracedCallback")
+            .AddTraceSource("SlPsdchScheduling",
+                            "Information regarding SL discovery message transmissions",
+                            MakeTraceSourceAccessor(&LteUeMac::m_slPsdchScheduling),
+                            "ns3::SlUeMacStatParameters::TracedCallback");
     return tid;
 }
 
 LteUeMac::LteUeMac()
-    : m_bsrPeriodicity(MilliSeconds(1)), // ideal behavior
+    : m_bsrPeriodicity(MilliSeconds(1)),
+      // ideal behavior
       m_bsrLast(MilliSeconds(0)),
       m_freshUlBsr(false),
       m_harqProcessId(0),
       m_rnti(0),
       m_imsi(0),
       m_rachConfigured(false),
-      m_waitingForRaResponse(false)
-
+      m_waitingForRaResponse(false),
+      m_slBsrPeriodicity(MilliSeconds(1)),
+      m_slBsrLast(MilliSeconds(0)),
+      m_freshSlBsr(false),
+      m_setTrpIndex(0),
+      m_useSetTrpIndex(false),
+      m_slSynchPendingTxMsg(nullptr),
+      m_slHasDataToTxInPeriod(false),
+      m_sidelinkEnabled(false),
+      m_hasUlToTx(false),
+      m_hasSlMibToTx(false),
+      m_hasSlCommToTx(false),
+      m_hasSlCommToRx(false),
+      m_schedulingGrantMetric(LteUeMac::SlSchedulingGrantMetric::FIXED)
 {
     NS_LOG_FUNCTION(this);
     m_miUlHarqProcessesPacket.resize(HARQ_PERIOD);
     for (std::size_t i = 0; i < m_miUlHarqProcessesPacket.size(); i++)
->>>>>>> 8d25ef3c
     {
         Ptr<PacketBurst> pb = CreateObject<PacketBurst>();
         m_miUlHarqProcessesPacket.at(i) = pb;
     }
-<<<<<<< HEAD
-  m_miUlHarqProcessesPacketTimer.resize (HARQ_PERIOD, 0);
-
-  m_macSapProvider = new UeMemberLteMacSapProvider (this);
-  m_cmacSapProvider = new UeMemberLteUeCmacSapProvider (this);
-  m_uePhySapUser = new UeMemberLteUePhySapUser (this);
-  m_amc = CreateObject <LteAmc> ();
-  m_raPreambleUniformVariable = CreateObject<UniformRandomVariable> ();
-  m_ueSelectedUniformVariable = CreateObject<UniformRandomVariable> ();
-  m_p1UniformVariable = CreateObject<UniformRandomVariable> ();
-  m_resUniformVariable = CreateObject<UniformRandomVariable> ();
-  m_componentCarrierId = 0;
-  m_discTxPool.m_pool = nullptr;
-  m_discTxPool.m_nextDiscPeriod.frameNo = 0;
-  m_discTxPool.m_nextDiscPeriod.subframeNo = 0;
-  m_slSchedTime.frameNo = 0;
-  m_slSchedTime.subframeNo = 0;
-
-}
-=======
     m_miUlHarqProcessesPacketTimer.resize(HARQ_PERIOD, 0);
->>>>>>> 8d25ef3c
 
     m_macSapProvider = new UeMemberLteMacSapProvider(this);
     m_cmacSapProvider = new UeMemberLteUeCmacSapProvider(this);
     m_uePhySapUser = new UeMemberLteUePhySapUser(this);
+    m_amc = CreateObject<LteAmc>();
     m_raPreambleUniformVariable = CreateObject<UniformRandomVariable>();
+    m_ueSelectedUniformVariable = CreateObject<UniformRandomVariable>();
+    m_p1UniformVariable = CreateObject<UniformRandomVariable>();
+    m_resUniformVariable = CreateObject<UniformRandomVariable>();
     m_componentCarrierId = 0;
+    m_discTxPool.m_pool = nullptr;
+    m_discTxPool.m_nextDiscPeriod.frameNo = 0;
+    m_discTxPool.m_nextDiscPeriod.subframeNo = 0;
+    m_slSchedTime.frameNo = 0;
+    m_slSchedTime.subframeNo = 0;
 }
 
 LteUeMac::~LteUeMac()
@@ -647,173 +520,151 @@
 void
 LteUeMac::DoTransmitPdu(LteMacSapProvider::TransmitPduParameters params)
 {
-<<<<<<< HEAD
-  NS_LOG_FUNCTION (this);
-  NS_ASSERT_MSG (m_rnti == params.rnti, "RNTI mismatch between RLC and MAC");
-
-  if (params.discMsg)
-    {
-      LteRadioBearerTag tag;
-      tag.SetRnti (params.rnti);
-      params.pdu->AddPacketTag (tag);
-      //queue message until next discovery period
-      m_discPendingTxMsgs.push_back (params.pdu);
-    }
-  else if (params.mibslMsg)
-    {
-      NS_ASSERT_MSG (m_slSynchPendingTxMsg == 0, "Trying to transmit multiple synchronization messages");
-      m_slSynchPendingTxMsg = params.pdu;
-    }
-  else
-    {
-      if (params.srcL2Id == 0)
-        {
-          LteRadioBearerTag tag (params.rnti, params.lcid, 0 /* UE works in SISO mode*/);
-          params.pdu->AddPacketTag (tag);
-          // store pdu in HARQ buffer
-          m_miUlHarqProcessesPacket.at (m_harqProcessId)->AddPacket (params.pdu);
-          m_miUlHarqProcessesPacketTimer.at (m_harqProcessId) = HARQ_PERIOD;
-          m_uePhySapProvider->SendMacPdu (params.pdu);
-        }
-      else
-        {
-          NS_LOG_INFO ("Transmitting Sidelink PDU");
-          //find transmitting pool
-          std::list <PoolInfo>::iterator poolIt = GetPoolForDestination (params.dstL2Id);
-          NS_ASSERT (poolIt != m_sidelinkTxPools.end ());
-          std::list<SidelinkCommResourcePool::SidelinkTransmissionInfo>::iterator allocIt = poolIt->m_psschTx.begin ();
-
-          //For sanity check, but to be removed once the code is checked
-
-          uint32_t frameNo = m_slSchedTime.frameNo;
-          uint32_t subframeNo = m_slSchedTime.subframeNo;
-
-          //Following conversion is not needed because we are now
-          //using the frame and subframe number, which is 4ms ahead of PHY
-          /*
-          if (subframeNo + UL_PUSCH_TTIS_DELAY > 10)
+    NS_LOG_FUNCTION(this);
+    NS_ASSERT_MSG(m_rnti == params.rnti, "RNTI mismatch between RLC and MAC");
+
+    if (params.discMsg)
+    {
+        LteRadioBearerTag tag;
+        tag.SetRnti(params.rnti);
+        params.pdu->AddPacketTag(tag);
+        // queue message until next discovery period
+        m_discPendingTxMsgs.push_back(params.pdu);
+    }
+    else if (params.mibslMsg)
+    {
+        NS_ASSERT_MSG(m_slSynchPendingTxMsg == nullptr,
+                      "Trying to transmit multiple synchronization messages");
+        m_slSynchPendingTxMsg = params.pdu;
+    }
+    else
+    {
+        if (params.srcL2Id == 0)
+        {
+            LteRadioBearerTag tag(params.rnti, params.lcid, 0 /* UE works in SISO mode*/);
+            params.pdu->AddPacketTag(tag);
+            // store pdu in HARQ buffer
+            m_miUlHarqProcessesPacket.at(m_harqProcessId)->AddPacket(params.pdu);
+            m_miUlHarqProcessesPacketTimer.at(m_harqProcessId) = HARQ_PERIOD;
+            m_uePhySapProvider->SendMacPdu(params.pdu);
+        }
+        else
+        {
+            NS_LOG_INFO("Transmitting Sidelink PDU");
+            // find transmitting pool
+            std::list<PoolInfo>::iterator poolIt = GetPoolForDestination(params.dstL2Id);
+            NS_ASSERT(poolIt != m_sidelinkTxPools.end());
+            std::list<SidelinkCommResourcePool::SidelinkTransmissionInfo>::iterator allocIt =
+                poolIt->m_psschTx.begin();
+
+            // For sanity check, but to be removed once the code is checked
+
+            uint32_t frameNo = m_slSchedTime.frameNo;
+            uint32_t subframeNo = m_slSchedTime.subframeNo;
+
+            // Following conversion is not needed because we are now
+            // using the frame and subframe number, which is 4ms ahead of PHY
+            /*
+            if (subframeNo + UL_PUSCH_TTIS_DELAY > 10)
+              {
+                frameNo++;
+                if (frameNo > 1024)
+                  {
+                    frameNo = 1;
+                  }
+                subframeNo = (subframeNo + UL_PUSCH_TTIS_DELAY) % 10;
+              }
+            else
+              {
+                subframeNo = subframeNo + UL_PUSCH_TTIS_DELAY;
+              }
+            */
+            NS_LOG_DEBUG("Before assert: Sidelink MAC current frame/subframe number = "
+                         << frameNo << "/" << subframeNo);
+            NS_LOG_DEBUG("Allocated frame/subframe number = " << (*allocIt).subframe.frameNo << "/"
+                                                              << (*allocIt).subframe.subframeNo);
+
+            NS_ASSERT((*allocIt).subframe.frameNo == frameNo &&
+                      (*allocIt).subframe.subframeNo == subframeNo);
+
+            LteRadioBearerTag tag(params.rnti, params.lcid, params.srcL2Id, params.dstL2Id);
+            params.pdu->AddPacketTag(tag);
+            // store pdu in HARQ buffer
+            poolIt->m_miSlHarqProcessPacket->AddPacket(params.pdu);
+
+            LteUePhySapProvider::TransmitSlPhySduParameters phyParams;
+            phyParams.channel = LteUePhySapProvider::TransmitSlPhySduParameters::PSSCH;
+            phyParams.rbStart = (*allocIt).rbStart;
+            phyParams.rbLen = (*allocIt).nbRb;
+            uint8_t rv = poolIt->m_psschTx.size() % 4;
+            NS_ASSERT(rv == 0); // to be removed once confirmed
+            phyParams.rv = rv == 0 ? rv : 4 - rv;
+
+            if (!m_hasUlToTx && !m_hasSlMibToTx)
             {
-              frameNo++;
-              if (frameNo > 1024)
-                {
-                  frameNo = 1;
-                }
-              subframeNo = (subframeNo + UL_PUSCH_TTIS_DELAY) % 10;
+                m_uePhySapProvider->SendSlMacPdu(params.pdu, phyParams);
             }
-          else
+            else
             {
-              subframeNo = subframeNo + UL_PUSCH_TTIS_DELAY;
+                NS_LOG_DEBUG("PSSCH message not sent because of uplink or SL-MIB transmission (UL="
+                             << m_hasUlToTx << ", Sl-MIB=" << m_hasSlMibToTx << ")");
             }
-          */
-          NS_LOG_DEBUG ("Before assert: Sidelink MAC current frame/subframe number = " << frameNo << "/" << subframeNo);
-          NS_LOG_DEBUG  ("Allocated frame/subframe number = " << (*allocIt).subframe.frameNo << "/" << (*allocIt).subframe.subframeNo);
-
-          NS_ASSERT ((*allocIt).subframe.frameNo == frameNo && (*allocIt).subframe.subframeNo == subframeNo);
-
-          LteRadioBearerTag tag (params.rnti, params.lcid, params.srcL2Id, params.dstL2Id);
-          params.pdu->AddPacketTag (tag);
-          // store pdu in HARQ buffer
-          poolIt->m_miSlHarqProcessPacket->AddPacket (params.pdu);
-
-          LteUePhySapProvider::TransmitSlPhySduParameters phyParams;
-          phyParams.channel = LteUePhySapProvider::TransmitSlPhySduParameters::PSSCH;
-          phyParams.rbStart = (*allocIt).rbStart;
-          phyParams.rbLen = (*allocIt).nbRb;
-          uint8_t rv = poolIt->m_psschTx.size () % 4;
-          NS_ASSERT (rv == 0); //to be removed once confirmed
-          phyParams.rv = rv == 0 ? rv : 4 - rv;
-
-          if (!m_hasUlToTx && !m_hasSlMibToTx)
-            {
-              m_uePhySapProvider->SendSlMacPdu (params.pdu, phyParams);
-            }
-          else
-            {
-              NS_LOG_DEBUG ("PSSCH message not sent because of uplink or SL-MIB transmission (UL=" << m_hasUlToTx << ", Sl-MIB=" << m_hasSlMibToTx << ")");
-            }
-
-        }
-    }
-=======
-    NS_LOG_FUNCTION(this);
-    NS_ASSERT_MSG(m_rnti == params.rnti, "RNTI mismatch between RLC and MAC");
-    LteRadioBearerTag tag(params.rnti, params.lcid, 0 /* UE works in SISO mode*/);
-    params.pdu->AddPacketTag(tag);
-    // store pdu in HARQ buffer
-    m_miUlHarqProcessesPacket.at(m_harqProcessId)->AddPacket(params.pdu);
-    m_miUlHarqProcessesPacketTimer.at(m_harqProcessId) = HARQ_PERIOD;
-    m_uePhySapProvider->SendMacPdu(params.pdu);
->>>>>>> 8d25ef3c
+        }
+    }
 }
 
 void
 LteUeMac::DoReportBufferStatus(LteMacSapProvider::ReportBufferStatusParameters params)
 {
-<<<<<<< HEAD
-  NS_LOG_FUNCTION (this << (uint32_t) params.lcid);
-
-  if (params.srcL2Id == 0)
-    {
-      NS_ASSERT (params.dstL2Id == 0);
-      NS_LOG_INFO ("Reporting for uplink");
-      std::map <uint8_t, LteMacSapProvider::ReportBufferStatusParameters>::iterator it;
-
-
-      it = m_ulBsrReceived.find (params.lcid);
-      if (it != m_ulBsrReceived.end ())
-        {
-          // update entry
-          (*it).second = params;
-        }
-      else
-        {
-          m_ulBsrReceived.insert (std::pair<uint8_t, LteMacSapProvider::ReportBufferStatusParameters> (params.lcid, params));
-        }
-      m_freshUlBsr = true;
-
-=======
     NS_LOG_FUNCTION(this << (uint32_t)params.lcid);
 
-    std::map<uint8_t, LteMacSapProvider::ReportBufferStatusParameters>::iterator it;
-
-    it = m_ulBsrReceived.find(params.lcid);
-    if (it != m_ulBsrReceived.end())
-    {
-        // update entry
-        (*it).second = params;
->>>>>>> 8d25ef3c
+    if (params.srcL2Id == 0)
+    {
+        NS_ASSERT(params.dstL2Id == 0);
+        NS_LOG_INFO("Reporting for uplink");
+        std::map<uint8_t, LteMacSapProvider::ReportBufferStatusParameters>::iterator it;
+
+        it = m_ulBsrReceived.find(params.lcid);
+        if (it != m_ulBsrReceived.end())
+        {
+            // update entry
+            (*it).second = params;
+        }
+        else
+        {
+            m_ulBsrReceived.insert(
+                std::pair<uint8_t, LteMacSapProvider::ReportBufferStatusParameters>(params.lcid,
+                                                                                    params));
+        }
+        m_freshUlBsr = true;
     }
     else
     {
-<<<<<<< HEAD
-      NS_LOG_INFO ("Reporting for Sidelink. Tx Queue size = " << params.txQueueSize);
-      //Sidelink BSR
-      std::map <SidelinkLcIdentifier, LteMacSapProvider::ReportBufferStatusParameters>::iterator it;
-
-      SidelinkLcIdentifier slLcId;
-      slLcId.lcId = params.lcid;
-      slLcId.srcL2Id = params.srcL2Id;
-      slLcId.dstL2Id = params.dstL2Id;
-
-      it = m_slBsrReceived.find (slLcId);
-      if (it != m_slBsrReceived.end ())
-        {
-          // update entry
-          (*it).second = params;
-        }
-      else
-        {
-          m_slBsrReceived.insert (std::pair<SidelinkLcIdentifier, LteMacSapProvider::ReportBufferStatusParameters> (slLcId, params));
-        }
-      m_freshSlBsr = true;
-    }
-=======
-        m_ulBsrReceived.insert(
-            std::pair<uint8_t, LteMacSapProvider::ReportBufferStatusParameters>(params.lcid,
-                                                                                params));
-    }
-    m_freshUlBsr = true;
->>>>>>> 8d25ef3c
+        NS_LOG_INFO("Reporting for Sidelink. Tx Queue size = " << params.txQueueSize);
+        // Sidelink BSR
+        std::map<SidelinkLcIdentifier, LteMacSapProvider::ReportBufferStatusParameters>::iterator
+            it;
+
+        SidelinkLcIdentifier slLcId;
+        slLcId.lcId = params.lcid;
+        slLcId.srcL2Id = params.srcL2Id;
+        slLcId.dstL2Id = params.dstL2Id;
+
+        it = m_slBsrReceived.find(slLcId);
+        if (it != m_slBsrReceived.end())
+        {
+            // update entry
+            (*it).second = params;
+        }
+        else
+        {
+            m_slBsrReceived.insert(
+                std::pair<SidelinkLcIdentifier, LteMacSapProvider::ReportBufferStatusParameters>(
+                    slLcId,
+                    params));
+        }
+        m_freshSlBsr = true;
+    }
 }
 
 void
@@ -823,30 +674,12 @@
 
     if (m_rnti == 0)
     {
-<<<<<<< HEAD
-      NS_LOG_INFO ("MAC not initialized, BSR deferred");
-      return;
-=======
         NS_LOG_INFO("MAC not initialized, BSR deferred");
         return;
->>>>>>> 8d25ef3c
     }
 
     if (m_ulBsrReceived.empty())
     {
-<<<<<<< HEAD
-      NS_LOG_INFO ("No BSR report to transmit");
-      return;
-    }
-  MacCeListElement_s bsr;
-  bsr.m_rnti = m_rnti;
-  bsr.m_macCeType = MacCeListElement_s::BSR;
-
-  // BSR is reported for each LCG
-  std::map <uint8_t, LteMacSapProvider::ReportBufferStatusParameters>::iterator it;
-  std::vector<uint32_t> queue (4, 0); // one value per each of the 4 LCGs, initialized to 0
-  for (it = m_ulBsrReceived.begin (); it != m_ulBsrReceived.end (); it++)
-=======
         NS_LOG_INFO("No BSR report to transmit");
         return;
     }
@@ -858,7 +691,6 @@
     std::map<uint8_t, LteMacSapProvider::ReportBufferStatusParameters>::iterator it;
     std::vector<uint32_t> queue(4, 0); // one value per each of the 4 LCGs, initialized to 0
     for (it = m_ulBsrReceived.begin(); it != m_ulBsrReceived.end(); it++)
->>>>>>> 8d25ef3c
     {
         uint8_t lcid = it->first;
         std::map<uint8_t, LcInfo>::iterator lcInfoMapIt;
@@ -873,158 +705,6 @@
             ((*it).second.txQueueSize + (*it).second.retxQueueSize + (*it).second.statusPduSize);
     }
 
-<<<<<<< HEAD
-  // FF API says that all 4 LCGs are always present
-  bsr.m_macCeValue.m_bufferStatus.push_back (BufferSizeLevelBsr::BufferSize2BsrId (queue.at (0)));
-  bsr.m_macCeValue.m_bufferStatus.push_back (BufferSizeLevelBsr::BufferSize2BsrId (queue.at (1)));
-  bsr.m_macCeValue.m_bufferStatus.push_back (BufferSizeLevelBsr::BufferSize2BsrId (queue.at (2)));
-  bsr.m_macCeValue.m_bufferStatus.push_back (BufferSizeLevelBsr::BufferSize2BsrId (queue.at (3)));
-
-  // create the feedback to eNB
-  Ptr<BsrLteControlMessage> msg = Create<BsrLteControlMessage> ();
-  msg->SetBsr (bsr);
-  m_uePhySapProvider->SendLteControlMessage (msg);
-  m_hasUlToTx = true;
-}
-
-void
-LteUeMac::SendSidelinkReportBufferStatus (void)
-{
-  NS_LOG_FUNCTION (this);
-  if (m_rnti == 0)
-    {
-      NS_LOG_INFO ("MAC not initialized, BSR deferred");
-      return;
-    }
-  //check if we have at scheduled pools
-  bool scheduled = false;
-  for (std::list <PoolInfo >::iterator slTxPoolIt = m_sidelinkTxPools.begin ();
-       slTxPoolIt != m_sidelinkTxPools.end () && !scheduled; slTxPoolIt++)
-    {
-      if (slTxPoolIt->m_pool->GetSchedulingType () == SidelinkCommResourcePool::SCHEDULED)
-        {
-          scheduled = true;
-        }
-    }
-
-  if (m_slBsrReceived.size () == 0 || !scheduled)
-    {
-      NS_LOG_INFO (this << " No SL BSR report to transmit. SL BSR size=" << m_slBsrReceived.size ());
-      return;
-    }
-
-  MacCeListElement_s bsr;
-  bsr.m_rnti = m_rnti;
-  bsr.m_macCeType = MacCeListElement_s::SLBSR;
-
-  // SL BSR is reported for each Group Index
-
-  std::map <SidelinkLcIdentifier, LteMacSapProvider::ReportBufferStatusParameters>::iterator it;
-  std::vector<uint32_t> queue (4, 0); //todo: change to create based on the number of destinations, initialized to 0
-
-  for (it = m_slBsrReceived.begin (); it != m_slBsrReceived.end (); it++)
-    {
-      uint32_t dstL2Id = it->first.dstL2Id;
-      std::map <SidelinkLcIdentifier, LcInfo>::iterator slLcInfoMapIt;
-      slLcInfoMapIt = m_slLcInfoMap.find (it->first);
-      NS_ASSERT (slLcInfoMapIt !=  m_slLcInfoMap.end ());
-      //TODO: find the mapping between the destination and the group index (must be provided by RRC)
-      std::list <PoolInfo >::iterator slTxPoolIt = GetPoolForDestination (dstL2Id);
-      Ptr<SidelinkTxCommResourcePool> pool = DynamicCast<SidelinkTxCommResourcePool> (slTxPoolIt->m_pool);
-      NS_ASSERT (slTxPoolIt != m_sidelinkTxPools.end ());
-      if (pool->GetSchedulingType () == SidelinkCommResourcePool::SCHEDULED)
-        {
-          NS_LOG_DEBUG ("Tx queue size = " << (*it).second.txQueueSize <<
-                        " ReTx queue size = " << (*it).second.retxQueueSize <<
-                        " Status PDU size = " << (*it).second.statusPduSize);
-
-          queue.at (pool->GetIndex ()) += ((*it).second.txQueueSize + (*it).second.retxQueueSize + (*it).second.statusPduSize);
-        }
-    }
-
-  // store
-  bsr.m_macCeValue.m_bufferStatus.push_back (BufferSizeLevelBsr::BufferSize2BsrId (queue.at (0)));
-  bsr.m_macCeValue.m_bufferStatus.push_back (BufferSizeLevelBsr::BufferSize2BsrId (queue.at (1)));
-  bsr.m_macCeValue.m_bufferStatus.push_back (BufferSizeLevelBsr::BufferSize2BsrId (queue.at (2)));
-  bsr.m_macCeValue.m_bufferStatus.push_back (BufferSizeLevelBsr::BufferSize2BsrId (queue.at (3)));
-
-  // create the feedback to eNB
-  Ptr<BsrLteControlMessage> msg = Create<BsrLteControlMessage> ();
-  msg->SetBsr (bsr);
-  m_uePhySapProvider->SendLteControlMessage (msg);
-  m_hasUlToTx = true;
-}
-
-void
-LteUeMac::RandomlySelectAndSendRaPreamble ()
-{
-  NS_LOG_FUNCTION (this);
-  // 3GPP 36.321 5.1.1
-  NS_ASSERT_MSG (m_rachConfigured, "RACH not configured");
-  // assume that there is no Random Access Preambles group B
-  m_raPreambleId = m_raPreambleUniformVariable->GetInteger (0, m_rachConfig.numberOfRaPreambles - 1);
-  bool contention = true;
-  SendRaPreamble (contention);
-}
-
-void
-LteUeMac::SendRaPreamble (bool contention)
-{
-  NS_LOG_FUNCTION (this << (uint32_t) m_raPreambleId << contention);
-  // Since regular UL LteControlMessages need m_ulConfigured = true in
-  // order to be sent by the UE, the rach preamble needs to be sent
-  // with a dedicated primitive (not
-  // m_uePhySapProvider->SendLteControlMessage (msg)) so that it can
-  // bypass the m_ulConfigured flag. This is reasonable, since In fact
-  // the RACH preamble is sent on 6RB bandwidth so the uplink
-  // bandwidth does not need to be configured.
-  NS_ASSERT (m_subframeNo > 0); // sanity check for subframe starting at 1
-  m_raRnti = m_subframeNo - 1;
-  m_uePhySapProvider->SendRachPreamble (m_raPreambleId, m_raRnti);
-  NS_LOG_INFO (this << " sent preamble id " << (uint32_t) m_raPreambleId << ", RA-RNTI " << (uint32_t) m_raRnti);
-  // 3GPP 36.321 5.1.4
-  Time raWindowBegin = MilliSeconds (3);
-  Time raWindowEnd = MilliSeconds (3 + m_rachConfig.raResponseWindowSize);
-  Simulator::Schedule (raWindowBegin, &LteUeMac::StartWaitingForRaResponse, this);
-  m_noRaResponseReceivedEvent = Simulator::Schedule (raWindowEnd, &LteUeMac::RaResponseTimeout, this, contention);
-}
-
-void
-LteUeMac::StartWaitingForRaResponse ()
-{
-  NS_LOG_FUNCTION (this);
-  m_waitingForRaResponse = true;
-}
-
-void
-LteUeMac::RecvRaResponse (BuildRarListElement_s raResponse)
-{
-  NS_LOG_FUNCTION (this);
-  m_waitingForRaResponse = false;
-  m_noRaResponseReceivedEvent.Cancel ();
-  NS_LOG_INFO ("got RAR for RAPID " << (uint32_t) m_raPreambleId << ", setting T-C-RNTI = " << raResponse.m_rnti);
-  m_rnti = raResponse.m_rnti;
-  m_cmacSapUser->SetTemporaryCellRnti (m_rnti);
-  // in principle we should wait for contention resolution,
-  // but in the current LTE model when two or more identical
-  // preambles are sent no one is received, so there is no need
-  // for contention resolution
-  m_cmacSapUser->NotifyRandomAccessSuccessful ();
-  // trigger tx opportunity for Message 3 over LC 0
-  // this is needed since Message 3's UL GRANT is in the RAR, not in UL-DCIs
-  const uint8_t lc0Lcid = 0;
-  std::map <uint8_t, LcInfo>::iterator lc0InfoIt = m_lcInfoMap.find (lc0Lcid);
-  NS_ASSERT (lc0InfoIt != m_lcInfoMap.end ());
-  std::map <uint8_t, LteMacSapProvider::ReportBufferStatusParameters>::iterator lc0BsrIt
-    = m_ulBsrReceived.find (lc0Lcid);
-  if ((lc0BsrIt != m_ulBsrReceived.end ())
-      && (lc0BsrIt->second.txQueueSize > 0))
-    {
-      NS_ASSERT_MSG (raResponse.m_grant.m_tbSize > lc0BsrIt->second.txQueueSize,
-                     "segmentation of Message 3 is not allowed");
-      // this function can be called only from primary carrier
-      if (m_componentCarrierId > 0)
-=======
     // FF API says that all 4 LCGs are always present
     bsr.m_macCeValue.m_bufferStatus.push_back(BufferSizeLevelBsr::BufferSize2BsrId(queue.at(0)));
     bsr.m_macCeValue.m_bufferStatus.push_back(BufferSizeLevelBsr::BufferSize2BsrId(queue.at(1)));
@@ -1035,6 +715,82 @@
     Ptr<BsrLteControlMessage> msg = Create<BsrLteControlMessage>();
     msg->SetBsr(bsr);
     m_uePhySapProvider->SendLteControlMessage(msg);
+    m_hasUlToTx = true;
+}
+
+void
+LteUeMac::SendSidelinkReportBufferStatus()
+{
+    NS_LOG_FUNCTION(this);
+    if (m_rnti == 0)
+    {
+        NS_LOG_INFO("MAC not initialized, BSR deferred");
+        return;
+    }
+    // check if we have at scheduled pools
+    bool scheduled = false;
+    for (std::list<PoolInfo>::iterator slTxPoolIt = m_sidelinkTxPools.begin();
+         slTxPoolIt != m_sidelinkTxPools.end() && !scheduled;
+         slTxPoolIt++)
+    {
+        if (slTxPoolIt->m_pool->GetSchedulingType() == SidelinkCommResourcePool::SCHEDULED)
+        {
+            scheduled = true;
+        }
+    }
+
+    if (m_slBsrReceived.empty() || !scheduled)
+    {
+        NS_LOG_INFO(this << " No SL BSR report to transmit. SL BSR size="
+                         << m_slBsrReceived.size());
+        return;
+    }
+
+    MacCeListElement_s bsr;
+    bsr.m_rnti = m_rnti;
+    bsr.m_macCeType = MacCeListElement_s::SLBSR;
+
+    // SL BSR is reported for each Group Index
+
+    std::map<SidelinkLcIdentifier, LteMacSapProvider::ReportBufferStatusParameters>::iterator it;
+    std::vector<uint32_t> queue(
+        4,
+        0); // todo: change to create based on the number of destinations, initialized to 0
+
+    for (it = m_slBsrReceived.begin(); it != m_slBsrReceived.end(); it++)
+    {
+        uint32_t dstL2Id = it->first.dstL2Id;
+        std::map<SidelinkLcIdentifier, LcInfo>::iterator slLcInfoMapIt;
+        slLcInfoMapIt = m_slLcInfoMap.find(it->first);
+        NS_ASSERT(slLcInfoMapIt != m_slLcInfoMap.end());
+        // TODO: find the mapping between the destination and the group index (must be provided by
+        // RRC)
+        std::list<PoolInfo>::iterator slTxPoolIt = GetPoolForDestination(dstL2Id);
+        Ptr<SidelinkTxCommResourcePool> pool =
+            DynamicCast<SidelinkTxCommResourcePool>(slTxPoolIt->m_pool);
+        NS_ASSERT(slTxPoolIt != m_sidelinkTxPools.end());
+        if (pool->GetSchedulingType() == SidelinkCommResourcePool::SCHEDULED)
+        {
+            NS_LOG_DEBUG("Tx queue size = " << (*it).second.txQueueSize
+                                            << " ReTx queue size = " << (*it).second.retxQueueSize
+                                            << " Status PDU size = " << (*it).second.statusPduSize);
+
+            queue.at(pool->GetIndex()) += ((*it).second.txQueueSize + (*it).second.retxQueueSize +
+                                           (*it).second.statusPduSize);
+        }
+    }
+
+    // store
+    bsr.m_macCeValue.m_bufferStatus.push_back(BufferSizeLevelBsr::BufferSize2BsrId(queue.at(0)));
+    bsr.m_macCeValue.m_bufferStatus.push_back(BufferSizeLevelBsr::BufferSize2BsrId(queue.at(1)));
+    bsr.m_macCeValue.m_bufferStatus.push_back(BufferSizeLevelBsr::BufferSize2BsrId(queue.at(2)));
+    bsr.m_macCeValue.m_bufferStatus.push_back(BufferSizeLevelBsr::BufferSize2BsrId(queue.at(3)));
+
+    // create the feedback to eNB
+    Ptr<BsrLteControlMessage> msg = Create<BsrLteControlMessage>();
+    msg->SetBsr(bsr);
+    m_uePhySapProvider->SendLteControlMessage(msg);
+    m_hasUlToTx = true;
 }
 
 void
@@ -1109,23 +865,9 @@
                       "segmentation of Message 3 is not allowed");
         // this function can be called only from primary carrier
         if (m_componentCarrierId > 0)
->>>>>>> 8d25ef3c
         {
             NS_FATAL_ERROR("Function called on wrong componentCarrier");
         }
-<<<<<<< HEAD
-      LteMacSapUser::TxOpportunityParameters txOpParams;
-      txOpParams.bytes = raResponse.m_grant.m_tbSize;
-      txOpParams.layer = 0;
-      txOpParams.harqId = 0;
-      txOpParams.componentCarrierId = m_componentCarrierId;
-      txOpParams.rnti = m_rnti;
-      txOpParams.lcid = lc0Lcid;
-      txOpParams.srcL2Id = 0;
-      txOpParams.dstL2Id = 0;
-      lc0InfoIt->second.macSapUser->NotifyTxOpportunity (txOpParams);
-      lc0BsrIt->second.txQueueSize = 0;
-=======
         LteMacSapUser::TxOpportunityParameters txOpParams;
         txOpParams.bytes = raResponse.m_grant.m_tbSize;
         txOpParams.layer = 0;
@@ -1133,25 +875,14 @@
         txOpParams.componentCarrierId = m_componentCarrierId;
         txOpParams.rnti = m_rnti;
         txOpParams.lcid = lc0Lcid;
+        txOpParams.srcL2Id = 0;
+        txOpParams.dstL2Id = 0;
         lc0InfoIt->second.macSapUser->NotifyTxOpportunity(txOpParams);
         lc0BsrIt->second.txQueueSize = 0;
->>>>>>> 8d25ef3c
-    }
-}
-
-void
-<<<<<<< HEAD
-LteUeMac::RaResponseTimeout (bool contention)
-{
-  NS_LOG_FUNCTION (this << contention);
-  m_waitingForRaResponse = false;
-  // 3GPP 36.321 5.1.4
-  ++m_preambleTransmissionCounter;
-  //fire RA response timeout trace
-  m_raResponseTimeoutTrace (m_imsi, contention, m_preambleTransmissionCounter,
-                            m_rachConfig.preambleTransMax + 1);
-  if (m_preambleTransmissionCounter == m_rachConfig.preambleTransMax + 1)
-=======
+    }
+}
+
+void
 LteUeMac::RaResponseTimeout(bool contention)
 {
     NS_LOG_FUNCTION(this << contention);
@@ -1164,7 +895,6 @@
                              m_preambleTransmissionCounter,
                              m_rachConfig.preambleTransMax + 1);
     if (m_preambleTransmissionCounter == m_rachConfig.preambleTransMax + 1)
->>>>>>> 8d25ef3c
     {
         NS_LOG_INFO("RAR timeout, preambleTransMax reached => giving up");
         m_cmacSapUser->NotifyRandomAccessFailed();
@@ -1184,11 +914,7 @@
 }
 
 void
-<<<<<<< HEAD
-LteUeMac::DoConfigureRach (LteUeCmacSapProvider::RachConfig rc)
-=======
 LteUeMac::DoConfigureRach(LteUeCmacSapProvider::RachConfig rc)
->>>>>>> 8d25ef3c
 {
     NS_LOG_FUNCTION(this);
     m_rachConfig = rc;
@@ -1196,11 +922,7 @@
 }
 
 void
-<<<<<<< HEAD
-LteUeMac::DoStartContentionBasedRandomAccessProcedure ()
-=======
 LteUeMac::DoStartContentionBasedRandomAccessProcedure()
->>>>>>> 8d25ef3c
 {
     NS_LOG_FUNCTION(this);
 
@@ -1225,16 +947,10 @@
     m_imsi = imsi;
 }
 
-<<<<<<< HEAD
-
-void
-LteUeMac::DoStartNonContentionBasedRandomAccessProcedure (uint16_t rnti, uint8_t preambleId, uint8_t prachMask)
-=======
 void
 LteUeMac::DoStartNonContentionBasedRandomAccessProcedure(uint16_t rnti,
                                                          uint8_t preambleId,
                                                          uint8_t prachMask)
->>>>>>> 8d25ef3c
 {
     NS_LOG_FUNCTION(this << rnti << (uint16_t)preambleId << (uint16_t)prachMask);
     NS_ASSERT_MSG(prachMask == 0,
@@ -1252,15 +968,6 @@
                   LteUeCmacSapProvider::LogicalChannelConfig lcConfig,
                   LteMacSapUser* msu)
 {
-<<<<<<< HEAD
-  NS_LOG_FUNCTION (this << " lcId" << (uint32_t) lcId);
-  NS_ASSERT_MSG (m_lcInfoMap.find (lcId) == m_lcInfoMap.end (), "cannot add channel because LCID " << (uint16_t)lcId << " is already present");
-
-  LcInfo lcInfo;
-  lcInfo.lcConfig = lcConfig;
-  lcInfo.macSapUser = msu;
-  m_lcInfoMap[lcId] = lcInfo;
-=======
     NS_LOG_FUNCTION(this << " lcId" << (uint32_t)lcId);
     NS_ASSERT_MSG(m_lcInfoMap.find(lcId) == m_lcInfoMap.end(),
                   "cannot add channel because LCID " << (uint16_t)lcId << " is already present");
@@ -1269,7 +976,6 @@
     lcInfo.lcConfig = lcConfig;
     lcInfo.macSapUser = msu;
     m_lcInfoMap[lcId] = lcInfo;
->>>>>>> 8d25ef3c
 }
 
 void
@@ -1282,57 +988,53 @@
 }
 
 void
-<<<<<<< HEAD
-LteUeMac::DoAddSlLc (uint8_t lcId, uint32_t srcL2Id, uint32_t dstL2Id, LteUeCmacSapProvider::LogicalChannelConfig lcConfig, LteMacSapUser* msu)
-{
-  NS_LOG_FUNCTION (this << (uint32_t) lcId << srcL2Id << dstL2Id);
-  SidelinkLcIdentifier slLcId;
-  slLcId.lcId = lcId;
-  slLcId.srcL2Id = srcL2Id;
-  slLcId.dstL2Id = dstL2Id;
-
-  NS_ASSERT_MSG (m_slLcInfoMap.find (slLcId) == m_slLcInfoMap.end (), "cannot add channel because LCID " << lcId
-                                                                                                         << ", srcL2Id " << srcL2Id << ", dstL2Id " << dstL2Id << " is already present");
-
-  LcInfo lcInfo;
-  lcInfo.lcConfig = lcConfig;
-  lcInfo.macSapUser = msu;
-  m_slLcInfoMap[slLcId] = lcInfo;
-}
-
-void
-LteUeMac::DoRemoveSlLc (uint8_t lcId, uint32_t srcL2Id, uint32_t dstL2Id)
-{
-  NS_LOG_FUNCTION (this << " lcId" << lcId << ", srcL2Id=" << srcL2Id << ", dstL2Id" << dstL2Id);
-  SidelinkLcIdentifier slLcId;
-  slLcId.lcId = lcId;
-  slLcId.srcL2Id = srcL2Id;
-  slLcId.dstL2Id = dstL2Id;
-  NS_ASSERT_MSG (m_slLcInfoMap.find (slLcId) != m_slLcInfoMap.end (), "could not find Sidelink LCID " << lcId);
-  m_slLcInfoMap.erase (slLcId);
-}
-
-void
-LteUeMac::DoReset ()
-=======
+LteUeMac::DoAddSlLc(uint8_t lcId,
+                    uint32_t srcL2Id,
+                    uint32_t dstL2Id,
+                    LteUeCmacSapProvider::LogicalChannelConfig lcConfig,
+                    LteMacSapUser* msu)
+{
+    NS_LOG_FUNCTION(this << (uint32_t)lcId << srcL2Id << dstL2Id);
+    SidelinkLcIdentifier slLcId;
+    slLcId.lcId = lcId;
+    slLcId.srcL2Id = srcL2Id;
+    slLcId.dstL2Id = dstL2Id;
+
+    NS_ASSERT_MSG(m_slLcInfoMap.find(slLcId) == m_slLcInfoMap.end(),
+                  "cannot add channel because LCID " << lcId << ", srcL2Id " << srcL2Id
+                                                     << ", dstL2Id " << dstL2Id
+                                                     << " is already present");
+
+    LcInfo lcInfo;
+    lcInfo.lcConfig = lcConfig;
+    lcInfo.macSapUser = msu;
+    m_slLcInfoMap[slLcId] = lcInfo;
+}
+
+void
+LteUeMac::DoRemoveSlLc(uint8_t lcId, uint32_t srcL2Id, uint32_t dstL2Id)
+{
+    NS_LOG_FUNCTION(this << " lcId" << lcId << ", srcL2Id=" << srcL2Id << ", dstL2Id" << dstL2Id);
+    SidelinkLcIdentifier slLcId;
+    slLcId.lcId = lcId;
+    slLcId.srcL2Id = srcL2Id;
+    slLcId.dstL2Id = dstL2Id;
+    NS_ASSERT_MSG(m_slLcInfoMap.find(slLcId) != m_slLcInfoMap.end(),
+                  "could not find Sidelink LCID " << lcId);
+    m_slLcInfoMap.erase(slLcId);
+}
+
+void
 LteUeMac::DoReset()
->>>>>>> 8d25ef3c
 {
     NS_LOG_FUNCTION(this);
     std::map<uint8_t, LcInfo>::iterator it = m_lcInfoMap.begin();
     while (it != m_lcInfoMap.end())
     {
-<<<<<<< HEAD
-      // don't delete CCCH)
-      if (it->first == 0)
-        {
-          ++it;
-=======
         // don't delete CCCH)
         if (it->first == 0)
         {
             ++it;
->>>>>>> 8d25ef3c
         }
         else
         {
@@ -1356,199 +1058,284 @@
 }
 
 void
-<<<<<<< HEAD
-LteUeMac::DoSetSlDiscTxPool (Ptr<SidelinkTxDiscResourcePool> pool)
-{
-  NS_LOG_FUNCTION (this);
-  //NS_ASSERT_MSG (m_discTxPool.m_pool != nullptr, "Cannot add discovery transmission pool for " << m_rnti << ". Pool already exist for destination");
-  DiscPoolInfo info;
-  info.m_pool = pool;
-  info.m_npsdch = info.m_pool->GetNPsdch ();
-  info.m_currentDiscPeriod.frameNo = 0; //init to 0 to make it invalid
-  info.m_currentDiscPeriod.subframeNo = 0; //init to 0 to make it invalid
-
-  /**
-   * After learning the correct usage of GetNextDiscPeriod, i.e, subtracting 1
-   * from a frame and a subframe number before calling this method and adding 1
-   * after, we should use the frame and subframe number, which is 4 ms ahead of
-   * PHY.
-   */
-
-  info.m_nextDiscPeriod = info.m_pool->GetNextDiscPeriod (m_slSchedTime.frameNo - 1, m_slSchedTime.subframeNo - 1);
-  //adjust because scheduler starts with frame/subframe = 1
-  info.m_nextDiscPeriod.frameNo++;
-  info.m_nextDiscPeriod.subframeNo++;
-  NS_ABORT_MSG_IF (info.m_nextDiscPeriod.frameNo > 1024 || info.m_nextDiscPeriod.subframeNo > 10,
-                   "Invalid frame or subframe number");
-
-  info.m_nextGrants.clear ();
-  m_discTxPool = info;
-}
-
-void
-LteUeMac::DoRemoveSlDiscTxPool ()
-{
-  NS_LOG_FUNCTION (this);
-  m_discTxPool.m_pool = nullptr;
-}
-
-void
-LteUeMac::DoSetSlDiscRxPools (std::list<Ptr<SidelinkRxDiscResourcePool> > pools)
-{
-  NS_LOG_FUNCTION (this);
-  m_discRxPools = pools;
-}
-
-void
-LteUeMac::DoAddSlCommTxPool (uint32_t dstL2Id, Ptr<SidelinkTxCommResourcePool> pool)
-{
-  NS_LOG_FUNCTION (this << dstL2Id << pool);
-
-  //check if the pool is already known
-  std::list <PoolInfo>::iterator itPool;
-  for (itPool = m_sidelinkTxPools.begin (); itPool != m_sidelinkTxPools.end (); itPool++)
-    {
-      if (*(itPool->m_pool) == *pool)
-        {
-          break;
-=======
+LteUeMac::DoSetSlDiscTxPool(Ptr<SidelinkTxDiscResourcePool> pool)
+{
+    NS_LOG_FUNCTION(this);
+    // NS_ASSERT_MSG (m_discTxPool.m_pool != nullptr, "Cannot add discovery transmission pool for "
+    // << m_rnti << ". Pool already exist for destination");
+    DiscPoolInfo info;
+    info.m_pool = pool;
+    info.m_npsdch = info.m_pool->GetNPsdch();
+    info.m_currentDiscPeriod.frameNo = 0;    // init to 0 to make it invalid
+    info.m_currentDiscPeriod.subframeNo = 0; // init to 0 to make it invalid
+
+    /**
+     * After learning the correct usage of GetNextDiscPeriod, i.e, subtracting 1
+     * from a frame and a subframe number before calling this method and adding 1
+     * after, we should use the frame and subframe number, which is 4 ms ahead of
+     * PHY.
+     */
+
+    info.m_nextDiscPeriod =
+        info.m_pool->GetNextDiscPeriod(m_slSchedTime.frameNo - 1, m_slSchedTime.subframeNo - 1);
+    // adjust because scheduler starts with frame/subframe = 1
+    info.m_nextDiscPeriod.frameNo++;
+    info.m_nextDiscPeriod.subframeNo++;
+    NS_ABORT_MSG_IF(info.m_nextDiscPeriod.frameNo > 1024 || info.m_nextDiscPeriod.subframeNo > 10,
+                    "Invalid frame or subframe number");
+
+    info.m_nextGrants.clear();
+    m_discTxPool = info;
+}
+
+void
+LteUeMac::DoRemoveSlDiscTxPool()
+{
+    NS_LOG_FUNCTION(this);
+    m_discTxPool.m_pool = nullptr;
+}
+
+void
+LteUeMac::DoSetSlDiscRxPools(std::list<Ptr<SidelinkRxDiscResourcePool>> pools)
+{
+    NS_LOG_FUNCTION(this);
+    m_discRxPools = pools;
+}
+
+void
+LteUeMac::DoAddSlCommTxPool(uint32_t dstL2Id, Ptr<SidelinkTxCommResourcePool> pool)
+{
+    NS_LOG_FUNCTION(this << dstL2Id << pool);
+
+    // check if the pool is already known
+    std::list<PoolInfo>::iterator itPool;
+    for (itPool = m_sidelinkTxPools.begin(); itPool != m_sidelinkTxPools.end(); itPool++)
+    {
+        if (*(itPool->m_pool) == *pool)
+        {
+            break;
+        }
+    }
+
+    if (itPool == m_sidelinkTxPools.end())
+    {
+        // create new pool information
+        PoolInfo info;
+        info.m_pool = pool;
+        info.m_destinations.clear();
+        info.m_npscch = info.m_pool->GetNPscch();
+        info.m_currentScPeriod.frameNo = 0;    // init to 0 to make it invalid
+        info.m_currentScPeriod.subframeNo = 0; // init to 0 to make it invalid
+        /**
+         * After learning the correct usage of GetNextScPeriod, i.e, subtracting 1
+         * from a frame and a subframe number before calling this method and adding 1
+         * after, we should use the frame and subframe number, which is 4 ms ahead of
+         * PHY.
+         */
+
+        NS_LOG_DEBUG("sidelink current MAC frame/subframe number : " << m_slSchedTime.frameNo << "/"
+                                                                     << m_slSchedTime.subframeNo);
+        info.m_nextScPeriod =
+            info.m_pool->GetNextScPeriod(m_slSchedTime.frameNo - 1, m_slSchedTime.subframeNo - 1);
+        // adjust because scheduler starts with frame/subframe = 1
+        info.m_nextScPeriod.frameNo++;
+        info.m_nextScPeriod.subframeNo++;
+
+        NS_LOG_DEBUG("Next SC frame/subframe number : " << info.m_nextScPeriod.frameNo << "/"
+                                                        << info.m_nextScPeriod.subframeNo);
+
+        NS_ABORT_MSG_IF(info.m_nextScPeriod.frameNo > 1024 || info.m_nextScPeriod.subframeNo > 10,
+                        "Invalid frame or subframe number");
+        info.m_grantReceived = false;
+        info.m_currentGrant.m_dst = 0;
+
+        itPool = m_sidelinkTxPools.insert(m_sidelinkTxPools.begin(), info);
+    }
+
+    itPool->m_destinations.insert(dstL2Id);
+}
+
+void
+LteUeMac::DoRemoveSlCommTxPool(uint32_t dstL2Id)
+{
+    NS_LOG_FUNCTION(this << dstL2Id);
+    std::list<PoolInfo>::iterator it = GetPoolForDestination(dstL2Id);
+    NS_ASSERT_MSG(it != m_sidelinkTxPools.end(),
+                  "Cannot remove Sidelink transmission pool for " << dstL2Id
+                                                                  << ". Unknown destination");
+    it->m_destinations.erase(it->m_destinations.find(dstL2Id));
+}
+
+void
+LteUeMac::DoSetSlCommRxPools(std::list<Ptr<SidelinkRxCommResourcePool>> pools)
+{
+    NS_LOG_FUNCTION(this);
+    m_sidelinkRxPools = pools;
+}
+
+void
 LteUeMac::DoReceivePhyPdu(Ptr<Packet> p)
 {
+    NS_LOG_FUNCTION(this);
     LteRadioBearerTag tag;
     p->RemovePacketTag(tag);
-    if (tag.GetRnti() == m_rnti)
-    {
-        // packet is for the current user
-        std::map<uint8_t, LcInfo>::const_iterator it = m_lcInfoMap.find(tag.GetLcid());
-        if (it != m_lcInfoMap.end())
-        {
-            LteMacSapUser::ReceivePduParameters rxPduParams;
-            rxPduParams.p = p;
-            rxPduParams.rnti = m_rnti;
-            rxPduParams.lcid = tag.GetLcid();
-            it->second.macSapUser->ReceivePdu(rxPduParams);
-        }
-        else
-        {
-            NS_LOG_WARN("received packet with unknown lcid " << (uint32_t)tag.GetLcid());
->>>>>>> 8d25ef3c
-        }
-    }
-
-  if (itPool == m_sidelinkTxPools.end ())
-    {
-      //create new pool information
-      PoolInfo info;
-      info.m_pool = pool;
-      info.m_destinations.clear ();
-      info.m_npscch = info.m_pool->GetNPscch ();
-      info.m_currentScPeriod.frameNo = 0; //init to 0 to make it invalid
-      info.m_currentScPeriod.subframeNo = 0; //init to 0 to make it invalid
-      /**
-      * After learning the correct usage of GetNextScPeriod, i.e, subtracting 1
-      * from a frame and a subframe number before calling this method and adding 1
-      * after, we should use the frame and subframe number, which is 4 ms ahead of
-      * PHY.
-      */
-
-      NS_LOG_DEBUG ("sidelink current MAC frame/subframe number : " << m_slSchedTime.frameNo << "/" << m_slSchedTime.subframeNo);
-      info.m_nextScPeriod = info.m_pool->GetNextScPeriod (m_slSchedTime.frameNo - 1, m_slSchedTime.subframeNo - 1);
-      //adjust because scheduler starts with frame/subframe = 1
-      info.m_nextScPeriod.frameNo++;
-      info.m_nextScPeriod.subframeNo++;
-
-      NS_LOG_DEBUG ("Next SC frame/subframe number : " << info.m_nextScPeriod.frameNo << "/" << info.m_nextScPeriod.subframeNo);
-
-      NS_ABORT_MSG_IF (info.m_nextScPeriod.frameNo > 1024 || info.m_nextScPeriod.subframeNo > 10,
-                       "Invalid frame or subframe number");
-      info.m_grantReceived = false;
-      info.m_currentGrant.m_dst = 0;
-
-      itPool = m_sidelinkTxPools.insert (m_sidelinkTxPools.begin (), info);
-    }
-
-  itPool->m_destinations.insert (dstL2Id);
-
-}
-
-void
-LteUeMac::DoRemoveSlCommTxPool (uint32_t dstL2Id)
-{
-  NS_LOG_FUNCTION (this << dstL2Id);
-  std::list <PoolInfo>::iterator it = GetPoolForDestination (dstL2Id);
-  NS_ASSERT_MSG (it != m_sidelinkTxPools.end (), "Cannot remove Sidelink transmission pool for " << dstL2Id << ". Unknown destination");
-  it->m_destinations.erase (it->m_destinations.find (dstL2Id));
-}
-
-void
-<<<<<<< HEAD
-LteUeMac::DoSetSlCommRxPools (std::list<Ptr<SidelinkRxCommResourcePool> > pools)
-{
-  NS_LOG_FUNCTION (this);
-  m_sidelinkRxPools = pools;
-}
-
-void
-LteUeMac::DoReceivePhyPdu (Ptr<Packet> p)
-{
-  NS_LOG_FUNCTION (this);
-  LteRadioBearerTag tag;
-  p->RemovePacketTag (tag);
-  if (tag.GetSourceL2Id () == 0)
-    {
-      if (tag.GetRnti () == m_rnti)
-        {
-          // packet is for the current user
-          std::map <uint8_t, LcInfo>::const_iterator it = m_lcInfoMap.find (tag.GetLcid ());
-          if (it != m_lcInfoMap.end ())
+    if (tag.GetSourceL2Id() == 0)
+    {
+        if (tag.GetRnti() == m_rnti)
+        {
+            // packet is for the current user
+            std::map<uint8_t, LcInfo>::const_iterator it = m_lcInfoMap.find(tag.GetLcid());
+            if (it != m_lcInfoMap.end())
             {
-              LteMacSapUser::ReceivePduParameters rxPduParams;
-              rxPduParams.p = p;
-              rxPduParams.rnti = m_rnti;
-              rxPduParams.lcid = tag.GetLcid ();
-              rxPduParams.srcL2Id = 0;
-              rxPduParams.dstL2Id = 0;
-              it->second.macSapUser->ReceivePdu (rxPduParams);
+                LteMacSapUser::ReceivePduParameters rxPduParams;
+                rxPduParams.p = p;
+                rxPduParams.rnti = m_rnti;
+                rxPduParams.lcid = tag.GetLcid();
+                rxPduParams.srcL2Id = 0;
+                rxPduParams.dstL2Id = 0;
+                it->second.macSapUser->ReceivePdu(rxPduParams);
             }
-          else
+            else
             {
-              NS_LOG_WARN ("received packet with unknown lcid " << (uint32_t) tag.GetLcid ());
+                NS_LOG_WARN("received packet with unknown lcid " << (uint32_t)tag.GetLcid());
             }
         }
     }
-  else
-    {
-      //Sidelink packet. Perform L2 filtering
-      NS_LOG_INFO ("Received Sidelink packet");
-      std::list <uint32_t>::iterator dstIt;
-      bool found = false;
-      for (dstIt = m_sidelinkDestinations.begin (); dstIt != m_sidelinkDestinations.end (); dstIt++)
-        {
-          if ((*dstIt) == tag.GetDestinationL2Id ())
+    else
+    {
+        // Sidelink packet. Perform L2 filtering
+        NS_LOG_INFO("Received Sidelink packet");
+        std::list<uint32_t>::iterator dstIt;
+        bool found = false;
+        for (dstIt = m_sidelinkDestinations.begin(); dstIt != m_sidelinkDestinations.end(); dstIt++)
+        {
+            if ((*dstIt) == tag.GetDestinationL2Id())
             {
-              //the destination is a group we want to listen to
-              SidelinkLcIdentifier identifier;
-              identifier.lcId = tag.GetLcid ();
-              identifier.srcL2Id = tag.GetSourceL2Id ();
-              identifier.dstL2Id = tag.GetDestinationL2Id ();
-
-              std::map <SidelinkLcIdentifier, LcInfo>::iterator it = m_slLcInfoMap.find (identifier);
-              if (it == m_slLcInfoMap.end ())
+                // the destination is a group we want to listen to
+                SidelinkLcIdentifier identifier;
+                identifier.lcId = tag.GetLcid();
+                identifier.srcL2Id = tag.GetSourceL2Id();
+                identifier.dstL2Id = tag.GetDestinationL2Id();
+
+                std::map<SidelinkLcIdentifier, LcInfo>::iterator it =
+                    m_slLcInfoMap.find(identifier);
+                if (it == m_slLcInfoMap.end())
                 {
-                  //notify RRC to setup bearer
-                  m_cmacSapUser->NotifySidelinkReception (tag.GetLcid (), tag.GetSourceL2Id (), tag.GetDestinationL2Id ());
-
-                  //should be setup now
-                  it = m_slLcInfoMap.find (identifier);
-                  if (it == m_slLcInfoMap.end ())
+                    // notify RRC to setup bearer
+                    m_cmacSapUser->NotifySidelinkReception(tag.GetLcid(),
+                                                           tag.GetSourceL2Id(),
+                                                           tag.GetDestinationL2Id());
+
+                    // should be setup now
+                    it = m_slLcInfoMap.find(identifier);
+                    if (it == m_slLcInfoMap.end())
                     {
-                      NS_LOG_WARN ("Failure to setup Sidelink radio bearer");
-=======
+                        NS_LOG_WARN("Failure to setup Sidelink radio bearer");
+                    }
+                }
+                LteMacSapUser::ReceivePduParameters rxPduParams;
+                rxPduParams.p = p;
+                rxPduParams.rnti = m_rnti;
+                rxPduParams.lcid = tag.GetLcid();
+                rxPduParams.srcL2Id = tag.GetSourceL2Id();
+                rxPduParams.dstL2Id = tag.GetDestinationL2Id();
+                it->second.macSapUser->ReceivePdu(rxPduParams);
+                found = true;
+                break;
+            }
+        }
+        if (!found)
+        {
+            NS_LOG_INFO("received packet with unknown destination " << tag.GetDestinationL2Id());
+        }
+    }
+}
+
+void
+LteUeMac::DoReceiveSlDiscPhyPdu(Ptr<Packet> p)
+{
+    NS_LOG_FUNCTION(this);
+    NS_LOG_INFO(this << " Received discovery message");
+    // notify RRC (pass msg to RRC where we can filter)
+    m_cmacSapUser->NotifyDiscoveryReception(p);
+}
+
+void
+LteUeMac::DoReceiveSlSciPhyPdu(Ptr<Packet> p)
+{
+    NS_LOG_FUNCTION(this);
+
+    LteSlSciHeader sciHeader;
+    p->PeekHeader(sciHeader);
+    LteSlSciTag tag;
+    p->PeekPacketTag(tag);
+
+    // Keep track of the subframes in which PSSCH receptions can occur so we don't
+    // transmit discovery during that time
+    std::list<uint32_t>::iterator it;
+    for (it = m_sidelinkDestinations.begin(); it != m_sidelinkDestinations.end(); it++)
+    {
+        if (sciHeader.GetGroupDstId() == ((*it) & 0xFF))
+        {
+            NS_LOG_INFO("received SCI for group " << (uint32_t)((*it) & 0xFF) << " from rnti "
+                                                  << tag.GetRnti());
+
+            std::list<Ptr<SidelinkRxCommResourcePool>>::iterator poolIt = m_sidelinkRxPools.begin();
+
+            NS_ASSERT_MSG(poolIt != m_sidelinkRxPools.end(), "No receiving pools configured");
+
+            /**
+             * After learning the correct usage of GetCurrentScPeriod, i.e,
+             * subtracting 1 from a frame and a subframe number before calling
+             * this method and adding 1 after, we should use the frame and
+             * subframe number, which is 4 ms ahead of PHY.
+             */
+
+            SidelinkCommResourcePool::SubframeInfo tmp =
+                (*poolIt)->GetCurrentScPeriod(m_slSchedTime.frameNo - 1,
+                                              m_slSchedTime.subframeNo - 1);
+
+            std::list<SidelinkCommResourcePool::SidelinkTransmissionInfo> psschTx =
+                (*poolIt)->GetPsschTransmissions(tmp,
+                                                 sciHeader.GetTrp(),
+                                                 sciHeader.GetRbStart(),
+                                                 sciHeader.GetRbLen());
+            std::list<SidelinkCommResourcePool::SidelinkTransmissionInfo>::iterator rxIt;
+            for (rxIt = psschTx.begin(); rxIt != psschTx.end(); rxIt++)
+            {
+                // adjust for index starting at 1
+                rxIt->subframe.frameNo++;
+                rxIt->subframe.subframeNo++;
+                NS_LOG_INFO("Subframe Rx " << rxIt->subframe.frameNo << "/"
+                                           << rxIt->subframe.subframeNo);
+                if (m_slSchedTime < rxIt->subframe)
+                {
+                    m_psschRxSet.insert(rxIt->subframe);
+                }
+                else
+                {
+                    // MAC is 4 ms ahead so we do not care about the PSSCH reception, which may
+                    // occur on the frame/subframe number less than the current frame/subframe at
+                    // MAC. This can happen when the number of subframes between the reception of
+                    // the SCI message in the PSCCH and the computed subframe to receive data on the
+                    // PSSCH is less than 4.
+                    NS_LOG_INFO("MAC frame/subframe > frame/subframe number of the expected PSSCH "
+                                "reception."
+                                "Do not store the subframe info of this reception");
+                }
+            }
+        }
+    }
+}
+
+void
 LteUeMac::DoReceiveLteControlMessage(Ptr<LteControlMessage> msg)
 {
     NS_LOG_FUNCTION(this);
     if (msg->GetMessageType() == LteControlMessage::UL_DCI)
     {
+        // Because we received an uplink allocation, we mark that there is an uplink transmission
+        m_hasUlToTx = true;
         Ptr<UlDciLteControlMessage> msg2 = DynamicCast<UlDciLteControlMessage>(msg);
         UlDciListElement_s dci = msg2->GetDci();
         if (dci.m_ndi == 1)
@@ -1574,157 +1361,24 @@
                     if (((*itBsr).second.statusPduSize != 0) && (statusPduMinSize == 0))
                     {
                         statusPduMinSize = (*itBsr).second.statusPduSize;
->>>>>>> 8d25ef3c
-                    }
-                }
-              LteMacSapUser::ReceivePduParameters rxPduParams;
-              rxPduParams.p = p;
-              rxPduParams.rnti = m_rnti;
-              rxPduParams.lcid = tag.GetLcid ();
-              rxPduParams.srcL2Id = tag.GetSourceL2Id ();
-              rxPduParams.dstL2Id = tag.GetDestinationL2Id ();
-              it->second.macSapUser->ReceivePdu (rxPduParams);
-              found = true;
-              break;
-            }
-<<<<<<< HEAD
-        }
-      if (!found)
-        {
-          NS_LOG_INFO ("received packet with unknown destination " << tag.GetDestinationL2Id ());
-        }
-    }
-}
-
-void
-LteUeMac::DoReceiveSlDiscPhyPdu (Ptr<Packet> p)
-{
-  NS_LOG_FUNCTION (this);
-  NS_LOG_INFO (this << " Received discovery message");
-  //notify RRC (pass msg to RRC where we can filter)
-  m_cmacSapUser->NotifyDiscoveryReception (p);
-}
-
-void
-LteUeMac::DoReceiveSlSciPhyPdu (Ptr<Packet> p)
-{
-  NS_LOG_FUNCTION (this);
-
-  LteSlSciHeader sciHeader;
-  p->PeekHeader (sciHeader);
-  LteSlSciTag tag;
-  p->PeekPacketTag (tag);
-
-  //Keep track of the subframes in which PSSCH receptions can occur so we don't
-  //transmit discovery during that time
-  std::list <uint32_t>::iterator it;
-  for (it = m_sidelinkDestinations.begin (); it != m_sidelinkDestinations.end (); it++)
-    {
-      if (sciHeader.GetGroupDstId () == ((*it) & 0xFF))
-        {
-          NS_LOG_INFO ("received SCI for group " << (uint32_t)((*it) & 0xFF) << " from rnti " << tag.GetRnti ());
-
-          std::list <Ptr<SidelinkRxCommResourcePool> >::iterator poolIt = m_sidelinkRxPools.begin ();
-
-          NS_ASSERT_MSG (poolIt != m_sidelinkRxPools.end (), "No receiving pools configured");
-
-          /**
-           * After learning the correct usage of GetCurrentScPeriod, i.e,
-           * subtracting 1 from a frame and a subframe number before calling
-           * this method and adding 1 after, we should use the frame and
-           * subframe number, which is 4 ms ahead of PHY.
-           */
-
-          SidelinkCommResourcePool::SubframeInfo tmp = (*poolIt)->GetCurrentScPeriod (m_slSchedTime.frameNo - 1, m_slSchedTime.subframeNo - 1);
-
-          std::list<SidelinkCommResourcePool::SidelinkTransmissionInfo> psschTx = (*poolIt)->GetPsschTransmissions (tmp, sciHeader.GetTrp (), sciHeader.GetRbStart (), sciHeader.GetRbLen ());
-          std::list<SidelinkCommResourcePool::SidelinkTransmissionInfo>::iterator rxIt;
-          for (rxIt = psschTx.begin (); rxIt != psschTx.end (); rxIt++)
-            {
-              //adjust for index starting at 1
-              rxIt->subframe.frameNo++;
-              rxIt->subframe.subframeNo++;
-              NS_LOG_INFO ("Subframe Rx " << rxIt->subframe.frameNo << "/" << rxIt->subframe.subframeNo);
-              if (m_slSchedTime < rxIt->subframe)
-                {
-                  m_psschRxSet.insert (rxIt->subframe);
-                }
-              else
-                {
-                  //MAC is 4 ms ahead so we do not care about the PSSCH reception, which may occur on the frame/subframe
-                  //number less than the current frame/subframe at MAC.
-                  //This can happen when the number of subframes between the reception of the SCI message in the PSCCH and
-                  //the computed subframe to receive data on the PSSCH is less than 4.
-                  NS_LOG_INFO ("MAC frame/subframe > frame/subframe number of the expected PSSCH reception."
-                               "Do not store the subframe info of this reception");
-                }
-            }
-        }
-    }
-}
-
-void
-LteUeMac::DoReceiveLteControlMessage (Ptr<LteControlMessage> msg)
-{
-  NS_LOG_FUNCTION (this);
-  if (msg->GetMessageType () == LteControlMessage::UL_DCI)
-    {
-      //Because we received an uplink allocation, we mark that there is an uplink transmission
-      m_hasUlToTx = true;
-      Ptr<UlDciLteControlMessage> msg2 = DynamicCast<UlDciLteControlMessage> (msg);
-      UlDciListElement_s dci = msg2->GetDci ();
-      if (dci.m_ndi == 1)
-        {
-          // New transmission -> empty pkt buffer queue (for deleting eventual pkts not acked )
-          Ptr<PacketBurst> pb = CreateObject <PacketBurst> ();
-          m_miUlHarqProcessesPacket.at (m_harqProcessId) = pb;
-          // Retrieve data from RLC
-          std::map <uint8_t, LteMacSapProvider::ReportBufferStatusParameters>::iterator itBsr;
-          uint16_t activeLcs = 0;
-          uint32_t statusPduMinSize = 0;
-          for (itBsr = m_ulBsrReceived.begin (); itBsr != m_ulBsrReceived.end (); itBsr++)
-            {
-              if (((*itBsr).second.statusPduSize > 0) || ((*itBsr).second.retxQueueSize > 0) || ((*itBsr).second.txQueueSize > 0))
-                {
-                  activeLcs++;
-                  if (((*itBsr).second.statusPduSize != 0)&&((*itBsr).second.statusPduSize < statusPduMinSize))
-                    {
-                      statusPduMinSize = (*itBsr).second.statusPduSize;
-                    }
-                  if (((*itBsr).second.statusPduSize != 0)&&(statusPduMinSize == 0))
-                    {
-                      statusPduMinSize = (*itBsr).second.statusPduSize;
                     }
                 }
             }
-          if (activeLcs == 0)
-            {
-              NS_LOG_ERROR (this << " No active flows for this UL-DCI");
-              return;
-=======
             if (activeLcs == 0)
             {
                 NS_LOG_ERROR(this << " No active flows for this UL-DCI");
                 return;
->>>>>>> 8d25ef3c
             }
             std::map<uint8_t, LcInfo>::iterator it;
             uint32_t bytesPerActiveLc = dci.m_tbSize / activeLcs;
             bool statusPduPriority = false;
             if ((statusPduMinSize != 0) && (bytesPerActiveLc < statusPduMinSize))
             {
-<<<<<<< HEAD
-              // send only the status PDU which has highest priority
-              statusPduPriority = true;
-              NS_LOG_DEBUG (this << " Reduced resource -> send only Status, bytes " << statusPduMinSize);
-              if (dci.m_tbSize < statusPduMinSize)
-=======
                 // send only the status PDU which has highest priority
                 statusPduPriority = true;
-                NS_LOG_DEBUG(this << " Reduced resource -> send only Status, b ytes "
+                NS_LOG_DEBUG(this << " Reduced resource -> send only Status, bytes "
                                   << statusPduMinSize);
                 if (dci.m_tbSize < statusPduMinSize)
->>>>>>> 8d25ef3c
                 {
                     NS_FATAL_ERROR("Insufficient Tx Opportunity for sending a status message");
                 }
@@ -1747,26 +1401,14 @@
                 {
                     if ((statusPduPriority) && ((*itBsr).second.statusPduSize == statusPduMinSize))
                     {
-<<<<<<< HEAD
-                      txOpParams.bytes = (*itBsr).second.statusPduSize;
-                      txOpParams.layer = 0;
-                      txOpParams.harqId = 0;
-                      txOpParams.componentCarrierId = m_componentCarrierId;
-                      txOpParams.rnti = m_rnti;
-                      txOpParams.lcid = (*it).first;
-                      txOpParams.srcL2Id = 0;
-                      txOpParams.dstL2Id = 0;
-                      (*it).second.macSapUser->NotifyTxOpportunity (txOpParams);
-                      NS_LOG_LOGIC (this << "\t" << bytesPerActiveLc << " send  " << (*itBsr).second.statusPduSize << " status bytes to LC " << (uint32_t)(*it).first << " statusQueue " << (*itBsr).second.statusPduSize << " retxQueue" << (*itBsr).second.retxQueueSize << " txQueue" <<  (*itBsr).second.txQueueSize);
-                      (*itBsr).second.statusPduSize = 0;
-                      break;
-=======
                         txOpParams.bytes = (*itBsr).second.statusPduSize;
                         txOpParams.layer = 0;
                         txOpParams.harqId = 0;
                         txOpParams.componentCarrierId = m_componentCarrierId;
                         txOpParams.rnti = m_rnti;
                         txOpParams.lcid = (*it).first;
+                        txOpParams.srcL2Id = 0;
+                        txOpParams.dstL2Id = 0;
                         (*it).second.macSapUser->NotifyTxOpportunity(txOpParams);
                         NS_LOG_LOGIC(this << "\t" << bytesPerActiveLc << " send  "
                                           << (*itBsr).second.statusPduSize << " status bytes to LC "
@@ -1776,7 +1418,6 @@
                                           << (*itBsr).second.txQueueSize);
                         (*itBsr).second.statusPduSize = 0;
                         break;
->>>>>>> 8d25ef3c
                     }
                     else
                     {
@@ -1789,31 +1430,18 @@
                         if (((*itBsr).second.statusPduSize > 0) &&
                             (bytesForThisLc > (*itBsr).second.statusPduSize))
                         {
-<<<<<<< HEAD
-                          txOpParams.bytes = (*itBsr).second.statusPduSize;
-                          txOpParams.layer = 0;
-                          txOpParams.harqId = 0;
-                          txOpParams.componentCarrierId = m_componentCarrierId;
-                          txOpParams.rnti = m_rnti;
-                          txOpParams.lcid = (*it).first;
-                          txOpParams.srcL2Id = 0;
-                          txOpParams.dstL2Id = 0;
-                          (*it).second.macSapUser->NotifyTxOpportunity (txOpParams);
-                          bytesForThisLc -= (*itBsr).second.statusPduSize;
-                          NS_LOG_DEBUG (this << " serve STATUS " << (*itBsr).second.statusPduSize);
-                          (*itBsr).second.statusPduSize = 0;
-=======
                             txOpParams.bytes = (*itBsr).second.statusPduSize;
                             txOpParams.layer = 0;
                             txOpParams.harqId = 0;
                             txOpParams.componentCarrierId = m_componentCarrierId;
                             txOpParams.rnti = m_rnti;
                             txOpParams.lcid = (*it).first;
+                            txOpParams.srcL2Id = 0;
+                            txOpParams.dstL2Id = 0;
                             (*it).second.macSapUser->NotifyTxOpportunity(txOpParams);
                             bytesForThisLc -= (*itBsr).second.statusPduSize;
                             NS_LOG_DEBUG(this << " serve STATUS " << (*itBsr).second.statusPduSize);
                             (*itBsr).second.statusPduSize = 0;
->>>>>>> 8d25ef3c
                         }
                         else
                         {
@@ -1824,31 +1452,12 @@
                             }
                         }
 
-<<<<<<< HEAD
-                      if ((bytesForThisLc > 7)    // 7 is the min TxOpportunity useful for Rlc
-                          && (((*itBsr).second.retxQueueSize > 0)
-                              || ((*itBsr).second.txQueueSize > 0)))
-=======
                         if ((bytesForThisLc > 7) // 7 is the min TxOpportunity useful for Rlc
                             && (((*itBsr).second.retxQueueSize > 0) ||
                                 ((*itBsr).second.txQueueSize > 0)))
->>>>>>> 8d25ef3c
                         {
                             if ((*itBsr).second.retxQueueSize > 0)
                             {
-<<<<<<< HEAD
-                              NS_LOG_DEBUG (this << " serve retx DATA, bytes " << bytesForThisLc);
-                              txOpParams.bytes = bytesForThisLc;
-                              txOpParams.layer = 0;
-                              txOpParams.harqId = 0;
-                              txOpParams.componentCarrierId = m_componentCarrierId;
-                              txOpParams.rnti = m_rnti;
-                              txOpParams.lcid = (*it).first;
-                              txOpParams.srcL2Id = 0;
-                              txOpParams.dstL2Id = 0;
-                              (*it).second.macSapUser->NotifyTxOpportunity (txOpParams);
-                              if ((*itBsr).second.retxQueueSize >= bytesForThisLc)
-=======
                                 NS_LOG_DEBUG(this << " serve retx DATA, bytes " << bytesForThisLc);
                                 txOpParams.bytes = bytesForThisLc;
                                 txOpParams.layer = 0;
@@ -1856,9 +1465,10 @@
                                 txOpParams.componentCarrierId = m_componentCarrierId;
                                 txOpParams.rnti = m_rnti;
                                 txOpParams.lcid = (*it).first;
+                                txOpParams.srcL2Id = 0;
+                                txOpParams.dstL2Id = 0;
                                 (*it).second.macSapUser->NotifyTxOpportunity(txOpParams);
                                 if ((*itBsr).second.retxQueueSize >= bytesForThisLc)
->>>>>>> 8d25ef3c
                                 {
                                     (*itBsr).second.retxQueueSize -= bytesForThisLc;
                                 }
@@ -1873,38 +1483,17 @@
                                 uint32_t rlcOverhead;
                                 if (lcid == 1)
                                 {
-<<<<<<< HEAD
-                                  // for SRB1 (using RLC AM) it's better to
-                                  // overestimate RLC overhead rather than
-                                  // underestimate it and risk unneeded
-                                  // segmentation which increases delay
-                                  rlcOverhead = 4;
-=======
                                     // for SRB1 (using RLC AM) it's better to
                                     // overestimate RLC overhead rather than
                                     // underestimate it and risk unneeded
                                     // segmentation which increases delay
                                     rlcOverhead = 4;
->>>>>>> 8d25ef3c
                                 }
                                 else
                                 {
                                     // minimum RLC overhead due to header
                                     rlcOverhead = 2;
                                 }
-<<<<<<< HEAD
-                              NS_LOG_DEBUG (this << " serve tx DATA, bytes " << bytesForThisLc << ", RLC overhead " << rlcOverhead);
-                              txOpParams.bytes = bytesForThisLc;
-                              txOpParams.layer = 0;
-                              txOpParams.harqId = 0;
-                              txOpParams.componentCarrierId = m_componentCarrierId;
-                              txOpParams.rnti = m_rnti;
-                              txOpParams.lcid = (*it).first;
-                              txOpParams.srcL2Id = 0;
-                              txOpParams.dstL2Id = 0;
-                              (*it).second.macSapUser->NotifyTxOpportunity (txOpParams);
-                              if ((*itBsr).second.txQueueSize >= bytesForThisLc - rlcOverhead)
-=======
                                 NS_LOG_DEBUG(this << " serve tx DATA, bytes " << bytesForThisLc
                                                   << ", RLC overhead " << rlcOverhead);
                                 txOpParams.bytes = bytesForThisLc;
@@ -1913,9 +1502,10 @@
                                 txOpParams.componentCarrierId = m_componentCarrierId;
                                 txOpParams.rnti = m_rnti;
                                 txOpParams.lcid = (*it).first;
+                                txOpParams.srcL2Id = 0;
+                                txOpParams.dstL2Id = 0;
                                 (*it).second.macSapUser->NotifyTxOpportunity(txOpParams);
                                 if ((*itBsr).second.txQueueSize >= bytesForThisLc - rlcOverhead)
->>>>>>> 8d25ef3c
                                 {
                                     (*itBsr).second.txQueueSize -= bytesForThisLc - rlcOverhead;
                                 }
@@ -1927,12 +1517,8 @@
                         }
                         else
                         {
-<<<<<<< HEAD
-                          if ( ((*itBsr).second.retxQueueSize > 0) || ((*itBsr).second.txQueueSize > 0))
-=======
                             if (((*itBsr).second.retxQueueSize > 0) ||
                                 ((*itBsr).second.txQueueSize > 0))
->>>>>>> 8d25ef3c
                             {
                                 // resend BSR info for updating eNB peer MAC
                                 m_freshUlBsr = true;
@@ -1957,11 +1543,7 @@
                 Ptr<Packet> pkt = (*j)->Copy();
                 m_uePhySapProvider->SendMacPdu(pkt);
             }
-<<<<<<< HEAD
-          m_miUlHarqProcessesPacketTimer.at (m_harqProcessId) = HARQ_PERIOD;
-=======
             m_miUlHarqProcessesPacketTimer.at(m_harqProcessId) = HARQ_PERIOD;
->>>>>>> 8d25ef3c
         }
     }
     else if (msg->GetMessageType() == LteControlMessage::RAR)
@@ -1990,36 +1572,35 @@
             }
         }
     }
-<<<<<<< HEAD
-  else if (msg->GetMessageType () == LteControlMessage::SL_DCI)
-    {
-      Ptr<SlDciLteControlMessage> msg2 = DynamicCast<SlDciLteControlMessage> (msg);
-      SlDciListElement_s dci = msg2->GetDci ();
-
-      //store the grant for the next SC period
-      //TODO: distinguish SL grants for different pools. Right now just assume there is only one pool
-      Ptr<SidelinkTxCommResourcePool> pool = DynamicCast<SidelinkTxCommResourcePool> (m_sidelinkTxPools.begin ()->m_pool);
-      NS_ASSERT (pool->GetSchedulingType () == SidelinkCommResourcePool::SCHEDULED);
-
-      SidelinkGrant grant;
-      grant.m_resPscch = dci.m_resPscch;
-      grant.m_tpc = dci.m_tpc;
-      grant.m_hopping = dci.m_hopping;
-      grant.m_rbStart = dci.m_rbStart;
-      grant.m_rbLen = dci.m_rbLen;
-      grant.m_hoppingInfo = dci.m_hoppingInfo;
-      grant.m_iTrp = dci.m_trp;
-      grant.m_mcs = pool->GetMcs ();
-      grant.m_tbSize = 0; //computed later
-      m_sidelinkTxPools.begin ()->m_nextGrant = grant;
-      m_sidelinkTxPools.begin ()->m_grantReceived = true;
-
-      NS_LOG_INFO (this << "Received SL_DCI message rnti=" << m_rnti << " res=" << (uint16_t) dci.m_resPscch);
-    }
-  else
-=======
+    else if (msg->GetMessageType() == LteControlMessage::SL_DCI)
+    {
+        Ptr<SlDciLteControlMessage> msg2 = DynamicCast<SlDciLteControlMessage>(msg);
+        SlDciListElement_s dci = msg2->GetDci();
+
+        // store the grant for the next SC period
+        // TODO: distinguish SL grants for different pools. Right now just assume there is only one
+        // pool
+        Ptr<SidelinkTxCommResourcePool> pool =
+            DynamicCast<SidelinkTxCommResourcePool>(m_sidelinkTxPools.begin()->m_pool);
+        NS_ASSERT(pool->GetSchedulingType() == SidelinkCommResourcePool::SCHEDULED);
+
+        SidelinkGrant grant;
+        grant.m_resPscch = dci.m_resPscch;
+        grant.m_tpc = dci.m_tpc;
+        grant.m_hopping = dci.m_hopping;
+        grant.m_rbStart = dci.m_rbStart;
+        grant.m_rbLen = dci.m_rbLen;
+        grant.m_hoppingInfo = dci.m_hoppingInfo;
+        grant.m_iTrp = dci.m_trp;
+        grant.m_mcs = pool->GetMcs();
+        grant.m_tbSize = 0; // computed later
+        m_sidelinkTxPools.begin()->m_nextGrant = grant;
+        m_sidelinkTxPools.begin()->m_grantReceived = true;
+
+        NS_LOG_INFO(this << "Received SL_DCI message rnti=" << m_rnti
+                         << " res=" << (uint16_t)dci.m_resPscch);
+    }
     else
->>>>>>> 8d25ef3c
     {
         NS_LOG_WARN(this << " LteControlMessage not recognized");
     }
@@ -2052,20 +1633,12 @@
 void
 LteUeMac::DoSubframeIndication(uint32_t frameNo, uint32_t subframeNo)
 {
-<<<<<<< HEAD
-  NS_LOG_FUNCTION (this << frameNo << subframeNo);
-  m_frameNo = frameNo;
-  m_subframeNo = subframeNo;
-  RefreshHarqProcessesPacketBuffer ();
-  m_hasUlToTx = false;
-  if ((Simulator::Now () >= m_bsrLast + m_bsrPeriodicity) && (m_freshUlBsr == true))
-=======
-    NS_LOG_FUNCTION(this);
+    NS_LOG_FUNCTION(this << frameNo << subframeNo);
     m_frameNo = frameNo;
     m_subframeNo = subframeNo;
     RefreshHarqProcessesPacketBuffer();
+    m_hasUlToTx = false;
     if ((Simulator::Now() >= m_bsrLast + m_bsrPeriodicity) && m_freshUlBsr)
->>>>>>> 8d25ef3c
     {
         if (m_componentCarrierId == 0)
         {
@@ -2075,1041 +1648,1160 @@
         m_bsrLast = Simulator::Now();
         m_freshUlBsr = false;
     }
-<<<<<<< HEAD
-  m_harqProcessId = (m_harqProcessId + 1) % HARQ_PERIOD;
-
-  if (m_sidelinkEnabled)
-    {
-      Simulator::Schedule (SL_SF_INDICATION_DELAY, &LteUeMac::DoSlDelayedSubframeIndication, this, frameNo, subframeNo);
-    }
-}
-
-void
-LteUeMac::DoSlDelayedSubframeIndication (uint32_t frameNo, uint32_t subframeNo)
-{
-  //There is a delay between the MAC scheduling and the transmission so we assume that we are ahead.
-  if (subframeNo + UL_PUSCH_TTIS_DELAY > 10)
-    {
-      frameNo++;
-      if (frameNo > 1024)
-        {
-          frameNo = 1;
-        }
-      subframeNo = (subframeNo + UL_PUSCH_TTIS_DELAY) % 10;
-    }
-  else
-    {
-      subframeNo = subframeNo + UL_PUSCH_TTIS_DELAY;
-    }
-
-  NS_LOG_INFO (this << " Adjusted Frame/Subframe number from " << m_frameNo << "/" << m_subframeNo << " to " << frameNo << "/" << subframeNo);
-  m_slSchedTime.frameNo = frameNo;
-  m_slSchedTime.subframeNo = subframeNo;
-
-  m_hasSlMibToTx = false;
-  m_hasSlCommToTx = false;
-  m_hasSlCommToRx = false;
-
-  //Sidelink Synchronization
-  if (m_slSynchPendingTxMsg)
-    {
-      LteUePhySapProvider::TransmitSlPhySduParameters phyParams;
-      phyParams.channel = LteUePhySapProvider::TransmitSlPhySduParameters::PSBCH;
-      phyParams.rbStart = 22;
-      phyParams.rbLen = 6;
-      phyParams.rv = 0;
-      m_hasSlMibToTx = true;
-      if (!m_hasUlToTx)
-        {
-          NS_LOG_DEBUG ("Transmitting MIB-SL message");
-          m_uePhySapProvider->SendSlMacPdu (m_slSynchPendingTxMsg, phyParams);
-        }
-      else
-        {
-          NS_LOG_DEBUG ("MIB-SL message not sent because of uplink transmission");
-        }
-      //clear pending message
-      m_slSynchPendingTxMsg = nullptr;
-    }
-
-  //Sidelink Communication
-  if ((Simulator::Now () >= m_slBsrLast + m_slBsrPeriodicity) && (m_freshSlBsr == true))
-    {
-      SendSidelinkReportBufferStatus ();
-      m_slBsrLast = Simulator::Now ();
-      m_freshSlBsr = false;
-    }
-
-  SidelinkCommResourcePool::SubframeInfo currentSubframe;
-  currentSubframe.frameNo = frameNo;
-  currentSubframe.subframeNo = subframeNo;
-  std::set <SidelinkCommResourcePool::SubframeInfo>::iterator subIt = m_psschRxSet.find (currentSubframe);
-  if (subIt != m_psschRxSet.end ())
-    {
-      m_hasSlCommToRx = true;
-      NS_LOG_DEBUG ("Expected PSSCH reception in this subframe ");
-      m_psschRxSet.erase (subIt);
-    }
-
-  std::list <PoolInfo>::iterator poolIt;
-  for (poolIt = m_sidelinkTxPools.begin (); poolIt != m_sidelinkTxPools.end (); poolIt++)
-    {
-      //Check if this is a new SC period
-      if (frameNo == poolIt->m_nextScPeriod.frameNo && subframeNo == poolIt->m_nextScPeriod.subframeNo)
-        {
-          poolIt->m_currentScPeriod = poolIt->m_nextScPeriod;
-          poolIt->m_nextScPeriod = poolIt->m_pool->GetNextScPeriod (frameNo - 1, subframeNo - 1);
-          //adjust because scheduler starts with frame/subframe = 1
-          poolIt->m_nextScPeriod.frameNo++;
-          poolIt->m_nextScPeriod.subframeNo++;
-          NS_LOG_INFO ("Starting new SC period. Next period at "
-                       << poolIt->m_nextScPeriod.frameNo << "/" << poolIt->m_nextScPeriod.subframeNo);
-          NS_ABORT_MSG_IF (poolIt->m_nextScPeriod.frameNo > 1024 || poolIt->m_nextScPeriod.subframeNo > 10,
-                           "Invalid frame or subframe number");
-
-          Ptr<PacketBurst> emptyPb = CreateObject <PacketBurst> ();
-          poolIt->m_miSlHarqProcessPacket = emptyPb;
-
-          if (poolIt->m_pool->GetSchedulingType () == SidelinkCommResourcePool::UE_SELECTED)
+    m_harqProcessId = (m_harqProcessId + 1) % HARQ_PERIOD;
+
+    if (m_sidelinkEnabled)
+    {
+        Simulator::Schedule(SL_SF_INDICATION_DELAY,
+                            &LteUeMac::DoSlDelayedSubframeIndication,
+                            this,
+                            frameNo,
+                            subframeNo);
+    }
+}
+
+void
+LteUeMac::DoSlDelayedSubframeIndication(uint32_t frameNo, uint32_t subframeNo)
+{
+    // There is a delay between the MAC scheduling and the transmission so we assume that we are
+    // ahead.
+    if (subframeNo + UL_PUSCH_TTIS_DELAY > 10)
+    {
+        frameNo++;
+        if (frameNo > 1024)
+        {
+            frameNo = 1;
+        }
+        subframeNo = (subframeNo + UL_PUSCH_TTIS_DELAY) % 10;
+    }
+    else
+    {
+        subframeNo = subframeNo + UL_PUSCH_TTIS_DELAY;
+    }
+
+    NS_LOG_INFO(this << " Adjusted Frame/Subframe number from " << m_frameNo << "/" << m_subframeNo
+                     << " to " << frameNo << "/" << subframeNo);
+    m_slSchedTime.frameNo = frameNo;
+    m_slSchedTime.subframeNo = subframeNo;
+
+    m_hasSlMibToTx = false;
+    m_hasSlCommToTx = false;
+    m_hasSlCommToRx = false;
+
+    // Sidelink Synchronization
+    if (m_slSynchPendingTxMsg)
+    {
+        LteUePhySapProvider::TransmitSlPhySduParameters phyParams;
+        phyParams.channel = LteUePhySapProvider::TransmitSlPhySduParameters::PSBCH;
+        phyParams.rbStart = 22;
+        phyParams.rbLen = 6;
+        phyParams.rv = 0;
+        m_hasSlMibToTx = true;
+        if (!m_hasUlToTx)
+        {
+            NS_LOG_DEBUG("Transmitting MIB-SL message");
+            m_uePhySapProvider->SendSlMacPdu(m_slSynchPendingTxMsg, phyParams);
+        }
+        else
+        {
+            NS_LOG_DEBUG("MIB-SL message not sent because of uplink transmission");
+        }
+        // clear pending message
+        m_slSynchPendingTxMsg = nullptr;
+    }
+
+    // Sidelink Communication
+    if ((Simulator::Now() >= m_slBsrLast + m_slBsrPeriodicity) && (m_freshSlBsr))
+    {
+        SendSidelinkReportBufferStatus();
+        m_slBsrLast = Simulator::Now();
+        m_freshSlBsr = false;
+    }
+
+    SidelinkCommResourcePool::SubframeInfo currentSubframe;
+    currentSubframe.frameNo = frameNo;
+    currentSubframe.subframeNo = subframeNo;
+    std::set<SidelinkCommResourcePool::SubframeInfo>::iterator subIt =
+        m_psschRxSet.find(currentSubframe);
+    if (subIt != m_psschRxSet.end())
+    {
+        m_hasSlCommToRx = true;
+        NS_LOG_DEBUG("Expected PSSCH reception in this subframe ");
+        m_psschRxSet.erase(subIt);
+    }
+
+    std::list<PoolInfo>::iterator poolIt;
+    for (poolIt = m_sidelinkTxPools.begin(); poolIt != m_sidelinkTxPools.end(); poolIt++)
+    {
+        // Check if this is a new SC period
+        if (frameNo == poolIt->m_nextScPeriod.frameNo &&
+            subframeNo == poolIt->m_nextScPeriod.subframeNo)
+        {
+            poolIt->m_currentScPeriod = poolIt->m_nextScPeriod;
+            poolIt->m_nextScPeriod = poolIt->m_pool->GetNextScPeriod(frameNo - 1, subframeNo - 1);
+            // adjust because scheduler starts with frame/subframe = 1
+            poolIt->m_nextScPeriod.frameNo++;
+            poolIt->m_nextScPeriod.subframeNo++;
+            NS_LOG_INFO("Starting new SC period. Next period at "
+                        << poolIt->m_nextScPeriod.frameNo << "/"
+                        << poolIt->m_nextScPeriod.subframeNo);
+            NS_ABORT_MSG_IF(poolIt->m_nextScPeriod.frameNo > 1024 ||
+                                poolIt->m_nextScPeriod.subframeNo > 10,
+                            "Invalid frame or subframe number");
+
+            Ptr<PacketBurst> emptyPb = CreateObject<PacketBurst>();
+            poolIt->m_miSlHarqProcessPacket = emptyPb;
+
+            if (poolIt->m_pool->GetSchedulingType() == SidelinkCommResourcePool::UE_SELECTED)
             {
-              //If m_slHasDataToTx is False here (at the beginning of the period), it means
-              //that no transmissions in the PSSCH occurred in the previous SC period.
-              //Notify the RRC for stopping SLSS transmissions if appropriate
-
-              if (!m_slHasDataToTxInPeriod)
+                // If m_slHasDataToTx is False here (at the beginning of the period), it means
+                // that no transmissions in the PSSCH occurred in the previous SC period.
+                // Notify the RRC for stopping SLSS transmissions if appropriate
+
+                if (!m_slHasDataToTxInPeriod)
                 {
-                  m_cmacSapUser->NotifyMacHasNoSlDataToSend ();
+                    m_cmacSapUser->NotifyMacHasNoSlDataToSend();
                 }
-              //Make m_slHasDataToTx = false here (beginning of the period) to detect if transmissions
-              //in the PSSCH are performed in this period
-              m_slHasDataToTxInPeriod = false;
-
-              poolIt->m_nextGrant = GetSlUeSelectedGrant (poolIt);
-              poolIt->m_grantReceived = poolIt->m_nextGrant.m_dst != 0;
-            }     // end if (UE_SELECTED)
-
-          //if we received a grant, compute the transmission opportunities for PSCCH and PSSCH
-          if (poolIt->m_grantReceived)
+                // Make m_slHasDataToTx = false here (beginning of the period) to detect if
+                // transmissions in the PSSCH are performed in this period
+                m_slHasDataToTxInPeriod = false;
+
+                poolIt->m_nextGrant = GetSlUeSelectedGrant(poolIt);
+                poolIt->m_grantReceived = poolIt->m_nextGrant.m_dst != 0;
+            } // end if (UE_SELECTED)
+
+            // if we received a grant, compute the transmission opportunities for PSCCH and PSSCH
+            if (poolIt->m_grantReceived)
             {
-              if (poolIt->m_pool->GetSchedulingType () == SidelinkCommResourcePool::SCHEDULED)
+                if (poolIt->m_pool->GetSchedulingType() == SidelinkCommResourcePool::SCHEDULED)
                 {
-                  std::map <SidelinkLcIdentifier, LteMacSapProvider::ReportBufferStatusParameters>::iterator itBsr;
-                  for (itBsr = m_slBsrReceived.begin ();  itBsr != m_slBsrReceived.end (); itBsr++)
+                    std::map<SidelinkLcIdentifier,
+                             LteMacSapProvider::ReportBufferStatusParameters>::iterator itBsr;
+                    for (itBsr = m_slBsrReceived.begin(); itBsr != m_slBsrReceived.end(); itBsr++)
                     {
-                      if (itBsr->first.dstL2Id == *(poolIt->m_destinations.begin ()))
+                        if (itBsr->first.dstL2Id == *(poolIt->m_destinations.begin()))
                         {
-                          //this is the BSR for the pool
-                          NS_LOG_DEBUG ("Found the BSR. Tx Queue size = " << (*itBsr).second.txQueueSize);
-                          poolIt->m_nextGrant.m_dst = itBsr->first.dstL2Id;
-                          break;
+                            // this is the BSR for the pool
+                            NS_LOG_DEBUG(
+                                "Found the BSR. Tx Queue size = " << (*itBsr).second.txQueueSize);
+                            poolIt->m_nextGrant.m_dst = itBsr->first.dstL2Id;
+                            break;
                         }
                     }
 
-                  if (itBsr == m_slBsrReceived.end ()
-                      || ( (*itBsr).second.txQueueSize == 0
-                           && (*itBsr).second.retxQueueSize == 0
-                           && (*itBsr).second.statusPduSize == 0))
+                    if (itBsr == m_slBsrReceived.end() ||
+                        ((*itBsr).second.txQueueSize == 0 && (*itBsr).second.retxQueueSize == 0 &&
+                         (*itBsr).second.statusPduSize == 0))
                     {
-                      NS_LOG_INFO ("We receive the grant from the eNB but the transmission queue size is zero."
-                                   " Assume no data to transfer for now");
-                      continue;
+                        NS_LOG_INFO("We receive the grant from the eNB but the transmission queue "
+                                    "size is zero."
+                                    " Assume no data to transfer for now");
+                        continue;
                     }
                 }
 
-              //make the grant our current grant
-              poolIt->m_currentGrant = poolIt->m_nextGrant;
-              NS_LOG_INFO ("Sidelink grant received resource " << (uint32_t) poolIt->m_currentGrant.m_resPscch);
-              SidelinkCommResourcePool::SubframeInfo subFrameInfo;
-              subFrameInfo.frameNo = poolIt->m_currentScPeriod.frameNo - 1;
-              subFrameInfo.subframeNo = poolIt->m_currentScPeriod.subframeNo - 1;
-
-              poolIt->m_pscchTx = poolIt->m_pool->GetPscchTransmissions (poolIt->m_currentGrant.m_resPscch);
-              NS_ABORT_MSG_IF (poolIt->m_pscchTx.size () > 2, "PSCCH ONLY SUPPORTS 2 TRANSMISSIONS PER UE GRANT!");
-              for (std::list<SidelinkCommResourcePool::SidelinkTransmissionInfo>::iterator txIt = poolIt->m_pscchTx.begin ();
-                   txIt != poolIt->m_pscchTx.end (); txIt++)
+                // make the grant our current grant
+                poolIt->m_currentGrant = poolIt->m_nextGrant;
+                NS_LOG_INFO("Sidelink grant received resource "
+                            << (uint32_t)poolIt->m_currentGrant.m_resPscch);
+                SidelinkCommResourcePool::SubframeInfo subFrameInfo;
+                subFrameInfo.frameNo = poolIt->m_currentScPeriod.frameNo - 1;
+                subFrameInfo.subframeNo = poolIt->m_currentScPeriod.subframeNo - 1;
+
+                poolIt->m_pscchTx =
+                    poolIt->m_pool->GetPscchTransmissions(poolIt->m_currentGrant.m_resPscch);
+                NS_ABORT_MSG_IF(poolIt->m_pscchTx.size() > 2,
+                                "PSCCH ONLY SUPPORTS 2 TRANSMISSIONS PER UE GRANT!");
+                for (std::list<SidelinkCommResourcePool::SidelinkTransmissionInfo>::iterator txIt =
+                         poolIt->m_pscchTx.begin();
+                     txIt != poolIt->m_pscchTx.end();
+                     txIt++)
                 {
-                  txIt->subframe = txIt->subframe + subFrameInfo;
-                  //adjust for index starting at 1
-                  txIt->subframe.frameNo++;
-                  txIt->subframe.subframeNo++;
-                  NS_LOG_INFO ("PSCCH: Subframe " << txIt->subframe.frameNo << "/" << txIt->subframe.subframeNo
-                                                  << ": rbStart=" << (uint32_t) txIt->rbStart << ", rbLen=" << (uint32_t) txIt->nbRb);
-                  NS_ABORT_MSG_IF (txIt->subframe.frameNo > 1024 || txIt->subframe.subframeNo > 10,
-                                   "Invalid frame or subframe number");
+                    txIt->subframe = txIt->subframe + subFrameInfo;
+                    // adjust for index starting at 1
+                    txIt->subframe.frameNo++;
+                    txIt->subframe.subframeNo++;
+                    NS_LOG_INFO("PSCCH: Subframe " << txIt->subframe.frameNo << "/"
+                                                   << txIt->subframe.subframeNo
+                                                   << ": rbStart=" << (uint32_t)txIt->rbStart
+                                                   << ", rbLen=" << (uint32_t)txIt->nbRb);
+                    NS_ABORT_MSG_IF(txIt->subframe.frameNo > 1024 || txIt->subframe.subframeNo > 10,
+                                    "Invalid frame or subframe number");
                 }
-              poolIt->m_psschTx = poolIt->m_pool->GetPsschTransmissions (subFrameInfo, poolIt->m_currentGrant.m_iTrp, poolIt->m_currentGrant.m_rbStart, poolIt->m_currentGrant.m_rbLen);
-
-              //adjust PSSCH frame to next period
-              for (std::list<SidelinkCommResourcePool::SidelinkTransmissionInfo>::iterator txIt = poolIt->m_psschTx.begin ();
-                   txIt != poolIt->m_psschTx.end (); txIt++)
+                poolIt->m_psschTx =
+                    poolIt->m_pool->GetPsschTransmissions(subFrameInfo,
+                                                          poolIt->m_currentGrant.m_iTrp,
+                                                          poolIt->m_currentGrant.m_rbStart,
+                                                          poolIt->m_currentGrant.m_rbLen);
+
+                // adjust PSSCH frame to next period
+                for (std::list<SidelinkCommResourcePool::SidelinkTransmissionInfo>::iterator txIt =
+                         poolIt->m_psschTx.begin();
+                     txIt != poolIt->m_psschTx.end();
+                     txIt++)
                 {
-                  //adjust for index starting at 1
-                  txIt->subframe.frameNo++;
-                  txIt->subframe.subframeNo++;
-                  NS_LOG_INFO ("PSSCH: Subframe " << txIt->subframe.frameNo << "/"
-                                                  << txIt->subframe.subframeNo << ": rbStart=" << (uint32_t) txIt->rbStart
-                                                  << ", rbLen=" << (uint32_t) txIt->nbRb);
-                  NS_ABORT_MSG_IF (txIt->subframe.frameNo > 1024 || txIt->subframe.subframeNo > 10,
-                                   "Invalid frame or subframe number");
+                    // adjust for index starting at 1
+                    txIt->subframe.frameNo++;
+                    txIt->subframe.subframeNo++;
+                    NS_LOG_INFO("PSSCH: Subframe " << txIt->subframe.frameNo << "/"
+                                                   << txIt->subframe.subframeNo
+                                                   << ": rbStart=" << (uint32_t)txIt->rbStart
+                                                   << ", rbLen=" << (uint32_t)txIt->nbRb);
+                    NS_ABORT_MSG_IF(txIt->subframe.frameNo > 1024 || txIt->subframe.subframeNo > 10,
+                                    "Invalid frame or subframe number");
                 }
 
-              //compute the TB size
-              poolIt->m_currentGrant.m_tbSize = m_amc->GetUlTbSizeFromMcs (poolIt->m_currentGrant.m_mcs, poolIt->m_currentGrant.m_rbLen) / 8;
-              NS_LOG_INFO ("Sidelink Tb size = " << poolIt->m_currentGrant.m_tbSize << " bytes (mcs=" << (uint32_t) poolIt->m_currentGrant.m_mcs << ")");
-
-              //clear the grant
-              poolIt->m_grantReceived = false;
-            }     //end of if (poolIt->second.m_grantReceived)
-        }
-      else
-        {
-          NS_LOG_DEBUG ("Sidelink Control period not started yet");
-          NS_LOG_DEBUG ("current frame number = " << frameNo << " Next SC period frame number = " << poolIt->m_nextScPeriod.frameNo);
-          NS_LOG_DEBUG ("current subframe number = " << subframeNo << " Next SC period subframe number = " << poolIt->m_nextScPeriod.subframeNo);
-        }
-
-      std::list<SidelinkCommResourcePool::SidelinkTransmissionInfo>::iterator allocIt;
-      //check if we need to transmit PSCCH
-      allocIt = poolIt->m_pscchTx.begin ();
-      if (allocIt != poolIt->m_pscchTx.end () && (*allocIt).subframe.frameNo == frameNo && (*allocIt).subframe.subframeNo == subframeNo)
-        {
-          //transmission of PSCCH, no need for HARQ
-          if (poolIt->m_pscchTx.size () == 2)
+                // compute the TB size
+                poolIt->m_currentGrant.m_tbSize =
+                    m_amc->GetUlTbSizeFromMcs(poolIt->m_currentGrant.m_mcs,
+                                              poolIt->m_currentGrant.m_rbLen) /
+                    8;
+                NS_LOG_INFO("Sidelink Tb size = " << poolIt->m_currentGrant.m_tbSize
+                                                  << " bytes (mcs="
+                                                  << (uint32_t)poolIt->m_currentGrant.m_mcs << ")");
+
+                // clear the grant
+                poolIt->m_grantReceived = false;
+            } // end of if (poolIt->second.m_grantReceived)
+        }
+        else
+        {
+            NS_LOG_DEBUG("Sidelink Control period not started yet");
+            NS_LOG_DEBUG("current frame number = " << frameNo << " Next SC period frame number = "
+                                                   << poolIt->m_nextScPeriod.frameNo);
+            NS_LOG_DEBUG("current subframe number = " << subframeNo
+                                                      << " Next SC period subframe number = "
+                                                      << poolIt->m_nextScPeriod.subframeNo);
+        }
+
+        std::list<SidelinkCommResourcePool::SidelinkTransmissionInfo>::iterator allocIt;
+        // check if we need to transmit PSCCH
+        allocIt = poolIt->m_pscchTx.begin();
+        if (allocIt != poolIt->m_pscchTx.end() && (*allocIt).subframe.frameNo == frameNo &&
+            (*allocIt).subframe.subframeNo == subframeNo)
+        {
+            // transmission of PSCCH, no need for HARQ
+            if (poolIt->m_pscchTx.size() == 2)
             {
-              NS_LOG_INFO ("First PSCCH transmission");
+                NS_LOG_INFO("First PSCCH transmission");
             }
-          else
+            else
             {
-              NS_LOG_INFO ("Second PSCCH transmission");
+                NS_LOG_INFO("Second PSCCH transmission");
             }
-          //create SCI message
-          LteSlSciHeader sciHeader;
-          sciHeader.SetSciFormat0Params (poolIt->m_currentGrant.m_hopping,
-                                         poolIt->m_currentGrant.m_rbStart,
-                                         poolIt->m_currentGrant.m_rbLen,
-                                         poolIt->m_currentGrant.m_hoppingInfo,
-                                         poolIt->m_currentGrant.m_iTrp,
-                                         poolIt->m_currentGrant.m_mcs,
-                                         poolIt->m_currentGrant.m_dst & 0xFF);
-          Ptr<Packet> p = Create<Packet> ();
-          p->AddHeader (sciHeader);
-          LteSlSciTag tag (m_rnti, poolIt->m_currentGrant.m_resPscch, poolIt->m_currentGrant.m_tbSize);
-          p->AddPacketTag (tag);
-
-          LteUePhySapProvider::TransmitSlPhySduParameters phyParams;
-          phyParams.channel = LteUePhySapProvider::TransmitSlPhySduParameters::PSCCH;
-          phyParams.rbStart = (*allocIt).rbStart;
-          phyParams.rbLen = (*allocIt).nbRb;
-          phyParams.resNo = poolIt->m_currentGrant.m_resPscch;
-
-          m_hasSlCommToTx = true;
-
-          if (!m_hasUlToTx && !m_hasSlMibToTx)
+            // create SCI message
+            LteSlSciHeader sciHeader;
+            sciHeader.SetSciFormat0Params(poolIt->m_currentGrant.m_hopping,
+                                          poolIt->m_currentGrant.m_rbStart,
+                                          poolIt->m_currentGrant.m_rbLen,
+                                          poolIt->m_currentGrant.m_hoppingInfo,
+                                          poolIt->m_currentGrant.m_iTrp,
+                                          poolIt->m_currentGrant.m_mcs,
+                                          poolIt->m_currentGrant.m_dst & 0xFF);
+            Ptr<Packet> p = Create<Packet>();
+            p->AddHeader(sciHeader);
+            LteSlSciTag tag(m_rnti,
+                            poolIt->m_currentGrant.m_resPscch,
+                            poolIt->m_currentGrant.m_tbSize);
+            p->AddPacketTag(tag);
+
+            LteUePhySapProvider::TransmitSlPhySduParameters phyParams;
+            phyParams.channel = LteUePhySapProvider::TransmitSlPhySduParameters::PSCCH;
+            phyParams.rbStart = (*allocIt).rbStart;
+            phyParams.rbLen = (*allocIt).nbRb;
+            phyParams.resNo = poolIt->m_currentGrant.m_resPscch;
+
+            m_hasSlCommToTx = true;
+
+            if (!m_hasUlToTx && !m_hasSlMibToTx)
             {
-              m_uePhySapProvider->SendSlMacPdu (p, phyParams);
+                m_uePhySapProvider->SendSlMacPdu(p, phyParams);
             }
-          else
+            else
             {
-              NS_LOG_DEBUG ("SCI message not sent because of uplink or SL-MIB transmission (UL=" << m_hasUlToTx << ", Sl-MIB=" << m_hasSlMibToTx << ")");
+                NS_LOG_DEBUG("SCI message not sent because of uplink or SL-MIB transmission (UL="
+                             << m_hasUlToTx << ", Sl-MIB=" << m_hasSlMibToTx << ")");
             }
 
-          // Collect statistics for SL PSCCH UE MAC scheduling trace
-          SlUeMacStatParameters pscchStatsParams;
-          pscchStatsParams.m_timestamp = Simulator::Now ().GetMilliSeconds ();
-          pscchStatsParams.m_cellId = 0;
-          pscchStatsParams.m_imsi = 0;
-          pscchStatsParams.m_rnti = m_rnti;
-          pscchStatsParams.m_frameNo = frameNo;
-          pscchStatsParams.m_subframeNo = subframeNo;
-          pscchStatsParams.m_periodStartFrame = poolIt->m_currentScPeriod.frameNo;
-          pscchStatsParams.m_periodStartSubframe = poolIt->m_currentScPeriod.subframeNo;
-          pscchStatsParams.m_resIndex = poolIt->m_currentGrant.m_resPscch;
-          pscchStatsParams.m_tbSize = p->GetSize ();
-          pscchStatsParams.m_pscchTxLengthRB = (*allocIt).nbRb;
-          pscchStatsParams.m_pscchTxStartRB = (*allocIt).rbStart;
-          pscchStatsParams.m_hopping = poolIt->m_currentGrant.m_hopping;
-          pscchStatsParams.m_hoppingInfo = poolIt->m_currentGrant.m_hoppingInfo;
-          pscchStatsParams.m_txLengthRB = poolIt->m_currentGrant.m_rbLen;
-          pscchStatsParams.m_txStartRB = poolIt->m_currentGrant.m_rbStart;
-          pscchStatsParams.m_psschItrp = poolIt->m_currentGrant.m_iTrp;
-          pscchStatsParams.m_mcs = poolIt->m_currentGrant.m_mcs;
-          pscchStatsParams.m_groupDstId = poolIt->m_currentGrant.m_dst & 0xFF;
-          pscchStatsParams.m_sidelinkDropped = ((m_hasUlToTx || m_hasSlMibToTx) == 1 ? 1 : 0);
-          m_slPscchScheduling (pscchStatsParams); //Trace
-
-          poolIt->m_pscchTx.erase (allocIt);
-        }
-
-      //check if we need to transmit PSSCH
-      allocIt = poolIt->m_psschTx.begin ();
-      if (allocIt != poolIt->m_psschTx.end () && (*allocIt).subframe.frameNo == frameNo && (*allocIt).subframe.subframeNo == subframeNo)
-        {
-          m_hasSlCommToTx = true;
-
-          if (poolIt->m_psschTx.size () % 4 == 0)
+            // Collect statistics for SL PSCCH UE MAC scheduling trace
+            SlUeMacStatParameters pscchStatsParams;
+            pscchStatsParams.m_timestamp = Simulator::Now().GetMilliSeconds();
+            pscchStatsParams.m_cellId = 0;
+            pscchStatsParams.m_imsi = 0;
+            pscchStatsParams.m_rnti = m_rnti;
+            pscchStatsParams.m_frameNo = frameNo;
+            pscchStatsParams.m_subframeNo = subframeNo;
+            pscchStatsParams.m_periodStartFrame = poolIt->m_currentScPeriod.frameNo;
+            pscchStatsParams.m_periodStartSubframe = poolIt->m_currentScPeriod.subframeNo;
+            pscchStatsParams.m_resIndex = poolIt->m_currentGrant.m_resPscch;
+            pscchStatsParams.m_tbSize = p->GetSize();
+            pscchStatsParams.m_pscchTxLengthRB = (*allocIt).nbRb;
+            pscchStatsParams.m_pscchTxStartRB = (*allocIt).rbStart;
+            pscchStatsParams.m_hopping = poolIt->m_currentGrant.m_hopping;
+            pscchStatsParams.m_hoppingInfo = poolIt->m_currentGrant.m_hoppingInfo;
+            pscchStatsParams.m_txLengthRB = poolIt->m_currentGrant.m_rbLen;
+            pscchStatsParams.m_txStartRB = poolIt->m_currentGrant.m_rbStart;
+            pscchStatsParams.m_psschItrp = poolIt->m_currentGrant.m_iTrp;
+            pscchStatsParams.m_mcs = poolIt->m_currentGrant.m_mcs;
+            pscchStatsParams.m_groupDstId = poolIt->m_currentGrant.m_dst & 0xFF;
+            pscchStatsParams.m_sidelinkDropped = ((m_hasUlToTx || m_hasSlMibToTx) == 1 ? 1 : 0);
+            m_slPscchScheduling(pscchStatsParams); // Trace
+
+            poolIt->m_pscchTx.erase(allocIt);
+        }
+
+        // check if we need to transmit PSSCH
+        allocIt = poolIt->m_psschTx.begin();
+        if (allocIt != poolIt->m_psschTx.end() && (*allocIt).subframe.frameNo == frameNo &&
+            (*allocIt).subframe.subframeNo == subframeNo)
+        {
+            m_hasSlCommToTx = true;
+
+            if (poolIt->m_psschTx.size() % 4 == 0)
             {
-              NS_LOG_INFO ("New PSSCH transmission");
-              Ptr<PacketBurst> emptyPb = CreateObject <PacketBurst> ();
-              poolIt->m_miSlHarqProcessPacket = emptyPb;
-
-              //get the BSR for this pool
-              //if we have data in the queue
-              //find the BSR for that pool (will also give the SidleinkLcIdentifier)
-
-              std::map <SidelinkLcIdentifier, LteMacSapProvider::ReportBufferStatusParameters>::iterator itBsr;
-              for (itBsr = m_slBsrReceived.begin ();  itBsr != m_slBsrReceived.end (); itBsr++)
+                NS_LOG_INFO("New PSSCH transmission");
+                Ptr<PacketBurst> emptyPb = CreateObject<PacketBurst>();
+                poolIt->m_miSlHarqProcessPacket = emptyPb;
+
+                // get the BSR for this pool
+                // if we have data in the queue
+                // find the BSR for that pool (will also give the SidleinkLcIdentifier)
+
+                std::map<SidelinkLcIdentifier,
+                         LteMacSapProvider::ReportBufferStatusParameters>::iterator itBsr;
+                for (itBsr = m_slBsrReceived.begin(); itBsr != m_slBsrReceived.end(); itBsr++)
                 {
-                  if (itBsr->first.dstL2Id == poolIt->m_currentGrant.m_dst)
+                    if (itBsr->first.dstL2Id == poolIt->m_currentGrant.m_dst)
                     {
-                      //this is the BSR for the pool
-                      std::map <SidelinkLcIdentifier, LcInfo>::iterator it = m_slLcInfoMap.find (itBsr->first);
-                      //for Sidelink we should never have retxQueueSize since it is unacknowledged mode
-                      //we still keep the process similar to uplink to be more generic (and maybe handle
-                      //future modifications)
-                      if ( ((*itBsr).second.statusPduSize > 0)
-                           || ((*itBsr).second.retxQueueSize > 0)
-                           || ((*itBsr).second.txQueueSize > 0))
+                        // this is the BSR for the pool
+                        std::map<SidelinkLcIdentifier, LcInfo>::iterator it =
+                            m_slLcInfoMap.find(itBsr->first);
+                        // for Sidelink we should never have retxQueueSize since it is
+                        // unacknowledged mode we still keep the process similar to uplink to be
+                        // more generic (and maybe handle future modifications)
+                        if (((*itBsr).second.statusPduSize > 0) ||
+                            ((*itBsr).second.retxQueueSize > 0) ||
+                            ((*itBsr).second.txQueueSize > 0))
                         {
-                          //We have data to send in the PSSCH, notify the RRC to start/continue sending SLSS if appropriate
-                          m_slHasDataToTxInPeriod = true;
-                          m_cmacSapUser->NotifyMacHasSlDataToSend ();
-
-                          NS_ASSERT ((*itBsr).second.statusPduSize == 0 && (*itBsr).second.retxQueueSize == 0);
-                          //similar code as uplink transmission
-                          uint32_t bytesForThisLc = poolIt->m_currentGrant.m_tbSize;
-                          NS_LOG_LOGIC ("RNTI " << m_rnti << " Sidelink Tx " << bytesForThisLc << " bytes to LC "
-                                                << (uint32_t)(*itBsr).first.lcId << " statusQueue " << (*itBsr).second.statusPduSize
-                                                << " retxQueue" << (*itBsr).second.retxQueueSize << " txQueue"
-                                                <<  (*itBsr).second.txQueueSize);
-                          if (((*itBsr).second.statusPduSize > 0) && (bytesForThisLc > (*itBsr).second.statusPduSize))
+                            // We have data to send in the PSSCH, notify the RRC to start/continue
+                            // sending SLSS if appropriate
+                            m_slHasDataToTxInPeriod = true;
+                            m_cmacSapUser->NotifyMacHasSlDataToSend();
+
+                            NS_ASSERT((*itBsr).second.statusPduSize == 0 &&
+                                      (*itBsr).second.retxQueueSize == 0);
+                            // similar code as uplink transmission
+                            uint32_t bytesForThisLc = poolIt->m_currentGrant.m_tbSize;
+                            NS_LOG_LOGIC("RNTI " << m_rnti << " Sidelink Tx " << bytesForThisLc
+                                                 << " bytes to LC " << (uint32_t)(*itBsr).first.lcId
+                                                 << " statusQueue " << (*itBsr).second.statusPduSize
+                                                 << " retxQueue" << (*itBsr).second.retxQueueSize
+                                                 << " txQueue" << (*itBsr).second.txQueueSize);
+                            if (((*itBsr).second.statusPduSize > 0) &&
+                                (bytesForThisLc > (*itBsr).second.statusPduSize))
                             {
-                              LteMacSapUser::TxOpportunityParameters txOpParams;
-                              txOpParams.bytes = (*itBsr).second.statusPduSize;
-                              txOpParams.layer = 0;
-                              txOpParams.harqId = 0;
-                              txOpParams.componentCarrierId = m_componentCarrierId;
-                              txOpParams.rnti = m_rnti;
-                              txOpParams.lcid = (*itBsr).first.lcId;
-                              txOpParams.srcL2Id = (*itBsr).first.srcL2Id;
-                              txOpParams.dstL2Id = (*itBsr).first.dstL2Id;
-                              (*it).second.macSapUser->NotifyTxOpportunity (txOpParams);
-                              bytesForThisLc -= (*itBsr).second.statusPduSize;     //decrement size available for data
-                              NS_LOG_DEBUG ("Serve STATUS PDU" << (*itBsr).second.statusPduSize);
-                              (*itBsr).second.statusPduSize = 0;
+                                LteMacSapUser::TxOpportunityParameters txOpParams;
+                                txOpParams.bytes = (*itBsr).second.statusPduSize;
+                                txOpParams.layer = 0;
+                                txOpParams.harqId = 0;
+                                txOpParams.componentCarrierId = m_componentCarrierId;
+                                txOpParams.rnti = m_rnti;
+                                txOpParams.lcid = (*itBsr).first.lcId;
+                                txOpParams.srcL2Id = (*itBsr).first.srcL2Id;
+                                txOpParams.dstL2Id = (*itBsr).first.dstL2Id;
+                                (*it).second.macSapUser->NotifyTxOpportunity(txOpParams);
+                                bytesForThisLc -=
+                                    (*itBsr)
+                                        .second.statusPduSize; // decrement size available for data
+                                NS_LOG_DEBUG("Serve STATUS PDU" << (*itBsr).second.statusPduSize);
+                                (*itBsr).second.statusPduSize = 0;
                             }
-                          else
+                            else
                             {
-                              if ((*itBsr).second.statusPduSize > bytesForThisLc)
+                                if ((*itBsr).second.statusPduSize > bytesForThisLc)
                                 {
-                                  NS_FATAL_ERROR ("Insufficient Tx Opportunity for sending a status message");
+                                    NS_FATAL_ERROR(
+                                        "Insufficient Tx Opportunity for sending a status message");
                                 }
                             }
-                          // 7 is the min TxOpportunity useful for Rlc
-                          if ((bytesForThisLc > 7)
-                              && (((*itBsr).second.retxQueueSize > 0)
-                                  || ((*itBsr).second.txQueueSize > 0)))
+                            // 7 is the min TxOpportunity useful for Rlc
+                            if ((bytesForThisLc > 7) && (((*itBsr).second.retxQueueSize > 0) ||
+                                                         ((*itBsr).second.txQueueSize > 0)))
                             {
-                              if ((*itBsr).second.retxQueueSize > 0)
+                                if ((*itBsr).second.retxQueueSize > 0)
                                 {
-                                  NS_LOG_DEBUG ("Serve retx DATA, bytes " << bytesForThisLc);
-                                  LteMacSapUser::TxOpportunityParameters txOpParams;
-                                  txOpParams.bytes = bytesForThisLc;
-                                  txOpParams.layer = 0;
-                                  txOpParams.harqId = 0;
-                                  txOpParams.componentCarrierId = m_componentCarrierId;
-                                  txOpParams.rnti = m_rnti;
-                                  txOpParams.lcid = (*itBsr).first.lcId;
-                                  txOpParams.srcL2Id = (*itBsr).first.srcL2Id;
-                                  txOpParams.dstL2Id = (*itBsr).first.dstL2Id;
-                                  (*it).second.macSapUser->NotifyTxOpportunity (txOpParams);
-                                  if ((*itBsr).second.retxQueueSize >= bytesForThisLc)
+                                    NS_LOG_DEBUG("Serve retx DATA, bytes " << bytesForThisLc);
+                                    LteMacSapUser::TxOpportunityParameters txOpParams;
+                                    txOpParams.bytes = bytesForThisLc;
+                                    txOpParams.layer = 0;
+                                    txOpParams.harqId = 0;
+                                    txOpParams.componentCarrierId = m_componentCarrierId;
+                                    txOpParams.rnti = m_rnti;
+                                    txOpParams.lcid = (*itBsr).first.lcId;
+                                    txOpParams.srcL2Id = (*itBsr).first.srcL2Id;
+                                    txOpParams.dstL2Id = (*itBsr).first.dstL2Id;
+                                    (*it).second.macSapUser->NotifyTxOpportunity(txOpParams);
+                                    if ((*itBsr).second.retxQueueSize >= bytesForThisLc)
                                     {
-                                      (*itBsr).second.retxQueueSize -= bytesForThisLc;
+                                        (*itBsr).second.retxQueueSize -= bytesForThisLc;
                                     }
-                                  else
+                                    else
                                     {
-                                      (*itBsr).second.retxQueueSize = 0;
+                                        (*itBsr).second.retxQueueSize = 0;
                                     }
                                 }
-                              else if ((*itBsr).second.txQueueSize > 0)
+                                else if ((*itBsr).second.txQueueSize > 0)
                                 {
-                                  // minimum RLC overhead due to header
-                                  uint32_t rlcOverhead = 2;
-                                  NS_LOG_DEBUG ("Serve tx DATA, bytes " << bytesForThisLc << ", RLC overhead " << rlcOverhead);
-                                  LteMacSapUser::TxOpportunityParameters txOpParams;
-                                  txOpParams.bytes = bytesForThisLc;
-                                  txOpParams.layer = 0;
-                                  txOpParams.harqId = 0;
-                                  txOpParams.componentCarrierId = m_componentCarrierId;
-                                  txOpParams.rnti = m_rnti;
-                                  txOpParams.lcid = (*itBsr).first.lcId;
-                                  txOpParams.srcL2Id = (*itBsr).first.srcL2Id;
-                                  txOpParams.dstL2Id = (*itBsr).first.dstL2Id;
-                                  (*it).second.macSapUser->NotifyTxOpportunity (txOpParams);
-                                  if ((*itBsr).second.txQueueSize >= bytesForThisLc - rlcOverhead)
+                                    // minimum RLC overhead due to header
+                                    uint32_t rlcOverhead = 2;
+                                    NS_LOG_DEBUG("Serve tx DATA, bytes " << bytesForThisLc
+                                                                         << ", RLC overhead "
+                                                                         << rlcOverhead);
+                                    LteMacSapUser::TxOpportunityParameters txOpParams;
+                                    txOpParams.bytes = bytesForThisLc;
+                                    txOpParams.layer = 0;
+                                    txOpParams.harqId = 0;
+                                    txOpParams.componentCarrierId = m_componentCarrierId;
+                                    txOpParams.rnti = m_rnti;
+                                    txOpParams.lcid = (*itBsr).first.lcId;
+                                    txOpParams.srcL2Id = (*itBsr).first.srcL2Id;
+                                    txOpParams.dstL2Id = (*itBsr).first.dstL2Id;
+                                    (*it).second.macSapUser->NotifyTxOpportunity(txOpParams);
+                                    if ((*itBsr).second.txQueueSize >= bytesForThisLc - rlcOverhead)
                                     {
-                                      (*itBsr).second.txQueueSize -= bytesForThisLc - rlcOverhead;
+                                        (*itBsr).second.txQueueSize -= bytesForThisLc - rlcOverhead;
                                     }
-                                  else
+                                    else
                                     {
-                                      (*itBsr).second.txQueueSize = 0;
+                                        (*itBsr).second.txQueueSize = 0;
                                     }
                                 }
                             }
-                          else
+                            else
                             {
-                              if ( ((*itBsr).second.retxQueueSize > 0) || ((*itBsr).second.txQueueSize > 0))
+                                if (((*itBsr).second.retxQueueSize > 0) ||
+                                    ((*itBsr).second.txQueueSize > 0))
                                 {
-                                  if (poolIt->m_pool->GetSchedulingType () == SidelinkCommResourcePool::SCHEDULED)
+                                    if (poolIt->m_pool->GetSchedulingType() ==
+                                        SidelinkCommResourcePool::SCHEDULED)
                                     {
-                                      // Resend BSR info for updating eNB peer MAC
-                                      m_freshSlBsr = true;
+                                        // Resend BSR info for updating eNB peer MAC
+                                        m_freshSlBsr = true;
                                     }
                                 }
                             }
-                          NS_LOG_LOGIC ("RNTI " << m_rnti << " Sidelink Tx " << bytesForThisLc << "\t new queues "
-                                                << (uint32_t)(*it).first.lcId << " statusQueue " << (*itBsr).second.statusPduSize
-                                                << " retxQueue" << (*itBsr).second.retxQueueSize << " txQueue" <<  (*itBsr).second.txQueueSize);
+                            NS_LOG_LOGIC("RNTI " << m_rnti << " Sidelink Tx " << bytesForThisLc
+                                                 << "\t new queues " << (uint32_t)(*it).first.lcId
+                                                 << " statusQueue " << (*itBsr).second.statusPduSize
+                                                 << " retxQueue" << (*itBsr).second.retxQueueSize
+                                                 << " txQueue" << (*itBsr).second.txQueueSize);
                         }
-                      break;
+                        break;
                     }
-                }     //end of for (itBsr = m_slBsrReceived.begin () ;  itBsr != m_slBsrReceived.end () ; itBsr++)
+                } // end of for (itBsr = m_slBsrReceived.begin () ;  itBsr != m_slBsrReceived.end ()
+                  // ; itBsr++)
             }
-          else
+            else
             {
-              NS_LOG_INFO ("PSSCH retransmission " << (4 - poolIt->m_psschTx.size () % 4));
-              Ptr<PacketBurst> pb = poolIt->m_miSlHarqProcessPacket;
-              for (std::list<Ptr<Packet> >::const_iterator j = pb->Begin (); j != pb->End (); ++j)
+                NS_LOG_INFO("PSSCH retransmission " << (4 - poolIt->m_psschTx.size() % 4));
+                Ptr<PacketBurst> pb = poolIt->m_miSlHarqProcessPacket;
+                for (std::list<Ptr<Packet>>::const_iterator j = pb->Begin(); j != pb->End(); ++j)
                 {
-                  Ptr<Packet> pkt = (*j)->Copy ();
-                  LteUePhySapProvider::TransmitSlPhySduParameters phyParams;
-                  phyParams.channel = LteUePhySapProvider::TransmitSlPhySduParameters::PSSCH;
-                  phyParams.rbStart = (*allocIt).rbStart;
-                  phyParams.rbLen = (*allocIt).nbRb;
-                  uint8_t rv = poolIt->m_psschTx.size () % 4;
-                  phyParams.rv = rv == 0 ? 0 : 4 - rv;
-                  if (!m_hasUlToTx && !m_hasSlMibToTx)
+                    Ptr<Packet> pkt = (*j)->Copy();
+                    LteUePhySapProvider::TransmitSlPhySduParameters phyParams;
+                    phyParams.channel = LteUePhySapProvider::TransmitSlPhySduParameters::PSSCH;
+                    phyParams.rbStart = (*allocIt).rbStart;
+                    phyParams.rbLen = (*allocIt).nbRb;
+                    uint8_t rv = poolIt->m_psschTx.size() % 4;
+                    phyParams.rv = rv == 0 ? 0 : 4 - rv;
+                    if (!m_hasUlToTx && !m_hasSlMibToTx)
                     {
-                      m_uePhySapProvider->SendSlMacPdu (pkt, phyParams);
+                        m_uePhySapProvider->SendSlMacPdu(pkt, phyParams);
                     }
-                  else
+                    else
                     {
-                      NS_LOG_DEBUG ("PSSCH message not sent because of uplink or SL-MIB transmission (UL=" << m_hasUlToTx << ", Sl-MIB=" << m_hasSlMibToTx << ")");
+                        NS_LOG_DEBUG(
+                            "PSSCH message not sent because of uplink or SL-MIB transmission (UL="
+                            << m_hasUlToTx << ", Sl-MIB=" << m_hasSlMibToTx << ")");
                     }
                 }
             }
-          // Collect statistics for SL PSSCH UE MAC scheduling trace
-          SlUeMacStatParameters psschStatsParams;
-          psschStatsParams.m_timestamp = Simulator::Now ().GetMilliSeconds ();
-          psschStatsParams.m_cellId = 0;
-          psschStatsParams.m_imsi = 0;
-          psschStatsParams.m_rnti = m_rnti;
-          psschStatsParams.m_frameNo = frameNo;
-          psschStatsParams.m_subframeNo = subframeNo;
-          psschStatsParams.m_periodStartFrame = poolIt->m_currentScPeriod.frameNo;
-          psschStatsParams.m_periodStartSubframe = poolIt->m_currentScPeriod.subframeNo;
-          psschStatsParams.m_txLengthRB = (*allocIt).nbRb;
-          psschStatsParams.m_txStartRB = (*allocIt).rbStart;
-          psschStatsParams.m_mcs = poolIt->m_currentGrant.m_mcs;
-          psschStatsParams.m_tbSize = poolIt->m_currentGrant.m_tbSize;
-          uint8_t rv = poolIt->m_psschTx.size () % 4;
-          psschStatsParams.m_rv = rv == 0 ? 0 : 4 - rv;
-          psschStatsParams.m_sidelinkDropped = ((m_hasUlToTx || m_hasSlMibToTx) == 1 ? 1 : 0);
-          m_slPsschScheduling (psschStatsParams); //Trace
-
-          poolIt->m_psschTx.erase (allocIt);
-        }     //end of if //check if we need to transmit PSSCH
-    }     //end of for (poolIt = m_sidelinkTxPoolsMap.begin() ; poolIt != m_sidelinkTxPoolsMap.end() ; poolIt++)
-
-  //Sidelink Discovery
-  if (m_discTxPool.m_pool != nullptr)
-    {
-      if (frameNo == m_discTxPool.m_nextDiscPeriod.frameNo && subframeNo == m_discTxPool.m_nextDiscPeriod.subframeNo)
-        {
-          //define periods and frames
-          m_discTxPool.m_currentDiscPeriod = m_discTxPool.m_nextDiscPeriod;
-          m_discTxPool.m_nextDiscPeriod = m_discTxPool.m_pool->GetNextDiscPeriod (frameNo - 1, subframeNo - 1);
-          m_discTxPool.m_nextDiscPeriod.frameNo++;
-          m_discTxPool.m_nextDiscPeriod.subframeNo++;
-          NS_LOG_INFO ("Starting new discovery period " << ". Next period at " << m_discTxPool.m_nextDiscPeriod.frameNo << "/"
-                                                        << m_discTxPool.m_nextDiscPeriod.subframeNo);
-          NS_ABORT_MSG_IF (m_discTxPool.m_nextDiscPeriod.frameNo > 1024 || m_discTxPool.m_nextDiscPeriod.subframeNo > 10,
-                           "Invalid frame or subframe number");
-
-          if (m_discTxPool.m_pool->GetSchedulingType () == SidelinkDiscResourcePool::UE_SELECTED)
+            // Collect statistics for SL PSSCH UE MAC scheduling trace
+            SlUeMacStatParameters psschStatsParams;
+            psschStatsParams.m_timestamp = Simulator::Now().GetMilliSeconds();
+            psschStatsParams.m_cellId = 0;
+            psschStatsParams.m_imsi = 0;
+            psschStatsParams.m_rnti = m_rnti;
+            psschStatsParams.m_frameNo = frameNo;
+            psschStatsParams.m_subframeNo = subframeNo;
+            psschStatsParams.m_periodStartFrame = poolIt->m_currentScPeriod.frameNo;
+            psschStatsParams.m_periodStartSubframe = poolIt->m_currentScPeriod.subframeNo;
+            psschStatsParams.m_txLengthRB = (*allocIt).nbRb;
+            psschStatsParams.m_txStartRB = (*allocIt).rbStart;
+            psschStatsParams.m_mcs = poolIt->m_currentGrant.m_mcs;
+            psschStatsParams.m_tbSize = poolIt->m_currentGrant.m_tbSize;
+            uint8_t rv = poolIt->m_psschTx.size() % 4;
+            psschStatsParams.m_rv = rv == 0 ? 0 : 4 - rv;
+            psschStatsParams.m_sidelinkDropped = ((m_hasUlToTx || m_hasSlMibToTx) == 1 ? 1 : 0);
+            m_slPsschScheduling(psschStatsParams); // Trace
+
+            poolIt->m_psschTx.erase(allocIt);
+        } // end of if //check if we need to transmit PSSCH
+    } // end of for (poolIt = m_sidelinkTxPoolsMap.begin() ; poolIt != m_sidelinkTxPoolsMap.end() ;
+      // poolIt++)
+
+    // Sidelink Discovery
+    if (m_discTxPool.m_pool != nullptr)
+    {
+        if (frameNo == m_discTxPool.m_nextDiscPeriod.frameNo &&
+            subframeNo == m_discTxPool.m_nextDiscPeriod.subframeNo)
+        {
+            // define periods and frames
+            m_discTxPool.m_currentDiscPeriod = m_discTxPool.m_nextDiscPeriod;
+            m_discTxPool.m_nextDiscPeriod =
+                m_discTxPool.m_pool->GetNextDiscPeriod(frameNo - 1, subframeNo - 1);
+            m_discTxPool.m_nextDiscPeriod.frameNo++;
+            m_discTxPool.m_nextDiscPeriod.subframeNo++;
+            NS_LOG_INFO("Starting new discovery period "
+                        << ". Next period at " << m_discTxPool.m_nextDiscPeriod.frameNo << "/"
+                        << m_discTxPool.m_nextDiscPeriod.subframeNo);
+            NS_ABORT_MSG_IF(m_discTxPool.m_nextDiscPeriod.frameNo > 1024 ||
+                                m_discTxPool.m_nextDiscPeriod.subframeNo > 10,
+                            "Invalid frame or subframe number");
+
+            if (m_discTxPool.m_pool->GetSchedulingType() == SidelinkDiscResourcePool::UE_SELECTED)
             {
-              //Section 5.15.1.1
-              //for each MAC PDU, pick a random number to see if the packet will be transmitted
-              //then pick a random resource amongst those available
-
-              //set of resources available
-              std::set <uint32_t> resourcesAvailable;
-              for (uint32_t i = 0; i < m_discTxPool.m_npsdch; i++)
+                // Section 5.15.1.1
+                // for each MAC PDU, pick a random number to see if the packet will be transmitted
+                // then pick a random resource amongst those available
+
+                // set of resources available
+                std::set<uint32_t> resourcesAvailable;
+                for (uint32_t i = 0; i < m_discTxPool.m_npsdch; i++)
                 {
-                  resourcesAvailable.insert (i);
+                    resourcesAvailable.insert(i);
                 }
 
-              std::list<Ptr<Packet> >::iterator pktIt;
-              for (pktIt = m_discPendingTxMsgs.begin (); pktIt != m_discPendingTxMsgs.end (); pktIt++)
+                std::list<Ptr<Packet>>::iterator pktIt;
+                for (pktIt = m_discPendingTxMsgs.begin(); pktIt != m_discPendingTxMsgs.end();
+                     pktIt++)
                 {
-                  //use txProbability
-                  double p1 = m_p1UniformVariable->GetValue (0, 1);
-                  double txProbability = m_discTxPool.m_pool->GetTxProbability ();       //calculate txProbability
-                  NS_LOG_DEBUG ("txProbability = " << txProbability << " % " << " selected " << (100 * p1));
-                  if (p1 <= txProbability / 100.0)
+                    // use txProbability
+                    double p1 = m_p1UniformVariable->GetValue(0, 1);
+                    double txProbability =
+                        m_discTxPool.m_pool->GetTxProbability(); // calculate txProbability
+                    NS_LOG_DEBUG("txProbability = " << txProbability << " % "
+                                                    << " selected " << (100 * p1));
+                    if (p1 <= txProbability / 100.0)
                     {
-                      uint32_t randVar = m_resUniformVariable->GetInteger (0, resourcesAvailable.size () - 1);
-                      DiscGrant grant;
-                      std::set <uint32_t>::iterator selectResIt = resourcesAvailable.begin ();
-                      std::advance (selectResIt,randVar);
-                      grant.m_resPsdch = *selectResIt;
-                      grant.m_discMsg = *pktIt;
-                      m_discTxPool.m_nextGrants.push_back (grant);
-                      NS_LOG_INFO ("UE selected grant: resource =" << (uint16_t) grant.m_resPsdch << "/" << m_discTxPool.m_npsdch);
-                      //remove overlapping resources
-                      std::set <uint32_t> conflictingResources = m_discTxPool.m_pool->GetConflictingResources (grant.m_resPsdch);
-                      std::set <uint32_t>::iterator resIt;
-                      for (resIt = conflictingResources.begin (); resIt != conflictingResources.end (); resIt++)
+                        uint32_t randVar =
+                            m_resUniformVariable->GetInteger(0, resourcesAvailable.size() - 1);
+                        DiscGrant grant;
+                        std::set<uint32_t>::iterator selectResIt = resourcesAvailable.begin();
+                        std::advance(selectResIt, randVar);
+                        grant.m_resPsdch = *selectResIt;
+                        grant.m_discMsg = *pktIt;
+                        m_discTxPool.m_nextGrants.push_back(grant);
+                        NS_LOG_INFO("UE selected grant: resource ="
+                                    << (uint16_t)grant.m_resPsdch << "/" << m_discTxPool.m_npsdch);
+                        // remove overlapping resources
+                        std::set<uint32_t> conflictingResources =
+                            m_discTxPool.m_pool->GetConflictingResources(grant.m_resPsdch);
+                        std::set<uint32_t>::iterator resIt;
+                        for (resIt = conflictingResources.begin();
+                             resIt != conflictingResources.end();
+                             resIt++)
                         {
-                          resourcesAvailable.erase (*resIt);
+                            resourcesAvailable.erase(*resIt);
                         }
-                      if (resourcesAvailable.size () == 0)
+                        if (resourcesAvailable.empty())
                         {
-                          NS_LOG_INFO ("No more resources available for sending additional discovery messages");
-                          break;
+                            NS_LOG_INFO("No more resources available for sending additional "
+                                        "discovery messages");
+                            break;
                         }
                     }
-                  else
+                    else
                     {
-                      NS_LOG_INFO ("Discovery packet will not be transmitted due to transmit probability");
+                        NS_LOG_INFO(
+                            "Discovery packet will not be transmitted due to transmit probability");
                     }
                 }
             }
-          else       //scheduled
+            else // scheduled
             {
-              //TODO
-              //use defined grant : SL-TF-IndexPair
+                // TODO
+                // use defined grant : SL-TF-IndexPair
             }
 
-          //Move new grants to current grants
-          m_discTxPool.m_currentGrants = m_discTxPool.m_nextGrants;
-          m_discTxPool.m_nextGrants.clear ();
-          //Clear list of discovery messages to be sent, including those that did not receive a grant
-          m_discPendingTxMsgs.clear ();
-
-
-          //if we received a grant
-          if (m_discTxPool.m_currentGrants.size () > 0)
+            // Move new grants to current grants
+            m_discTxPool.m_currentGrants = m_discTxPool.m_nextGrants;
+            m_discTxPool.m_nextGrants.clear();
+            // Clear list of discovery messages to be sent, including those that did not receive a
+            // grant
+            m_discPendingTxMsgs.clear();
+
+            // if we received a grant
+            if (!m_discTxPool.m_currentGrants.empty())
             {
-              SidelinkDiscResourcePool::SubframeInfo tmp;
-              tmp.frameNo = m_discTxPool.m_currentDiscPeriod.frameNo - 1;
-              tmp.subframeNo = m_discTxPool.m_currentDiscPeriod.subframeNo - 1;
-
-              std::list <DiscGrant>::iterator grantIt;
-              for (grantIt = m_discTxPool.m_currentGrants.begin (); grantIt != m_discTxPool.m_currentGrants.end (); grantIt++)
+                SidelinkDiscResourcePool::SubframeInfo tmp;
+                tmp.frameNo = m_discTxPool.m_currentDiscPeriod.frameNo - 1;
+                tmp.subframeNo = m_discTxPool.m_currentDiscPeriod.subframeNo - 1;
+
+                std::list<DiscGrant>::iterator grantIt;
+                for (grantIt = m_discTxPool.m_currentGrants.begin();
+                     grantIt != m_discTxPool.m_currentGrants.end();
+                     grantIt++)
                 {
-
-                  grantIt->m_psdchTx = m_discTxPool.m_pool->GetPsdchTransmissions (grantIt->m_resPsdch);
-
-                  for (std::list<SidelinkDiscResourcePool::SidelinkTransmissionInfo>::iterator txIt = grantIt->m_psdchTx.begin ();
-                       txIt != grantIt->m_psdchTx.end (); txIt++)
+                    grantIt->m_psdchTx =
+                        m_discTxPool.m_pool->GetPsdchTransmissions(grantIt->m_resPsdch);
+
+                    for (std::list<SidelinkDiscResourcePool::SidelinkTransmissionInfo>::iterator
+                             txIt = grantIt->m_psdchTx.begin();
+                         txIt != grantIt->m_psdchTx.end();
+                         txIt++)
                     {
-                      txIt->subframe = txIt->subframe + tmp;
-                      //adjust for index starting at 1
-                      txIt->subframe.frameNo++;
-                      txIt->subframe.subframeNo++;
-                      NS_LOG_INFO ("PSDCH: Subframe " << txIt->subframe.frameNo << "/" << txIt->subframe.subframeNo
-                                                      << ": rbStart=" << (uint32_t) txIt->rbStart << ", rbLen=" << (uint32_t) txIt->nbRb);
-                      NS_ABORT_MSG_IF (txIt->subframe.frameNo > 1024 || txIt->subframe.subframeNo > 10,
-                                       "Invalid frame or subframe number");
+                        txIt->subframe = txIt->subframe + tmp;
+                        // adjust for index starting at 1
+                        txIt->subframe.frameNo++;
+                        txIt->subframe.subframeNo++;
+                        NS_LOG_INFO("PSDCH: Subframe " << txIt->subframe.frameNo << "/"
+                                                       << txIt->subframe.subframeNo
+                                                       << ": rbStart=" << (uint32_t)txIt->rbStart
+                                                       << ", rbLen=" << (uint32_t)txIt->nbRb);
+                        NS_ABORT_MSG_IF(txIt->subframe.frameNo > 1024 ||
+                                            txIt->subframe.subframeNo > 10,
+                                        "Invalid frame or subframe number");
                     }
                 }
             }
         }
 
-      //check if we need to transmit PSDCH
-      std::list <DiscGrant>::iterator grantIt;
-      for (grantIt = m_discTxPool.m_currentGrants.begin (); grantIt != m_discTxPool.m_currentGrants.end (); grantIt++)
-        {
-          std::list<SidelinkDiscResourcePool::SidelinkTransmissionInfo>::iterator allocIt;
-          allocIt = grantIt->m_psdchTx.begin ();
-          if (allocIt != grantIt->m_psdchTx.end () && (*allocIt).subframe.frameNo == frameNo && (*allocIt).subframe.subframeNo == subframeNo)
+        // check if we need to transmit PSDCH
+        std::list<DiscGrant>::iterator grantIt;
+        for (grantIt = m_discTxPool.m_currentGrants.begin();
+             grantIt != m_discTxPool.m_currentGrants.end();
+             grantIt++)
+        {
+            std::list<SidelinkDiscResourcePool::SidelinkTransmissionInfo>::iterator allocIt;
+            allocIt = grantIt->m_psdchTx.begin();
+            if (allocIt != grantIt->m_psdchTx.end() && (*allocIt).subframe.frameNo == frameNo &&
+                (*allocIt).subframe.subframeNo == subframeNo)
             {
-              NS_LOG_INFO (this << "PSDCH transmission");
-
-              //Create Discovery message for each discovery payload announcing
-              NS_LOG_INFO ("discovery message sent by " << m_rnti);
-
-              LteSlDiscHeader discHeader;
-              grantIt->m_discMsg->PeekHeader (discHeader);
-
-              LteUePhySapProvider::TransmitSlPhySduParameters phyParams;
-              phyParams.channel = LteUePhySapProvider::TransmitSlPhySduParameters::PSDCH;
-              phyParams.rbStart = (*allocIt).rbStart;
-              phyParams.rbLen = (*allocIt).nbRb;
-              phyParams.resNo =  grantIt->m_resPsdch;
-              uint8_t rv = grantIt->m_psdchTx.size () % (m_discTxPool.m_pool->GetNumRetx () + 1);
-              phyParams.rv = rv == 0 ? rv : m_discTxPool.m_pool->GetNumRetx () + 1 - rv;
-
-              if (!m_hasUlToTx && !m_hasSlMibToTx && !m_hasSlCommToTx && !m_hasSlCommToRx)
+                NS_LOG_INFO(this << "PSDCH transmission");
+
+                // Create Discovery message for each discovery payload announcing
+                NS_LOG_INFO("discovery message sent by " << m_rnti);
+
+                LteSlDiscHeader discHeader;
+                grantIt->m_discMsg->PeekHeader(discHeader);
+
+                LteUePhySapProvider::TransmitSlPhySduParameters phyParams;
+                phyParams.channel = LteUePhySapProvider::TransmitSlPhySduParameters::PSDCH;
+                phyParams.rbStart = (*allocIt).rbStart;
+                phyParams.rbLen = (*allocIt).nbRb;
+                phyParams.resNo = grantIt->m_resPsdch;
+                uint8_t rv = grantIt->m_psdchTx.size() % (m_discTxPool.m_pool->GetNumRetx() + 1);
+                phyParams.rv = rv == 0 ? rv : m_discTxPool.m_pool->GetNumRetx() + 1 - rv;
+
+                if (!m_hasUlToTx && !m_hasSlMibToTx && !m_hasSlCommToTx && !m_hasSlCommToRx)
                 {
-                  m_uePhySapProvider->SendSlMacPdu (grantIt->m_discMsg, phyParams);
+                    m_uePhySapProvider->SendSlMacPdu(grantIt->m_discMsg, phyParams);
                 }
-              else
+                else
                 {
-                  NS_LOG_DEBUG ("Discovery message not sent because of uplink or SL-MIB transmission, or sidelink communication  transmission or reception (UL=" << m_hasUlToTx << ", Sl-MIB=" << m_hasSlMibToTx << ", COMMTx=" << m_hasSlCommToTx << ", COMMRx=" << m_hasSlCommToRx << ")");
+                    NS_LOG_DEBUG(
+                        "Discovery message not sent because of uplink or SL-MIB transmission, or "
+                        "sidelink communication  transmission or reception (UL="
+                        << m_hasUlToTx << ", Sl-MIB=" << m_hasSlMibToTx
+                        << ", COMMTx=" << m_hasSlCommToTx << ", COMMRx=" << m_hasSlCommToRx << ")");
                 }
 
-              // Collect statistics for SL PSDCH UE MAC scheduling trace
-              SlUeMacStatParameters psdchStatsParams;
-              psdchStatsParams.m_timestamp = Simulator::Now ().GetMilliSeconds ();
-              psdchStatsParams.m_cellId = 0;
-              psdchStatsParams.m_imsi = 0;
-              psdchStatsParams.m_rnti = m_rnti;
-              psdchStatsParams.m_frameNo = frameNo;
-              psdchStatsParams.m_subframeNo = subframeNo;
-              psdchStatsParams.m_periodStartFrame = m_discTxPool.m_currentDiscPeriod.frameNo;
-              psdchStatsParams.m_periodStartSubframe = m_discTxPool.m_currentDiscPeriod.subframeNo;
-              psdchStatsParams.m_resIndex = grantIt->m_resPsdch;
-              psdchStatsParams.m_txStartRB = (*allocIt).rbStart;
-              psdchStatsParams.m_txLengthRB = (*allocIt).nbRb;
-              psdchStatsParams.m_mcs = 8; //for discovery, we use a fixed QPSK modulation
-              psdchStatsParams.m_tbSize = grantIt->m_discMsg->GetSize (); //bytes
-              psdchStatsParams.m_rv = phyParams.rv;
-              psdchStatsParams.m_sidelinkDropped = ((m_hasUlToTx || m_hasSlMibToTx || m_hasSlCommToTx || m_hasSlCommToRx) == 1 ? 1 : 0);
-              m_slPsdchScheduling (psdchStatsParams, discHeader); //Trace
-
-              grantIt->m_psdchTx.erase (allocIt);
-              if (grantIt->m_psdchTx.empty ())
+                // Collect statistics for SL PSDCH UE MAC scheduling trace
+                SlUeMacStatParameters psdchStatsParams;
+                psdchStatsParams.m_timestamp = Simulator::Now().GetMilliSeconds();
+                psdchStatsParams.m_cellId = 0;
+                psdchStatsParams.m_imsi = 0;
+                psdchStatsParams.m_rnti = m_rnti;
+                psdchStatsParams.m_frameNo = frameNo;
+                psdchStatsParams.m_subframeNo = subframeNo;
+                psdchStatsParams.m_periodStartFrame = m_discTxPool.m_currentDiscPeriod.frameNo;
+                psdchStatsParams.m_periodStartSubframe =
+                    m_discTxPool.m_currentDiscPeriod.subframeNo;
+                psdchStatsParams.m_resIndex = grantIt->m_resPsdch;
+                psdchStatsParams.m_txStartRB = (*allocIt).rbStart;
+                psdchStatsParams.m_txLengthRB = (*allocIt).nbRb;
+                psdchStatsParams.m_mcs = 8; // for discovery, we use a fixed QPSK modulation
+                psdchStatsParams.m_tbSize = grantIt->m_discMsg->GetSize(); // bytes
+                psdchStatsParams.m_rv = phyParams.rv;
+                psdchStatsParams.m_sidelinkDropped =
+                    ((m_hasUlToTx || m_hasSlMibToTx || m_hasSlCommToTx || m_hasSlCommToRx) == 1
+                         ? 1
+                         : 0);
+                m_slPsdchScheduling(psdchStatsParams, discHeader); // Trace
+
+                grantIt->m_psdchTx.erase(allocIt);
+                if (grantIt->m_psdchTx.empty())
                 {
-                  NS_LOG_INFO ("was last transmission for this discovery message.");
-                  grantIt = m_discTxPool.m_currentGrants.erase (grantIt);
+                    NS_LOG_INFO("was last transmission for this discovery message.");
+                    grantIt = m_discTxPool.m_currentGrants.erase(grantIt);
                 }
             }
 
-        }     //end loop through discovery grants
-    }
-}
-
-void
-LteUeMac::DoAddSlDestination (uint32_t destination)
-{
-  NS_LOG_FUNCTION (this << destination);
-  std::list <uint32_t>::iterator it;
-  for (it = m_sidelinkDestinations.begin (); it != m_sidelinkDestinations.end (); it++)
-    {
-      if ((*it) == destination)
-        {
-          break;
-        }
-    }
-  if (it == m_sidelinkDestinations.end ())
-    {
-      //did not find it, so insert
-      m_sidelinkDestinations.push_back (destination);
-    }
-}
-
-void
-LteUeMac::DoRemoveSlDestination (uint32_t destination)
-{
-  NS_LOG_FUNCTION (this << destination);
-  std::list <uint32_t>::iterator it = m_sidelinkDestinations.begin ();
-  while (it != m_sidelinkDestinations.end ())
-    {
-      if ((*it) == destination)
-        {
-          m_sidelinkDestinations.erase (it);
-          break;
-        }
-      it++;
-    }
-}
-
-void
-LteUeMac::DoNotifyChangeOfTiming (uint32_t frameNo, uint32_t subframeNo)
-{
-  NS_LOG_FUNCTION (this);
-  //There is a delay between the MAC scheduling and the transmission so we assume that we are ahead.
-  if (subframeNo + UL_PUSCH_TTIS_DELAY > 10)
-    {
-      frameNo++;
-      if (frameNo > 1024)
-        {
-          frameNo = 1;
-        }
-      subframeNo = (subframeNo + UL_PUSCH_TTIS_DELAY) % 10;
-    }
-  else
-    {
-      subframeNo = subframeNo + UL_PUSCH_TTIS_DELAY;
-    }
-
-  std::list <PoolInfo>::iterator poolIt;
-  for (poolIt = m_sidelinkTxPools.begin (); poolIt != m_sidelinkTxPools.end (); poolIt++)
-    {
-      poolIt->m_currentScPeriod = poolIt->m_pool->GetCurrentScPeriod (frameNo - 1, subframeNo - 1);
-      poolIt->m_nextScPeriod = poolIt->m_pool->GetNextScPeriod (poolIt->m_currentScPeriod.frameNo, poolIt->m_currentScPeriod.subframeNo);
-      //adjust because scheduler starts with frame/subframe = 1
-      poolIt->m_nextScPeriod.frameNo++;
-      poolIt->m_nextScPeriod.subframeNo++;
-      NS_LOG_INFO ("Adapting the period for pool. Next period at "
-                   << poolIt->m_nextScPeriod.frameNo << "/" << poolIt->m_nextScPeriod.subframeNo);
-      NS_ABORT_MSG_IF (poolIt->m_nextScPeriod.frameNo > 1024 || poolIt->m_nextScPeriod.subframeNo > 10,
-                       "Invalid frame or subframe number");
-    }
-}
-
-void
-LteUeMac::DoNotifySidelinkEnabled ()
-{
-  NS_LOG_FUNCTION (this);
-  m_sidelinkEnabled = true;
-}
-
-std::list< Ptr<SidelinkRxDiscResourcePool> >
-LteUeMac::GetDiscRxPools ()
-{
-  NS_LOG_FUNCTION (this);
-  return m_discRxPools;
+        } // end loop through discovery grants
+    }
+}
+
+void
+LteUeMac::DoAddSlDestination(uint32_t destination)
+{
+    NS_LOG_FUNCTION(this << destination);
+    std::list<uint32_t>::iterator it;
+    for (it = m_sidelinkDestinations.begin(); it != m_sidelinkDestinations.end(); it++)
+    {
+        if ((*it) == destination)
+        {
+            break;
+        }
+    }
+    if (it == m_sidelinkDestinations.end())
+    {
+        // did not find it, so insert
+        m_sidelinkDestinations.push_back(destination);
+    }
+}
+
+void
+LteUeMac::DoRemoveSlDestination(uint32_t destination)
+{
+    NS_LOG_FUNCTION(this << destination);
+    std::list<uint32_t>::iterator it = m_sidelinkDestinations.begin();
+    while (it != m_sidelinkDestinations.end())
+    {
+        if ((*it) == destination)
+        {
+            m_sidelinkDestinations.erase(it);
+            break;
+        }
+        it++;
+    }
+}
+
+void
+LteUeMac::DoNotifyChangeOfTiming(uint32_t frameNo, uint32_t subframeNo)
+{
+    NS_LOG_FUNCTION(this);
+    // There is a delay between the MAC scheduling and the transmission so we assume that we are
+    // ahead.
+    if (subframeNo + UL_PUSCH_TTIS_DELAY > 10)
+    {
+        frameNo++;
+        if (frameNo > 1024)
+        {
+            frameNo = 1;
+        }
+        subframeNo = (subframeNo + UL_PUSCH_TTIS_DELAY) % 10;
+    }
+    else
+    {
+        subframeNo = subframeNo + UL_PUSCH_TTIS_DELAY;
+    }
+
+    std::list<PoolInfo>::iterator poolIt;
+    for (poolIt = m_sidelinkTxPools.begin(); poolIt != m_sidelinkTxPools.end(); poolIt++)
+    {
+        poolIt->m_currentScPeriod = poolIt->m_pool->GetCurrentScPeriod(frameNo - 1, subframeNo - 1);
+        poolIt->m_nextScPeriod =
+            poolIt->m_pool->GetNextScPeriod(poolIt->m_currentScPeriod.frameNo,
+                                            poolIt->m_currentScPeriod.subframeNo);
+        // adjust because scheduler starts with frame/subframe = 1
+        poolIt->m_nextScPeriod.frameNo++;
+        poolIt->m_nextScPeriod.subframeNo++;
+        NS_LOG_INFO("Adapting the period for pool. Next period at "
+                    << poolIt->m_nextScPeriod.frameNo << "/" << poolIt->m_nextScPeriod.subframeNo);
+        NS_ABORT_MSG_IF(poolIt->m_nextScPeriod.frameNo > 1024 ||
+                            poolIt->m_nextScPeriod.subframeNo > 10,
+                        "Invalid frame or subframe number");
+    }
+}
+
+void
+LteUeMac::DoNotifySidelinkEnabled()
+{
+    NS_LOG_FUNCTION(this);
+    m_sidelinkEnabled = true;
+}
+
+std::list<Ptr<SidelinkRxDiscResourcePool>>
+LteUeMac::GetDiscRxPools()
+{
+    NS_LOG_FUNCTION(this);
+    return m_discRxPools;
 }
 
 Ptr<SidelinkTxDiscResourcePool>
-LteUeMac::GetDiscTxPool ()
-{
-  NS_LOG_FUNCTION (this);
-  return m_discTxPool.m_pool;
-=======
-    m_harqProcessId = (m_harqProcessId + 1) % HARQ_PERIOD;
->>>>>>> 8d25ef3c
+LteUeMac::GetDiscTxPool()
+{
+    NS_LOG_FUNCTION(this);
+    return m_discTxPool.m_pool;
 }
 
 int64_t
 LteUeMac::AssignStreams(int64_t stream)
 {
-<<<<<<< HEAD
-  NS_LOG_FUNCTION (this << stream);
-  m_raPreambleUniformVariable->SetStream (stream);
-  m_ueSelectedUniformVariable->SetStream (stream + 1);
-  m_p1UniformVariable->SetStream (stream + 2);
-  m_resUniformVariable->SetStream (stream + 3);
-  return 4;
-}
-
-void
-LteUeMac::DoNotifyUlTransmission ()
-{
-  NS_LOG_FUNCTION (this);
-  //toggle value to indicate that there will be an uplink transmission in this
-  //subframe
-  m_hasUlToTx = true;
+    NS_LOG_FUNCTION(this << stream);
+    m_raPreambleUniformVariable->SetStream(stream);
+    m_ueSelectedUniformVariable->SetStream(stream + 1);
+    m_p1UniformVariable->SetStream(stream + 2);
+    m_resUniformVariable->SetStream(stream + 3);
+    return 4;
+}
+
+void
+LteUeMac::DoNotifyUlTransmission()
+{
+    NS_LOG_FUNCTION(this);
+    // toggle value to indicate that there will be an uplink transmission in this
+    // subframe
+    m_hasUlToTx = true;
 }
 
 LteUeMac::SidelinkGrant
-LteUeMac::GetSlUeSelectedGrant (std::list<PoolInfo>::iterator poolIt)
-{
-  NS_LOG_FUNCTION (this);
-  SidelinkGrant grant;
-  grant.m_dst = 0;
-
-  //First lets find the destination for the grant
-  //For now, we use round robin and one grant per pool
-
-  std::set<uint32_t>::iterator dstIt;
-  bool foundCurrentDst = false;
-  uint32_t firstDstWithData = 0;
-  for (dstIt = poolIt->m_destinations.begin (); dstIt != poolIt->m_destinations.end (); dstIt++)
-    {
-      if (firstDstWithData == 0 && GetQueueSize (*dstIt) > 0)
-        {
-          //Mark first destination in case we don't find any destination after
-          //the current destination
-          firstDstWithData = *dstIt;
-        }
-      if (poolIt->m_currentGrant.m_dst == 0 && GetQueueSize (*dstIt) > 0)
-        {
-          //No previous destination, pick first one
-          grant.m_dst = *dstIt;
-          break;
-        }
-      else if (poolIt->m_currentGrant.m_dst == *dstIt)
-        {
-          //found current destination, mark that we need to pick the next one
-          foundCurrentDst = true;
-        }
-      else if (foundCurrentDst && GetQueueSize (*dstIt) > 0)
-        {
-          //found next destination
-          grant.m_dst = *dstIt;
-          break;
-        }
-    }
-  //if we did not find any destination with data to send after the current destination
-  //loop back and assign to the first one found (it any)
-  if (grant.m_dst == 0 && firstDstWithData != 0)
-    {
-      grant.m_dst = firstDstWithData;
-    }
-
-  if (grant.m_dst != 0)
-    {
-      NS_LOG_DEBUG ("Grant destination " << grant.m_dst);
-
-      //Randomly selected Resource in PSCCH.
-      uint16_t nbTxOpt = poolIt->m_npscch;
-      grant.m_resPscch = m_ueSelectedUniformVariable->GetInteger (0, nbTxOpt - 1);
-      grant.m_tpc = 0;
-
-      //Schedule resources in PSSCH
-      uint8_t slKtrp = m_slKtrp;                 //Initialize value to default, it will change according to the SlSchedulingGrantMetric
-      if (m_schedulingGrantMetric == LteUeMac::SlSchedulingGrantMetric::FIXED)
-        {
-          NS_LOG_INFO ("PSSCH FIXED grant scheduling");
-          grant.m_rbLen = m_slGrantSize;
-          grant.m_mcs = m_slGrantMcs;
-          grant.m_tbSize = m_amc->GetUlTbSizeFromMcs (grant.m_mcs, grant.m_rbLen);
-        }
-      else
-        {               //Dynamic SlSchedulingGrantMetric
-                        //Compute number of TB per SL period for each enabled Ktrp
-          NS_LOG_INFO ("PSSCH dynamic grant scheduling");
-          std::vector <uint32_t> tbPerKtrpVector = poolIt->m_pool->GetTbPerSlPeriod ();
-          std::list <std::pair <uint8_t, std::vector <LteAmc::McsPrbInfo> > > kMcsPrbPairList;
-          bool noAvailablePairForTbs = true;
-          uint32_t tbs_bytes;
-          uint8_t kValue;
-          for (uint8_t i = 0; i < tbPerKtrpVector.size (); i++)
+LteUeMac::GetSlUeSelectedGrant(std::list<PoolInfo>::iterator poolIt)
+{
+    NS_LOG_FUNCTION(this);
+    SidelinkGrant grant;
+    grant.m_dst = 0;
+
+    // First lets find the destination for the grant
+    // For now, we use round robin and one grant per pool
+
+    std::set<uint32_t>::iterator dstIt;
+    bool foundCurrentDst = false;
+    uint32_t firstDstWithData = 0;
+    for (dstIt = poolIt->m_destinations.begin(); dstIt != poolIt->m_destinations.end(); dstIt++)
+    {
+        if (firstDstWithData == 0 && GetQueueSize(*dstIt) > 0)
+        {
+            // Mark first destination in case we don't find any destination after
+            // the current destination
+            firstDstWithData = *dstIt;
+        }
+        if (poolIt->m_currentGrant.m_dst == 0 && GetQueueSize(*dstIt) > 0)
+        {
+            // No previous destination, pick first one
+            grant.m_dst = *dstIt;
+            break;
+        }
+        else if (poolIt->m_currentGrant.m_dst == *dstIt)
+        {
+            // found current destination, mark that we need to pick the next one
+            foundCurrentDst = true;
+        }
+        else if (foundCurrentDst && GetQueueSize(*dstIt) > 0)
+        {
+            // found next destination
+            grant.m_dst = *dstIt;
+            break;
+        }
+    }
+    // if we did not find any destination with data to send after the current destination
+    // loop back and assign to the first one found (it any)
+    if (grant.m_dst == 0 && firstDstWithData != 0)
+    {
+        grant.m_dst = firstDstWithData;
+    }
+
+    if (grant.m_dst != 0)
+    {
+        NS_LOG_DEBUG("Grant destination " << grant.m_dst);
+
+        // Randomly selected Resource in PSCCH.
+        uint16_t nbTxOpt = poolIt->m_npscch;
+        grant.m_resPscch = m_ueSelectedUniformVariable->GetInteger(0, nbTxOpt - 1);
+        grant.m_tpc = 0;
+
+        // Schedule resources in PSSCH
+        uint8_t slKtrp = m_slKtrp; // Initialize value to default, it will change according to the
+                                   // SlSchedulingGrantMetric
+        if (m_schedulingGrantMetric == LteUeMac::SlSchedulingGrantMetric::FIXED)
+        {
+            NS_LOG_INFO("PSSCH FIXED grant scheduling");
+            grant.m_rbLen = m_slGrantSize;
+            grant.m_mcs = m_slGrantMcs;
+            grant.m_tbSize = m_amc->GetUlTbSizeFromMcs(grant.m_mcs, grant.m_rbLen);
+        }
+        else
+        { // Dynamic SlSchedulingGrantMetric
+          // Compute number of TB per SL period for each enabled Ktrp
+            NS_LOG_INFO("PSSCH dynamic grant scheduling");
+            std::vector<uint32_t> tbPerKtrpVector = poolIt->m_pool->GetTbPerSlPeriod();
+            std::list<std::pair<uint8_t, std::vector<LteAmc::McsPrbInfo>>> kMcsPrbPairList;
+            bool noAvailablePairForTbs = true;
+            uint32_t tbs_bytes;
+            uint8_t kValue;
+            for (uint8_t i = 0; i < tbPerKtrpVector.size(); i++)
             {
-              if (tbPerKtrpVector[i] > 0)
+                if (tbPerKtrpVector[i] > 0)
                 {
-                  //Compute TBS considering RLC overhead
-                  tbs_bytes = (uint32_t) std::ceil (GetQueueSize (grant.m_dst) * 1.0 / tbPerKtrpVector[i]) + 2;             //RLC overhead = 2
-                  tbs_bytes = std::max ((uint32_t)8, tbs_bytes); //need at least 7 bytes for RLC
-                  kValue = (uint8_t) std::pow (2, double(i));
-                  NS_LOG_DEBUG ("k: " << (uint16_t) kValue << ", TBnumber: " << tbPerKtrpVector[i] << ", TBS: " << tbs_bytes);
-                  std::pair <uint8_t, std::vector <LteAmc::McsPrbInfo> > ktrpMcsPrbInfoPair (kValue, m_amc->GetUlMcsNprbInfoFromTbs (tbs_bytes * 8,poolIt->m_pool->GetPsschBandwidth (), 20));
-                  for (uint32_t vi = 0; vi < ktrpMcsPrbInfoPair.second.size (); vi++)
+                    // Compute TBS considering RLC overhead
+                    tbs_bytes =
+                        (uint32_t)std::ceil(GetQueueSize(grant.m_dst) * 1.0 / tbPerKtrpVector[i]) +
+                        2;                                        // RLC overhead = 2
+                    tbs_bytes = std::max((uint32_t)8, tbs_bytes); // need at least 7 bytes for RLC
+                    kValue = (uint8_t)std::pow(2, double(i));
+                    NS_LOG_DEBUG("k: " << (uint16_t)kValue << ", TBnumber: " << tbPerKtrpVector[i]
+                                       << ", TBS: " << tbs_bytes);
+                    std::pair<uint8_t, std::vector<LteAmc::McsPrbInfo>> ktrpMcsPrbInfoPair(
+                        kValue,
+                        m_amc->GetUlMcsNprbInfoFromTbs(tbs_bytes * 8,
+                                                       poolIt->m_pool->GetPsschBandwidth(),
+                                                       20));
+                    for (uint32_t vi = 0; vi < ktrpMcsPrbInfoPair.second.size(); vi++)
                     {
-                      NS_LOG_DEBUG ("MCS:" << (uint16_t) ktrpMcsPrbInfoPair.second[vi].mcs << ", nbRB:" << (uint16_t) ktrpMcsPrbInfoPair.second[vi].nbRb);
+                        NS_LOG_DEBUG("MCS:" << (uint16_t)ktrpMcsPrbInfoPair.second[vi].mcs
+                                            << ", nbRB:"
+                                            << (uint16_t)ktrpMcsPrbInfoPair.second[vi].nbRb);
                     }
-                  if (ktrpMcsPrbInfoPair.second.size () > 0)
+                    if (!ktrpMcsPrbInfoPair.second.empty())
                     {
-                      noAvailablePairForTbs = false;
-                      kMcsPrbPairList.push_back (ktrpMcsPrbInfoPair);
+                        noAvailablePairForTbs = false;
+                        kMcsPrbPairList.push_back(ktrpMcsPrbInfoPair);
                     }
                 }
             }
-          //Check if no <MCS,PRB> pair can support TBS
-          if (noAvailablePairForTbs)
+            // Check if no <MCS,PRB> pair can support TBS
+            if (noAvailablePairForTbs)
             {
-              NS_LOG_DEBUG ("Warning: TBS less than buffer request! Using FIXED grant scheduling");
-              //Use default values
-              grant.m_rbLen = m_slGrantSize;
-              grant.m_mcs = m_slGrantMcs;
-              grant.m_tbSize = m_amc->GetUlTbSizeFromMcs (grant.m_mcs, grant.m_rbLen);
+                NS_LOG_DEBUG("Warning: TBS less than buffer request! Using FIXED grant scheduling");
+                // Use default values
+                grant.m_rbLen = m_slGrantSize;
+                grant.m_mcs = m_slGrantMcs;
+                grant.m_tbSize = m_amc->GetUlTbSizeFromMcs(grant.m_mcs, grant.m_rbLen);
             }
-          else
+            else
             {
-              //Configure based on scheduling goal.
-              uint32_t randomPairIndex = 0;
-              uint32_t pairIndexCounter = 0;
-              uint32_t kPairIndex = 0;
-              uint32_t totalMcsPrbPairs = 0;
-              double pairScore = 0.0;
-              double bestPairScore = 0.0;
-              double sinrFromBler = 0.0;
-              std::list <std::pair <uint8_t, std::vector <LteAmc::McsPrbInfo> > >::iterator itPair;
-              std::list <std::pair <uint8_t, std::vector <LteAmc::McsPrbInfo> > >::reverse_iterator ritPair;
-              switch (m_schedulingGrantMetric)
+                // Configure based on scheduling goal.
+                uint32_t randomPairIndex = 0;
+                uint32_t pairIndexCounter = 0;
+                uint32_t kPairIndex = 0;
+                uint32_t totalMcsPrbPairs = 0;
+                double pairScore = 0.0;
+                double bestPairScore = 0.0;
+                double sinrFromBler = 0.0;
+                std::list<std::pair<uint8_t, std::vector<LteAmc::McsPrbInfo>>>::iterator itPair;
+                std::list<std::pair<uint8_t, std::vector<LteAmc::McsPrbInfo>>>::reverse_iterator
+                    ritPair;
+                switch (m_schedulingGrantMetric)
                 {
                 case LteUeMac::SlSchedulingGrantMetric::MIN_PRB:
-                  // - Minimum number of RBs. Uses more number of transmissions and high MCS.
-                  /*itPair = --(kMcsPrbPairList.end ());
-                  slKtrp = (*itPair).first; //m_slKtrp
-                  grant.m_rbLen = (*itPair).second.front ().nbRb; //m_slGrantSize;
-                  grant.m_mcs = (*itPair).second.front ().mcs; //m_slGrantMcs;
-                  grant.m_tbSize = (*itPair).second.front ().tbs; //transport block size
-                  */
-                  NS_LOG_INFO ("PSSCH MIN_PRB grant scheduling");
-                  ritPair = kMcsPrbPairList.rbegin ();
-                  slKtrp = (*ritPair).first;               //m_slKtrp
-                  grant.m_rbLen = (*ritPair).second.front ().nbRb;               //m_slGrantSize;
-                  grant.m_mcs = (*ritPair).second.front ().mcs;               //m_slGrantMcs;
-                  grant.m_tbSize = (*ritPair).second.front ().tbs;               //transport block size
-                  ritPair++;
-                  for (; ritPair != kMcsPrbPairList.rend (); ritPair++)
+                    // - Minimum number of RBs. Uses more number of transmissions and high MCS.
+                    /*itPair = --(kMcsPrbPairList.end ());
+                    slKtrp = (*itPair).first; //m_slKtrp
+                    grant.m_rbLen = (*itPair).second.front ().nbRb; //m_slGrantSize;
+                    grant.m_mcs = (*itPair).second.front ().mcs; //m_slGrantMcs;
+                    grant.m_tbSize = (*itPair).second.front ().tbs; //transport block size
+                    */
+                    NS_LOG_INFO("PSSCH MIN_PRB grant scheduling");
+                    ritPair = kMcsPrbPairList.rbegin();
+                    slKtrp = (*ritPair).first;                      // m_slKtrp
+                    grant.m_rbLen = (*ritPair).second.front().nbRb; // m_slGrantSize;
+                    grant.m_mcs = (*ritPair).second.front().mcs;    // m_slGrantMcs;
+                    grant.m_tbSize = (*ritPair).second.front().tbs; // transport block size
+                    ritPair++;
+                    for (; ritPair != kMcsPrbPairList.rend(); ritPair++)
                     {
-                      //Evaluate each first pair
-                      if ((*ritPair).second.front ().nbRb <= grant.m_rbLen)
+                        // Evaluate each first pair
+                        if ((*ritPair).second.front().nbRb <= grant.m_rbLen)
                         {
-                          slKtrp = (*ritPair).first;               //m_slKtrp
-                          grant.m_rbLen = (*ritPair).second.front ().nbRb;
-                          grant.m_mcs = (*ritPair).second.front ().mcs;
-                          grant.m_tbSize = (*ritPair).second.front ().tbs;
+                            slKtrp = (*ritPair).first; // m_slKtrp
+                            grant.m_rbLen = (*ritPair).second.front().nbRb;
+                            grant.m_mcs = (*ritPair).second.front().mcs;
+                            grant.m_tbSize = (*ritPair).second.front().tbs;
                         }
                     }
-                  break;
+                    break;
                 case LteUeMac::SlSchedulingGrantMetric::RANDOM:
-                  NS_LOG_INFO ("PSSCH RANDOM grant scheduling");
-                  //Compute the total number of (MCS,PRBs) pairs
-                  totalMcsPrbPairs = 0; //Reset
-                  for (itPair = kMcsPrbPairList.begin (); itPair != kMcsPrbPairList.end (); itPair++)
+                    NS_LOG_INFO("PSSCH RANDOM grant scheduling");
+                    // Compute the total number of (MCS,PRBs) pairs
+                    totalMcsPrbPairs = 0; // Reset
+                    for (itPair = kMcsPrbPairList.begin(); itPair != kMcsPrbPairList.end();
+                         itPair++)
                     {
-                      totalMcsPrbPairs += (*itPair).second.size ();
-                      NS_LOG_DEBUG ("K= " << (uint16_t)(*itPair).first << " , Available <MCS,PRB> pairs = " << (*itPair).second.size ());
+                        totalMcsPrbPairs += (*itPair).second.size();
+                        NS_LOG_DEBUG("K= " << (uint16_t)(*itPair).first
+                                           << " , Available <MCS,PRB> pairs = "
+                                           << (*itPair).second.size());
                     }
-                  NS_LOG_DEBUG ("Total pair indexes " << totalMcsPrbPairs);
-
-                  randomPairIndex = m_ueSelectedUniformVariable->GetInteger (0, totalMcsPrbPairs - 1);
-                  NS_LOG_DEBUG ("randomPairIndex= " << randomPairIndex );
-                  //Get the pair
-                  pairIndexCounter = 0; //Reset
-                  for (itPair = kMcsPrbPairList.begin (); itPair != kMcsPrbPairList.end (); itPair++)
+                    NS_LOG_DEBUG("Total pair indexes " << totalMcsPrbPairs);
+
+                    randomPairIndex =
+                        m_ueSelectedUniformVariable->GetInteger(0, totalMcsPrbPairs - 1);
+                    NS_LOG_DEBUG("randomPairIndex= " << randomPairIndex);
+                    // Get the pair
+                    pairIndexCounter = 0; // Reset
+                    for (itPair = kMcsPrbPairList.begin(); itPair != kMcsPrbPairList.end();
+                         itPair++)
                     {
-                      if (randomPairIndex < (pairIndexCounter + (*itPair).second.size ()))
+                        if (randomPairIndex < (pairIndexCounter + (*itPair).second.size()))
                         {
-                          break;
+                            break;
                         }
-                      pairIndexCounter += (*itPair).second.size ();
+                        pairIndexCounter += (*itPair).second.size();
                     }
-                  if (itPair == kMcsPrbPairList.end ())
+                    if (itPair == kMcsPrbPairList.end())
                     {
-                      NS_FATAL_ERROR ("CORRUPTED <MCS,PRB> INDEXES LIST: ");
+                        NS_FATAL_ERROR("CORRUPTED <MCS,PRB> INDEXES LIST: ");
                     }
 
-                  slKtrp = (*itPair).first; //m_slKtrp
-                  //uint32_t vectorSize = (*itPair).second.size ();
-                  kPairIndex = randomPairIndex - pairIndexCounter;
-                  grant.m_rbLen = (*itPair).second[kPairIndex].nbRb;
-                  grant.m_mcs = (*itPair).second[kPairIndex].mcs;
-                  grant.m_tbSize = (*itPair).second[kPairIndex].tbs;
-                  NS_LOG_DEBUG ("Total pair indexes " << totalMcsPrbPairs << ", randomPairIndex= " << randomPairIndex);
-                  NS_LOG_DEBUG ("kPairIndex= " << kPairIndex << ", <MCS, PRBs>= <" << (uint16_t)grant.m_mcs << ", " << (uint16_t)grant.m_rbLen << ">, TBS= " << grant.m_tbSize);
-
-                  break;
+                    slKtrp = (*itPair).first; // m_slKtrp
+                    // uint32_t vectorSize = (*itPair).second.size ();
+                    kPairIndex = randomPairIndex - pairIndexCounter;
+                    grant.m_rbLen = (*itPair).second[kPairIndex].nbRb;
+                    grant.m_mcs = (*itPair).second[kPairIndex].mcs;
+                    grant.m_tbSize = (*itPair).second[kPairIndex].tbs;
+                    NS_LOG_DEBUG("Total pair indexes " << totalMcsPrbPairs
+                                                       << ", randomPairIndex= " << randomPairIndex);
+                    NS_LOG_DEBUG("kPairIndex= " << kPairIndex << ", <MCS, PRBs>= <"
+                                                << (uint16_t)grant.m_mcs << ", "
+                                                << (uint16_t)grant.m_rbLen
+                                                << ">, TBS= " << grant.m_tbSize);
+
+                    break;
                 case LteUeMac::SlSchedulingGrantMetric::MAX_COVERAGE:
-                  NS_LOG_INFO ("PSSCH MAX_COVERAGE grant scheduling");
-                  //Find pair with lowest score
-                  bestPairScore = 100;              //Set it high to start
-                  //Iterate kMcsPrbPairList, this contains <MCS,PRB> pairs for each enabled Ktrp
-                  for (itPair = kMcsPrbPairList.begin (); itPair != kMcsPrbPairList.end (); itPair++)
+                    NS_LOG_INFO("PSSCH MAX_COVERAGE grant scheduling");
+                    // Find pair with lowest score
+                    bestPairScore = 100; // Set it high to start
+                    // Iterate kMcsPrbPairList, this contains <MCS,PRB> pairs for each enabled Ktrp
+                    for (itPair = kMcsPrbPairList.begin(); itPair != kMcsPrbPairList.end();
+                         itPair++)
                     {
-                      //Evaluate each pair using utility function
-                      for (std::vector <LteAmc::McsPrbInfo>::iterator itVector = (*itPair).second.begin (); itVector != (*itPair).second.end (); itVector++)
+                        // Evaluate each pair using utility function
+                        for (std::vector<LteAmc::McsPrbInfo>::iterator itVector =
+                                 (*itPair).second.begin();
+                             itVector != (*itPair).second.end();
+                             itVector++)
                         {
-                          sinrFromBler = 10 * std::log10 (LteNistErrorModel::GetPsschSinrFromBler (LteNistErrorModel::AWGN, LteNistErrorModel::SISO, (*itVector).mcs, 3, 0.01));
-                          pairScore = 10 * std::log10 ((*itVector).nbRb) + sinrFromBler;               // + getSnrFromBler();
-                          NS_LOG_DEBUG ("MCS: " << (uint16_t) (*itVector).mcs << ", PRB: " << (uint16_t) (*itVector).nbRb << ", SINR: " << sinrFromBler << ", Dscore: " << pairScore);
-                          if (pairScore < bestPairScore)
+                            sinrFromBler = 10 * std::log10(LteNistErrorModel::GetPsschSinrFromBler(
+                                                    LteNistErrorModel::AWGN,
+                                                    LteNistErrorModel::SISO,
+                                                    (*itVector).mcs,
+                                                    3,
+                                                    0.01));
+                            pairScore = 10 * std::log10((*itVector).nbRb) +
+                                        sinrFromBler; // + getSnrFromBler();
+                            NS_LOG_DEBUG("MCS: " << (uint16_t)(*itVector).mcs
+                                                 << ", PRB: " << (uint16_t)(*itVector).nbRb
+                                                 << ", SINR: " << sinrFromBler
+                                                 << ", Dscore: " << pairScore);
+                            if (pairScore < bestPairScore)
                             {
-                              bestPairScore = pairScore;
-                              slKtrp = (*itPair).first;                //m_slKtrp
-                              grant.m_rbLen = (*itVector).nbRb;
-                              grant.m_mcs = (*itVector).mcs;
-                              grant.m_tbSize = (*itVector).tbs;
+                                bestPairScore = pairScore;
+                                slKtrp = (*itPair).first; // m_slKtrp
+                                grant.m_rbLen = (*itVector).nbRb;
+                                grant.m_mcs = (*itVector).mcs;
+                                grant.m_tbSize = (*itVector).tbs;
                             }
                         }
                     }
-                  break;
+                    break;
                 default:
-                  NS_FATAL_ERROR ("SCHEDULING METRIC NOT IMPLEMENTED: ");
-
+                    NS_FATAL_ERROR("SCHEDULING METRIC NOT IMPLEMENTED: ");
                 }
             }
         }
-      std::vector <uint8_t> validRbStarts = poolIt->m_pool->GetValidRBstart (grant.m_rbLen);
-      NS_ABORT_MSG_IF (validRbStarts.size () == 0, "UE_MAC: No resources available for configured grant size!");
-      grant.m_rbStart = validRbStarts [m_ueSelectedUniformVariable->GetInteger (0, validRbStarts.size () - 1)];
-      grant.m_hoppingInfo = poolIt->m_pool->GetDataHoppingConfig ().hoppingInfo;
-      if (grant.m_hoppingInfo < 4)
-        {
-          NS_LOG_DEBUG ("Hopping enabled");
-          grant.m_hopping = 1;                 //Hopping is enabled
-        }
-      else
-        {
-          NS_LOG_DEBUG ("Hopping disabled");
-          grant.m_hopping = 0;                 //Hopping is disabled
-        }
-
-      switch (slKtrp)
+        std::vector<uint8_t> validRbStarts = poolIt->m_pool->GetValidRBstart(grant.m_rbLen);
+        NS_ABORT_MSG_IF(validRbStarts.empty(),
+                        "UE_MAC: No resources available for configured grant size!");
+        grant.m_rbStart =
+            validRbStarts[m_ueSelectedUniformVariable->GetInteger(0, validRbStarts.size() - 1)];
+        grant.m_hoppingInfo = poolIt->m_pool->GetDataHoppingConfig().hoppingInfo;
+        if (grant.m_hoppingInfo < 4)
+        {
+            NS_LOG_DEBUG("Hopping enabled");
+            grant.m_hopping = 1; // Hopping is enabled
+        }
+        else
+        {
+            NS_LOG_DEBUG("Hopping disabled");
+            grant.m_hopping = 0; // Hopping is disabled
+        }
+
+        switch (slKtrp)
         {
         case 1:
-          grant.m_iTrp = m_ueSelectedUniformVariable->GetInteger (0, 7);
-          break;
+            grant.m_iTrp = m_ueSelectedUniformVariable->GetInteger(0, 7);
+            break;
         case 2:
-          grant.m_iTrp = m_ueSelectedUniformVariable->GetInteger (8, 35);
-          break;
+            grant.m_iTrp = m_ueSelectedUniformVariable->GetInteger(8, 35);
+            break;
         case 4:
-          grant.m_iTrp = m_ueSelectedUniformVariable->GetInteger (36, 105);
-          break;
+            grant.m_iTrp = m_ueSelectedUniformVariable->GetInteger(36, 105);
+            break;
         case 8:
-          grant.m_iTrp = 106;
-          break;
+            grant.m_iTrp = 106;
+            break;
         default:
-          NS_FATAL_ERROR ("Invalid KTRP value " << (uint16_t) slKtrp << ". Supported values: [1, 2, 4, 8]");
-        }
-
-      if (this->m_useSetTrpIndex == true)
-        {
-          grant.m_iTrp = this->m_setTrpIndex;
-        }
-
-      NS_LOG_INFO ("UE selected grant: resource=" << (uint16_t) grant.m_resPscch << "/"
-                                                  << poolIt->m_npscch << ", rbStart=" << (uint16_t) grant.m_rbStart
-                                                  << ", rbLen=" << (uint16_t) grant.m_rbLen << ", mcs=" << (uint16_t) grant.m_mcs
-                                                  << ",itrp=" << (uint16_t) grant.m_iTrp
-                                                  << ", dst=" << grant.m_dst);
-    }
-
-  else
-    {
-      NS_LOG_DEBUG ("No sidelink grant this period");
-    }
-  return grant;
+            NS_FATAL_ERROR("Invalid KTRP value " << (uint16_t)slKtrp
+                                                 << ". Supported values: [1, 2, 4, 8]");
+        }
+
+        if (this->m_useSetTrpIndex)
+        {
+            grant.m_iTrp = this->m_setTrpIndex;
+        }
+
+        NS_LOG_INFO("UE selected grant: resource="
+                    << (uint16_t)grant.m_resPscch << "/" << poolIt->m_npscch
+                    << ", rbStart=" << (uint16_t)grant.m_rbStart
+                    << ", rbLen=" << (uint16_t)grant.m_rbLen << ", mcs=" << (uint16_t)grant.m_mcs
+                    << ",itrp=" << (uint16_t)grant.m_iTrp << ", dst=" << grant.m_dst);
+    }
+
+    else
+    {
+        NS_LOG_DEBUG("No sidelink grant this period");
+    }
+    return grant;
 }
 
 uint32_t
-LteUeMac::GetQueueSize (uint32_t dstL2Id)
-{
-  NS_LOG_FUNCTION (this << dstL2Id);
-  uint32_t size = 0;
-  std::map <SidelinkLcIdentifier, LteMacSapProvider::ReportBufferStatusParameters>::iterator itBsr;
-  for (itBsr = m_slBsrReceived.begin ();  itBsr != m_slBsrReceived.end (); itBsr++)
-    {
-      if (itBsr->first.dstL2Id == dstL2Id)
-        {
-          //this is the BSR for the pool
-          NS_LOG_DEBUG ("Found the BSR. Tx Queue size = " << (*itBsr).second.txQueueSize);
-          size += (*itBsr).second.txQueueSize + (*itBsr).second.retxQueueSize + (*itBsr).second.statusPduSize;
-        }
-    }
-  return size;
+LteUeMac::GetQueueSize(uint32_t dstL2Id)
+{
+    NS_LOG_FUNCTION(this << dstL2Id);
+    uint32_t size = 0;
+    std::map<SidelinkLcIdentifier, LteMacSapProvider::ReportBufferStatusParameters>::iterator itBsr;
+    for (itBsr = m_slBsrReceived.begin(); itBsr != m_slBsrReceived.end(); itBsr++)
+    {
+        if (itBsr->first.dstL2Id == dstL2Id)
+        {
+            // this is the BSR for the pool
+            NS_LOG_DEBUG("Found the BSR. Tx Queue size = " << (*itBsr).second.txQueueSize);
+            size += (*itBsr).second.txQueueSize + (*itBsr).second.retxQueueSize +
+                    (*itBsr).second.statusPduSize;
+        }
+    }
+    return size;
 }
 
 /**
-   * Get an iterator to the pool that must be used for a given destination
-   * \param dstL2Id
-   * \return an iterator to the pool that must be used for a given destination
-   */
-std::list <LteUeMac::PoolInfo>::iterator
-LteUeMac::GetPoolForDestination (uint32_t dstL2Id)
-{
-  NS_LOG_FUNCTION (this << dstL2Id);
-  std::list <PoolInfo>::iterator itPool;
-  for (itPool = m_sidelinkTxPools.begin (); itPool != m_sidelinkTxPools.end (); itPool++)
-    {
-      if (itPool->m_destinations.find (dstL2Id) != itPool->m_destinations.end ())
-        {
-          break;
-        }
-    }
-  return itPool;
-=======
-    NS_LOG_FUNCTION(this << stream);
-    m_raPreambleUniformVariable->SetStream(stream);
-    return 1;
->>>>>>> 8d25ef3c
+ * Get an iterator to the pool that must be used for a given destination
+ * \param dstL2Id
+ * \return an iterator to the pool that must be used for a given destination
+ */
+std::list<LteUeMac::PoolInfo>::iterator
+LteUeMac::GetPoolForDestination(uint32_t dstL2Id)
+{
+    NS_LOG_FUNCTION(this << dstL2Id);
+    std::list<PoolInfo>::iterator itPool;
+    for (itPool = m_sidelinkTxPools.begin(); itPool != m_sidelinkTxPools.end(); itPool++)
+    {
+        if (itPool->m_destinations.find(dstL2Id) != itPool->m_destinations.end())
+        {
+            break;
+        }
+    }
+    return itPool;
 }
 
 } // namespace ns3