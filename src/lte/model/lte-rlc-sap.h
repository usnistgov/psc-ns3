/*
 * Copyright (c) 2011 Centre Tecnologic de Telecomunicacions de Catalunya (CTTC)
 *
 * This program is free software; you can redistribute it and/or modify
 * it under the terms of the GNU General Public License version 2 as
 * published by the Free Software Foundation;
 *
 * This program is distributed in the hope that it will be useful,
 * but WITHOUT ANY WARRANTY; without even the implied warranty of
 * MERCHANTABILITY or FITNESS FOR A PARTICULAR PURPOSE.  See the
 * GNU General Public License for more details.
 *
 * You should have received a copy of the GNU General Public License
 * along with this program; if not, write to the Free Software
 * Foundation, Inc., 59 Temple Place, Suite 330, Boston, MA  02111-1307  USA
 *
 * Author: Manuel Requena <manuel.requena@cttc.es>
 * Modified by: NIST // Contributions may not be subject to US copyright.
 */

#ifndef LTE_RLC_SAP_H
#define LTE_RLC_SAP_H

#include "ns3/packet.h"

namespace ns3
{

/**
 * Service Access Point (SAP) offered by the UM-RLC and AM-RLC entities to the PDCP entity
 * See 3GPP 36.322 Radio Link Control (RLC) protocol specification
 *
 * This is the RLC SAP Provider
 * (i.e. the part of the SAP that contains the RLC methods called by the PDCP)
 */
class LteRlcSapProvider
{
<<<<<<< HEAD
public:
  virtual ~LteRlcSapProvider ();

  /**
   * Parameters for LteRlcSapProvider::TransmitPdcpPdu
   */
  struct TransmitPdcpPduParameters
  {
    Ptr<Packet> pdcpPdu;  /**< the PDCP PDU */
    uint16_t    rnti; /**< the C-RNTI identifying the UE */
    uint8_t     lcid; /**< the logical channel id corresponding to the sending RLC instance */
    uint32_t    srcL2Id;  /**< Source L2 ID (24 bits) */
    uint32_t    dstL2Id;  /**< Destination L2 ID (24 bits) */
  };

  /**
   * Send a PDCP PDU to the RLC for transmission
   * This method is to be called
   * when upper PDCP entity has a PDCP PDU ready to send
   * \param params the TransmitPdcpPduParameters
   */
  virtual void TransmitPdcpPdu (TransmitPdcpPduParameters params) = 0;
=======
  public:
    virtual ~LteRlcSapProvider();

    /**
     * Parameters for LteRlcSapProvider::TransmitPdcpPdu
     */
    struct TransmitPdcpPduParameters
    {
        Ptr<Packet> pdcpPdu; /**< the PDCP PDU */
        uint16_t rnti;       /**< the C-RNTI identifying the UE */
        uint8_t lcid; /**< the logical channel id corresponding to the sending RLC instance */
    };

    /**
     * Send a PDCP PDU to the RLC for transmission
     * This method is to be called
     * when upper PDCP entity has a PDCP PDU ready to send
     * \param params the TransmitPdcpPduParameters
     */
    virtual void TransmitPdcpPdu(TransmitPdcpPduParameters params) = 0;
>>>>>>> 8d25ef3c
};

/**
 * Service Access Point (SAP) offered by the UM-RLC and AM-RLC entities to the PDCP entity
 * See 3GPP 36.322 Radio Link Control (RLC) protocol specification
 *
 * This is the RLC SAP User
 * (i.e. the part of the SAP that contains the PDCP methods called by the RLC)
 */
class LteRlcSapUser
{
  public:
    virtual ~LteRlcSapUser();

    /**
     * Called by the RLC entity to notify the PDCP entity of the reception of a new PDCP PDU
     *
     * \param p the PDCP PDU
     */
    virtual void ReceivePdcpPdu(Ptr<Packet> p) = 0;
};

/// LteRlcSpecificLteRlcSapProvider
template <class C>
class LteRlcSpecificLteRlcSapProvider : public LteRlcSapProvider
{
  public:
    /**
     * Constructor
     *
     * \param rlc the RLC
     */
    LteRlcSpecificLteRlcSapProvider(C* rlc);

    // Delete default constructor to avoid misuse
    LteRlcSpecificLteRlcSapProvider() = delete;

    /**
     * Interface implemented from LteRlcSapProvider
     * \param params the TransmitPdcpPduParameters
     */
    void TransmitPdcpPdu(TransmitPdcpPduParameters params) override;

  private:
    C* m_rlc; ///< the RLC
};

template <class C>
LteRlcSpecificLteRlcSapProvider<C>::LteRlcSpecificLteRlcSapProvider(C* rlc)
    : m_rlc(rlc)
{
}

template <class C>
void
LteRlcSpecificLteRlcSapProvider<C>::TransmitPdcpPdu(TransmitPdcpPduParameters params)
{
    m_rlc->DoTransmitPdcpPdu(params.pdcpPdu);
}

/// LteRlcSpecificLteRlcSapUser class
template <class C>
class LteRlcSpecificLteRlcSapUser : public LteRlcSapUser
{
  public:
    /**
     * Constructor
     *
     * \param pdcp the PDCP
     */
    LteRlcSpecificLteRlcSapUser(C* pdcp);

    // Delete default constructor to avoid misuse
    LteRlcSpecificLteRlcSapUser() = delete;

    // Interface implemented from LteRlcSapUser
    void ReceivePdcpPdu(Ptr<Packet> p) override;

  private:
    C* m_pdcp; ///< the PDCP
};

template <class C>
LteRlcSpecificLteRlcSapUser<C>::LteRlcSpecificLteRlcSapUser(C* pdcp)
    : m_pdcp(pdcp)
{
}

template <class C>
void
LteRlcSpecificLteRlcSapUser<C>::ReceivePdcpPdu(Ptr<Packet> p)
{
    m_pdcp->DoReceivePdcpPdu(p);
}

} // namespace ns3

#endif // LTE_RLC_SAP_H<|MERGE_RESOLUTION|>--- conflicted
+++ resolved
@@ -35,30 +35,6 @@
  */
 class LteRlcSapProvider
 {
-<<<<<<< HEAD
-public:
-  virtual ~LteRlcSapProvider ();
-
-  /**
-   * Parameters for LteRlcSapProvider::TransmitPdcpPdu
-   */
-  struct TransmitPdcpPduParameters
-  {
-    Ptr<Packet> pdcpPdu;  /**< the PDCP PDU */
-    uint16_t    rnti; /**< the C-RNTI identifying the UE */
-    uint8_t     lcid; /**< the logical channel id corresponding to the sending RLC instance */
-    uint32_t    srcL2Id;  /**< Source L2 ID (24 bits) */
-    uint32_t    dstL2Id;  /**< Destination L2 ID (24 bits) */
-  };
-
-  /**
-   * Send a PDCP PDU to the RLC for transmission
-   * This method is to be called
-   * when upper PDCP entity has a PDCP PDU ready to send
-   * \param params the TransmitPdcpPduParameters
-   */
-  virtual void TransmitPdcpPdu (TransmitPdcpPduParameters params) = 0;
-=======
   public:
     virtual ~LteRlcSapProvider();
 
@@ -69,7 +45,9 @@
     {
         Ptr<Packet> pdcpPdu; /**< the PDCP PDU */
         uint16_t rnti;       /**< the C-RNTI identifying the UE */
-        uint8_t lcid; /**< the logical channel id corresponding to the sending RLC instance */
+        uint8_t lcid;     /**< the logical channel id corresponding to the sending RLC instance */
+        uint32_t srcL2Id; /**< Source L2 ID (24 bits) */
+        uint32_t dstL2Id; /**< Destination L2 ID (24 bits) */
     };
 
     /**
@@ -79,7 +57,6 @@
      * \param params the TransmitPdcpPduParameters
      */
     virtual void TransmitPdcpPdu(TransmitPdcpPduParameters params) = 0;
->>>>>>> 8d25ef3c
 };
 
 /**
