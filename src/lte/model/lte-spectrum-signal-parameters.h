--- conflicted
+++ resolved
@@ -87,42 +87,7 @@
 
     std::list<Ptr<LteControlMessage>> ctrlMsgList; ///< the control message list
 
-<<<<<<< HEAD
-/**
-* \ingroup lte
-*
-* Signal parameters for Lte Data Frame (PDSCH), and eventually after some
-* control messages through other control channel embedded in PDSCH
-* (i.e. PBCH)
-*/
-struct LteSpectrumSignalParametersDataFrame : public SpectrumSignalParameters
-{
-
-  // inherited from SpectrumSignalParameters
-  virtual Ptr<SpectrumSignalParameters> Copy ();
-
-  /**
-  * default constructor
-  */
-  LteSpectrumSignalParametersDataFrame ();
-
-  /**
-  * copy constructor
-  * \param p the LteSpectrumSignalParametersDataFrame to copy
-  */
-  LteSpectrumSignalParametersDataFrame (const LteSpectrumSignalParametersDataFrame& p);
-
-  /**
-  * The packet burst being transmitted with this signal
-  */
-  Ptr<PacketBurst> packetBurst;
-
-  std::list<Ptr<LteControlMessage> > ctrlMsgList; ///< the control message list
-
-  uint16_t cellId; ///< cell ID
-=======
     uint16_t cellId; ///< cell ID
->>>>>>> 8d25ef3c
 };
 
 /**
@@ -132,29 +97,6 @@
  */
 struct LteSpectrumSignalParametersDlCtrlFrame : public SpectrumSignalParameters
 {
-<<<<<<< HEAD
-
-  // inherited from SpectrumSignalParameters
-  virtual Ptr<SpectrumSignalParameters> Copy ();
-
-  /**
-  * default constructor
-  */
-  LteSpectrumSignalParametersDlCtrlFrame ();
-
-  /**
-  * copy constructor
-  * \param p the LteSpectrumSignalParametersDlCtrlFrame to copy
-  */
-  LteSpectrumSignalParametersDlCtrlFrame (const LteSpectrumSignalParametersDlCtrlFrame& p);
-
-
-  std::list<Ptr<LteControlMessage> > ctrlMsgList; ///< control message list
-
-  uint16_t cellId; ///< cell ID
-  bool pss; ///< primary synchronization signal
-};
-=======
     Ptr<SpectrumSignalParameters> Copy() const override;
 
     /**
@@ -167,7 +109,6 @@
      * \param p the LteSpectrumSignalParametersDlCtrlFrame to copy
      */
     LteSpectrumSignalParametersDlCtrlFrame(const LteSpectrumSignalParametersDlCtrlFrame& p);
->>>>>>> 8d25ef3c
 
     std::list<Ptr<LteControlMessage>> ctrlMsgList; ///< control message list
 
@@ -182,185 +123,154 @@
  */
 struct LteSpectrumSignalParametersUlSrsFrame : public SpectrumSignalParameters
 {
-<<<<<<< HEAD
-
-  // inherited from SpectrumSignalParameters
-  virtual Ptr<SpectrumSignalParameters> Copy ();
-
-  /**
-  * default constructor
-  */
-  LteSpectrumSignalParametersUlSrsFrame ();
-
-  /**
-  * copy constructor
-  * \param p the LteSpectrumSignalParametersUlSrsFrame to copy
-  */
-  LteSpectrumSignalParametersUlSrsFrame (const LteSpectrumSignalParametersUlSrsFrame& p);
-
-  uint16_t cellId; ///< cell ID
-};
-
-/**
-* \ingroup lte
-*
-* Signal parameters for Lte SL Frame (PSCCH and PSSCH)
-*/
+    Ptr<SpectrumSignalParameters> Copy() const override;
+
+    /**
+     * default constructor
+     */
+    LteSpectrumSignalParametersUlSrsFrame();
+
+    /**
+     * copy constructor
+     * \param p the LteSpectrumSignalParametersUlSrsFrame to copy
+     */
+    LteSpectrumSignalParametersUlSrsFrame(const LteSpectrumSignalParametersUlSrsFrame& p);
+
+    uint16_t cellId; ///< cell ID
+};
+
+/**
+ * \ingroup lte
+ *
+ * Signal parameters for Lte SL Frame (PSCCH and PSSCH)
+ */
 struct LteSpectrumSignalParametersSlFrame : public SpectrumSignalParameters
 {
-
-  // inherited from SpectrumSignalParameters
-  virtual Ptr<SpectrumSignalParameters> Copy ();
-
-  /**
-  * default constructor
-  */
-  LteSpectrumSignalParametersSlFrame ();
-
-  /**
-  * copy constructor
-  * \param p The LteSpectrumSignalParametersSlFrame
-  */
-  LteSpectrumSignalParametersSlFrame (const LteSpectrumSignalParametersSlFrame& p);
-
-
-  /**
-  * The packet burst being transmitted with this signal
-  */
-  Ptr<PacketBurst> packetBurst;
-
-  /**
-   * The control messages being sent (for sidelink, there should only be 1)
-   */
-  std::list<Ptr<LteControlMessage> > ctrlMsgList;
-
-  uint32_t nodeId; ///< Node id
-
-  /**
-   * The Sidelink synchronization signal identifier of the transmitting UE
-   */
-  uint64_t slssId;
-
-};
-
-/**
-* \ingroup lte
-*
-* Signal parameters for Lte SL Frame (PSCCH and PSSCH)
-*/
+    // inherited from SpectrumSignalParameters
+    Ptr<SpectrumSignalParameters> Copy() const override;
+
+    /**
+     * default constructor
+     */
+    LteSpectrumSignalParametersSlFrame();
+
+    /**
+     * copy constructor
+     * \param p The LteSpectrumSignalParametersSlFrame
+     */
+    LteSpectrumSignalParametersSlFrame(const LteSpectrumSignalParametersSlFrame& p);
+
+    /**
+     * The packet burst being transmitted with this signal
+     */
+    Ptr<PacketBurst> packetBurst;
+
+    /**
+     * The control messages being sent (for sidelink, there should only be 1)
+     */
+    std::list<Ptr<LteControlMessage>> ctrlMsgList;
+
+    uint32_t nodeId; ///< Node id
+
+    /**
+     * The Sidelink synchronization signal identifier of the transmitting UE
+     */
+    uint64_t slssId;
+};
+
+/**
+ * \ingroup lte
+ *
+ * Signal parameters for Lte SL Frame (PSCCH and PSSCH)
+ */
 struct LteSpectrumSignalParametersSlCtrlFrame : public LteSpectrumSignalParametersSlFrame
 {
-
-  // inherited from SpectrumSignalParameters
-  virtual Ptr<SpectrumSignalParameters> Copy ();
-
-  /**
-  * default constructor
-  */
-  LteSpectrumSignalParametersSlCtrlFrame ();
-
-  /**
-  * copy constructor
-  * \param p The LteSpectrumSignalParametersSlFrame
-  */
-  LteSpectrumSignalParametersSlCtrlFrame (const LteSpectrumSignalParametersSlCtrlFrame& p);
-
-  uint8_t groupId; ///< Sidelink group id
-
-};
-
-/**
-* \ingroup lte
-*
-* Signal parameters for Lte SL Frame (PSCCH and PSSCH)
-*/
+    // inherited from SpectrumSignalParameters
+    Ptr<SpectrumSignalParameters> Copy() const override;
+
+    /**
+     * default constructor
+     */
+    LteSpectrumSignalParametersSlCtrlFrame();
+
+    /**
+     * copy constructor
+     * \param p The LteSpectrumSignalParametersSlFrame
+     */
+    LteSpectrumSignalParametersSlCtrlFrame(const LteSpectrumSignalParametersSlCtrlFrame& p);
+
+    uint8_t groupId; ///< Sidelink group id
+};
+
+/**
+ * \ingroup lte
+ *
+ * Signal parameters for Lte SL Frame (PSCCH and PSSCH)
+ */
 struct LteSpectrumSignalParametersSlDataFrame : public LteSpectrumSignalParametersSlFrame
 {
-
-  // inherited from SpectrumSignalParameters
-  virtual Ptr<SpectrumSignalParameters> Copy ();
-
-  /**
-  * default constructor
-  */
-  LteSpectrumSignalParametersSlDataFrame ();
-
-  /**
-  * copy constructor
-  * \param p The LteSpectrumSignalParametersSlFrame
-  */
-  LteSpectrumSignalParametersSlDataFrame (const LteSpectrumSignalParametersSlDataFrame& p);
-
-  uint8_t groupId; ///< Sidelink group id
-
-};
-
-/**
-* \ingroup lte
-*
-* Signal parameters for Lte SL Frame (PSCCH and PSSCH)
-*/
+    // inherited from SpectrumSignalParameters
+    Ptr<SpectrumSignalParameters> Copy() const override;
+
+    /**
+     * default constructor
+     */
+    LteSpectrumSignalParametersSlDataFrame();
+
+    /**
+     * copy constructor
+     * \param p The LteSpectrumSignalParametersSlFrame
+     */
+    LteSpectrumSignalParametersSlDataFrame(const LteSpectrumSignalParametersSlDataFrame& p);
+
+    uint8_t groupId; ///< Sidelink group id
+};
+
+/**
+ * \ingroup lte
+ *
+ * Signal parameters for Lte SL Frame (PSCCH and PSSCH)
+ */
 struct LteSpectrumSignalParametersSlDiscFrame : public LteSpectrumSignalParametersSlFrame
 {
-
-  // inherited from SpectrumSignalParameters
-  virtual Ptr<SpectrumSignalParameters> Copy ();
-
-  /**
-  * default constructor
-  */
-  LteSpectrumSignalParametersSlDiscFrame ();
-
-  /**
-  * copy constructor
-  * \param p The LteSpectrumSignalParametersSlFrame
-  */
-  LteSpectrumSignalParametersSlDiscFrame (const LteSpectrumSignalParametersSlDiscFrame& p);
-
-  uint32_t resNo; ///< Resource number
-  uint8_t rv; ///< Redundancy version
-
-};
-
-/**
-* \ingroup lte
-*
-* Signal parameters for Lte SL Frame (PSCCH and PSSCH)
-*/
+    // inherited from SpectrumSignalParameters
+    Ptr<SpectrumSignalParameters> Copy() const override;
+
+    /**
+     * default constructor
+     */
+    LteSpectrumSignalParametersSlDiscFrame();
+
+    /**
+     * copy constructor
+     * \param p The LteSpectrumSignalParametersSlFrame
+     */
+    LteSpectrumSignalParametersSlDiscFrame(const LteSpectrumSignalParametersSlDiscFrame& p);
+
+    uint32_t resNo; ///< Resource number
+    uint8_t rv;     ///< Redundancy version
+};
+
+/**
+ * \ingroup lte
+ *
+ * Signal parameters for Lte SL Frame (PSCCH and PSSCH)
+ */
 struct LteSpectrumSignalParametersSlMibFrame : public LteSpectrumSignalParametersSlFrame
 {
-
-  // inherited from SpectrumSignalParameters
-  virtual Ptr<SpectrumSignalParameters> Copy ();
-
-  /**
-  * default constructor
-  */
-  LteSpectrumSignalParametersSlMibFrame ();
-
-  /**
-  * copy constructor
-  * \param p The LteSpectrumSignalParametersSlFrame
-  */
-  LteSpectrumSignalParametersSlMibFrame (const LteSpectrumSignalParametersSlMibFrame& p);
-
-};
-=======
-    Ptr<SpectrumSignalParameters> Copy() const override;
-
-    /**
-     * default constructor
-     */
-    LteSpectrumSignalParametersUlSrsFrame();
-
-    /**
-     * copy constructor
-     * \param p the LteSpectrumSignalParametersUlSrsFrame to copy
-     */
-    LteSpectrumSignalParametersUlSrsFrame(const LteSpectrumSignalParametersUlSrsFrame& p);
->>>>>>> 8d25ef3c
-
-    uint16_t cellId; ///< cell ID
+    // inherited from SpectrumSignalParameters
+    Ptr<SpectrumSignalParameters> Copy() const override;
+
+    /**
+     * default constructor
+     */
+    LteSpectrumSignalParametersSlMibFrame();
+
+    /**
+     * copy constructor
+     * \param p The LteSpectrumSignalParametersSlFrame
+     */
+    LteSpectrumSignalParametersSlMibFrame(const LteSpectrumSignalParametersSlMibFrame& p);
 };
 
 } // namespace ns3
