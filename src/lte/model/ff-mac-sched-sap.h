/*
 * Copyright (c) 2011 Centre Tecnologic de Telecomunicacions de Catalunya (CTTC)
 *
 * This program is free software; you can redistribute it and/or modify
 * it under the terms of the GNU General Public License version 2 as
 * published by the Free Software Foundation;
 *
 * This program is distributed in the hope that it will be useful,
 * but WITHOUT ANY WARRANTY; without even the implied warranty of
 * MERCHANTABILITY or FITNESS FOR A PARTICULAR PURPOSE.  See the
 * GNU General Public License for more details.
 *
 * You should have received a copy of the GNU General Public License
 * along with this program; if not, write to the Free Software
 * Foundation, Inc., 59 Temple Place, Suite 330, Boston, MA  02111-1307  USA
 *
 * Author: Manuel Requena <manuel.requena@cttc.es>
 * Modified by: NIST // Contributions may not be subject to US copyright.
 */

#ifndef FF_MAC_SCHED_SAP_H
#define FF_MAC_SCHED_SAP_H

#include "ff-mac-common.h"

#include <stdint.h>
#include <vector>

namespace ns3
{

/**
 * \ingroup ff-api
 * \brief Provides the SCHED SAP
 *
 * This abstract class defines the MAC Scheduler interface specified in the
 * Femto Forum Technical Document:
 *   - LTE MAC Scheduler Interface Specification v1.11
 *
 * The Technical Document contains a detailed description of the API.
 * The documentation of this class refers to sections of this Technical Document.
 *
 * You can found an example of the implementation of this interface
 * in the SampleFfMacSchedSapProvider and SampleFfMacSchedSapUser classes
 */
class FfMacSchedSapProvider
{
  public:
    virtual ~FfMacSchedSapProvider();

    /**
     * Parameters of the API primitives
     */

    /**
     * Parameters of the SCHED_DL_RLC_BUFFER_REQ primitive.
     * See section 4.2.1 for a detailed description of the parameters.
     */
    struct SchedDlRlcBufferReqParameters
    {
        uint16_t m_rnti;                         ///< RNTI
        uint8_t m_logicalChannelIdentity;        ///< logical channel identity
        uint32_t m_rlcTransmissionQueueSize;     ///< RLC transmission queue size
        uint16_t m_rlcTransmissionQueueHolDelay; ///< RLC transmission queue HOL delay
        uint32_t m_rlcRetransmissionQueueSize;   ///< RLC retransmission queue size
        uint16_t m_rlcRetransmissionHolDelay;    ///< RLC retransmission HOL delay
        uint16_t m_rlcStatusPduSize;             ///< RLC status PDU size

        std::vector<VendorSpecificListElement_s> m_vendorSpecificList; ///< vendor specific list
    };

    /**
     * Parameters of the SCHED_DL_PAGING_BUFFER_REQ primitive.
     * See section 4.2.2 for a detailed description of the parameters.
     */
    struct SchedDlPagingBufferReqParameters
    {
        uint16_t m_rnti;                                       ///< RNTI
        std::vector<PagingInfoListElement_s> m_pagingInfoList; ///< paging info list

        std::vector<VendorSpecificListElement_s> m_vendorSpecificList; ///< vendor specific list
    };

    /**
     * Parameters of the SCHED_DL_MAC_BUFFER_REQ primitive.
     * See section 4.2.3 for a detailed description of the parameters.
     */
    struct SchedDlMacBufferReqParameters
    {
        uint16_t m_rnti;       ///< RNTI
        CeBitmap_e m_ceBitmap; ///< CE bitmap

        std::vector<VendorSpecificListElement_s> m_vendorSpecificList; ///< vendor specific list
    };

    /**
     * Parameters of the SCHED_DL_TRIGGER_REQ primitive.
     * See section 4.2.4 for a detailed description of the parameters.
     */
    struct SchedDlTriggerReqParameters
    {
        uint16_t m_sfnSf;                              ///< sfn SF
        std::vector<DlInfoListElement_s> m_dlInfoList; ///< DL info list

        std::vector<VendorSpecificListElement_s> m_vendorSpecificList; ///< vendor specific list
    };

    /**
     * Parameters of the SCHED_DL_RACH_INFO_REQ primitive.
     * See section 4.2.5 for a detailed description of the parameters.
     */
    struct SchedDlRachInfoReqParameters
    {
        uint16_t m_sfnSf;                          ///< sfn SF
        std::vector<RachListElement_s> m_rachList; ///< RACH list

        std::vector<VendorSpecificListElement_s> m_vendorSpecificList; ///< vendor specific list
    };

    /**
     * Parameters of the SCHED_DL_CQI_INFO_REQ primitive.
     * See section 4.2.6 for a detailed description of the parameters.
     */
    struct SchedDlCqiInfoReqParameters
    {
        uint16_t m_sfnSf;                        ///< sfn SF
        std::vector<CqiListElement_s> m_cqiList; ///< CQI list

        std::vector<VendorSpecificListElement_s> m_vendorSpecificList; ///< vendor specific list
    };

    /**
     * Parameters of the SCHED_UL_TRIGGER_REQ primitive.
     * See section 4.2.8 for a detailed description of the parameters.
     */
    struct SchedUlTriggerReqParameters
    {
        uint16_t m_sfnSf;                              ///< sfn SF
        std::vector<UlInfoListElement_s> m_ulInfoList; ///< UL info list

        std::vector<VendorSpecificListElement_s> m_vendorSpecificList; ///< vendor specific list
    };

    /**
     * Parameters of the SCHED_UL_NOISE_INTERFERENCE_REQ primitive.
     * See section 4.2.9 for a detailed description of the parameters.
     */
    struct SchedUlNoiseInterferenceReqParameters
    {
        uint16_t m_sfnSf; ///< sfn SF
        uint16_t m_rip;   ///< RIP
        uint16_t m_tnp;   ///< TNP

        std::vector<VendorSpecificListElement_s> m_vendorSpecificList; ///< vendor specific list
    };

    /**
     * Parameters of the SCHED_UL_SR_INFO_REQ primitive.
     * See section 4.2.10 for a detailed description of the parameters.
     */
    struct SchedUlSrInfoReqParameters
    {
        uint16_t m_sfnSf;                      ///< sfn SF
        std::vector<SrListElement_s> m_srList; ///< SR list

        std::vector<VendorSpecificListElement_s> m_vendorSpecificList; ///< vendor specific list
    };

    /**
     * Parameters of the SCHED_UL_MAC_CTRL_INFO_REQ primitive.
     * See section 4.2.11 for a detailed description of the parameters.
     */
    struct SchedUlMacCtrlInfoReqParameters
    {
        uint16_t m_sfnSf;                            ///< sfn SF
        std::vector<MacCeListElement_s> m_macCeList; ///< MAC CE list

        std::vector<VendorSpecificListElement_s> m_vendorSpecificList; ///< vendor specific list
    };

    /**
     * Parameters of the SCHED_UL_CQI_INFO_REQ primitive.
     * See section 4.2.12 for a detailed description of the parameters.
     */
    struct SchedUlCqiInfoReqParameters
    {
        uint16_t m_sfnSf; ///< sfn SF
        UlCqi_s m_ulCqi;  ///< UL CQI

        std::vector<VendorSpecificListElement_s> m_vendorSpecificList; ///< vendor specific list
    };

    //
    // SCHED - MAC Scheduler SAP primitives
    // (See 4.2 for description of the primitives)
    //

    /**
     * \brief SCHED_DL_RLC_BUFFER_REQ
     *
     * \param params SchedDlRlcBufferReqParameters
     */
    virtual void SchedDlRlcBufferReq(const SchedDlRlcBufferReqParameters& params) = 0;

    /**
     * \brief SCHED_DL_PAGING_BUFFER_REQ
     *
     * \param params SchedDlPagingBufferReqParameters
     */
    virtual void SchedDlPagingBufferReq(const SchedDlPagingBufferReqParameters& params) = 0;

    /**
     * \brief SCHED_DL_MAC_BUFFER_REQ
     *
     * \param params SchedDlMacBufferReqParameters
     */
    virtual void SchedDlMacBufferReq(const SchedDlMacBufferReqParameters& params) = 0;

    /**
     * \brief SCHED_DL_TRIGGER_REQ
     *
     * \param params SchedDlTriggerReqParameters
     */
    virtual void SchedDlTriggerReq(const SchedDlTriggerReqParameters& params) = 0;

    /**
     * \brief SCHED_DL_RACH_INFO_REQ
     *
     * \param params SchedDlRachInfoReqParameters
     */
    virtual void SchedDlRachInfoReq(const SchedDlRachInfoReqParameters& params) = 0;

    /**
     * \brief SCHED_DL_CQI_INFO_REQ
     *
     * \param params SchedDlCqiInfoReqParameters
     */
    virtual void SchedDlCqiInfoReq(const SchedDlCqiInfoReqParameters& params) = 0;

    /**
     * \brief SCHED_UL_TRIGGER_REQ
     *
     * \param params SchedUlTriggerReqParameters
     */
    virtual void SchedUlTriggerReq(const SchedUlTriggerReqParameters& params) = 0;

    /**
     * \brief SCHED_UL_NOISE_INTERFERENCE_REQ
     *
     * \param params SchedUlNoiseInterferenceReqParameters
     */
    virtual void SchedUlNoiseInterferenceReq(
        const SchedUlNoiseInterferenceReqParameters& params) = 0;

    /**
     * \brief SCHED_UL_SR_INFO_REQ
     *
     * \param params SchedUlSrInfoReqParameters
     */
    virtual void SchedUlSrInfoReq(const SchedUlSrInfoReqParameters& params) = 0;

    /**
     * \brief SCHED_UL_MAC_CTRL_INFO_REQ
     *
     * \param params SchedUlMacCtrlInfoReqParameters
     */
    virtual void SchedUlMacCtrlInfoReq(const SchedUlMacCtrlInfoReqParameters& params) = 0;

    /**
     * \brief SCHED_UL_CQI_INFO_REQ
     *
     * \param params SchedUlCqiInfoReqParameters
     */
    virtual void SchedUlCqiInfoReq(const SchedUlCqiInfoReqParameters& params) = 0;

  private:
};

/// FfMacSchedSapUser class
class FfMacSchedSapUser
{
<<<<<<< HEAD
public:
  virtual ~FfMacSchedSapUser ();

  /**
   * Parameters of the API primitives
   */

  /**
   * Parameters of the SCHED_DL_CONFIG_IND primitive.
   * See section 4.2.7 for a detailed description of the parameters.
   */
  struct SchedDlConfigIndParameters
  {
    std::vector <struct BuildDataListElement_s>      m_buildDataList; ///< build data list
    std::vector <struct BuildRarListElement_s>       m_buildRarList; ///< build rar list
    std::vector <struct BuildBroadcastListElement_s> m_buildBroadcastList; ///< build broadcast list

    uint8_t m_nrOfPdcchOfdmSymbols; ///< number of PDCCH OFDM symbols

    std::vector <struct VendorSpecificListElement_s> m_vendorSpecificList; ///< vendor specific list
  };

  /**
   * Parameters of the SCHED_UL_CONFIG_IND primitive.
   * See section 4.2.13 for a detailed description of the parameters.
   */
  struct SchedUlConfigIndParameters
  {
    std::vector <struct UlDciListElement_s> m_dciList; ///< DCI list
    std::vector <struct PhichListElement_s> m_phichList; ///< PHICH list
    
    std::vector <struct SlDciListElement_s> m_sldciList; ///< Sidelink DCI list

    std::vector <struct VendorSpecificListElement_s> m_vendorSpecificList; ///< vendor specific list
  };

  //
  // SCHED - MAC Scheduler SAP primitives
  // (See 4.2 for description of the primitives)
  //

  /**
   * \brief SCHED_DL_CONFIG_IND
   *
   * \param params SchedDlConfigIndParameters
   */
  virtual void SchedDlConfigInd (const struct SchedDlConfigIndParameters& params) = 0;

  /**
   * \brief SCHED_UL_CONFIG_IND
   *
   * \param params SchedUlConfigIndParameters
   */
  virtual void SchedUlConfigInd (const struct SchedUlConfigIndParameters& params) = 0;

private:
=======
  public:
    virtual ~FfMacSchedSapUser();

    /**
     * Parameters of the API primitives
     */

    /**
     * Parameters of the SCHED_DL_CONFIG_IND primitive.
     * See section 4.2.7 for a detailed description of the parameters.
     */
    struct SchedDlConfigIndParameters
    {
        std::vector<BuildDataListElement_s> m_buildDataList;           ///< build data list
        std::vector<BuildRarListElement_s> m_buildRarList;             ///< build rar list
        std::vector<BuildBroadcastListElement_s> m_buildBroadcastList; ///< build broadcast list

        uint8_t m_nrOfPdcchOfdmSymbols; ///< number of PDCCH OFDM symbols

        std::vector<VendorSpecificListElement_s> m_vendorSpecificList; ///< vendor specific list
    };

    /**
     * Parameters of the SCHED_UL_CONFIG_IND primitive.
     * See section 4.2.13 for a detailed description of the parameters.
     */
    struct SchedUlConfigIndParameters
    {
        std::vector<UlDciListElement_s> m_dciList;   ///< DCI list
        std::vector<PhichListElement_s> m_phichList; ///< PHICH list

        std::vector<VendorSpecificListElement_s> m_vendorSpecificList; ///< vendor specific list
    };

    //
    // SCHED - MAC Scheduler SAP primitives
    // (See 4.2 for description of the primitives)
    //

    /**
     * \brief SCHED_DL_CONFIG_IND
     *
     * \param params SchedDlConfigIndParameters
     */
    virtual void SchedDlConfigInd(const SchedDlConfigIndParameters& params) = 0;

    /**
     * \brief SCHED_UL_CONFIG_IND
     *
     * \param params SchedUlConfigIndParameters
     */
    virtual void SchedUlConfigInd(const SchedUlConfigIndParameters& params) = 0;

  private:
>>>>>>> 8d25ef3c
};

/// MemberSchedSapProvider class
template <class C>
class MemberSchedSapProvider : public FfMacSchedSapProvider
{
  public:
    /**
     * Constructor
     *
     * \param scheduler the scheduler class
     */
    MemberSchedSapProvider(C* scheduler);

    // Delete default constructor to avoid misuse
    MemberSchedSapProvider() = delete;

    // inherited from FfMacSchedSapProvider
    void SchedDlRlcBufferReq(const SchedDlRlcBufferReqParameters& params) override;
    void SchedDlPagingBufferReq(const SchedDlPagingBufferReqParameters& params) override;
    void SchedDlMacBufferReq(const SchedDlMacBufferReqParameters& params) override;
    void SchedDlTriggerReq(const SchedDlTriggerReqParameters& params) override;
    void SchedDlRachInfoReq(const SchedDlRachInfoReqParameters& params) override;
    void SchedDlCqiInfoReq(const SchedDlCqiInfoReqParameters& params) override;
    void SchedUlTriggerReq(const SchedUlTriggerReqParameters& params) override;
    void SchedUlNoiseInterferenceReq(const SchedUlNoiseInterferenceReqParameters& params) override;
    void SchedUlSrInfoReq(const SchedUlSrInfoReqParameters& params) override;
    void SchedUlMacCtrlInfoReq(const SchedUlMacCtrlInfoReqParameters& params) override;
    void SchedUlCqiInfoReq(const SchedUlCqiInfoReqParameters& params) override;

  private:
    C* m_scheduler; ///< the scheduler class
};

template <class C>
MemberSchedSapProvider<C>::MemberSchedSapProvider(C* scheduler)
    : m_scheduler(scheduler)
{
}

template <class C>
void
MemberSchedSapProvider<C>::SchedDlRlcBufferReq(const SchedDlRlcBufferReqParameters& params)
{
    m_scheduler->DoSchedDlRlcBufferReq(params);
}

template <class C>
void
MemberSchedSapProvider<C>::SchedDlPagingBufferReq(const SchedDlPagingBufferReqParameters& params)
{
    m_scheduler->DoSchedDlPagingBufferReq(params);
}

template <class C>
void
MemberSchedSapProvider<C>::SchedDlMacBufferReq(const SchedDlMacBufferReqParameters& params)
{
    m_scheduler->DoSchedDlMacBufferReq(params);
}

template <class C>
void
MemberSchedSapProvider<C>::SchedDlTriggerReq(const SchedDlTriggerReqParameters& params)
{
    m_scheduler->DoSchedDlTriggerReq(params);
}

template <class C>
void
MemberSchedSapProvider<C>::SchedDlRachInfoReq(const SchedDlRachInfoReqParameters& params)
{
    m_scheduler->DoSchedDlRachInfoReq(params);
}

template <class C>
void
MemberSchedSapProvider<C>::SchedDlCqiInfoReq(const SchedDlCqiInfoReqParameters& params)
{
    m_scheduler->DoSchedDlCqiInfoReq(params);
}

template <class C>
void
MemberSchedSapProvider<C>::SchedUlTriggerReq(const SchedUlTriggerReqParameters& params)
{
    m_scheduler->DoSchedUlTriggerReq(params);
}

template <class C>
void
MemberSchedSapProvider<C>::SchedUlNoiseInterferenceReq(
    const SchedUlNoiseInterferenceReqParameters& params)
{
    m_scheduler->DoSchedUlNoiseInterferenceReq(params);
}

template <class C>
void
MemberSchedSapProvider<C>::SchedUlSrInfoReq(const SchedUlSrInfoReqParameters& params)
{
    m_scheduler->DoSchedUlSrInfoReq(params);
}

template <class C>
void
MemberSchedSapProvider<C>::SchedUlMacCtrlInfoReq(const SchedUlMacCtrlInfoReqParameters& params)
{
    m_scheduler->DoSchedUlMacCtrlInfoReq(params);
}

template <class C>
void
MemberSchedSapProvider<C>::SchedUlCqiInfoReq(const SchedUlCqiInfoReqParameters& params)
{
    m_scheduler->DoSchedUlCqiInfoReq(params);
}

} // namespace ns3

#endif /* FF_MAC_SCHED_SAP_H */<|MERGE_RESOLUTION|>--- conflicted
+++ resolved
@@ -279,64 +279,6 @@
 /// FfMacSchedSapUser class
 class FfMacSchedSapUser
 {
-<<<<<<< HEAD
-public:
-  virtual ~FfMacSchedSapUser ();
-
-  /**
-   * Parameters of the API primitives
-   */
-
-  /**
-   * Parameters of the SCHED_DL_CONFIG_IND primitive.
-   * See section 4.2.7 for a detailed description of the parameters.
-   */
-  struct SchedDlConfigIndParameters
-  {
-    std::vector <struct BuildDataListElement_s>      m_buildDataList; ///< build data list
-    std::vector <struct BuildRarListElement_s>       m_buildRarList; ///< build rar list
-    std::vector <struct BuildBroadcastListElement_s> m_buildBroadcastList; ///< build broadcast list
-
-    uint8_t m_nrOfPdcchOfdmSymbols; ///< number of PDCCH OFDM symbols
-
-    std::vector <struct VendorSpecificListElement_s> m_vendorSpecificList; ///< vendor specific list
-  };
-
-  /**
-   * Parameters of the SCHED_UL_CONFIG_IND primitive.
-   * See section 4.2.13 for a detailed description of the parameters.
-   */
-  struct SchedUlConfigIndParameters
-  {
-    std::vector <struct UlDciListElement_s> m_dciList; ///< DCI list
-    std::vector <struct PhichListElement_s> m_phichList; ///< PHICH list
-    
-    std::vector <struct SlDciListElement_s> m_sldciList; ///< Sidelink DCI list
-
-    std::vector <struct VendorSpecificListElement_s> m_vendorSpecificList; ///< vendor specific list
-  };
-
-  //
-  // SCHED - MAC Scheduler SAP primitives
-  // (See 4.2 for description of the primitives)
-  //
-
-  /**
-   * \brief SCHED_DL_CONFIG_IND
-   *
-   * \param params SchedDlConfigIndParameters
-   */
-  virtual void SchedDlConfigInd (const struct SchedDlConfigIndParameters& params) = 0;
-
-  /**
-   * \brief SCHED_UL_CONFIG_IND
-   *
-   * \param params SchedUlConfigIndParameters
-   */
-  virtual void SchedUlConfigInd (const struct SchedUlConfigIndParameters& params) = 0;
-
-private:
-=======
   public:
     virtual ~FfMacSchedSapUser();
 
@@ -367,7 +309,7 @@
     {
         std::vector<UlDciListElement_s> m_dciList;   ///< DCI list
         std::vector<PhichListElement_s> m_phichList; ///< PHICH list
-
+        std::vector<struct SlDciListElement_s> m_sldciList; ///< Sidelink DCI list
         std::vector<VendorSpecificListElement_s> m_vendorSpecificList; ///< vendor specific list
     };
 
@@ -391,7 +333,6 @@
     virtual void SchedUlConfigInd(const SchedUlConfigIndParameters& params) = 0;
 
   private:
->>>>>>> 8d25ef3c
 };
 
 /// MemberSchedSapProvider class
