--- conflicted
+++ resolved
@@ -17,10 +17,7 @@
  * Author: Nicola Baldo <nbaldo@cttc.es>
  * Modified by: Danilo Abrignani <danilo.abrignani@unibo.it> (Carrier Aggregation - GSoC 2015)
  *              Biljana Bojovic <biljana.bojovic@cttc.es> (Carrier Aggregation)
-<<<<<<< HEAD
  * Modified by: NIST // Contributions may not be subject to US copyright.
-=======
->>>>>>> 8d25ef3c
  */
 
 #ifndef LTE_HELPER_H
@@ -37,37 +34,20 @@
 #include <ns3/config.h>
 #include <ns3/epc-tft.h>
 #include <ns3/eps-bearer.h>
+#include <ns3/lte-enb-rrc.h>
+#include <ns3/lte-sl-tft.h>
+#include <ns3/lte-spectrum-phy.h>
+#include <ns3/lte-ue-rrc.h>
 #include <ns3/mobility-model.h>
 #include <ns3/names.h>
 #include <ns3/net-device-container.h>
 #include <ns3/net-device.h>
 #include <ns3/node-container.h>
-<<<<<<< HEAD
-#include <ns3/eps-bearer.h>
-#include <ns3/phy-stats-calculator.h>
-#include <ns3/phy-tx-stats-calculator.h>
-#include <ns3/phy-rx-stats-calculator.h>
-#include <ns3/mac-stats-calculator.h>
+#include <ns3/node.h>
 #include <ns3/rrc-stats-calculator.h>
-#include <ns3/radio-bearer-stats-calculator.h>
-#include <ns3/radio-bearer-stats-connector.h>
-#include <ns3/epc-tft.h>
-#include <ns3/lte-sl-tft.h>
-#include <ns3/mobility-model.h>
-#include <ns3/component-carrier-enb.h>
-#include <ns3/cc-helper.h>
-#include <ns3/lte-sl-tft.h>
-#include <ns3/lte-spectrum-phy.h>
-#include <ns3/lte-enb-rrc.h>
-#include <ns3/lte-ue-rrc.h>
-#include <ns3/mobility-model.h>
-#include <map>
+#include <ns3/simulator.h>
+
 #include <cfloat>
-=======
-#include <ns3/node.h>
-#include <ns3/simulator.h>
->>>>>>> 8d25ef3c
-
 #include <map>
 
 namespace ns3
@@ -128,948 +108,6 @@
  */
 class LteHelper : public Object
 {
-<<<<<<< HEAD
-public:
-  LteHelper (void);
-  virtual ~LteHelper (void);
-
-  /**
-   *  Register this type.
-   *  \return The object TypeId.
-   */
-  static TypeId GetTypeId (void);
-  virtual void DoDispose (void);
-
-  /**
-   * Set the EpcHelper to be used to setup the EPC network in
-   * conjunction with the setup of the LTE radio access network.
-   *
-   * \note if no EpcHelper is ever set, then LteHelper will default
-   * to creating an LTE-only simulation with no EPC, using LteRlcSm as
-   * the RLC model, and without supporting any IP networking. In other
-   * words, it will be a radio-level simulation involving only LTE PHY
-   * and MAC and the FF Scheduler, with a saturation traffic model for
-   * the RLC.
-   *
-   * \param h A pointer to the EpcHelper to be used
-   */
-  void SetEpcHelper (Ptr<EpcHelper> h);
-
-  /**
-   * Set the type of path loss model to be used for both DL and UL channels.
-   *
-   * \param type The type of path loss model, must be a type name of any class
-   *             inheriting from ns3::PropagationLossModel, for example:
-   *             "ns3::FriisPropagationLossModel"
-   */
-  void SetPathlossModelType (TypeId type);
-
-  /**
-   * Set an attribute for the path loss models to be created.
-   *
-   * \param n The name of the attribute
-   * \param v The value of the attribute
-   */
-  void SetPathlossModelAttribute (std::string n, const AttributeValue &v);
-
-  /**
-   * Set the type of scheduler to be used by eNodeB devices.
-   *
-   * \param type The type of scheduler, must be a type name of any class
-   *             inheriting from ns3::FfMacScheduler, for example:
-   *             "ns3::PfFfMacScheduler"
-   *
-   * Equivalent with setting the `Scheduler` attribute.
-   */
-  void SetSchedulerType (std::string type);
-
-  /**
-   *
-   * \return The scheduler type
-   */
-  std::string GetSchedulerType () const;
-
-  /**
-   * Set an attribute for the scheduler to be created.
-   *
-   * \param n The name of the attribute
-   * \param v The value of the attribute
-   */
-  void SetSchedulerAttribute (std::string n, const AttributeValue &v);
-
-  /**
-   * Set the type of FFR algorithm to be used by eNodeB devices.
-   *
-   * \param type The type of FFR algorithm, must be a type name of any class
-   *             inheriting from ns3::LteFfrAlgorithm, for example:
-   *             "ns3::LteFrNoOpAlgorithm"
-   *
-   * Equivalent with setting the `FfrAlgorithm` attribute.
-   */
-  void SetFfrAlgorithmType (std::string type);
-
-  /**
-   *
-   * \return The FFR algorithm type
-   */
-  std::string GetFfrAlgorithmType () const;
-
-  /**
-   * Set an attribute for the FFR algorithm to be created.
-   *
-   * \param n The name of the attribute
-   * \param v The value of the attribute
-   */
-  void SetFfrAlgorithmAttribute (std::string n, const AttributeValue &v);
-
-  /**
-   * Set the type of handover algorithm to be used by eNodeB devices.
-   *
-   * \param type The type of handover algorithm, must be a type name of any class
-   *             inheriting from ns3::LteHandoverAlgorithm, for example:
-   *             "ns3::NoOpHandoverAlgorithm"
-   *
-   * Equivalent with setting the `HandoverAlgorithm` attribute.
-   */
-  void SetHandoverAlgorithmType (std::string type);
-
-  /**
-   *
-   * \return The handover algorithm type
-   */
-  std::string GetHandoverAlgorithmType () const;
-
-  /**
-   * Set an attribute for the handover algorithm to be created.
-   *
-   * \param n The name of the attribute
-   * \param v The value of the attribute
-   */
-  void SetHandoverAlgorithmAttribute (std::string n, const AttributeValue &v);
-
-  /**
-   * Set an attribute for the eNodeB devices (LteEnbNetDevice) to be created.
-   *
-   * \param n The name of the attribute.
-   * \param v The value of the attribute
-   */
-  void SetEnbDeviceAttribute (std::string n, const AttributeValue &v);
-
-  /**
-   * Set the type of antenna model to be used by eNodeB devices.
-   *
-   * \param type The type of antenna model, must be a type name of any class
-   *             inheriting from ns3::AntennaModel, for example:
-   *             "ns3::IsotropicAntennaModel"
-   */
-  void SetEnbAntennaModelType (std::string type);
-
-  /**
-   * Set an attribute for the eNodeB antenna model to be created.
-   *
-   * \param n The name of the attribute.
-   * \param v The value of the attribute
-   */
-  void SetEnbAntennaModelAttribute (std::string n, const AttributeValue &v);
-
-  /**
-   * Set an attribute for the UE devices (LteUeNetDevice) to be created.
-   *
-   * \param n The name of the attribute.
-   * \param v The value of the attribute
-   */
-  void SetUeDeviceAttribute (std::string n, const AttributeValue &v);
-
-  /**
-   * Set the type of antenna model to be used by UE devices.
-   *
-   * \param type The type of antenna model, must be a type name of any class
-   *             inheriting from ns3::AntennaModel, for example:
-   *             "ns3::IsotropicAntennaModel"
-   */
-  void SetUeAntennaModelType (std::string type);
-
-  /**
-   * Set an attribute for the UE antenna model to be created.
-   *
-   * \param n The name of the attribute
-   * \param v The value of the attribute
-   */
-  void SetUeAntennaModelAttribute (std::string n, const AttributeValue &v);
-
-  /**
-   * Set the type of spectrum channel to be used in both DL and UL.
-   *
-   * \param type type of spectrum channel model, must be a type name of any
-   *             class inheriting from ns3::SpectrumChannel, for example:
-   *             "ns3::MultiModelSpectrumChannel"
-   */
-  void SetSpectrumChannelType (std::string type);
-
-  /**
-   * Set an attribute for the spectrum channel to be created (both DL and UL).
-   *
-   * \param n The name of the attribute
-   * \param v The value of the attribute
-   */
-  void SetSpectrumChannelAttribute (std::string n, const AttributeValue &v);
-
-  /**
-   * Set the type of carrier component algorithm to be used by eNodeB devices.
-   *
-   * \param type The type of carrier component manager
-   *
-   */
-  void SetEnbComponentCarrierManagerType (std::string type);
-
-  /**
-   *
-   * \return The carrier enb component carrier manager type
-   */
-  std::string GetEnbComponentCarrierManagerType () const;
-
-  /**
-   * Set an attribute for the enb component carrier manager to be created.
-   *
-   * \param n The name of the attribute
-   * \param v The value of the attribute
-   */
-  void SetEnbComponentCarrierManagerAttribute (std::string n, const AttributeValue &v);
-
-  /**
-   * Set the type of Component Carrier Manager to be used by Ue devices.
-   *
-   * \param type The type of UE Component Carrier Manager
-   *
-   */
-  void SetUeComponentCarrierManagerType (std::string type);
-
-
-  /**
-   *
-   * \return The carrier UE component carrier manager type
-   */
-  std::string GetUeComponentCarrierManagerType () const;
-
-  /**
-   * Set an attribute for the UE component carrier manager to be created.
-   *
-   * \param n The name of the attribute
-   * \param v The value of the attribute
-   */
-  void SetUeComponentCarrierManagerAttribute (std::string n, const AttributeValue &v);
-
-  /**
-   * Set the type of sidelink controller to be used by Ue devices.
-   *
-   * \param type The type of sidelink controller
-   *
-   */
-  void SetSlUeControllerType (std::string type);
-
-
-  /**
-   *
-   * \return The sidelink controller type
-   */
-  std::string GetSlUeControllerType () const;
-
-  /**
-   * Set an attribute for the sidelink controller to be created.
-   *
-   * \param n The name of the attribute
-   * \param v The value of the attribute
-   */
-  void SetSlUeControllerAttribute (std::string n, const AttributeValue &v);
-
-  /**
-   *
-   * \return the upkink pathloss model
-   */
-  Ptr<Object> GetUplinkPathlossModel () const;
-
-  /**
-   *
-   * \return the downlink pathloss model
-   */
-  Ptr<Object> GetDownlinkPathlossModel () const;
-
-  /**
-   * Create a set of eNodeB devices.
-   *
-   * \param c The node container where the devices are to be installed
-   * \return The NetDeviceContainer with the newly created devices
-   */
-  NetDeviceContainer InstallEnbDevice (NodeContainer c);
-
-  /**
-   * Create a set of UE devices.
-   *
-   * \param c The node container where the devices are to be installed
-   * \return The NetDeviceContainer with the newly created devices
-   */
-  NetDeviceContainer InstallUeDevice (NodeContainer c);
-
-  /**
-   * \brief Enables automatic attachment of a set of UE devices to a suitable
-   *        cell using Idle mode initial cell selection procedure.
-   * \param ueDevices The set of UE devices to be attached
-   *
-   * By calling this, the UE will start the initial cell selection procedure at
-   * the beginning of simulation. In addition, the function also instructs each
-   * UE to immediately enter CONNECTED mode and activates the default EPS
-   * bearer.
-   *
-   * If this function is called when the UE is in a situation where entering
-   * CONNECTED mode is not possible (e.g. before the simulation begin), then the
-   * UE will attempt to connect at the earliest possible time (e.g. after it
-   * camps to a suitable cell).
-   *
-   * Note that this function can only be used in EPC-enabled simulation.
-   */
-  void Attach (NetDeviceContainer ueDevices);
-
-  /**
-   * \brief Enables automatic attachment of a UE device to a suitable cell
-   *        using Idle mode initial cell selection procedure.
-   * \param ueDevice The UE device to be attached
-   *
-   * By calling this, the UE will start the initial cell selection procedure at
-   * the beginning of simulation. In addition, the function also instructs the
-   * UE to immediately enter CONNECTED mode and activates the default EPS
-   * bearer.
-   *
-   * If this function is called when the UE is in a situation where entering
-   * CONNECTED mode is not possible (e.g. before the simulation begin), then the
-   * UE will attempt to connect at the earliest possible time (e.g. after it
-   * camps to a suitable cell).
-   *
-   * Note that this function can only be used in EPC-enabled simulation.
-   */
-  void Attach (Ptr<NetDevice> ueDevice);
-
-  /**
-   * \brief Manual attachment of a set of UE devices to the network via a given
-   *        eNodeB.
-   * \param ueDevices The set of UE devices to be attached
-   * \param enbDevice The destination eNodeB device
-   *
-   * In addition, the function also instructs each UE to immediately enter
-   * CONNECTED mode and activates the default EPS bearer.
-   *
-   * The function can be used in both LTE-only and EPC-enabled simulations.
-   * Note that this function will disable Idle mode initial cell selection
-   * procedure.
-   */
-  void Attach (NetDeviceContainer ueDevices, Ptr<NetDevice> enbDevice);
-
-  /**
-   * \brief Manual attachment of a UE device to the network via a given eNodeB.
-   * \param ueDevice the UE device to be attached
-   * \param enbDevice the destination eNodeB device
-   * \param componentCarrierId the destination eNodeB component carrier
-   *
-   * In addition, the function also instructs the UE to immediately enter
-   * CONNECTED mode and activates the default EPS bearer.
-   *
-   * The function can be used in both LTE-only and EPC-enabled simulations.
-   * Note that this function will disable Idle mode initial cell selection
-   * procedure.
-   */
-  void Attach (Ptr<NetDevice> ueDevice, Ptr<NetDevice> enbDevice, uint8_t componentCarrierId = 0);
-
-  /**
-   * \brief Manual attachment of a set of UE devices to the network via the
-   *        closest eNodeB (with respect to distance) among those in the set.
-   * \param ueDevices The set of UE devices to be attached
-   * \param enbDevices The set of eNodeB devices to be considered
-   *
-   * This function finds among the eNodeB set the closest eNodeB for each UE,
-   * and then invokes manual attachment between the pair.
-   *
-   * Users are encouraged to use automatic attachment (Idle mode cell selection)
-   * instead of this function.
-   *
-   * \sa LteHelper::Attach(NetDeviceContainer ueDevices);
-   */
-  void AttachToClosestEnb (NetDeviceContainer ueDevices, NetDeviceContainer enbDevices);
-
-  /**
-   * \brief Manual attachment of a UE device to the network via the closest
-   *        eNodeB (with respect to distance) among those in the set.
-   * \param ueDevice The UE device to be attached
-   * \param enbDevices The set of eNodeB devices to be considered
-   *
-   * This function finds among the eNodeB set the closest eNodeB for the UE,
-   * and then invokes manual attachment between the pair.
-   *
-   * Users are encouraged to use automatic attachment (Idle mode cell selection)
-   * instead of this function.
-   *
-   * \sa LteHelper::Attach(Ptr<NetDevice> ueDevice);
-   */
-  void AttachToClosestEnb (Ptr<NetDevice> ueDevice, NetDeviceContainer enbDevices);
-
-  /**
-   * Activate a dedicated EPS bearer on a given set of UE devices.
-   *
-   * \param ueDevices The set of UE devices
-   * \param bearer The characteristics of the bearer to be activated
-   * \param tft The Traffic Flow Template that identifies the traffic to go on this bearer
-   * \return The bearer ID
-   */
-  uint8_t ActivateDedicatedEpsBearer (NetDeviceContainer ueDevices, EpsBearer bearer, Ptr<EpcTft> tft);
-
-  /**
-   * Activate a dedicated EPS bearer on a given UE device.
-   *
-   * \param ueDevice The UE device
-   * \param bearer The characteristics of the bearer to be activated
-   * \param tft The Traffic Flow Template that identifies the traffic to go on this bearer.
-   * \return The bearer ID
-   */
-  uint8_t ActivateDedicatedEpsBearer (Ptr<NetDevice> ueDevice, EpsBearer bearer, Ptr<EpcTft> tft);
-
-  /**
-   *  \brief Manually trigger dedicated bearer de-activation at specific simulation time
-   *  \param ueDevice The UE on which dedicated bearer to be de-activated must be of the type LteUeNetDevice
-   *  \param enbDevice The eNB, must be of the type LteEnbNetDevice
-   *  \param bearerId The bearer identity which is to be de-activated
-   *
-   *  \warning Requires the use of EPC mode. See SetEpcHelper() method.
-   */
-
-  void DeActivateDedicatedEpsBearer (Ptr<NetDevice> ueDevice, Ptr<NetDevice> enbDevice, uint8_t bearerId);
-  /**
-   * Create an X2 interface between all the eNBs in a given set.
-   *
-   * \param enbNodes the set of eNB nodes
-   */
-  void AddX2Interface (NodeContainer enbNodes);
-
-  /**
-   * Create an X2 interface between two eNBs.
-   *
-   * \param enbNode1 First eNB of the X2 interface
-   * \param enbNode2 The other eNB of the X2 interface
-   */
-  void AddX2Interface (Ptr<Node> enbNode1, Ptr<Node> enbNode2);
-
-  /**
-   * Manually trigger an X2-based handover.
-   *
-   * \param hoTime The time when the handover shall be initiated
-   * \param ueDev The UE that hands off, must be of the type LteUeNetDevice
-   * \param sourceEnbDev The source eNB, must be of the type LteEnbNetDevice
-   *                     (originally the UE is attached to this eNB)
-   * \param targetEnbDev The target eNB, must be of the type LteEnbNetDevice
-   *                     (the UE would be connected to this eNB after the
-   *                     handover)
-   *
-   * \warning Requires the use of EPC mode. See SetEpcHelper() method
-   */
-  void HandoverRequest (Time hoTime, Ptr<NetDevice> ueDev,
-                        Ptr<NetDevice> sourceEnbDev, Ptr<NetDevice> targetEnbDev);
-
-
-  /**
-   * Manually trigger an X2-based handover.
-   *
-   * \param hoTime The time when the handover shall be initiated
-   * \param ueDev The UE that hands off, must be of the type LteUeNetDevice
-   * \param sourceEnbDev The source eNB, must be of the type LteEnbNetDevice
-   *                     (originally the UE is attached to this eNB)
-   * \param targetCellId The target CellId (the UE primary component carrier will
-   *                     be connected to this cell after the handover)
-   *
-   * \warning Requires the use of EPC mode. See SetEpcHelper() method
-   */
-  void HandoverRequest (Time hoTime, Ptr<NetDevice> ueDev,
-                        Ptr<NetDevice> sourceEnbDev, uint16_t targetCellId);
-
-  /**
-   * Activate a Data Radio Bearer on a given UE devices (for LTE-only simulation).
-   *
-   * \param ueDevices The set of UE devices
-   * \param bearer The characteristics of the bearer to be activated
-   */
-  void ActivateDataRadioBearer (NetDeviceContainer ueDevices,  EpsBearer bearer);
-
-  /**
-   * Activate a Data Radio Bearer on a UE device (for LTE-only simulation).
-   * This method will schedule the actual activation
-   * the bearer so that it happens after the UE got connected.
-   *
-   * \param ueDevice The UE device
-   * \param bearer The characteristics of the bearer to be activated
-   */
-  void ActivateDataRadioBearer (Ptr<NetDevice> ueDevice,  EpsBearer bearer);
-
-  /**
-   * Set the type of fading model to be used in both DL and UL.
-   *
-   * \param type The type of fading model, must be a type name of any class
-   *             inheriting from ns3::SpectrumPropagationLossModel, for
-   *             example: "ns3::TraceFadingLossModel"
-   */
-  void SetFadingModel (std::string type);
-
-  /**
-   * Set an attribute for the fading model to be created (both DL and UL).
-   *
-   * \param n The name of the attribute
-   * \param v The value of the attribute
-   */
-  void SetFadingModelAttribute (std::string n, const AttributeValue &v);
-
-  /**
-   * Enables full-blown logging for major components of the LENA architecture.
-   */
-  void EnableLogComponents (void);
-
-  /**
-   * Enables trace sinks for PHY, MAC, RLC and PDCP. To make sure all nodes are
-   * traced, traces should be enabled once all UEs and eNodeBs are in place and
-   * connected, just before starting the simulation.
-   */
-  void EnableTraces (void);
-
-  /**
-   * Enable trace sinks for PHY layer.
-   */
-  void EnablePhyTraces (void);
-
-  /**
-   * Enable trace sinks for DL PHY layer.
-   */
-  void EnableDlPhyTraces (void);
-
-  /**
-   * Enable trace sinks for UL PHY layer.
-   */
-  void EnableUlPhyTraces (void);
-
-  /**
-   * Enable trace sinks for DL transmission PHY layer.
-   */
-  void EnableDlTxPhyTraces (void);
-
-  /**
-   * Enable trace sinks for UL transmission PHY layer.
-   */
-  void EnableUlTxPhyTraces (void);
-
-  /**
-   * Enable trace sinks for DL reception PHY layer.
-   */
-  void EnableDlRxPhyTraces (void);
-
-  /**
-   * Enable trace sinks for UL reception PHY layer.
-   */
-  void EnableUlRxPhyTraces (void);
-
-  /**
-   * Enable trace sinks for MAC layer.
-   */
-  void EnableMacTraces (void);
-
-  /**
-   * Enable trace sinks for DL MAC layer.
-   */
-  void EnableDlMacTraces (void);
-
-  /**
-   * Enable trace sinks for UL MAC layer.
-   */
-  void EnableUlMacTraces (void);
-
-  /**
-   * Enable trace sinks for RLC layer.
-   */
-  void EnableRlcTraces (void);
-
-  /**
-   *
-   * \return The RLC stats calculator object
-   */
-  Ptr<RadioBearerStatsCalculator> GetRlcStats (void);
-
-  /**
-   * Enable trace sinks for PDCP layer
-   */
-  void EnablePdcpTraces (void);
-
-  /**
-   *
-   * \return The PDCP stats calculator object
-   */
-  Ptr<RadioBearerStatsCalculator> GetPdcpStats (void);
-
-  /**
-   * Assign a fixed random variable stream number to the random variables used.
-   *
-   * The InstallEnbDevice() or InstallUeDevice method should have previously
-   * been called by the user on the given devices.
-   *
-   * If TraceFadingLossModel has been set as the fading model type, this method
-   * will also assign a stream number to it, if none has been assigned before.
-   *
-   * \param c The NetDeviceContainer of the set of net devices for which the
-   *          LteNetDevice should be modified to use a fixed stream
-   * \param stream The first stream index to use
-   * \return The number of stream indices (possibly zero) that have been assigned
-  */
-  int64_t AssignStreams (NetDeviceContainer c, int64_t stream);
-
-  /**
-   * \return A pointer to the SpectrumChannel instance used for the uplink
-   */
-  Ptr<SpectrumChannel> GetUplinkSpectrumChannel (void) const;
-
-
-  /**
-   * \return A pointer to the SpectrumChannel instance used for the downlink
-   */
-  Ptr<SpectrumChannel> GetDownlinkSpectrumChannel (void) const;
-
-  /**
-   * Disable eNB phy function.
-   * Implemented for Sidelink out-of-coverage scenarios
-   *
-   *\param disableEnbPhy If true, eNB PHY will be deactivated.
-   *                     If false eNB PHY will be remain active.
-   */
-  void DisableEnbPhy (bool disableEnbPhy);
-
-  /**
-   * Activate a Sidelink bearer on a given set of UE devices.
-   *
-   * \param ueDevices The set of UE devices
-   * \param tft The Sidelink Traffic Flow Template that identifies the traffic to go on this bearer
-   */
-  void ActivateSidelinkBearer (NetDeviceContainer ueDevices, Ptr<LteSlTft> tft);
-
-  /**
-   * Deactivate a Sidelink bearer on a given set of UE devices.
-   *
-   * \param ueDevices The set of UE devices
-   * \param tft The Sidelink bearer information which is to be de-activated
-   */
-  void DeactivateSidelinkBearer (NetDeviceContainer ueDevices, Ptr<LteSlTft> tft);
-
-  /**
-   * Activate a Sidelink bearer on a given UE device.
-   *
-   * \param ueDevice The UE device
-   * \param tft The Traffic Flow Template that identifies the traffic to go on this bearer.
-   */
-  void ActivateSidelinkBearer (Ptr<NetDevice> ueDevice, Ptr<LteSlTft> tft);
-
-  /**
-   *  \brief Manually trigger Sidelink bearer de-activation at specific simulation time
-   *
-   *  \param ueDevice The UE on which Sidelink bearer to be de-activated must be of the type LteUeNetDevice
-   *  \param tft The Sidelink bearer information which is to be de-activated
-   *
-   *  \warning Requires the use of EPC mode. See SetEpcHelper() method.
-   */
-
-  void DeactivateSidelinkBearer (Ptr<NetDevice> ueDevice, Ptr<LteSlTft> tft);
-
-  /**
-   * Enable trace sinks for Sidelink reception PHY layer.
-   */
-  void EnableSlRxPhyTraces (void);
-
-  /**
-   * Enable trace sinks for Sidelink reception PHY layer.
-   */
-  void EnableSlPscchRxPhyTraces (void);
-
-  /**
-   * Enable trace sinks for Sidelink PSCCH UE MAC layer.
-   */
-  void EnableSlPscchMacTraces (void);
-
-  /**
-   * Enable trace sinks for Sidelink PSSCH UE MAC layer.
-   */
-  void EnableSlPsschMacTraces (void);
-
-  /**
-   * Enable trace sinks for Discovery Announcement at MAC layer.
-   */
-  void EnableSlPsdchMacTraces (void);
-
-  /**
-   * Enable trace sinks for RRC layer
-   */
-  void EnableRrcTraces (void);
-
-  /**
-   * Enable trace sinks for ProSe discovery monitoring at RRC layer.
-   */
-  void EnableDiscoveryMonitoringRrcTraces (void);
-
-  /**
-   * Deploys the Sidelink configuration to the eNodeBs
-   *
-   * \param enbDevices The list of devices where to configure Sidelink
-   * \param slConfiguration The Sidelink configuration
-   */
-  void InstallSidelinkConfiguration (NetDeviceContainer enbDevices, Ptr<LteSlEnbRrc> slConfiguration);
-
-  /**
-   * Deploys the Sidelink configuration to the eNodeB
-   *
-   * \param enbDevice The eNodeB where to configure Sidelink
-   * \param slConfiguration The Sidelink configuration
-   */
-  void InstallSidelinkConfiguration (Ptr<NetDevice> enbDevice, Ptr<LteSlEnbRrc> slConfiguration);
-
-  /**
-   * Deploys the Sidelink configuration to the UEs
-   *
-   * \param ueDevices Th list of devices where to configure Sidelink
-   * \param slConfiguration The Sidelink configuration
-   */
-  void InstallSidelinkConfiguration (NetDeviceContainer ueDevices, Ptr<LteSlUeRrc> slConfiguration);
-
-  /**
-   * Deploys the Sidelink configuration to the UE
-   *
-   * \param ueDevice The UE where to configure Sidelink
-   * \param slConfiguration The Sidelink configuration
-   */
-  void InstallSidelinkConfiguration (Ptr<NetDevice> ueDevice, Ptr<LteSlUeRrc> slConfiguration);
-
-  /**
-   * Informs the PGW/SGW of a new Remote UE connected to a relay UE
-   *
-   * \param relayImsi The IMSI of the relay node
-   * \param ueImsi The IMSI of the remote UE
-   * \param ipv6Prefix The /64 prefix assigned to the remote UE
-   */
-  void RemoteUeContextConnected (uint64_t relayImsi, uint64_t ueImsi, uint8_t ipv6Prefix[8]);
-
-  /**
-   * Informs the PGW/SGW of a Remote UE that disconnected from a relay UE
-   *
-   * \param relayImsi The IMSI of the relay node
-   * \param ueImsi The IMSI of the remote UE
-   * \param ipv6Prefix The /64 prefix assigned to the remote UE
-   */
-  void RemoteUeContextDisconnected (uint64_t relayImsi, uint64_t ueImsi, uint8_t ipv6Prefix[8]);
-
-  /**
-   * \brief Enables Sidelink trace sinks for PHY, MAC, and RRC.
-   *
-   * Enables sidelink trace sinks at the PHY and MAC layer, and discovery
-   * traces at the RRC layer.  This method is designed to complement
-   * the on-network EnableTraces() method, which enables RLC and PDCP
-   * traces in addition to uplink and downlink PHY and MAC traces (if 
-   * uplink and downlink are present).
-   *
-   * RLC and PDCP traces are not generated for Sidelink bearers.  If they
-   * are implemented, this method should be extended to cover them.
-   *
-   * To make sure all nodes are traced, this method should
-   * be called just before starting the simulation.  If no sidelinks are
-   * defined, this method will generate a runtime error.
-   *
-   * \sa LteHelper::EnableTraces
-   */
-  void EnableSidelinkTraces (void);
-
-protected:
-  // inherited from Object
-  virtual void DoInitialize (void);
-
-private:
-  /**
-   * Configure the component carriers
-   *
-   * \param ulEarfcn The uplink EARFCN - not control on the validity at this point
-   * \param dlEarfcn The downlink EARFCN - not control on the validity at this point
-   * \param ulbw The uplink bandwidth for the current CC
-   * \param dlbw The downlink bandwidth for the current CC
-   */
-  void DoComponentCarrierConfigure (uint32_t ulEarfcn, uint32_t dlEarfcn, uint16_t ulbw, uint16_t dlbw);
-  /**
-   * Create an eNodeB device (LteEnbNetDevice) on the given node.
-   * \param n The node where the device is to be installed
-   * \return Pointer to the created device
-
-   */
-  Ptr<NetDevice> InstallSingleEnbDevice (Ptr<Node> n);
-
-  /**
-   * Create a UE device (LteUeNetDevice) on the given node
-   * \param n The node where the device is to be installed
-   * \return Pointer to the created device
-   */
-  Ptr<NetDevice> InstallSingleUeDevice (Ptr<Node> n);
-
-  /**
-   * The actual function to trigger a manual handover.
-   * \param ueDev the UE that hands off, must be of the type LteUeNetDevice
-   * \param sourceEnbDev source eNB, must be of the type LteEnbNetDevice
-   *                     (originally the UE is attached to this eNB)
-   * \param targetCellId The target CellId (the UE primary component carrier will
-   *                     be connected to this cell after the handover)
-   *
-   * This method is normally scheduled by HandoverRequest() to run at a specific
-   * time where a manual handover is desired by the simulation user.
-   */
-  void DoHandoverRequest (Ptr<NetDevice> ueDev,
-                          Ptr<NetDevice> sourceEnbDev,
-                          uint16_t targetCellId);
-
-
-  /**
-   *  \brief The actual function to trigger a manual bearer de-activation
-   *  \param ueDevice The ueDevice the UE on which bearer to be de-activated must be of the type LteUeNetDevice
-   *  \param enbDevice The enbDevice eNB, must be of the type LteEnbNetDevice
-   *  \param bearerId The bearerId Bearer Identity which is to be de-activated
-   *
-   *  This method is normally scheduled by DeActivateDedicatedEpsBearer() to run at a specific
-   *  time when a manual bearer de-activation is desired by the simulation user.
-   */
-  void DoDeActivateDedicatedEpsBearer (Ptr<NetDevice> ueDevice, Ptr<NetDevice> enbDevice, uint8_t bearerId);
-
-  /// Function that performs a channel model initialization of all component carriers
-  void ChannelModelInitialization (void);
-
-  /**
-   * \brief This function create the component carrier based on provided configuration parameters
-   */
-
-  /// The downlink LTE channel used in the simulation.
-  Ptr<SpectrumChannel> m_downlinkChannel;
-  /// The uplink LTE channel used in the simulation.
-  Ptr<SpectrumChannel> m_uplinkChannel;
-  /// The path loss model used in the downlink channel.
-  Ptr<Object>  m_downlinkPathlossModel;
-  /// The path loss model used in the uplink channel.
-  Ptr<Object> m_uplinkPathlossModel;
-
-  /// Factory of MAC scheduler object.
-  ObjectFactory m_schedulerFactory;
-  /// Factory of FFR (frequency reuse) algorithm object.
-  ObjectFactory m_ffrAlgorithmFactory;
-  /// Factory of handover algorithm object.
-  ObjectFactory m_handoverAlgorithmFactory;
-  /// Factory of enb component carrier manager object.
-  ObjectFactory m_enbComponentCarrierManagerFactory;
-  /// Factory of ue component carrier manager object.
-  ObjectFactory m_ueComponentCarrierManagerFactory;
-  /// Factory of ue sidelink controller object.
-  ObjectFactory m_slUeControllerFactory;
-  /// Factory of LteEnbNetDevice objects.
-  ObjectFactory m_enbNetDeviceFactory;
-  /// Factory of antenna object for eNodeB.
-  ObjectFactory m_enbAntennaModelFactory;
-  /// Factory for LteUeNetDevice objects.
-  ObjectFactory m_ueNetDeviceFactory;
-  /// Factory of antenna object for UE.
-  ObjectFactory m_ueAntennaModelFactory;
-  /// Factory of path loss model object.
-  ObjectFactory m_pathlossModelFactory;
-  /// Factory of both the downlink and uplink LTE channels.
-  ObjectFactory m_channelFactory;
-
-  /// Name of fading model type, e.g., "ns3::TraceFadingLossModel".
-  std::string m_fadingModelType;
-  /// Factory of fading model object for both the downlink and uplink channels.
-  ObjectFactory m_fadingModelFactory;
-  /// The fading model used in both the downlink and uplink channels.
-  Ptr<SpectrumPropagationLossModel> m_fadingModel;
-  /**
-   * True if a random variable stream number has been assigned for the fading
-   * model. Used to prevent such assignment to be done more than once.
-   */
-  bool m_fadingStreamsAssigned;
-
-  /// Container of PHY layer statistics.
-  Ptr<PhyStatsCalculator> m_phyStats;
-  /// Container of PHY layer statistics related to transmission.
-  Ptr<PhyTxStatsCalculator> m_phyTxStats;
-  /// Container of PHY layer statistics related to reception.
-  Ptr<PhyRxStatsCalculator> m_phyRxStats;
-  /// Container of MAC layer statistics.
-  Ptr<MacStatsCalculator> m_macStats;
-  /// Container of RLC layer statistics.
-  Ptr<RadioBearerStatsCalculator> m_rlcStats;
-  /// Container of PDCP layer statistics.
-  Ptr<RadioBearerStatsCalculator> m_pdcpStats;
-  /// Container of RRC layer statistics.
-  Ptr<RrcStatsCalculator> m_rrcStats;
-
-  /// Connects RLC and PDCP statistics containers to appropriate trace sources
-  RadioBearerStatsConnector m_radioBearerStatsConnector;
-
-  /**
-   * Helper which provides implementation of core network. Initially empty
-   * (i.e., LTE-only simulation without any core network) and then might be
-   * set using SetEpcHelper().
-   */
-  Ptr<EpcHelper> m_epcHelper;
-
-  /**
-   * Keep track of the number of IMSI allocated. Increases by one every time a
-   * new UE is installed (by InstallSingleUeDevice()). The first UE will have
-   * an IMSI of 1. The maximum number of UE is 2^64 (~4.2e9).
-   */
-  uint64_t m_imsiCounter;
-  /**
-   * Keep track of the number of cell ID allocated. Increases by one every time
-   * a new eNodeB is installed (by InstallSingleEnbDevice()). The first eNodeB
-   * will have a cell ID of 1. The maximum number of eNodeB is 65535.
-   */
-  uint16_t m_cellIdCounter;
-
-  /**
-   * The `UseIdealRrc` attribute. If true, LteRrcProtocolIdeal will be used for
-   * RRC signaling. If false, LteRrcProtocolReal will be used.
-   */
-  bool m_useIdealRrc;
-  /**
-   * The `AnrEnabled` attribute. Activate or deactivate Automatic Neighbour
-   * Relation function.
-   */
-  bool m_isAnrEnabled;
-  /**
-   * The `UsePdschForCqiGeneration` attribute. If true, DL-CQI will be
-   * calculated from PDCCH as signal and PDSCH as interference. If false,
-   * DL-CQI will be calculated from PDCCH as signal and PDCCH as interference.
-   */
-  bool m_usePdschForCqiGeneration;
-
-  /**
-   * The `UseCa` attribute. If true, Carrier Aggregation is enabled.
-   * Hence, the helper will expect a valid component carrier map
-   * If it is false, the component carrier will be created within the LteHelper
-   * this is to maintain the backwards compatibility with user script
-   */
-  bool m_useCa;
-
-  /**
-   * This contains all the information about each component carrier
-   */
-  std::map< uint8_t, ComponentCarrier > m_componentCarrierPhyParams;
-
-  /**
-   * Number of component carriers that will be installed by default at eNodeB and UE devices.
-   */
-  uint16_t m_noOfCcs;
-
-  /**
-   * The `UseSidelink` attribute. If true, the UEs will be able
-   * to do Sidelink communication
-   */
-  bool m_useSidelink;
-=======
   public:
     LteHelper();
     ~LteHelper() override;
@@ -1092,14 +130,14 @@
      * and MAC and the FF Scheduler, with a saturation traffic model for
      * the RLC.
      *
-     * \param h a pointer to the EpcHelper to be used
+     * \param h A pointer to the EpcHelper to be used
      */
     void SetEpcHelper(Ptr<EpcHelper> h);
 
     /**
      * Set the type of path loss model to be used for both DL and UL channels.
      *
-     * \param type type of path loss model, must be a type name of any class
+     * \param type The type of path loss model, must be a type name of any class
      *             inheriting from ns3::PropagationLossModel, for example:
      *             "ns3::FriisPropagationLossModel"
      */
@@ -1108,15 +146,15 @@
     /**
      * Set an attribute for the path loss models to be created.
      *
-     * \param n the name of the attribute
-     * \param v the value of the attribute
+     * \param n The name of the attribute
+     * \param v The value of the attribute
      */
     void SetPathlossModelAttribute(std::string n, const AttributeValue& v);
 
     /**
      * Set the type of scheduler to be used by eNodeB devices.
      *
-     * \param type type of scheduler, must be a type name of any class
+     * \param type The type of scheduler, must be a type name of any class
      *             inheriting from ns3::FfMacScheduler, for example:
      *             "ns3::PfFfMacScheduler"
      *
@@ -1126,22 +164,22 @@
 
     /**
      *
-     * \return the scheduler type
+     * \return The scheduler type
      */
     std::string GetSchedulerType() const;
 
     /**
      * Set an attribute for the scheduler to be created.
      *
-     * \param n the name of the attribute
-     * \param v the value of the attribute
+     * \param n The name of the attribute
+     * \param v The value of the attribute
      */
     void SetSchedulerAttribute(std::string n, const AttributeValue& v);
 
     /**
      * Set the type of FFR algorithm to be used by eNodeB devices.
      *
-     * \param type type of FFR algorithm, must be a type name of any class
+     * \param type The type of FFR algorithm, must be a type name of any class
      *             inheriting from ns3::LteFfrAlgorithm, for example:
      *             "ns3::LteFrNoOpAlgorithm"
      *
@@ -1151,22 +189,22 @@
 
     /**
      *
-     * \return the FFR algorithm type
+     * \return The FFR algorithm type
      */
     std::string GetFfrAlgorithmType() const;
 
     /**
      * Set an attribute for the FFR algorithm to be created.
      *
-     * \param n the name of the attribute
-     * \param v the value of the attribute
+     * \param n The name of the attribute
+     * \param v The value of the attribute
      */
     void SetFfrAlgorithmAttribute(std::string n, const AttributeValue& v);
 
     /**
      * Set the type of handover algorithm to be used by eNodeB devices.
      *
-     * \param type type of handover algorithm, must be a type name of any class
+     * \param type The type of handover algorithm, must be a type name of any class
      *             inheriting from ns3::LteHandoverAlgorithm, for example:
      *             "ns3::NoOpHandoverAlgorithm"
      *
@@ -1176,30 +214,30 @@
 
     /**
      *
-     * \return the handover algorithm type
+     * \return The handover algorithm type
      */
     std::string GetHandoverAlgorithmType() const;
 
     /**
      * Set an attribute for the handover algorithm to be created.
      *
-     * \param n the name of the attribute
-     * \param v the value of the attribute
+     * \param n The name of the attribute
+     * \param v The value of the attribute
      */
     void SetHandoverAlgorithmAttribute(std::string n, const AttributeValue& v);
 
     /**
      * Set an attribute for the eNodeB devices (LteEnbNetDevice) to be created.
      *
-     * \param n the name of the attribute.
-     * \param v the value of the attribute
+     * \param n The name of the attribute.
+     * \param v The value of the attribute
      */
     void SetEnbDeviceAttribute(std::string n, const AttributeValue& v);
 
     /**
      * Set the type of antenna model to be used by eNodeB devices.
      *
-     * \param type type of antenna model, must be a type name of any class
+     * \param type The type of antenna model, must be a type name of any class
      *             inheriting from ns3::AntennaModel, for example:
      *             "ns3::IsotropicAntennaModel"
      */
@@ -1208,23 +246,23 @@
     /**
      * Set an attribute for the eNodeB antenna model to be created.
      *
-     * \param n the name of the attribute.
-     * \param v the value of the attribute
+     * \param n The name of the attribute.
+     * \param v The value of the attribute
      */
     void SetEnbAntennaModelAttribute(std::string n, const AttributeValue& v);
 
     /**
      * Set an attribute for the UE devices (LteUeNetDevice) to be created.
      *
-     * \param n the name of the attribute.
-     * \param v the value of the attribute
+     * \param n The name of the attribute.
+     * \param v The value of the attribute
      */
     void SetUeDeviceAttribute(std::string n, const AttributeValue& v);
 
     /**
      * Set the type of antenna model to be used by UE devices.
      *
-     * \param type type of antenna model, must be a type name of any class
+     * \param type The type of antenna model, must be a type name of any class
      *             inheriting from ns3::AntennaModel, for example:
      *             "ns3::IsotropicAntennaModel"
      */
@@ -1233,8 +271,8 @@
     /**
      * Set an attribute for the UE antenna model to be created.
      *
-     * \param n the name of the attribute
-     * \param v the value of the attribute
+     * \param n The name of the attribute
+     * \param v The value of the attribute
      */
     void SetUeAntennaModelAttribute(std::string n, const AttributeValue& v);
 
@@ -1250,75 +288,109 @@
     /**
      * Set an attribute for the spectrum channel to be created (both DL and UL).
      *
-     * \param n the name of the attribute
-     * \param v the value of the attribute
+     * \param n The name of the attribute
+     * \param v The value of the attribute
      */
     void SetSpectrumChannelAttribute(std::string n, const AttributeValue& v);
 
     /**
      * Set the type of carrier component algorithm to be used by eNodeB devices.
      *
-     * \param type type of carrier component manager
+     * \param type The type of carrier component manager
      *
      */
     void SetEnbComponentCarrierManagerType(std::string type);
 
     /**
      *
-     * \return the carrier enb component carrier manager type
+     * \return The carrier enb component carrier manager type
      */
     std::string GetEnbComponentCarrierManagerType() const;
 
     /**
      * Set an attribute for the enb component carrier manager to be created.
      *
-     * \param n the name of the attribute
-     * \param v the value of the attribute
+     * \param n The name of the attribute
+     * \param v The value of the attribute
      */
     void SetEnbComponentCarrierManagerAttribute(std::string n, const AttributeValue& v);
 
     /**
      * Set the type of Component Carrier Manager to be used by Ue devices.
      *
-     * \param type type of UE Component Carrier Manager
+     * \param type The type of UE Component Carrier Manager
      *
      */
     void SetUeComponentCarrierManagerType(std::string type);
 
     /**
      *
-     * \return the carrier ue component carrier manager type
+     * \return The carrier UE component carrier manager type
      */
     std::string GetUeComponentCarrierManagerType() const;
 
     /**
-     * Set an attribute for the ue component carrier manager to be created.
-     *
-     * \param n the name of the attribute
-     * \param v the value of the attribute
+     * Set an attribute for the UE component carrier manager to be created.
+     *
+     * \param n The name of the attribute
+     * \param v The value of the attribute
      */
     void SetUeComponentCarrierManagerAttribute(std::string n, const AttributeValue& v);
 
     /**
+     * Set the type of sidelink controller to be used by Ue devices.
+     *
+     * \param type The type of sidelink controller
+     *
+     */
+    void SetSlUeControllerType(std::string type);
+
+    /**
+     *
+     * \return The sidelink controller type
+     */
+    std::string GetSlUeControllerType() const;
+
+    /**
+     * Set an attribute for the sidelink controller to be created.
+     *
+     * \param n The name of the attribute
+     * \param v The value of the attribute
+     */
+    void SetSlUeControllerAttribute(std::string n, const AttributeValue& v);
+
+    /**
+     *
+     * \return the upkink pathloss model
+     */
+    Ptr<Object> GetUplinkPathlossModel() const;
+
+    /**
+     *
+     * \return the downlink pathloss model
+     */
+    Ptr<Object> GetDownlinkPathlossModel() const;
+
+    /**
      * Create a set of eNodeB devices.
      *
-     * \param c the node container where the devices are to be installed
-     * \return the NetDeviceContainer with the newly created devices
+     * \param c The node container where the devices are to be installed
+     * \return The NetDeviceContainer with the newly created devices
      */
     NetDeviceContainer InstallEnbDevice(NodeContainer c);
 
     /**
      * Create a set of UE devices.
      *
-     * \param c the node container where the devices are to be installed
-     * \return the NetDeviceContainer with the newly created devices
+     * \param c The node container where the devices are to be installed
+     * \return The NetDeviceContainer with the newly created devices
      */
     NetDeviceContainer InstallUeDevice(NodeContainer c);
 
     /**
      * \brief Enables automatic attachment of a set of UE devices to a suitable
      *        cell using Idle mode initial cell selection procedure.
-     * \param ueDevices the set of UE devices to be attached
+     * \param ueDevices The set of UE devices to be attached
      *
      * By calling this, the UE will start the initial cell selection procedure at
      * the beginning of simulation. In addition, the function also instructs each
@@ -1337,7 +409,7 @@
     /**
      * \brief Enables automatic attachment of a UE device to a suitable cell
      *        using Idle mode initial cell selection procedure.
-     * \param ueDevice the UE device to be attached
+     * \param ueDevice The UE device to be attached
      *
      * By calling this, the UE will start the initial cell selection procedure at
      * the beginning of simulation. In addition, the function also instructs the
@@ -1356,8 +428,8 @@
     /**
      * \brief Manual attachment of a set of UE devices to the network via a given
      *        eNodeB.
-     * \param ueDevices the set of UE devices to be attached
-     * \param enbDevice the destination eNodeB device
+     * \param ueDevices The set of UE devices to be attached
+     * \param enbDevice The destination eNodeB device
      *
      * In addition, the function also instructs each UE to immediately enter
      * CONNECTED mode and activates the default EPS bearer.
@@ -1386,8 +458,8 @@
     /**
      * \brief Manual attachment of a set of UE devices to the network via the
      *        closest eNodeB (with respect to distance) among those in the set.
-     * \param ueDevices the set of UE devices to be attached
-     * \param enbDevices the set of eNodeB devices to be considered
+     * \param ueDevices The set of UE devices to be attached
+     * \param enbDevices The set of eNodeB devices to be considered
      *
      * This function finds among the eNodeB set the closest eNodeB for each UE,
      * and then invokes manual attachment between the pair.
@@ -1402,8 +474,8 @@
     /**
      * \brief Manual attachment of a UE device to the network via the closest
      *        eNodeB (with respect to distance) among those in the set.
-     * \param ueDevice the UE device to be attached
-     * \param enbDevices the set of eNodeB devices to be considered
+     * \param ueDevice The UE device to be attached
+     * \param enbDevices The set of eNodeB devices to be considered
      *
      * This function finds among the eNodeB set the closest eNodeB for the UE,
      * and then invokes manual attachment between the pair.
@@ -1418,10 +490,10 @@
     /**
      * Activate a dedicated EPS bearer on a given set of UE devices.
      *
-     * \param ueDevices the set of UE devices
-     * \param bearer the characteristics of the bearer to be activated
-     * \param tft the Traffic Flow Template that identifies the traffic to go on this bearer
-     * \returns bearer ID
+     * \param ueDevices The set of UE devices
+     * \param bearer The characteristics of the bearer to be activated
+     * \param tft The Traffic Flow Template that identifies the traffic to go on this bearer
+     * \return The bearer ID
      */
     uint8_t ActivateDedicatedEpsBearer(NetDeviceContainer ueDevices,
                                        EpsBearer bearer,
@@ -1460,19 +532,19 @@
     /**
      * Create an X2 interface between two eNBs.
      *
-     * \param enbNode1 one eNB of the X2 interface
-     * \param enbNode2 the other eNB of the X2 interface
+     * \param enbNode1 First eNB of the X2 interface
+     * \param enbNode2 The other eNB of the X2 interface
      */
     void AddX2Interface(Ptr<Node> enbNode1, Ptr<Node> enbNode2);
 
     /**
      * Manually trigger an X2-based handover.
      *
-     * \param hoTime when the handover shall be initiated
-     * \param ueDev the UE that hands off, must be of the type LteUeNetDevice
-     * \param sourceEnbDev source eNB, must be of the type LteEnbNetDevice
+     * \param hoTime The time when the handover shall be initiated
+     * \param ueDev The UE that hands off, must be of the type LteUeNetDevice
+     * \param sourceEnbDev The source eNB, must be of the type LteEnbNetDevice
      *                     (originally the UE is attached to this eNB)
-     * \param targetEnbDev target eNB, must be of the type LteEnbNetDevice
+     * \param targetEnbDev The target eNB, must be of the type LteEnbNetDevice
      *                     (the UE would be connected to this eNB after the
      *                     handover)
      *
@@ -1486,11 +558,11 @@
     /**
      * Manually trigger an X2-based handover.
      *
-     * \param hoTime when the handover shall be initiated
-     * \param ueDev the UE that hands off, must be of the type LteUeNetDevice
-     * \param sourceEnbDev source eNB, must be of the type LteEnbNetDevice
+     * \param hoTime The time when the handover shall be initiated
+     * \param ueDev The UE that hands off, must be of the type LteUeNetDevice
+     * \param sourceEnbDev The source eNB, must be of the type LteEnbNetDevice
      *                     (originally the UE is attached to this eNB)
-     * \param targetCellId target CellId (the UE primary component carrier will
+     * \param targetCellId The target CellId (the UE primary component carrier will
      *                     be connected to this cell after the handover)
      *
      * \warning Requires the use of EPC mode. See SetEpcHelper() method
@@ -1503,8 +575,8 @@
     /**
      * Activate a Data Radio Bearer on a given UE devices (for LTE-only simulation).
      *
-     * \param ueDevices the set of UE devices
-     * \param bearer the characteristics of the bearer to be activated
+     * \param ueDevices The set of UE devices
+     * \param bearer The characteristics of the bearer to be activated
      */
     void ActivateDataRadioBearer(NetDeviceContainer ueDevices, EpsBearer bearer);
 
@@ -1513,15 +585,15 @@
      * This method will schedule the actual activation
      * the bearer so that it happens after the UE got connected.
      *
-     * \param ueDevice the UE device
-     * \param bearer the characteristics of the bearer to be activated
+     * \param ueDevice The UE device
+     * \param bearer The characteristics of the bearer to be activated
      */
     void ActivateDataRadioBearer(Ptr<NetDevice> ueDevice, EpsBearer bearer);
 
     /**
      * Set the type of fading model to be used in both DL and UL.
      *
-     * \param type type of fading model, must be a type name of any class
+     * \param type The type of fading model, must be a type name of any class
      *             inheriting from ns3::SpectrumPropagationLossModel, for
      *             example: "ns3::TraceFadingLossModel"
      */
@@ -1530,8 +602,8 @@
     /**
      * Set an attribute for the fading model to be created (both DL and UL).
      *
-     * \param n the name of the attribute
-     * \param v the value of the attribute
+     * \param n The name of the attribute
+     * \param v The value of the attribute
      */
     void SetFadingModelAttribute(std::string n, const AttributeValue& v);
 
@@ -1604,7 +676,7 @@
 
     /**
      *
-     * \return the RLC stats calculator object
+     * \return The RLC stats calculator object
      */
     Ptr<RadioBearerStatsCalculator> GetRlcStats();
 
@@ -1615,7 +687,7 @@
 
     /**
      *
-     * \return the PDCP stats calculator object
+     * \return The PDCP stats calculator object
      */
     Ptr<RadioBearerStatsCalculator> GetPdcpStats();
 
@@ -1631,22 +703,174 @@
      * If an EPC has been configured, streams will be assigned on the EPC
      * nodes as well via EpcHelper::AssignStreams ().
      *
-     * \param c NetDeviceContainer of the set of net devices for which the
+     * \param c The NetDeviceContainer of the set of net devices for which the
      *          LteNetDevice should be modified to use a fixed stream
-     * \param stream first stream index to use
-     * \return the number of stream indices (possibly zero) that have been assigned
+     * \param stream The first stream index to use
+     * \return The number of stream indices (possibly zero) that have been assigned
      */
     int64_t AssignStreams(NetDeviceContainer c, int64_t stream);
 
     /**
-     * \return a pointer to the SpectrumChannel instance used for the uplink
+     * \return A pointer to the SpectrumChannel instance used for the uplink
      */
     Ptr<SpectrumChannel> GetUplinkSpectrumChannel() const;
 
     /**
-     * \return a pointer to the SpectrumChannel instance used for the downlink
+     * \return A pointer to the SpectrumChannel instance used for the downlink
      */
     Ptr<SpectrumChannel> GetDownlinkSpectrumChannel() const;
+
+    /**
+     * Disable eNB phy function.
+     * Implemented for Sidelink out-of-coverage scenarios
+     *
+     *\param disableEnbPhy If true, eNB PHY will be deactivated.
+     *                     If false eNB PHY will be remain active.
+     */
+    void DisableEnbPhy(bool disableEnbPhy);
+
+    /**
+     * Activate a Sidelink bearer on a given set of UE devices.
+     *
+     * \param ueDevices The set of UE devices
+     * \param tft The Sidelink Traffic Flow Template that identifies the traffic to go on this
+     * bearer
+     */
+    void ActivateSidelinkBearer(NetDeviceContainer ueDevices, Ptr<LteSlTft> tft);
+
+    /**
+     * Deactivate a Sidelink bearer on a given set of UE devices.
+     *
+     * \param ueDevices The set of UE devices
+     * \param tft The Sidelink bearer information which is to be de-activated
+     */
+    void DeactivateSidelinkBearer(NetDeviceContainer ueDevices, Ptr<LteSlTft> tft);
+
+    /**
+     * Activate a Sidelink bearer on a given UE device.
+     *
+     * \param ueDevice The UE device
+     * \param tft The Traffic Flow Template that identifies the traffic to go on this bearer.
+     */
+    void ActivateSidelinkBearer(Ptr<NetDevice> ueDevice, Ptr<LteSlTft> tft);
+
+    /**
+     *  \brief Manually trigger Sidelink bearer de-activation at specific simulation time
+     *
+     *  \param ueDevice The UE on which Sidelink bearer to be de-activated must be of the type
+     * LteUeNetDevice \param tft The Sidelink bearer information which is to be de-activated
+     *
+     *  \warning Requires the use of EPC mode. See SetEpcHelper() method.
+     */
+
+    void DeactivateSidelinkBearer(Ptr<NetDevice> ueDevice, Ptr<LteSlTft> tft);
+
+    /**
+     * Enable trace sinks for Sidelink reception PHY layer.
+     */
+    void EnableSlRxPhyTraces();
+
+    /**
+     * Enable trace sinks for Sidelink reception PHY layer.
+     */
+    void EnableSlPscchRxPhyTraces();
+
+    /**
+     * Enable trace sinks for Sidelink PSCCH UE MAC layer.
+     */
+    void EnableSlPscchMacTraces();
+
+    /**
+     * Enable trace sinks for Sidelink PSSCH UE MAC layer.
+     */
+    void EnableSlPsschMacTraces();
+
+    /**
+     * Enable trace sinks for Discovery Announcement at MAC layer.
+     */
+    void EnableSlPsdchMacTraces();
+
+    /**
+     * Enable trace sinks for RRC layer
+     */
+    void EnableRrcTraces();
+
+    /**
+     * Enable trace sinks for ProSe discovery monitoring at RRC layer.
+     */
+    void EnableDiscoveryMonitoringRrcTraces();
+
+    /**
+     * Deploys the Sidelink configuration to the eNodeBs
+     *
+     * \param enbDevices The list of devices where to configure Sidelink
+     * \param slConfiguration The Sidelink configuration
+     */
+    void InstallSidelinkConfiguration(NetDeviceContainer enbDevices,
+                                      Ptr<LteSlEnbRrc> slConfiguration);
+
+    /**
+     * Deploys the Sidelink configuration to the eNodeB
+     *
+     * \param enbDevice The eNodeB where to configure Sidelink
+     * \param slConfiguration The Sidelink configuration
+     */
+    void InstallSidelinkConfiguration(Ptr<NetDevice> enbDevice, Ptr<LteSlEnbRrc> slConfiguration);
+
+    /**
+     * Deploys the Sidelink configuration to the UEs
+     *
+     * \param ueDevices Th list of devices where to configure Sidelink
+     * \param slConfiguration The Sidelink configuration
+     */
+    void InstallSidelinkConfiguration(NetDeviceContainer ueDevices,
+                                      Ptr<LteSlUeRrc> slConfiguration);
+
+    /**
+     * Deploys the Sidelink configuration to the UE
+     *
+     * \param ueDevice The UE where to configure Sidelink
+     * \param slConfiguration The Sidelink configuration
+     */
+    void InstallSidelinkConfiguration(Ptr<NetDevice> ueDevice, Ptr<LteSlUeRrc> slConfiguration);
+
+    /**
+     * Informs the PGW/SGW of a new Remote UE connected to a relay UE
+     *
+     * \param relayImsi The IMSI of the relay node
+     * \param ueImsi The IMSI of the remote UE
+     * \param ipv6Prefix The /64 prefix assigned to the remote UE
+     */
+    void RemoteUeContextConnected(uint64_t relayImsi, uint64_t ueImsi, uint8_t ipv6Prefix[8]);
+
+    /**
+     * Informs the PGW/SGW of a Remote UE that disconnected from a relay UE
+     *
+     * \param relayImsi The IMSI of the relay node
+     * \param ueImsi The IMSI of the remote UE
+     * \param ipv6Prefix The /64 prefix assigned to the remote UE
+     */
+    void RemoteUeContextDisconnected(uint64_t relayImsi, uint64_t ueImsi, uint8_t ipv6Prefix[8]);
+
+    /**
+     * \brief Enables Sidelink trace sinks for PHY, MAC, and RRC.
+     *
+     * Enables sidelink trace sinks at the PHY and MAC layer, and discovery
+     * traces at the RRC layer.  This method is designed to complement
+     * the on-network EnableTraces() method, which enables RLC and PDCP
+     * traces in addition to uplink and downlink PHY and MAC traces (if
+     * uplink and downlink are present).
+     *
+     * RLC and PDCP traces are not generated for Sidelink bearers.  If they
+     * are implemented, this method should be extended to cover them.
+     *
+     * To make sure all nodes are traced, this method should
+     * be called just before starting the simulation.  If no sidelinks are
+     * defined, this method will generate a runtime error.
+     *
+     * \sa LteHelper::EnableTraces
+     */
+    void EnableSidelinkTraces();
 
   protected:
     // inherited from Object
@@ -1656,10 +880,10 @@
     /**
      * Configure the component carriers
      *
-     * \param ulEarfcn uplink EARFCN
-     * \param dlEarfcn downlink EARFCN
-     * \param ulbw uplink bandwidth for each CC
-     * \param dlbw downlink bandwidth for each CC
+     * \param ulEarfcn The uplink EARFCN - not control on the validity at this point
+     * \param dlEarfcn The downlink EARFCN - not control on the validity at this point
+     * \param ulbw The uplink bandwidth for the current CC
+     * \param dlbw The downlink bandwidth for the current CC
      */
     void DoComponentCarrierConfigure(uint32_t ulEarfcn,
                                      uint32_t dlEarfcn,
@@ -1667,15 +891,16 @@
                                      uint16_t dlbw);
     /**
      * Create an eNodeB device (LteEnbNetDevice) on the given node.
-     * \param n the node where the device is to be installed
-     * \return pointer to the created device
+     * \param n The node where the device is to be installed
+     * \return Pointer to the created device
+
      */
     Ptr<NetDevice> InstallSingleEnbDevice(Ptr<Node> n);
 
     /**
      * Create a UE device (LteUeNetDevice) on the given node
-     * \param n the node where the device is to be installed
-     * \return pointer to the created device
+     * \param n The node where the device is to be installed
+     * \return Pointer to the created device
      */
     Ptr<NetDevice> InstallSingleUeDevice(Ptr<Node> n);
 
@@ -1684,7 +909,7 @@
      * \param ueDev the UE that hands off, must be of the type LteUeNetDevice
      * \param sourceEnbDev source eNB, must be of the type LteEnbNetDevice
      *                     (originally the UE is attached to this eNB)
-     * \param targetCellId target CellId (the UE primary component carrier will
+     * \param targetCellId The target CellId (the UE primary component carrier will
      *                     be connected to this cell after the handover)
      *
      * This method is normally scheduled by HandoverRequest() to run at a specific
@@ -1733,6 +958,8 @@
     ObjectFactory m_enbComponentCarrierManagerFactory;
     /// Factory of ue component carrier manager object.
     ObjectFactory m_ueComponentCarrierManagerFactory;
+    /// Factory of ue sidelink controller object.
+    ObjectFactory m_slUeControllerFactory;
     /// Factory of LteEnbNetDevice objects.
     ObjectFactory m_enbNetDeviceFactory;
     /// Factory of antenna object for eNodeB.
@@ -1770,6 +997,9 @@
     Ptr<RadioBearerStatsCalculator> m_rlcStats;
     /// Container of PDCP layer statistics.
     Ptr<RadioBearerStatsCalculator> m_pdcpStats;
+    /// Container of RRC layer statistics.
+    Ptr<RrcStatsCalculator> m_rrcStats;
+
     /// Connects RLC and PDCP statistics containers to appropriate trace sources
     RadioBearerStatsConnector m_radioBearerStatsConnector;
 
@@ -1828,20 +1058,20 @@
      */
     uint16_t m_noOfCcs;
 
+    /**
+     * The `UseSidelink` attribute. If true, the UEs will be able
+     * to do Sidelink communication
+     */
+    bool m_useSidelink;
+
+    /**
+     * This attribute in to disable LTE eNB phy for Sidelink out-of-coverage
+     * communication
+     */
+    bool m_disableEnbPhy;
+
 }; // end of `class LteHelper`
->>>>>>> 8d25ef3c
-
-  /**
-   * This attribute in to disable LTE eNB phy for Sidelink out-of-coverage
-   * communication
-   */
-  bool m_disableEnbPhy;
-
-<<<<<<< HEAD
-};   // end of `class LteHelper`
 
 } // namespace ns3
 
-=======
->>>>>>> 8d25ef3c
 #endif // LTE_HELPER_H