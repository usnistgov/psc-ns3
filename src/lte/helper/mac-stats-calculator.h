--- conflicted
+++ resolved
@@ -17,37 +17,25 @@
  * Author: Jaume Nin <jnin@cttc.es>
  * Modified by: Danilo Abrignani <danilo.abrignani@unibo.it> (Carrier Aggregation - GSoC 2015)
  *              Biljana Bojovic <biljana.bojovic@cttc.es> (Carrier Aggregation)
-<<<<<<< HEAD
- * Modified by: NIST // Contributions may not be subject to US copyright.
-=======
->>>>>>> 8d25ef3c
  */
 
 #ifndef MAC_STATS_CALCULATOR_H_
 #define MAC_STATS_CALCULATOR_H_
 
-<<<<<<< HEAD
-#include "ns3/lte-stats-calculator.h"
+#include "lte-stats-calculator.h"
+
+#include "ns3/config.h"
+#include "ns3/ff-mac-common.h"
 #include "ns3/lte-common.h"
-=======
-#include "lte-stats-calculator.h"
-
 #include "ns3/lte-enb-mac.h"
->>>>>>> 8d25ef3c
+#include "ns3/lte-sl-header.h"
+#include "ns3/lte-ue-net-device.h"
 #include "ns3/nstime.h"
 #include "ns3/uinteger.h"
 
+#include <bitset>
 #include <fstream>
-<<<<<<< HEAD
-#include "ns3/lte-enb-mac.h"
-#include <bitset>
-#include <ns3/ff-mac-common.h>
-#include <ns3/config.h>
-#include <ns3/lte-ue-net-device.h>
-#include <ns3/lte-sl-header.h>
-=======
 #include <string>
->>>>>>> 8d25ef3c
 
 namespace ns3
 {
@@ -67,246 +55,6 @@
  */
 class MacStatsCalculator : public LteStatsCalculator
 {
-<<<<<<< HEAD
-public:
-  /**
-   * Constructor
-   */
-  MacStatsCalculator ();
-
-  /**
-   * Destructor
-   */
-  virtual ~MacStatsCalculator ();
-
-  // Inherited from ns3::Object
-  /**
-   *  Register this type.
-   *  \return The object TypeId.
-   */
-  static TypeId GetTypeId (void);
-
-  /**
-   * Set the name of the file where the uplink statistics will be stored.
-   *
-   * \param outputFilename string with the name of the file
-   */
-  void SetUlOutputFilename (std::string outputFilename);
-
-  /**
-   * Get the name of the file where the uplink statistics will be stored.
-   * @return the name of the file where the uplink statistics will be stored
-   */
-  std::string GetUlOutputFilename (void);
-
-  /**
-   * Set the name of the file where the downlink statistics will be stored.
-   *
-   * @param outputFilename string with the name of the file
-   */
-  void SetDlOutputFilename (std::string outputFilename);
-
-  /**
-   * Get the name of the file where the downlink statistics will be stored.
-   * @return the name of the file where the downlink statistics will be stored
-   */
-  std::string GetDlOutputFilename (void);
-
-  //Sidelink
-
-  /**
-   * Set the name of the file where the Sidelink PSCCH UE MAC statistics will be stored.
-   *
-   * \param outputFilename string with the name of the file
-   */
-  void SetSlUeCchOutputFilename (std::string outputFilename);
-
-  /**
-   * Get the name of the file where the Sidelink PSCCH UE MAC statistics will be stored.
-   * @return the name of the file where the Sidelink statistics will be stored
-   */
-  std::string GetSlUeCchOutputFilename (void);
-
-  /**
-   * Set the name of the file where the Sidelink PSSCH UE MAC statistics will be stored.
-   *
-   * \param outputFilename string with the name of the file
-   */
-  void SetSlUeSchOutputFilename (std::string outputFilename);
-
-  /**
-   * Get the name of the file where the Sidelink PSSCH UE MAC statistics will be stored.
-   * @return the name of the file where the Sidelink statistics will be stored
-   */
-  std::string GetSlUeSchOutputFilename (void);
-
-  /**
-   * Set the name of the file where the Sidelink PSDCH UE MAC statistics will be stored.
-   *
-   * \param outputFilename string with the name of the file
-   */
-  void SetSlUeDchOutputFilename (std::string outputFilename);
-
-  /**
-   * Get the name of the file where the Sidelink PSDCH UE MAC statistics will be stored.
-   * @return the name of the file where the Sidelink statistics will be stored
-   */
-  std::string GetSlUeDchOutputFilename (void);
-
-
-  /**
-   * Notifies the stats calculator that an downlink scheduling has occurred.
-   * @param cellId Cell ID of the attached Enb
-   * @param imsi IMSI of the scheduled UE
-   * @param dlSchedulingCallbackInfo the structure that contains downlink scheduling fields:
-   * frameNo Frame number
-   * subframeNo Subframe number
-   * rnti C-RNTI scheduled
-   * mcsTb1 MCS for transport block 1
-   * sizeTb1 Size of transport block 1
-   * mcsTb2 MCS for transport block 2 (0 if not used)
-   * sizeTb2 Size of transport block 2 (0 if not used)
-   * componentCarrierId component carrier ID
-   */
-
-  void DlScheduling (uint16_t cellId, uint64_t imsi, DlSchedulingCallbackInfo dlSchedulingCallbackInfo);
-
-  /**
-   * Notifies the stats calculator that an uplink scheduling has occurred.
-   * @param cellId Cell ID of the attached Enb
-   * @param imsi IMSI of the scheduled UE
-   * @param frameNo Frame number
-   * @param subframeNo Subframe number
-   * @param rnti C-RNTI scheduled
-   * @param mcsTb MCS for transport block
-   * @param sizeTb Size of transport block
-   * @param componentCarrierId component carrier ID
-   */
-  void UlScheduling (uint16_t cellId, uint64_t imsi,uint32_t frameNo, uint32_t subframeNo,
-                     uint16_t rnti, uint8_t mcsTb, uint16_t sizeTb, uint8_t componentCarrierId);
-
-
-  /**
-   * Trace sink for the ns3::LteEnbMac::DlScheduling trace source
-   *
-   * \param macStats
-   * \param path
-   * \param dlSchedulingCallbackInfo DlSchedulingCallbackInfo structure containing all downlink information that is generated what DlScheduling traces is fired
-   */
-  static void DlSchedulingCallback (Ptr<MacStatsCalculator> macStats, std::string path, DlSchedulingCallbackInfo dlSchedulingCallbackInfo);
-
-  /**
-   * Trace sink for the ns3::LteEnbMac::UlScheduling trace source
-   *
-   * \param macStats
-   * \param path
-   * \param frameNo
-   * \param subframeNo
-   * \param rnti
-   * \param mcs
-   * \param size
-   * \param componentCarrierId
-   */
-  static void UlSchedulingCallback (Ptr<MacStatsCalculator> macStats, std::string path,
-                                    uint32_t frameNo, uint32_t subframeNo, uint16_t rnti,
-                                    uint8_t mcs, uint16_t size, uint8_t componentCarrierId);
-  //Sidelink
-
-  /**
-   * Trace sink for the ns3::LteUeMac::SlPscchScheduling trace source
-   * \param macStats
-   * \param path
-   * \param params The SlUeMacStatParameters
-   */
-  static void SlUeCchSchedulingCallback (Ptr<MacStatsCalculator> macStats, std::string path, SlUeMacStatParameters params);
-
-  /**
-   * Trace sink for the ns3::LteUeMac::SlPsschScheduling trace source
-   * \param macStats
-   * \param path
-   * \param params The SlUeMacStatParameters
-   */
-  static void SlUeSchSchedulingCallback (Ptr<MacStatsCalculator> macStats, std::string path, SlUeMacStatParameters params);
-
-  /**
-   * Notifies the stats calculator that a Sidelink PSDCH UE MAC transmission has occurred.
-   * \param macStats
-   * \param path
-   * \param params
-   * \param discMsg The LteSlDiscHeader
-   */
-  static void SlUeDchSchedulingCallback (Ptr<MacStatsCalculator> macStats, std::string path, SlUeMacStatParameters params, LteSlDiscHeader discMsg);
-
-  /**
-   * Notifies the stats calculator that a Sidelink PSCCH UE MAC scheduling has occurred.
-   * \param params The SlUeMacStatParameters
-   */
-  void SlUeCchScheduling (SlUeMacStatParameters params);
-
-  /**
-  * Notifies the stats calculator that a Sidelink PSSCH UE MAC scheduling has occurred.
-  * \param params The SlUeMacStatParameters
-  */
-  void SlUeSchScheduling (SlUeMacStatParameters params);
-
-  /**
-   * Notifies the stats calculator that a Sidelink PSDCH UE MAC scheduling has occurred.
-   * \param params The SlUeMacStatParameters
-   * \param discMsg The LteSlDiscHeader
-   */
-  void SlUeDchScheduling (SlUeMacStatParameters params, LteSlDiscHeader discMsg);
-
-private:
-  /**
-   * When writing DL MAC statistics first time to file,
-   * columns description is added. Then next lines are
-   * appended to file. This value is true if output
-   * files have not been opened yet
-   */
-  bool m_dlFirstWrite;
-
-  /**
-   * When writing UL MAC statistics first time to file,
-   * columns description is added. Then next lines are
-   * appended to file. This value is true if output
-   * files have not been opened yet
-   */
-  bool m_ulFirstWrite;
-
-  /**
-   * When writing Sidelink PSCCH UE MAC statistics first time to file,
-   * columns description is added. Then next lines are
-   * appended to file. This value is true if output
-   * files have not been opened yet
-   */
-  bool m_slUeCchFirstWrite;
-
-  /**
-   * When writing Sidelink PSSCH UE MAC statistics first time to file,
-   * columns description is added. Then next lines are
-   * appended to file. This value is true if output
-   * files have not been opened yet
-   */
-  bool m_slUeSchFirstWrite;
-
-  /**
-   * When writing Discovery Announcement messages first time to file,
-   * columns description is added. Then next lines are
-   * appended to file. This value is true if output
-   * files have not been opened yet
-   */
-  bool m_slUeDchFirstWrite;
-
-  /**
-   * Downlink output trace file
-   */
-  std::ofstream m_dlOutFile;
-
-  /**
-   * Uplink output trace file
-   */
-  std::ofstream m_ulOutFile;
-=======
   public:
     /**
      * Constructor
@@ -350,6 +98,47 @@
      * @return the name of the file where the downlink statistics will be stored
      */
     std::string GetDlOutputFilename();
+
+    // Sidelink
+
+    /**
+     * Set the name of the file where the Sidelink PSCCH UE MAC statistics will be stored.
+     *
+     * \param outputFilename string with the name of the file
+     */
+    void SetSlUeCchOutputFilename(std::string outputFilename);
+
+    /**
+     * Get the name of the file where the Sidelink PSCCH UE MAC statistics will be stored.
+     * @return the name of the file where the Sidelink statistics will be stored
+     */
+    std::string GetSlUeCchOutputFilename();
+
+    /**
+     * Set the name of the file where the Sidelink PSSCH UE MAC statistics will be stored.
+     *
+     * \param outputFilename string with the name of the file
+     */
+    void SetSlUeSchOutputFilename(std::string outputFilename);
+
+    /**
+     * Get the name of the file where the Sidelink PSSCH UE MAC statistics will be stored.
+     * @return the name of the file where the Sidelink statistics will be stored
+     */
+    std::string GetSlUeSchOutputFilename();
+
+    /**
+     * Set the name of the file where the Sidelink PSDCH UE MAC statistics will be stored.
+     *
+     * \param outputFilename string with the name of the file
+     */
+    void SetSlUeDchOutputFilename(std::string outputFilename);
+
+    /**
+     * Get the name of the file where the Sidelink PSDCH UE MAC statistics will be stored.
+     * @return the name of the file where the Sidelink statistics will be stored
+     */
+    std::string GetSlUeDchOutputFilename();
 
     /**
      * Notifies the stats calculator that an downlink scheduling has occurred.
@@ -422,6 +211,58 @@
                                      uint8_t mcs,
                                      uint16_t size,
                                      uint8_t componentCarrierId);
+    // Sidelink
+
+    /**
+     * Trace sink for the ns3::LteUeMac::SlPscchScheduling trace source
+     * \param macStats
+     * \param path
+     * \param params The SlUeMacStatParameters
+     */
+    static void SlUeCchSchedulingCallback(Ptr<MacStatsCalculator> macStats,
+                                          std::string path,
+                                          SlUeMacStatParameters params);
+
+    /**
+     * Trace sink for the ns3::LteUeMac::SlPsschScheduling trace source
+     * \param macStats
+     * \param path
+     * \param params The SlUeMacStatParameters
+     */
+    static void SlUeSchSchedulingCallback(Ptr<MacStatsCalculator> macStats,
+                                          std::string path,
+                                          SlUeMacStatParameters params);
+
+    /**
+     * Notifies the stats calculator that a Sidelink PSDCH UE MAC transmission has occurred.
+     * \param macStats
+     * \param path
+     * \param params
+     * \param discMsg The LteSlDiscHeader
+     */
+    static void SlUeDchSchedulingCallback(Ptr<MacStatsCalculator> macStats,
+                                          std::string path,
+                                          SlUeMacStatParameters params,
+                                          LteSlDiscHeader discMsg);
+
+    /**
+     * Notifies the stats calculator that a Sidelink PSCCH UE MAC scheduling has occurred.
+     * \param params The SlUeMacStatParameters
+     */
+    void SlUeCchScheduling(SlUeMacStatParameters params);
+
+    /**
+     * Notifies the stats calculator that a Sidelink PSSCH UE MAC scheduling has occurred.
+     * \param params The SlUeMacStatParameters
+     */
+    void SlUeSchScheduling(SlUeMacStatParameters params);
+
+    /**
+     * Notifies the stats calculator that a Sidelink PSDCH UE MAC scheduling has occurred.
+     * \param params The SlUeMacStatParameters
+     * \param discMsg The LteSlDiscHeader
+     */
+    void SlUeDchScheduling(SlUeMacStatParameters params, LteSlDiscHeader discMsg);
 
   private:
     /**
@@ -441,6 +282,30 @@
     bool m_ulFirstWrite;
 
     /**
+     * When writing Sidelink PSCCH UE MAC statistics first time to file,
+     * columns description is added. Then next lines are
+     * appended to file. This value is true if output
+     * files have not been opened yet
+     */
+    bool m_slUeCchFirstWrite;
+
+    /**
+     * When writing Sidelink PSSCH UE MAC statistics first time to file,
+     * columns description is added. Then next lines are
+     * appended to file. This value is true if output
+     * files have not been opened yet
+     */
+    bool m_slUeSchFirstWrite;
+
+    /**
+     * When writing Discovery Announcement messages first time to file,
+     * columns description is added. Then next lines are
+     * appended to file. This value is true if output
+     * files have not been opened yet
+     */
+    bool m_slUeDchFirstWrite;
+
+    /**
      * Downlink output trace file
      */
     std::ofstream m_dlOutFile;
@@ -449,7 +314,6 @@
      * Uplink output trace file
      */
     std::ofstream m_ulOutFile;
->>>>>>> 8d25ef3c
 };
 
 } // namespace ns3
