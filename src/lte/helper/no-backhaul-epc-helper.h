--- conflicted
+++ resolved
@@ -45,207 +45,6 @@
  */
 class NoBackhaulEpcHelper : public EpcHelper
 {
-<<<<<<< HEAD
-public:
-  /**
-   * Constructor
-   */
-  NoBackhaulEpcHelper ();
-
-  /**
-   * Destructor
-   */
-  virtual ~NoBackhaulEpcHelper ();
-
-  // inherited from Object
-  /**
-   *  Register this type.
-   *  \return The object TypeId.
-   */
-  static TypeId GetTypeId (void);
-  TypeId GetInstanceTypeId () const;
-  virtual void DoDispose ();
-
-  // inherited from EpcHelper
-  virtual void AddEnb (Ptr<Node> enbNode, Ptr<NetDevice> lteEnbNetDevice, std::vector<uint16_t> cellIds);
-  virtual void AddUe (Ptr<NetDevice> ueLteDevice, uint64_t imsi);
-  virtual void AddX2Interface (Ptr<Node> enbNode1, Ptr<Node> enbNode2);
-  virtual void AddS1Interface (Ptr<Node> enb, Ipv4Address enbAddress, Ipv4Address sgwAddress, std::vector<uint16_t> cellIds);
-  virtual uint8_t ActivateEpsBearer (Ptr<NetDevice> ueLteDevice, uint64_t imsi, Ptr<EpcTft> tft, EpsBearer bearer);
-  virtual void ActivateSidelinkBearer (Ptr<NetDevice> ueDevice, Ptr<LteSlTft> tft);
-  virtual void DeactivateSidelinkBearer (Ptr<NetDevice> ueDevice, Ptr<LteSlTft> tft);
-  virtual void RemoteUeContextConnected (uint64_t relayImsi, uint64_t ueImsi, uint8_t ipv6Prefix[8]);
-  virtual void RemoteUeContextDisconnected (uint64_t relayImsi, uint64_t ueImsi, uint8_t ipv6Prefix[8]);
-  virtual Ptr<Node> GetSgwNode () const;
-  virtual Ptr<Node> GetPgwNode () const;
-  virtual Ipv4InterfaceContainer AssignUeIpv4Address (NetDeviceContainer ueDevices);
-  virtual Ipv6InterfaceContainer AssignUeIpv6Address (NetDeviceContainer ueDevices);
-  virtual Ipv4Address GetUeDefaultGatewayAddress ();
-  virtual Ipv6Address GetUeDefaultGatewayAddress6 ();
-
-protected:
-  /**
-   * \brief DoAddX2Interface: Call AddX2Interface on top of the Enb device pointers
-   *
-   * \param enb1X2 EPCX2 of ENB1
-   * \param enb1LteDev LTE device of ENB1
-   * \param enb1X2Address Address for ENB1
-   * \param enb2X2 EPCX2 of ENB2
-   * \param enb2LteDev LTE device of ENB2
-   * \param enb2X2Address Address for ENB2
-   */
-  virtual void DoAddX2Interface(const Ptr<EpcX2> &enb1X2, const Ptr<NetDevice> &enb1LteDev,
-                                const Ipv4Address &enb1X2Address,
-                                const Ptr<EpcX2> &enb2X2, const Ptr<NetDevice> &enb2LteDev,
-                                const Ipv4Address &enb2X2Address) const;
-
-  /**
-   * \brief DoActivateEpsBearerForUe: Schedule ActivateEpsBearer on the UE
-   * \param ueDevice LTE device for the UE
-   * \param tft TFT
-   * \param bearer Bearer
-   */
-  virtual void DoActivateEpsBearerForUe (const Ptr<NetDevice> &ueDevice,
-                                         const Ptr<EpcTft> &tft,
-                                         const EpsBearer &bearer) const;
-
-private:
-
-  /**
-   * helper to assign IPv4 addresses to UE devices as well as to the TUN device of the SGW/PGW
-   */
-  Ipv4AddressHelper m_uePgwAddressHelper;
-  /**
-   * helper to assign IPv6 addresses to UE devices as well as to the TUN device of the SGW/PGW
-   */
-  Ipv6AddressHelper m_uePgwAddressHelper6;
-
-  /**
-   * PGW network element
-   */
-  Ptr<Node> m_pgw;
-
-  /**
-   * SGW network element
-   */
-  Ptr<Node> m_sgw;
-
-  /**
-   * MME network element
-   */
-  Ptr<Node> m_mme;
-
-  /**
-   * SGW application
-   */
-  Ptr<EpcSgwApplication> m_sgwApp;
-
-  /**
-   * PGW application
-   */
-  Ptr<EpcPgwApplication> m_pgwApp;
-
-  /**
-   * MME application
-   */
-  Ptr<EpcMmeApplication> m_mmeApp;
-
-  /**
-   * TUN device implementing tunneling of user data over GTP-U/UDP/IP
-   */
-  Ptr<VirtualNetDevice> m_tunDevice;
-
-  /**
-   * UDP port where the GTP-U Socket is bound, fixed by the standard as 2152
-   */
-  uint16_t m_gtpuUdpPort;
-
-  /**
-   * Helper to assign addresses to S11 NetDevices
-   */
-  Ipv4AddressHelper m_s11Ipv4AddressHelper;
-
-  /**
-   * The data rate to be used for the next S11 link to be created
-   */
-  DataRate m_s11LinkDataRate;
-
-  /**
-   * The delay to be used for the next S11 link to be created
-   */
-  Time     m_s11LinkDelay;
-
-  /**
-   * The MTU of the next S11 link to be created
-   */
-  uint16_t m_s11LinkMtu;
-
-  /**
-   * UDP port where the GTPv2-C Socket is bound, fixed by the standard as 2123
-   */
-  uint16_t m_gtpcUdpPort;
-
-  /**
-   * S5 interfaces
-   */
-
-  /**
-   * Helper to assign addresses to S5 NetDevices
-   */
-  Ipv4AddressHelper m_s5Ipv4AddressHelper; 
-
-  /**
-   * The data rate to be used for the next S5 link to be created
-   */
-  DataRate m_s5LinkDataRate;
-
-  /**
-   * The delay to be used for the next S5 link to be created
-   */
-  Time     m_s5LinkDelay;
-
-  /**
-   * The MTU of the next S5 link to be created
-   */
-  uint16_t m_s5LinkMtu;
-
-  /**
-   * Map storing for each IMSI the corresponding eNB NetDevice
-   */
-  std::map<uint64_t, Ptr<NetDevice> > m_imsiEnbDeviceMap;
-
-  /**
-   * helper to assign addresses to X2 NetDevices
-   */
-  Ipv4AddressHelper m_x2Ipv4AddressHelper;
-
-  /**
-   * The data rate to be used for the next X2 link to be created
-   */
-  DataRate m_x2LinkDataRate;
-
-  /**
-   * The delay to be used for the next X2 link to be created
-   */
-  Time     m_x2LinkDelay;
-
-  /**
-   * The MTU of the next X2 link to be created. Note that,
-   * because of some big X2 messages, you need a big MTU.
-   */
-  uint16_t m_x2LinkMtu;
-
-  /**
-   * Enable PCAP generation for X2 link
-   */
-  bool        m_x2LinkEnablePcap;
-
-  /**
-   * Prefix for the PCAP file for the X2 link
-   */
-  std::string m_x2LinkPcapPrefix;
-
-=======
   public:
     /**
      * Constructor
@@ -280,6 +79,14 @@
                               uint64_t imsi,
                               Ptr<EpcTft> tft,
                               EpsBearer bearer) override;
+    void ActivateSidelinkBearer(Ptr<NetDevice> ueDevice, Ptr<LteSlTft> tft) override;
+    void DeactivateSidelinkBearer(Ptr<NetDevice> ueDevice, Ptr<LteSlTft> tft) override;
+    void RemoteUeContextConnected(uint64_t relayImsi,
+                                          uint64_t ueImsi,
+                                          uint8_t ipv6Prefix[8]) override;
+    void RemoteUeContextDisconnected(uint64_t relayImsi,
+                                             uint64_t ueImsi,
+                                             uint8_t ipv6Prefix[8]) override;
     Ptr<Node> GetSgwNode() const override;
     Ptr<Node> GetPgwNode() const override;
     Ipv4InterfaceContainer AssignUeIpv4Address(NetDeviceContainer ueDevices) override;
@@ -450,7 +257,6 @@
      * Prefix for the PCAP file for the X2 link
      */
     std::string m_x2LinkPcapPrefix;
->>>>>>> 8d25ef3c
 };
 
 } // namespace ns3
