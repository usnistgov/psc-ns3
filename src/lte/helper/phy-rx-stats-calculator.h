/*
 * Copyright (c) 2011 Centre Tecnologic de Telecomunicacions de Catalunya (CTTC)
 *
 * This program is free software; you can redistribute it and/or modify
 * it under the terms of the GNU General Public License version 2 as
 * published by the Free Software Foundation;
 *
 * This program is distributed in the hope that it will be useful,
 * but WITHOUT ANY WARRANTY; without even the implied warranty of
 * MERCHANTABILITY or FITNESS FOR A PARTICULAR PURPOSE.  See the
 * GNU General Public License for more details.
 *
 * You should have received a copy of the GNU General Public License
 * along with this program; if not, write to the Free Software
 * Foundation, Inc., 59 Temple Place, Suite 330, Boston, MA  02111-1307  USA
 *
 * Author: Jaume Nin <jnin@cttc.es>
 * Modified by: Marco Miozzo <mmiozzo@cttc.es>
 *        Convert MacStatsCalculator in PhyRxStatsCalculator
 * Modified by: NIST // Contributions may not be subject to US copyright.
 */

#ifndef PHY_RX_STATS_CALCULATOR_H_
#define PHY_RX_STATS_CALCULATOR_H_

#include "lte-stats-calculator.h"

#include "ns3/nstime.h"
#include "ns3/uinteger.h"
#include <ns3/lte-common.h>

#include <fstream>
#include <string>

namespace ns3
{

/**
 * \ingroup lte
 *
 * Takes care of storing the information generated at PHY layer regarding
 * reception. Metrics saved are:
 *
 *   - Timestamp (in seconds)
 *   - Frame index
 *   - Subframe index
 *   - C-RNTI
 *   - MCS for transport block 1
 *   - Size of transport block 1
 *   - MCS for transport block 2 (0 if not used)
 *   - Size of transport block 2 (0 if not used)
 */
class PhyRxStatsCalculator : public LteStatsCalculator
{
<<<<<<< HEAD
public:
  /**
   * Constructor
   */
  PhyRxStatsCalculator ();

  /**
   * Destructor
   */
  virtual ~PhyRxStatsCalculator ();

  // Inherited from ns3::Object
  /**
   *  Register this type.
   *  \return The object TypeId.
   */
  static TypeId GetTypeId (void);

  /**
   * Set the name of the file where the UL Rx PHY statistics will be stored.
   *
   * \param outputFilename The string with the name of the file
   */
  void SetUlRxOutputFilename (std::string outputFilename);

  /**
   * Get the name of the file where the UL RX PHY statistics will be stored.
   * \return The name of the file where the UL RX PHY statistics will be stored
   */
  std::string GetUlRxOutputFilename (void);

  /**
   * Set the name of the file where the DL RX PHY statistics will be stored.
   *
   * \param outputFilename The string with the name of the file
   */
  void SetDlRxOutputFilename (std::string outputFilename);

  /**
   * Get the name of the file where the DL RX PHY statistics will be stored.
   * \return The name of the file where the DL RX PHY statistics will be stored
   */
  std::string GetDlRxOutputFilename (void);

  /**
   * Notifies the stats calculator that a downlink reception has occurred.
   * \param params The trace information regarding PHY reception stats
   */
  void DlPhyReception (PhyReceptionStatParameters params);

  /**
   * Notifies the stats calculator that an uplink reception has occurred.
   * \param params The trace information regarding PHY reception stats
   */
  void UlPhyReception (PhyReceptionStatParameters params);

//Sidelink
  /**
   * Set the name of the file where the SL RX PHY statistics will be stored.
   *
   * \param outputFilename The string with the name of the file
   */
  void SetSlRxOutputFilename (std::string outputFilename);

  /**
   * Get the name of the file where the SL RX PHY statistics will be stored.
   * \return The name of the file where the SL RX PHY statistics will be stored
   */
  std::string GetSlRxOutputFilename (void);

  /**
   * Set the name of the file where the SL RX PSCCH statistics will be stored.
   *
   * \param outputFilename The string with the name of the file
   */
  void SetSlPscchRxOutputFilename (std::string outputFilename);

  /**
   * Get the name of the file where the SL RX PSCCH statistics will be stored.
   * \return The name of the file where the SL RX PHY statistics will be stored
   */
  std::string GetSlPscchRxOutputFilename (void);

  /**
   * Notifies the stats calculator that a Sidelink reception has occurred.
   * \param params The trace information regarding PHY reception stats
   */
  void SlPhyReception (PhyReceptionStatParameters params);

  /**
   * Notifies the stats calculator that a Sidelink reception has occurred.
   * \param params The trace information regarding PHY reception stats
   */
  void SlPscchReception (SlPhyReceptionStatParameters params);

  /** 
   * trace sink
   * 
   * \param phyRxStats 
   * \param path 
   * \param params 
   */
  static void DlPhyReceptionCallback (Ptr<PhyRxStatsCalculator> phyRxStats,
                               std::string path, PhyReceptionStatParameters params);

  /** 
   * trace sink
   * 
   * \param phyRxStats 
   * \param path 
   * \param params 
   */
  static void UlPhyReceptionCallback (Ptr<PhyRxStatsCalculator> phyRxStats,
                               std::string path, PhyReceptionStatParameters params);

  /**
   * trace sink
   *
   * \param phyRxStats
   * \param path
   * \param params
   */
  static void SlPhyReceptionCallback (Ptr<PhyRxStatsCalculator> phyRxStats,
                               std::string path, PhyReceptionStatParameters params);


  /**
   * trace sink
   *
   * \param phyRxStats
   * \param path
   * \param params
   */
  static void SlPscchReceptionCallback (Ptr<PhyRxStatsCalculator> phyRxStats,
                               std::string path, SlPhyReceptionStatParameters params);
private:

  /**
   * When writing DL RX PHY statistics first time to file,
   * columns description is added. Then next lines are
   * appended to file. This value is true if output
   * files have not been opened yet
   */
  bool m_dlRxFirstWrite;

  /**
   * When writing UL RX PHY statistics first time to file,
   * columns description is added. Then next lines are
   * appended to file. This value is true if output
   * files have not been opened yet
   */
  bool m_ulRxFirstWrite;

  /**
   * When writing Sidelink RX PHY statistics first time to file,
   * columns description is added. Then next lines are
   * appended to file. This value is true if output
   * files have not been opened yet
   */
  bool m_slRxFirstWrite;

  /**
   * When writing Sidelink PSCCH RX PHY statistics first time to file,
   * columns description is added. Then next lines are
   * appended to file. This value is true if output
   * files have not been opened yet
   */
  bool m_slPscchRxFirstWrite;

  /**
   * DL RX PHY output trace file
   */
  std::ofstream m_dlRxOutFile;

  /**
   * UL RX PHY output trace file
   */
  std::ofstream m_ulRxOutFile;
=======
  public:
    /**
     * Constructor
     */
    PhyRxStatsCalculator();

    /**
     * Destructor
     */
    ~PhyRxStatsCalculator() override;

    // Inherited from ns3::Object
    /**
     * Register this type.
     * \return The object TypeId.
     */
    static TypeId GetTypeId();

    /**
     * Set the name of the file where the UL Rx PHY statistics will be stored.
     *
     * \param outputFilename string with the name of the file
     */
    void SetUlRxOutputFilename(std::string outputFilename);

    /**
     * Get the name of the file where the UL RX PHY statistics will be stored.
     * @return the name of the file where the UL RX PHY statistics will be stored
     */
    std::string GetUlRxOutputFilename();

    /**
     * Set the name of the file where the DL RX PHY statistics will be stored.
     *
     * @param outputFilename string with the name of the file
     */
    void SetDlRxOutputFilename(std::string outputFilename);

    /**
     * Get the name of the file where the DL RX PHY statistics will be stored.
     * @return the name of the file where the DL RX PHY statistics will be stored
     */
    std::string GetDlRxOutputFilename();

    /**
     * Notifies the stats calculator that an downlink reception has occurred.
     * @param params Trace information regarding PHY reception stats
     */
    void DlPhyReception(PhyReceptionStatParameters params);

    /**
     * Notifies the stats calculator that an uplink reception has occurred.
     * @param params Trace information regarding PHY reception stats
     */
    void UlPhyReception(PhyReceptionStatParameters params);

    /**
     * trace sink
     *
     * \param phyRxStats
     * \param path
     * \param params
     */
    static void DlPhyReceptionCallback(Ptr<PhyRxStatsCalculator> phyRxStats,
                                       std::string path,
                                       PhyReceptionStatParameters params);

    /**
     * trace sink
     *
     * \param phyRxStats
     * \param path
     * \param params
     */
    static void UlPhyReceptionCallback(Ptr<PhyRxStatsCalculator> phyRxStats,
                                       std::string path,
                                       PhyReceptionStatParameters params);

  private:
    /**
     * When writing DL RX PHY statistics first time to file,
     * columns description is added. Then next lines are
     * appended to file. This value is true if output
     * files have not been opened yet
     */
    bool m_dlRxFirstWrite;

    /**
     * When writing UL RX PHY statistics first time to file,
     * columns description is added. Then next lines are
     * appended to file. This value is true if output
     * files have not been opened yet
     */
    bool m_ulRxFirstWrite;

    /**
     * DL RX PHY output trace file
     */
    std::ofstream m_dlRxOutFile;

    /**
     * UL RX PHY output trace file
     */
    std::ofstream m_ulRxOutFile;
>>>>>>> 8d25ef3c
};

} // namespace ns3

#endif /* PHY_RX_STATS_CALCULATOR_H_ */<|MERGE_RESOLUTION|>--- conflicted
+++ resolved
@@ -52,186 +52,6 @@
  */
 class PhyRxStatsCalculator : public LteStatsCalculator
 {
-<<<<<<< HEAD
-public:
-  /**
-   * Constructor
-   */
-  PhyRxStatsCalculator ();
-
-  /**
-   * Destructor
-   */
-  virtual ~PhyRxStatsCalculator ();
-
-  // Inherited from ns3::Object
-  /**
-   *  Register this type.
-   *  \return The object TypeId.
-   */
-  static TypeId GetTypeId (void);
-
-  /**
-   * Set the name of the file where the UL Rx PHY statistics will be stored.
-   *
-   * \param outputFilename The string with the name of the file
-   */
-  void SetUlRxOutputFilename (std::string outputFilename);
-
-  /**
-   * Get the name of the file where the UL RX PHY statistics will be stored.
-   * \return The name of the file where the UL RX PHY statistics will be stored
-   */
-  std::string GetUlRxOutputFilename (void);
-
-  /**
-   * Set the name of the file where the DL RX PHY statistics will be stored.
-   *
-   * \param outputFilename The string with the name of the file
-   */
-  void SetDlRxOutputFilename (std::string outputFilename);
-
-  /**
-   * Get the name of the file where the DL RX PHY statistics will be stored.
-   * \return The name of the file where the DL RX PHY statistics will be stored
-   */
-  std::string GetDlRxOutputFilename (void);
-
-  /**
-   * Notifies the stats calculator that a downlink reception has occurred.
-   * \param params The trace information regarding PHY reception stats
-   */
-  void DlPhyReception (PhyReceptionStatParameters params);
-
-  /**
-   * Notifies the stats calculator that an uplink reception has occurred.
-   * \param params The trace information regarding PHY reception stats
-   */
-  void UlPhyReception (PhyReceptionStatParameters params);
-
-//Sidelink
-  /**
-   * Set the name of the file where the SL RX PHY statistics will be stored.
-   *
-   * \param outputFilename The string with the name of the file
-   */
-  void SetSlRxOutputFilename (std::string outputFilename);
-
-  /**
-   * Get the name of the file where the SL RX PHY statistics will be stored.
-   * \return The name of the file where the SL RX PHY statistics will be stored
-   */
-  std::string GetSlRxOutputFilename (void);
-
-  /**
-   * Set the name of the file where the SL RX PSCCH statistics will be stored.
-   *
-   * \param outputFilename The string with the name of the file
-   */
-  void SetSlPscchRxOutputFilename (std::string outputFilename);
-
-  /**
-   * Get the name of the file where the SL RX PSCCH statistics will be stored.
-   * \return The name of the file where the SL RX PHY statistics will be stored
-   */
-  std::string GetSlPscchRxOutputFilename (void);
-
-  /**
-   * Notifies the stats calculator that a Sidelink reception has occurred.
-   * \param params The trace information regarding PHY reception stats
-   */
-  void SlPhyReception (PhyReceptionStatParameters params);
-
-  /**
-   * Notifies the stats calculator that a Sidelink reception has occurred.
-   * \param params The trace information regarding PHY reception stats
-   */
-  void SlPscchReception (SlPhyReceptionStatParameters params);
-
-  /** 
-   * trace sink
-   * 
-   * \param phyRxStats 
-   * \param path 
-   * \param params 
-   */
-  static void DlPhyReceptionCallback (Ptr<PhyRxStatsCalculator> phyRxStats,
-                               std::string path, PhyReceptionStatParameters params);
-
-  /** 
-   * trace sink
-   * 
-   * \param phyRxStats 
-   * \param path 
-   * \param params 
-   */
-  static void UlPhyReceptionCallback (Ptr<PhyRxStatsCalculator> phyRxStats,
-                               std::string path, PhyReceptionStatParameters params);
-
-  /**
-   * trace sink
-   *
-   * \param phyRxStats
-   * \param path
-   * \param params
-   */
-  static void SlPhyReceptionCallback (Ptr<PhyRxStatsCalculator> phyRxStats,
-                               std::string path, PhyReceptionStatParameters params);
-
-
-  /**
-   * trace sink
-   *
-   * \param phyRxStats
-   * \param path
-   * \param params
-   */
-  static void SlPscchReceptionCallback (Ptr<PhyRxStatsCalculator> phyRxStats,
-                               std::string path, SlPhyReceptionStatParameters params);
-private:
-
-  /**
-   * When writing DL RX PHY statistics first time to file,
-   * columns description is added. Then next lines are
-   * appended to file. This value is true if output
-   * files have not been opened yet
-   */
-  bool m_dlRxFirstWrite;
-
-  /**
-   * When writing UL RX PHY statistics first time to file,
-   * columns description is added. Then next lines are
-   * appended to file. This value is true if output
-   * files have not been opened yet
-   */
-  bool m_ulRxFirstWrite;
-
-  /**
-   * When writing Sidelink RX PHY statistics first time to file,
-   * columns description is added. Then next lines are
-   * appended to file. This value is true if output
-   * files have not been opened yet
-   */
-  bool m_slRxFirstWrite;
-
-  /**
-   * When writing Sidelink PSCCH RX PHY statistics first time to file,
-   * columns description is added. Then next lines are
-   * appended to file. This value is true if output
-   * files have not been opened yet
-   */
-  bool m_slPscchRxFirstWrite;
-
-  /**
-   * DL RX PHY output trace file
-   */
-  std::ofstream m_dlRxOutFile;
-
-  /**
-   * UL RX PHY output trace file
-   */
-  std::ofstream m_ulRxOutFile;
-=======
   public:
     /**
      * Constructor
@@ -253,40 +73,79 @@
     /**
      * Set the name of the file where the UL Rx PHY statistics will be stored.
      *
-     * \param outputFilename string with the name of the file
+     * \param outputFilename The string with the name of the file
      */
     void SetUlRxOutputFilename(std::string outputFilename);
 
     /**
      * Get the name of the file where the UL RX PHY statistics will be stored.
-     * @return the name of the file where the UL RX PHY statistics will be stored
+     * \return The name of the file where the UL RX PHY statistics will be stored
      */
     std::string GetUlRxOutputFilename();
 
     /**
      * Set the name of the file where the DL RX PHY statistics will be stored.
      *
-     * @param outputFilename string with the name of the file
+     * \param outputFilename The string with the name of the file
      */
     void SetDlRxOutputFilename(std::string outputFilename);
 
     /**
      * Get the name of the file where the DL RX PHY statistics will be stored.
-     * @return the name of the file where the DL RX PHY statistics will be stored
+     * \return The name of the file where the DL RX PHY statistics will be stored
      */
     std::string GetDlRxOutputFilename();
 
     /**
-     * Notifies the stats calculator that an downlink reception has occurred.
-     * @param params Trace information regarding PHY reception stats
+     * Notifies the stats calculator that a downlink reception has occurred.
+     * \param params The trace information regarding PHY reception stats
      */
     void DlPhyReception(PhyReceptionStatParameters params);
 
     /**
      * Notifies the stats calculator that an uplink reception has occurred.
-     * @param params Trace information regarding PHY reception stats
+     * \param params The trace information regarding PHY reception stats
      */
     void UlPhyReception(PhyReceptionStatParameters params);
+
+    // Sidelink
+    /**
+     * Set the name of the file where the SL RX PHY statistics will be stored.
+     *
+     * \param outputFilename The string with the name of the file
+     */
+    void SetSlRxOutputFilename(std::string outputFilename);
+
+    /**
+     * Get the name of the file where the SL RX PHY statistics will be stored.
+     * \return The name of the file where the SL RX PHY statistics will be stored
+     */
+    std::string GetSlRxOutputFilename();
+
+    /**
+     * Set the name of the file where the SL RX PSCCH statistics will be stored.
+     *
+     * \param outputFilename The string with the name of the file
+     */
+    void SetSlPscchRxOutputFilename(std::string outputFilename);
+
+    /**
+     * Get the name of the file where the SL RX PSCCH statistics will be stored.
+     * \return The name of the file where the SL RX PHY statistics will be stored
+     */
+    std::string GetSlPscchRxOutputFilename();
+
+    /**
+     * Notifies the stats calculator that a Sidelink reception has occurred.
+     * \param params The trace information regarding PHY reception stats
+     */
+    void SlPhyReception(PhyReceptionStatParameters params);
+
+    /**
+     * Notifies the stats calculator that a Sidelink reception has occurred.
+     * \param params The trace information regarding PHY reception stats
+     */
+    void SlPscchReception(SlPhyReceptionStatParameters params);
 
     /**
      * trace sink
@@ -310,6 +169,28 @@
                                        std::string path,
                                        PhyReceptionStatParameters params);
 
+    /**
+     * trace sink
+     *
+     * \param phyRxStats
+     * \param path
+     * \param params
+     */
+    static void SlPhyReceptionCallback(Ptr<PhyRxStatsCalculator> phyRxStats,
+                                       std::string path,
+                                       PhyReceptionStatParameters params);
+
+    /**
+     * trace sink
+     *
+     * \param phyRxStats
+     * \param path
+     * \param params
+     */
+    static void SlPscchReceptionCallback(Ptr<PhyRxStatsCalculator> phyRxStats,
+                                         std::string path,
+                                         SlPhyReceptionStatParameters params);
+
   private:
     /**
      * When writing DL RX PHY statistics first time to file,
@@ -328,6 +209,22 @@
     bool m_ulRxFirstWrite;
 
     /**
+     * When writing Sidelink RX PHY statistics first time to file,
+     * columns description is added. Then next lines are
+     * appended to file. This value is true if output
+     * files have not been opened yet
+     */
+    bool m_slRxFirstWrite;
+
+    /**
+     * When writing Sidelink PSCCH RX PHY statistics first time to file,
+     * columns description is added. Then next lines are
+     * appended to file. This value is true if output
+     * files have not been opened yet
+     */
+    bool m_slPscchRxFirstWrite;
+
+    /**
      * DL RX PHY output trace file
      */
     std::ofstream m_dlRxOutFile;
@@ -336,7 +233,6 @@
      * UL RX PHY output trace file
      */
     std::ofstream m_ulRxOutFile;
->>>>>>> 8d25ef3c
 };
 
 } // namespace ns3
