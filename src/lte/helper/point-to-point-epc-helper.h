/*
 * Copyright (c) 2011-2019 Centre Tecnologic de Telecomunicacions de Catalunya (CTTC)
 *
 * This program is free software; you can redistribute it and/or modify
 * it under the terms of the GNU General Public License version 2 as
 * published by the Free Software Foundation;
 *
 * This program is distributed in the hope that it will be useful,
 * but WITHOUT ANY WARRANTY; without even the implied warranty of
 * MERCHANTABILITY or FITNESS FOR A PARTICULAR PURPOSE.  See the
 * GNU General Public License for more details.
 *
 * You should have received a copy of the GNU General Public License
 * along with this program; if not, write to the Free Software
 * Foundation, Inc., 59 Temple Place, Suite 330, Boston, MA  02111-1307  USA
 *
 * Author: Jaume Nin <jnin@cttc.es>
 *         Nicola Baldo <nbaldo@cttc.es>
 *         Manuel Requena <manuel.requena@cttc.es>
 *         (most of the code refactored to no-backhaul-epc-helper.h)
 */

#ifndef POINT_TO_POINT_EPC_HELPER_H
#define POINT_TO_POINT_EPC_HELPER_H

#include "no-backhaul-epc-helper.h"

namespace ns3
{

/**
 * \ingroup lte
 * \brief Create an EPC network with PointToPoint links in the backhaul network.
 *
 * This Helper extends NoBackhaulEpcHelper creating PointToPoint links in the
 * backhaul network (i.e. in the S1-U and S1-MME interfaces)
 */
class PointToPointEpcHelper : public NoBackhaulEpcHelper
{
<<<<<<< HEAD
public:
  /**
   * Constructor
   */
  PointToPointEpcHelper ();

  /**
   * Destructor
   */
  virtual ~PointToPointEpcHelper ();

  // inherited from Object
  /**
   *  Register this type.
   *  \return The object TypeId.
   */
  static TypeId GetTypeId (void);
  TypeId GetInstanceTypeId () const;
  virtual void DoDispose ();

  // inherited from EpcHelper
  virtual void AddEnb (Ptr<Node> enbNode, Ptr<NetDevice> lteEnbNetDevice, std::vector<uint16_t> cellIds);

private:

  /**
   * S1-U interfaces
   */

  /**
   * Helper to assign addresses to S1-U NetDevices
   */
  Ipv4AddressHelper m_s1uIpv4AddressHelper;

  /**
   * The data rate to be used for the next S1-U link to be created
   */
  DataRate m_s1uLinkDataRate;

  /**
   * The delay to be used for the next S1-U link to be created
   */
  Time     m_s1uLinkDelay;

  /**
   * The MTU of the next S1-U link to be created. Note that,
   * because of the additional GTP/UDP/IP tunneling overhead,
   * you need a MTU larger than the end-to-end MTU that you
   * want to support.
   */
  uint16_t m_s1uLinkMtu;

  /**
   * Helper to assign addresses to S1-MME NetDevices
   */
  Ipv4AddressHelper m_s1apIpv4AddressHelper;

  /**
   * Enable PCAP generation for S1 link
   */
  bool        m_s1uLinkEnablePcap;

  /**
   * Prefix for the PCAP file for the S1 link
   */
  std::string m_s1uLinkPcapPrefix;
=======
  public:
    /**
     * Constructor
     */
    PointToPointEpcHelper();

    /**
     * Destructor
     */
    ~PointToPointEpcHelper() override;

    // inherited from Object
    /**
     * Register this type.
     * \return The object TypeId.
     */
    static TypeId GetTypeId();
    TypeId GetInstanceTypeId() const override;
    void DoDispose() override;

    // inherited from EpcHelper
    void AddEnb(Ptr<Node> enbNode,
                Ptr<NetDevice> lteEnbNetDevice,
                std::vector<uint16_t> cellIds) override;

  private:
    /**
     * S1-U interfaces
     */

    /**
     * Helper to assign addresses to S1-U NetDevices
     */
    Ipv4AddressHelper m_s1uIpv4AddressHelper;

    /**
     * The data rate to be used for the next S1-U link to be created
     */
    DataRate m_s1uLinkDataRate;

    /**
     * The delay to be used for the next S1-U link to be created
     */
    Time m_s1uLinkDelay;

    /**
     * The MTU of the next S1-U link to be created. Note that,
     * because of the additional GTP/UDP/IP tunneling overhead,
     * you need a MTU larger than the end-to-end MTU that you
     * want to support.
     */
    uint16_t m_s1uLinkMtu;

    /**
     * Helper to assign addresses to S1-MME NetDevices
     */
    Ipv4AddressHelper m_s1apIpv4AddressHelper;

    /**
     * Enable PCAP generation for S1 link
     */
    bool m_s1uLinkEnablePcap;

    /**
     * Prefix for the PCAP file for the S1 link
     */
    std::string m_s1uLinkPcapPrefix;
>>>>>>> 8d25ef3c
};

} // namespace ns3

#endif // POINT_TO_POINT_EPC_HELPER_H<|MERGE_RESOLUTION|>--- conflicted
+++ resolved
@@ -37,74 +37,6 @@
  */
 class PointToPointEpcHelper : public NoBackhaulEpcHelper
 {
-<<<<<<< HEAD
-public:
-  /**
-   * Constructor
-   */
-  PointToPointEpcHelper ();
-
-  /**
-   * Destructor
-   */
-  virtual ~PointToPointEpcHelper ();
-
-  // inherited from Object
-  /**
-   *  Register this type.
-   *  \return The object TypeId.
-   */
-  static TypeId GetTypeId (void);
-  TypeId GetInstanceTypeId () const;
-  virtual void DoDispose ();
-
-  // inherited from EpcHelper
-  virtual void AddEnb (Ptr<Node> enbNode, Ptr<NetDevice> lteEnbNetDevice, std::vector<uint16_t> cellIds);
-
-private:
-
-  /**
-   * S1-U interfaces
-   */
-
-  /**
-   * Helper to assign addresses to S1-U NetDevices
-   */
-  Ipv4AddressHelper m_s1uIpv4AddressHelper;
-
-  /**
-   * The data rate to be used for the next S1-U link to be created
-   */
-  DataRate m_s1uLinkDataRate;
-
-  /**
-   * The delay to be used for the next S1-U link to be created
-   */
-  Time     m_s1uLinkDelay;
-
-  /**
-   * The MTU of the next S1-U link to be created. Note that,
-   * because of the additional GTP/UDP/IP tunneling overhead,
-   * you need a MTU larger than the end-to-end MTU that you
-   * want to support.
-   */
-  uint16_t m_s1uLinkMtu;
-
-  /**
-   * Helper to assign addresses to S1-MME NetDevices
-   */
-  Ipv4AddressHelper m_s1apIpv4AddressHelper;
-
-  /**
-   * Enable PCAP generation for S1 link
-   */
-  bool        m_s1uLinkEnablePcap;
-
-  /**
-   * Prefix for the PCAP file for the S1 link
-   */
-  std::string m_s1uLinkPcapPrefix;
-=======
   public:
     /**
      * Constructor
@@ -172,7 +104,6 @@
      * Prefix for the PCAP file for the S1 link
      */
     std::string m_s1uLinkPcapPrefix;
->>>>>>> 8d25ef3c
 };
 
 } // namespace ns3
