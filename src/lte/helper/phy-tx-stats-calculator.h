--- conflicted
+++ resolved
@@ -96,21 +96,13 @@
 
   /**
    * Notifies the stats calculator that an downlink transmission has occurred.
-<<<<<<< HEAD
-   * \param params The trace information regarding PHY transmission stats
-=======
    * @param params Trace information regarding PHY transmission stats
->>>>>>> 00382e98
    */
   void DlPhyTransmission (PhyTransmissionStatParameters params);
 
   /**
    * Notifies the stats calculator that an uplink transmission has occurred.
-<<<<<<< HEAD
-   * \param params The trace information regarding PHY transmission stats
-=======
    * @param params Trace information regarding PHY transmission stats
->>>>>>> 00382e98
    */
   void UlPhyTransmission (PhyTransmissionStatParameters params);
 
