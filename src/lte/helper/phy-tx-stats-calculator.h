--- conflicted
+++ resolved
@@ -52,111 +52,6 @@
  */
 class PhyTxStatsCalculator : public LteStatsCalculator
 {
-<<<<<<< HEAD
-public:
-  /**
-   * Constructor
-   */
-  PhyTxStatsCalculator ();
-
-  /**
-   * Destructor
-   */
-  virtual ~PhyTxStatsCalculator ();
-
-  // Inherited from ns3::Object
-  /**
-   *  Register this type.
-   *  \return The object TypeId.
-   */
-  static TypeId GetTypeId (void);
-
-  /**
-   * Set the name of the file where the UL Tx PHY statistics will be stored.
-   *
-   * \param outputFilename The string with the name of the file
-   */
-  void SetUlTxOutputFilename (std::string outputFilename);
-
-  /**
-   * Get the name of the file where the UL RX PHY statistics will be stored.
-   * \return The name of the file where the UL RX PHY statistics will be stored
-   */
-  std::string GetUlTxOutputFilename (void);
-
-  /**
-   * Set the name of the file where the DL TX PHY statistics will be stored.
-   *
-   * \param outputFilename The string with the name of the file
-   */
-  void SetDlTxOutputFilename (std::string outputFilename);
-
-  /**
-   * Get the name of the file where the DL TX PHY statistics will be stored.
-   * \return The name of the file where the DL TX PHY statistics will be stored
-   */
-  std::string GetDlTxOutputFilename (void);
-
-  /**
-   * Notifies the stats calculator that an downlink transmission has occurred.
-   * \param params The trace information regarding PHY transmission stats
-   */
-  void DlPhyTransmission (PhyTransmissionStatParameters params);
-
-  /**
-   * Notifies the stats calculator that an uplink transmission has occurred.
-   * \param params The trace information regarding PHY transmission stats
-   */
-  void UlPhyTransmission (PhyTransmissionStatParameters params);
-
-  
-  /** 
-   * trace sink
-   * 
-   * \param phyTxStats 
-   * \param path 
-   * \param params 
-   */
-  static void DlPhyTransmissionCallback (Ptr<PhyTxStatsCalculator> phyTxStats,
-                                  std::string path, PhyTransmissionStatParameters params);
-
-  /** 
-   * trace sink
-   * 
-   * \param phyTxStats 
-   * \param path 
-   * \param params 
-   */
-  static void UlPhyTransmissionCallback (Ptr<PhyTxStatsCalculator> phyTxStats,
-                                  std::string path, PhyTransmissionStatParameters params);
-
-private:
-  /**
-   * When writing DL TX PHY statistics first time to file,
-   * columns description is added. Then next lines are
-   * appended to file. This value is true if output
-   * files have not been opened yet
-   */
-  bool m_dlTxFirstWrite;
-
-  /**
-   * When writing UL TX PHY statistics first time to file,
-   * columns description is added. Then next lines are
-   * appended to file. This value is true if output
-   * files have not been opened yet
-   */
-  bool m_ulTxFirstWrite;
-
-  /**
-   * DL TX PHY statistics output trace file
-   */
-  std::ofstream m_dlTxOutFile;
-
-  /**
-   * UL TX PHY statistics output trace file
-   */
-  std::ofstream m_ulTxOutFile;
-=======
   public:
     /**
      * Constructor
@@ -178,38 +73,38 @@
     /**
      * Set the name of the file where the UL Tx PHY statistics will be stored.
      *
-     * @param outputFilename string with the name of the file
+     * \param outputFilename The string with the name of the file
      */
     void SetUlTxOutputFilename(std::string outputFilename);
 
     /**
      * Get the name of the file where the UL RX PHY statistics will be stored.
-     * @return the name of the file where the UL RX PHY statistics will be stored
+     * \return The name of the file where the UL RX PHY statistics will be stored
      */
     std::string GetUlTxOutputFilename();
 
     /**
      * Set the name of the file where the DL TX PHY statistics will be stored.
      *
-     * @param outputFilename string with the name of the file
+     * \param outputFilename The string with the name of the file
      */
     void SetDlTxOutputFilename(std::string outputFilename);
 
     /**
      * Get the name of the file where the DL TX PHY statistics will be stored.
-     * @return the name of the file where the DL TX PHY statistics will be stored
+     * \return The name of the file where the DL TX PHY statistics will be stored
      */
     std::string GetDlTxOutputFilename();
 
     /**
      * Notifies the stats calculator that an downlink transmission has occurred.
-     * @param params Trace information regarding PHY transmission stats
+     * \param params The trace information regarding PHY transmission stats
      */
     void DlPhyTransmission(PhyTransmissionStatParameters params);
 
     /**
      * Notifies the stats calculator that an uplink transmission has occurred.
-     * @param params Trace information regarding PHY transmission stats
+     * \param params The trace information regarding PHY transmission stats
      */
     void UlPhyTransmission(PhyTransmissionStatParameters params);
 
@@ -261,7 +156,6 @@
      * UL TX PHY statistics output trace file
      */
     std::ofstream m_ulTxOutFile;
->>>>>>> 8d25ef3c
 };
 
 } // namespace ns3
