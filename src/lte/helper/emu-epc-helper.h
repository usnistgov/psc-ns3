--- conflicted
+++ resolved
@@ -41,63 +41,6 @@
  */
 class EmuEpcHelper : public NoBackhaulEpcHelper
 {
-<<<<<<< HEAD
-public:
-  /**
-   * Constructor
-   */
-  EmuEpcHelper ();
-
-  /**
-   * Destructor
-   */
-  virtual ~EmuEpcHelper ();
-
-  // inherited from Object
-  /**
-   *  Register this type.
-   *  \return The object TypeId.
-   */
-  static TypeId GetTypeId (void);
-  TypeId GetInstanceTypeId () const;
-  virtual void DoDispose ();
-
-  // inherited from EpcHelper
-  virtual void AddEnb (Ptr<Node> enbNode, Ptr<NetDevice> lteEnbNetDevice, std::vector<uint16_t> cellIds);
-  virtual void AddX2Interface (Ptr<Node> enbNode1, Ptr<Node> enbNode2);
-
-private:
-
-  /**
-   * helper to assign addresses to S1-U NetDevices
-   */
-  Ipv4AddressHelper m_epcIpv4AddressHelper;
-
-  /**
-   * Container for Ipv4Interfaces of the SGW
-   */
-  Ipv4InterfaceContainer m_sgwIpIfaces;
-
-  /**
-   * The name of the device used for the S1-U interface of the SGW
-   */
-  std::string m_sgwDeviceName;
-
-  /**
-   * The name of the device used for the S1-U interface of the eNB
-   */
-  std::string m_enbDeviceName;
-
-  /**
-   * MAC address used for the SGW
-   */
-  std::string m_sgwMacAddress;
-
-  /**
-   * First 5 bytes of the Enb MAC address base
-   */
-  std::string m_enbMacAddressBase;
-=======
   public:
     /**
      * Constructor
@@ -154,7 +97,6 @@
      * First 5 bytes of the Enb MAC address base
      */
     std::string m_enbMacAddressBase;
->>>>>>> 8d25ef3c
 };
 
 } // namespace ns3
