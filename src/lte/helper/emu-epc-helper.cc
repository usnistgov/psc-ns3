/* -*-  Mode: C++; c-file-style: "gnu"; indent-tabs-mode:nil; -*- */
/*
 * Copyright (c) 2011-2019 Centre Tecnologic de Telecomunicacions de Catalunya (CTTC)
 *
 * This program is free software; you can redistribute it and/or modify
 * it under the terms of the GNU General Public License version 2 as
 * published by the Free Software Foundation;
 *
 * This program is distributed in the hope that it will be useful,
 * but WITHOUT ANY WARRANTY; without even the implied warranty of
 * MERCHANTABILITY or FITNESS FOR A PARTICULAR PURPOSE.  See the
 * GNU General Public License for more details.
 *
 * You should have received a copy of the GNU General Public License
 * along with this program; if not, write to the Free Software
 * Foundation, Inc., 59 Temple Place, Suite 330, Boston, MA  02111-1307  USA
 *
 * Author: Jaume Nin <jnin@cttc.es>
 *         Nicola Baldo <nbaldo@cttc.es>
 *         Manuel Requena <manuel.requena@cttc.es>
 */

#include <iomanip>

#include "ns3/log.h"
#include "ns3/string.h"
#include "ns3/lte-enb-net-device.h"
#include "ns3/lte-enb-rrc.h"
#include "ns3/epc-x2.h"
#include "ns3/emu-fd-net-device-helper.h"
#include "ns3/emu-epc-helper.h"

namespace ns3 {

NS_LOG_COMPONENT_DEFINE ("EmuEpcHelper");

NS_OBJECT_ENSURE_REGISTERED (EmuEpcHelper);


EmuEpcHelper::EmuEpcHelper ()
<<<<<<< HEAD
  : m_gtpuUdpPort (2152)  // fixed by the standard
=======
  : NoBackhaulEpcHelper ()
>>>>>>> 109f1f90
{
  NS_LOG_FUNCTION (this);
  // To access the attribute value within the constructor
  ObjectBase::ConstructSelf (AttributeConstructionList ());

  // Create EmuFdNetDevice for SGW
  EmuFdNetDeviceHelper emu;
  NS_LOG_LOGIC ("SGW device: " << m_sgwDeviceName);
  emu.SetDeviceName (m_sgwDeviceName);

  Ptr<Node> sgw = GetSgwNode ();
  NetDeviceContainer sgwDevices = emu.Install (sgw);
  Ptr<NetDevice> sgwDevice = sgwDevices.Get (0);
  NS_LOG_LOGIC ("SGW MAC address: " << m_sgwMacAddress);
  sgwDevice->SetAttribute ("Address", Mac48AddressValue (m_sgwMacAddress.c_str ()));

  // Address of the SGW: 10.0.0.1
  m_epcIpv4AddressHelper.SetBase ("10.0.0.0", "255.255.255.0", "0.0.0.1");
  m_sgwIpIfaces = m_epcIpv4AddressHelper.Assign (sgwDevices);

  // Address of the first eNB: 10.0.0.101
  m_epcIpv4AddressHelper.SetBase ("10.0.0.0", "255.255.255.0", "0.0.0.101");
}

EmuEpcHelper::~EmuEpcHelper ()
{
  NS_LOG_FUNCTION (this);
}

TypeId
EmuEpcHelper::GetTypeId (void)
{
  static TypeId tid = TypeId ("ns3::EmuEpcHelper")
    .SetParent<EpcHelper> ()
    .SetGroupName ("Lte")
    .AddConstructor<EmuEpcHelper> ()
<<<<<<< HEAD
    .AddAttribute ("sgwDeviceName",
=======
    .AddAttribute ("SgwDeviceName",
>>>>>>> 109f1f90
                   "The name of the device used for the S1-U interface of the SGW",
                   StringValue ("veth0"),
                   MakeStringAccessor (&EmuEpcHelper::m_sgwDeviceName),
                   MakeStringChecker ())
<<<<<<< HEAD
    .AddAttribute ("enbDeviceName",
=======
    .AddAttribute ("EnbDeviceName",
>>>>>>> 109f1f90
                   "The name of the device used for the S1-U interface of the eNB",
                   StringValue ("veth1"),
                   MakeStringAccessor (&EmuEpcHelper::m_enbDeviceName),
                   MakeStringChecker ())
    .AddAttribute ("SgwMacAddress",
<<<<<<< HEAD
                   "MAC address used for the SGW ",
=======
                   "MAC address used for the SGW",
>>>>>>> 109f1f90
                   StringValue ("00:00:00:59:00:aa"),
                   MakeStringAccessor (&EmuEpcHelper::m_sgwMacAddress),
                   MakeStringChecker ())
    .AddAttribute ("EnbMacAddressBase",
<<<<<<< HEAD
                   "First 5 bytes of the Enb MAC address base",
=======
                   "First 5 bytes of the eNB MAC address base",
>>>>>>> 109f1f90
                   StringValue ("00:00:00:eb:00"),
                   MakeStringAccessor (&EmuEpcHelper::m_enbMacAddressBase),
                   MakeStringChecker ())
  ;
  return tid;
}

TypeId
EmuEpcHelper::GetInstanceTypeId () const
{
  return GetTypeId ();
}

void
<<<<<<< HEAD
EmuEpcHelper::DoInitialize ()
{
  NS_LOG_LOGIC (this);

  // we use a /8 net for all UEs
  m_uePgwAddressHelper.SetBase ("7.0.0.0", "255.0.0.0");

  // we use a /64 IPv6 net all UEs
  m_uePgwAddressHelper6.SetBase ("7777:f00d::", Ipv6Prefix (64));


  // create SgwPgwNode
  m_sgwPgw = CreateObject<Node> ();
  InternetStackHelper internet;
  internet.Install (m_sgwPgw);

  // The Tun device resides in different 64 bit subnet.
  // We must create an unique route to tun device for all the packets destined
  // to all 64 bit IPv6 prefixes of UEs, based by the unique 48 bit network prefix of this EPC network
  Ipv6StaticRoutingHelper ipv6RoutingHelper;
  Ptr<Ipv6StaticRouting> pgwStaticRouting = ipv6RoutingHelper.GetStaticRouting (m_sgwPgw->GetObject<Ipv6> ());
  pgwStaticRouting->AddNetworkRouteTo ("7777:f00d::", Ipv6Prefix (64), Ipv6Address ("::"), 1, 0);

  // create S1-U socket
  Ptr<Socket> sgwPgwS1uSocket = Socket::CreateSocket (m_sgwPgw, TypeId::LookupByName ("ns3::UdpSocketFactory"));
  int retval = sgwPgwS1uSocket->Bind (InetSocketAddress (Ipv4Address::GetAny (), m_gtpuUdpPort));
  NS_ASSERT (retval == 0);

  // create TUN device containing IPv4 address and implementing tunneling of user data over GTP-U/UDP/IP
  m_tunDevice = CreateObject<VirtualNetDevice> ();

  // allow jumbo packets
  m_tunDevice->SetAttribute ("Mtu", UintegerValue (30000));

  // yes we need this
  m_tunDevice->SetAddress (Mac48Address::Allocate ());

  m_sgwPgw->AddDevice (m_tunDevice);
  NetDeviceContainer tunDeviceContainer;
  tunDeviceContainer.Add (m_tunDevice);

  // the TUN device is on the same subnet as the UEs, so when a packet
  // addressed to an UE IPv4 address arrives at the intenet to the WAN interface of
  // the PGW it will be forwarded to the TUN device.
  Ipv4InterfaceContainer tunDeviceIpv4IfContainer = AssignUeIpv4Address (tunDeviceContainer);

  // the TUN device for IPv6 address is on the different subnet as the
  // UEs, it will forward the UE packets as we have inserted the route
  // for all UEs at the time of assigning UE addresses
  Ipv6InterfaceContainer tunDeviceIpv6IfContainer = AssignUeIpv6Address (tunDeviceContainer);

  //Set Forwarding
  tunDeviceIpv6IfContainer.SetForwarding (0,true);
  tunDeviceIpv6IfContainer.SetDefaultRouteInAllNodes (0);


  // create EpcSgwPgwApplication
  m_sgwPgwApp = CreateObject<EpcSgwPgwApplication> (m_tunDevice, sgwPgwS1uSocket);
  m_sgwPgw->AddApplication (m_sgwPgwApp);

  // connect SgwPgwApplication and virtual net device for tunneling
  m_tunDevice->SetSendCallback (MakeCallback (&EpcSgwPgwApplication::RecvFromTunDevice, m_sgwPgwApp));


  // Create MME and connect with SGW via S11 interface
  m_mme = CreateObject<EpcMme> ();
  m_mme->SetS11SapSgw (m_sgwPgwApp->GetS11SapSgw ());
  m_sgwPgwApp->SetS11SapMme (m_mme->GetS11SapMme ());

  // Create EmuFdNetDevice for SGW
  EmuFdNetDeviceHelper emu;
  NS_LOG_LOGIC ("SGW device: " << m_sgwDeviceName);
  emu.SetDeviceName (m_sgwDeviceName);
  NetDeviceContainer sgwDevices = emu.Install (m_sgwPgw);
  Ptr<NetDevice> sgwDevice = sgwDevices.Get (0);
  NS_LOG_LOGIC ("MAC address of SGW: " << m_sgwMacAddress);
  sgwDevice->SetAttribute ("Address", Mac48AddressValue (m_sgwMacAddress.c_str ()));

  // we use a /8 subnet so the SGW and the eNBs can talk directly to each other
  m_epcIpv4AddressHelper.SetBase ("10.0.0.0", "255.255.255.0", "0.0.0.1");
  m_sgwIpIfaces = m_epcIpv4AddressHelper.Assign (sgwDevices);
  m_epcIpv4AddressHelper.SetBase ("10.0.0.0", "255.0.0.0", "0.0.0.101");


  EpcHelper::DoInitialize ();
}

void
EmuEpcHelper::DoDispose ()
{
  NS_LOG_FUNCTION (this);
  m_tunDevice->SetSendCallback (MakeNullCallback<bool, Ptr<Packet>, const Address&, const Address&, uint16_t> ());
  m_tunDevice = 0;
  m_sgwPgwApp = 0;
  m_sgwPgw->Dispose ();
=======
EmuEpcHelper::DoDispose ()
{
  NS_LOG_FUNCTION (this);
  NoBackhaulEpcHelper::DoDispose ();
>>>>>>> 109f1f90
}


void
EmuEpcHelper::AddEnb (Ptr<Node> enb, Ptr<NetDevice> lteEnbNetDevice, uint16_t cellId)
{
  NS_LOG_FUNCTION (this << enb << lteEnbNetDevice << cellId);

<<<<<<< HEAD
  Initialize ();

  NS_ASSERT (enb == lteEnbNetDevice->GetNode ());

  // add an Internet stack to the previously created eNB
  InternetStackHelper internet;
  internet.Install (enb);
  NS_LOG_LOGIC ("number of Ipv4 ifaces of the eNB after node creation: " << enb->GetObject<Ipv4> ()->GetNInterfaces ());


=======
  NoBackhaulEpcHelper::AddEnb (enb, lteEnbNetDevice, cellId);
>>>>>>> 109f1f90

  // Create an EmuFdNetDevice for the eNB to connect with the SGW and other eNBs
  EmuFdNetDeviceHelper emu;
  NS_LOG_LOGIC ("eNB cellId: " << cellId);
  NS_LOG_LOGIC ("eNB device: " << m_enbDeviceName);
  emu.SetDeviceName (m_enbDeviceName);
  NetDeviceContainer enbDevices = emu.Install (enb);

  NS_ABORT_IF ((cellId == 0) || (cellId > 255));
  std::ostringstream enbMacAddress;
  enbMacAddress << m_enbMacAddressBase << ":" << std::hex << std::setfill ('0') << std::setw (2) << cellId;
  NS_LOG_LOGIC ("eNB MAC address: " << enbMacAddress.str ());
  Ptr<NetDevice> enbDev = enbDevices.Get (0);
  enbDev->SetAttribute ("Address", Mac48AddressValue (enbMacAddress.str ().c_str ()));

  //emu.EnablePcap ("enbDevice", enbDev);

  NS_LOG_LOGIC ("number of Ipv4 ifaces of the eNB after installing emu dev: " << enb->GetObject<Ipv4> ()->GetNInterfaces ());
  Ipv4InterfaceContainer enbIpIfaces = m_epcIpv4AddressHelper.Assign (enbDevices);
  NS_LOG_LOGIC ("number of Ipv4 ifaces of the eNB after assigning Ipv4 addr to S1 dev: " << enb->GetObject<Ipv4> ()->GetNInterfaces ());

  Ipv4Address enbAddress = enbIpIfaces.GetAddress (0);
  Ipv4Address sgwAddress = m_sgwIpIfaces.GetAddress (0);

<<<<<<< HEAD
  // create S1-U socket for the ENB
  Ptr<Socket> enbS1uSocket = Socket::CreateSocket (enb, TypeId::LookupByName ("ns3::UdpSocketFactory"));
  int retval = enbS1uSocket->Bind (InetSocketAddress (enbAddress, m_gtpuUdpPort));
  NS_ASSERT (retval == 0);

  // create LTE socket for the ENB
  Ptr<Socket> enbLteSocket = Socket::CreateSocket (enb, TypeId::LookupByName ("ns3::PacketSocketFactory"));
  PacketSocketAddress enbLteSocketBindAddress;
  enbLteSocketBindAddress.SetSingleDevice (lteEnbNetDevice->GetIfIndex ());
  enbLteSocketBindAddress.SetProtocol (Ipv4L3Protocol::PROT_NUMBER);
  retval = enbLteSocket->Bind (enbLteSocketBindAddress);
  NS_ASSERT (retval == 0);
  PacketSocketAddress enbLteSocketConnectAddress;
  enbLteSocketConnectAddress.SetPhysicalAddress (Mac48Address::GetBroadcast ());
  enbLteSocketConnectAddress.SetSingleDevice (lteEnbNetDevice->GetIfIndex ());
  enbLteSocketConnectAddress.SetProtocol (Ipv4L3Protocol::PROT_NUMBER);
  retval = enbLteSocket->Connect (enbLteSocketConnectAddress);
  NS_ASSERT (retval == 0);

  // create LTE socket for the ENB
  Ptr<Socket> enbLteSocket6 = Socket::CreateSocket (enb, TypeId::LookupByName ("ns3::PacketSocketFactory"));
  PacketSocketAddress enbLteSocketBindAddress6;
  enbLteSocketBindAddress6.SetSingleDevice (lteEnbNetDevice->GetIfIndex ());
  enbLteSocketBindAddress6.SetProtocol (Ipv6L3Protocol::PROT_NUMBER);
  retval = enbLteSocket6->Bind (enbLteSocketBindAddress6);
  NS_ASSERT (retval == 0);
  PacketSocketAddress enbLteSocketConnectAddress6;
  enbLteSocketConnectAddress6.SetPhysicalAddress (Mac48Address::GetBroadcast ());
  enbLteSocketConnectAddress6.SetSingleDevice (lteEnbNetDevice->GetIfIndex ());
  enbLteSocketConnectAddress6.SetProtocol (Ipv6L3Protocol::PROT_NUMBER);
  retval = enbLteSocket6->Connect (enbLteSocketConnectAddress6);
  NS_ASSERT (retval == 0);

  NS_LOG_INFO ("create EpcEnbApplication");
  Ptr<EpcEnbApplication> enbApp = CreateObject<EpcEnbApplication> (enbLteSocket, enbLteSocket6, enbS1uSocket, enbAddress, sgwAddress, cellId);
  enb->AddApplication (enbApp);
  NS_ASSERT (enb->GetNApplications () == 1);
  NS_ASSERT_MSG (enb->GetApplication (0)->GetObject<EpcEnbApplication> () != 0, "cannot retrieve EpcEnbApplication");
  NS_LOG_LOGIC ("enb: " << enb << ", enb->GetApplication (0): " << enb->GetApplication (0));


  NS_LOG_INFO ("Create EpcX2 entity");
  Ptr<EpcX2> x2 = CreateObject<EpcX2> ();
  enb->AggregateObject (x2);

  NS_LOG_INFO ("connect S1-AP interface");
  m_mme->AddEnb (cellId, enbAddress, enbApp->GetS1apSapEnb ());
  m_sgwPgwApp->AddEnb (cellId, enbAddress, sgwAddress);
  enbApp->SetS1apSapMme (m_mme->GetS1apSapMme ());
=======
  NoBackhaulEpcHelper::AddS1Interface (enb, enbAddress, sgwAddress, cellId);
>>>>>>> 109f1f90
}


void
EmuEpcHelper::AddX2Interface (Ptr<Node> enb1, Ptr<Node> enb2)
{
  NS_LOG_FUNCTION (this << enb1 << enb2);

  NS_LOG_WARN ("X2 support still untested");


  // for X2, we reuse the same device and IP address of the S1-U interface
  Ptr<Ipv4> enb1Ipv4 = enb1->GetObject<Ipv4> ();
  Ptr<Ipv4> enb2Ipv4 = enb2->GetObject<Ipv4> ();
  NS_LOG_LOGIC ("number of Ipv4 ifaces of the eNB #1: " << enb1Ipv4->GetNInterfaces ());
  NS_LOG_LOGIC ("number of Ipv4 ifaces of the eNB #2: " << enb2Ipv4->GetNInterfaces ());
  NS_LOG_LOGIC ("number of NetDevices of the eNB #1: " << enb1->GetNDevices ());
  NS_LOG_LOGIC ("number of NetDevices of the eNB #2: " << enb2->GetNDevices ());

  // 0 is the LTE device, 1 is localhost, 2 is the EPC NetDevice
  Ptr<NetDevice> enb1EpcDev = enb1->GetDevice (2);
  Ptr<NetDevice> enb2EpcDev = enb2->GetDevice (2);

  int32_t enb1Interface =  enb1Ipv4->GetInterfaceForDevice (enb1EpcDev);
  int32_t enb2Interface =  enb2Ipv4->GetInterfaceForDevice (enb2EpcDev);
  NS_ASSERT (enb1Interface >= 0);
  NS_ASSERT (enb2Interface >= 0);
  NS_ASSERT (enb1Ipv4->GetNAddresses (enb1Interface) == 1);
  NS_ASSERT (enb2Ipv4->GetNAddresses (enb2Interface) == 1);
  Ipv4Address enb1Addr = enb1Ipv4->GetAddress (enb1Interface, 0).GetLocal ();
  Ipv4Address enb2Addr = enb2Ipv4->GetAddress (enb2Interface, 0).GetLocal ();
  NS_LOG_LOGIC (" eNB 1 IP address: " << enb1Addr);
  NS_LOG_LOGIC (" eNB 2 IP address: " << enb2Addr);

  // Add X2 interface to both eNBs' X2 entities
  Ptr<EpcX2> enb1X2 = enb1->GetObject<EpcX2> ();
  Ptr<LteEnbNetDevice> enb1LteDev = enb1->GetDevice (0)->GetObject<LteEnbNetDevice> ();
  uint16_t enb1CellId = enb1LteDev->GetCellId ();
  NS_LOG_LOGIC ("LteEnbNetDevice #1 = " << enb1LteDev << " - CellId = " << enb1CellId);

  Ptr<EpcX2> enb2X2 = enb2->GetObject<EpcX2> ();
  Ptr<LteEnbNetDevice> enb2LteDev = enb2->GetDevice (0)->GetObject<LteEnbNetDevice> ();
  uint16_t enb2CellId = enb2LteDev->GetCellId ();
  NS_LOG_LOGIC ("LteEnbNetDevice #2 = " << enb2LteDev << " - CellId = " << enb2CellId);

  enb1X2->AddX2Interface (enb1CellId, enb1Addr, enb2CellId, enb2Addr);
  enb2X2->AddX2Interface (enb2CellId, enb2Addr, enb1CellId, enb1Addr);

  enb1LteDev->GetRrc ()->AddX2Neighbour (enb2LteDev->GetCellId ());
  enb2LteDev->GetRrc ()->AddX2Neighbour (enb1LteDev->GetCellId ());
}

<<<<<<< HEAD

void
EmuEpcHelper::AddUe (Ptr<NetDevice> ueDevice, uint64_t imsi)
{
  NS_LOG_FUNCTION (this << imsi << ueDevice );

  m_mme->AddUe (imsi);
  m_sgwPgwApp->AddUe (imsi);

}


uint8_t
EmuEpcHelper::ActivateEpsBearer (Ptr<NetDevice> ueDevice, uint64_t imsi, Ptr<EpcTft> tft, EpsBearer bearer)
{
  NS_LOG_FUNCTION (this << ueDevice << imsi);

  // we now retrieve the IPv4/IPv6 address of the UE and notify it to the SGW;
  // we couldn't do it before since address assignment is triggered by
  // the user simulation program, rather than done by the EPC
  Ptr<Node> ueNode = ueDevice->GetNode ();
  Ptr<Ipv4> ueIpv4 = ueNode->GetObject<Ipv4> ();
  Ptr<Ipv6> ueIpv6 = ueNode->GetObject<Ipv6> ();
  NS_ASSERT_MSG (ueIpv4 != 0 || ueIpv6 != 0, "UEs need to have IPv4/IPv6 installed before EPS bearers can be activated");

  if (ueIpv4)
    {
      int32_t interface =  ueIpv4->GetInterfaceForDevice (ueDevice);
      if (interface >= 0 && ueIpv4->GetNAddresses (interface) == 1)
        {
          Ipv4Address ueAddr = ueIpv4->GetAddress (interface, 0).GetLocal ();
          NS_LOG_LOGIC (" UE IPv4 address: " << ueAddr);
          m_sgwPgwApp->SetUeAddress (imsi, ueAddr);
        }
    }
  if (ueIpv6)
    {
      int32_t interface6 =  ueIpv6->GetInterfaceForDevice (ueDevice);
      if (interface6 >= 0 && ueIpv6->GetNAddresses (interface6) == 2)
        {
          Ipv6Address ueAddr6 = ueIpv6->GetAddress (interface6, 1).GetAddress ();
          NS_LOG_LOGIC (" UE IPv6 address: " << ueAddr6);
          m_sgwPgwApp->SetUeAddress6 (imsi, ueAddr6);
        }
    }

  uint8_t bearerId = m_mme->AddBearer (imsi, tft, bearer);
  Ptr<LteUeNetDevice> ueLteDevice = ueDevice->GetObject<LteUeNetDevice> ();
  if (ueLteDevice)
    {
      Simulator::ScheduleNow (&EpcUeNas::ActivateEpsBearer, ueLteDevice->GetNas (), bearer, tft);
    }
  return bearerId;
}

void
EmuEpcHelper::ActivateSidelinkBearer (Ptr<NetDevice> ueDevice, Ptr<LteSlTft> tft)
{
  NS_LOG_FUNCTION (this << ueDevice);

  Ptr<LteUeNetDevice> ueLteDevice = ueDevice->GetObject<LteUeNetDevice> ();
  NS_ASSERT (ueLteDevice);
  ueLteDevice->GetNas ()->ActivateSidelinkBearer (tft);
}

void
EmuEpcHelper::DeactivateSidelinkBearer (Ptr<NetDevice> ueDevice, Ptr<LteSlTft> tft)
{
  NS_LOG_FUNCTION (this << ueDevice);

  Ptr<LteUeNetDevice> ueLteDevice = ueDevice->GetObject<LteUeNetDevice> ();
  NS_ASSERT (ueLteDevice);
  ueLteDevice->GetNas ()->DeactivateSidelinkBearer (tft);
}

Ptr<Node>
EmuEpcHelper::GetPgwNode () const
{
  return m_sgwPgw;
}


Ipv4InterfaceContainer
EmuEpcHelper::AssignUeIpv4Address (NetDeviceContainer ueDevices)
{
  return m_uePgwAddressHelper.Assign (ueDevices);
}

Ipv6InterfaceContainer
EmuEpcHelper::AssignUeIpv6Address (NetDeviceContainer ueDevices)
{
  for (NetDeviceContainer::Iterator iter = ueDevices.Begin ();
       iter != ueDevices.End ();
       iter++)
    {
      Ptr<Icmpv6L4Protocol> icmpv6 = (*iter)->GetNode ()->GetObject<Icmpv6L4Protocol> ();
      icmpv6->SetAttribute ("DAD", BooleanValue (false));
    }
  return m_uePgwAddressHelper6.Assign (ueDevices);
}

Ipv4Address
EmuEpcHelper::GetUeDefaultGatewayAddress ()
{
  // return the address of the tun device
  return m_sgwPgw->GetObject<Ipv4> ()->GetAddress (1, 0).GetLocal ();
}

Ipv6Address
EmuEpcHelper::GetUeDefaultGatewayAddress6 ()
{
  // return the address of the tun device 6
  return m_sgwPgw->GetObject<Ipv6> ()->GetAddress (1, 1).GetAddress ();
}

=======
>>>>>>> 109f1f90
} // namespace ns3<|MERGE_RESOLUTION|>--- conflicted
+++ resolved
@@ -38,11 +38,7 @@
 
 
 EmuEpcHelper::EmuEpcHelper ()
-<<<<<<< HEAD
-  : m_gtpuUdpPort (2152)  // fixed by the standard
-=======
   : NoBackhaulEpcHelper ()
->>>>>>> 109f1f90
 {
   NS_LOG_FUNCTION (this);
   // To access the attribute value within the constructor
@@ -77,45 +73,29 @@
 {
   static TypeId tid = TypeId ("ns3::EmuEpcHelper")
     .SetParent<EpcHelper> ()
-    .SetGroupName ("Lte")
+    .SetGroupName("Lte")
     .AddConstructor<EmuEpcHelper> ()
-<<<<<<< HEAD
-    .AddAttribute ("sgwDeviceName",
-=======
     .AddAttribute ("SgwDeviceName",
->>>>>>> 109f1f90
                    "The name of the device used for the S1-U interface of the SGW",
                    StringValue ("veth0"),
                    MakeStringAccessor (&EmuEpcHelper::m_sgwDeviceName),
                    MakeStringChecker ())
-<<<<<<< HEAD
-    .AddAttribute ("enbDeviceName",
-=======
     .AddAttribute ("EnbDeviceName",
->>>>>>> 109f1f90
                    "The name of the device used for the S1-U interface of the eNB",
                    StringValue ("veth1"),
                    MakeStringAccessor (&EmuEpcHelper::m_enbDeviceName),
                    MakeStringChecker ())
     .AddAttribute ("SgwMacAddress",
-<<<<<<< HEAD
-                   "MAC address used for the SGW ",
-=======
                    "MAC address used for the SGW",
->>>>>>> 109f1f90
                    StringValue ("00:00:00:59:00:aa"),
                    MakeStringAccessor (&EmuEpcHelper::m_sgwMacAddress),
                    MakeStringChecker ())
     .AddAttribute ("EnbMacAddressBase",
-<<<<<<< HEAD
-                   "First 5 bytes of the Enb MAC address base",
-=======
                    "First 5 bytes of the eNB MAC address base",
->>>>>>> 109f1f90
                    StringValue ("00:00:00:eb:00"),
                    MakeStringAccessor (&EmuEpcHelper::m_enbMacAddressBase),
                    MakeStringChecker ())
-  ;
+    ;
   return tid;
 }
 
@@ -126,108 +106,10 @@
 }
 
 void
-<<<<<<< HEAD
-EmuEpcHelper::DoInitialize ()
-{
-  NS_LOG_LOGIC (this);
-
-  // we use a /8 net for all UEs
-  m_uePgwAddressHelper.SetBase ("7.0.0.0", "255.0.0.0");
-
-  // we use a /64 IPv6 net all UEs
-  m_uePgwAddressHelper6.SetBase ("7777:f00d::", Ipv6Prefix (64));
-
-
-  // create SgwPgwNode
-  m_sgwPgw = CreateObject<Node> ();
-  InternetStackHelper internet;
-  internet.Install (m_sgwPgw);
-
-  // The Tun device resides in different 64 bit subnet.
-  // We must create an unique route to tun device for all the packets destined
-  // to all 64 bit IPv6 prefixes of UEs, based by the unique 48 bit network prefix of this EPC network
-  Ipv6StaticRoutingHelper ipv6RoutingHelper;
-  Ptr<Ipv6StaticRouting> pgwStaticRouting = ipv6RoutingHelper.GetStaticRouting (m_sgwPgw->GetObject<Ipv6> ());
-  pgwStaticRouting->AddNetworkRouteTo ("7777:f00d::", Ipv6Prefix (64), Ipv6Address ("::"), 1, 0);
-
-  // create S1-U socket
-  Ptr<Socket> sgwPgwS1uSocket = Socket::CreateSocket (m_sgwPgw, TypeId::LookupByName ("ns3::UdpSocketFactory"));
-  int retval = sgwPgwS1uSocket->Bind (InetSocketAddress (Ipv4Address::GetAny (), m_gtpuUdpPort));
-  NS_ASSERT (retval == 0);
-
-  // create TUN device containing IPv4 address and implementing tunneling of user data over GTP-U/UDP/IP
-  m_tunDevice = CreateObject<VirtualNetDevice> ();
-
-  // allow jumbo packets
-  m_tunDevice->SetAttribute ("Mtu", UintegerValue (30000));
-
-  // yes we need this
-  m_tunDevice->SetAddress (Mac48Address::Allocate ());
-
-  m_sgwPgw->AddDevice (m_tunDevice);
-  NetDeviceContainer tunDeviceContainer;
-  tunDeviceContainer.Add (m_tunDevice);
-
-  // the TUN device is on the same subnet as the UEs, so when a packet
-  // addressed to an UE IPv4 address arrives at the intenet to the WAN interface of
-  // the PGW it will be forwarded to the TUN device.
-  Ipv4InterfaceContainer tunDeviceIpv4IfContainer = AssignUeIpv4Address (tunDeviceContainer);
-
-  // the TUN device for IPv6 address is on the different subnet as the
-  // UEs, it will forward the UE packets as we have inserted the route
-  // for all UEs at the time of assigning UE addresses
-  Ipv6InterfaceContainer tunDeviceIpv6IfContainer = AssignUeIpv6Address (tunDeviceContainer);
-
-  //Set Forwarding
-  tunDeviceIpv6IfContainer.SetForwarding (0,true);
-  tunDeviceIpv6IfContainer.SetDefaultRouteInAllNodes (0);
-
-
-  // create EpcSgwPgwApplication
-  m_sgwPgwApp = CreateObject<EpcSgwPgwApplication> (m_tunDevice, sgwPgwS1uSocket);
-  m_sgwPgw->AddApplication (m_sgwPgwApp);
-
-  // connect SgwPgwApplication and virtual net device for tunneling
-  m_tunDevice->SetSendCallback (MakeCallback (&EpcSgwPgwApplication::RecvFromTunDevice, m_sgwPgwApp));
-
-
-  // Create MME and connect with SGW via S11 interface
-  m_mme = CreateObject<EpcMme> ();
-  m_mme->SetS11SapSgw (m_sgwPgwApp->GetS11SapSgw ());
-  m_sgwPgwApp->SetS11SapMme (m_mme->GetS11SapMme ());
-
-  // Create EmuFdNetDevice for SGW
-  EmuFdNetDeviceHelper emu;
-  NS_LOG_LOGIC ("SGW device: " << m_sgwDeviceName);
-  emu.SetDeviceName (m_sgwDeviceName);
-  NetDeviceContainer sgwDevices = emu.Install (m_sgwPgw);
-  Ptr<NetDevice> sgwDevice = sgwDevices.Get (0);
-  NS_LOG_LOGIC ("MAC address of SGW: " << m_sgwMacAddress);
-  sgwDevice->SetAttribute ("Address", Mac48AddressValue (m_sgwMacAddress.c_str ()));
-
-  // we use a /8 subnet so the SGW and the eNBs can talk directly to each other
-  m_epcIpv4AddressHelper.SetBase ("10.0.0.0", "255.255.255.0", "0.0.0.1");
-  m_sgwIpIfaces = m_epcIpv4AddressHelper.Assign (sgwDevices);
-  m_epcIpv4AddressHelper.SetBase ("10.0.0.0", "255.0.0.0", "0.0.0.101");
-
-
-  EpcHelper::DoInitialize ();
-}
-
-void
-EmuEpcHelper::DoDispose ()
-{
-  NS_LOG_FUNCTION (this);
-  m_tunDevice->SetSendCallback (MakeNullCallback<bool, Ptr<Packet>, const Address&, const Address&, uint16_t> ());
-  m_tunDevice = 0;
-  m_sgwPgwApp = 0;
-  m_sgwPgw->Dispose ();
-=======
 EmuEpcHelper::DoDispose ()
 {
   NS_LOG_FUNCTION (this);
   NoBackhaulEpcHelper::DoDispose ();
->>>>>>> 109f1f90
 }
 
 
@@ -236,20 +118,7 @@
 {
   NS_LOG_FUNCTION (this << enb << lteEnbNetDevice << cellId);
 
-<<<<<<< HEAD
-  Initialize ();
-
-  NS_ASSERT (enb == lteEnbNetDevice->GetNode ());
-
-  // add an Internet stack to the previously created eNB
-  InternetStackHelper internet;
-  internet.Install (enb);
-  NS_LOG_LOGIC ("number of Ipv4 ifaces of the eNB after node creation: " << enb->GetObject<Ipv4> ()->GetNInterfaces ());
-
-
-=======
   NoBackhaulEpcHelper::AddEnb (enb, lteEnbNetDevice, cellId);
->>>>>>> 109f1f90
 
   // Create an EmuFdNetDevice for the eNB to connect with the SGW and other eNBs
   EmuFdNetDeviceHelper emu;
@@ -274,59 +143,7 @@
   Ipv4Address enbAddress = enbIpIfaces.GetAddress (0);
   Ipv4Address sgwAddress = m_sgwIpIfaces.GetAddress (0);
 
-<<<<<<< HEAD
-  // create S1-U socket for the ENB
-  Ptr<Socket> enbS1uSocket = Socket::CreateSocket (enb, TypeId::LookupByName ("ns3::UdpSocketFactory"));
-  int retval = enbS1uSocket->Bind (InetSocketAddress (enbAddress, m_gtpuUdpPort));
-  NS_ASSERT (retval == 0);
-
-  // create LTE socket for the ENB
-  Ptr<Socket> enbLteSocket = Socket::CreateSocket (enb, TypeId::LookupByName ("ns3::PacketSocketFactory"));
-  PacketSocketAddress enbLteSocketBindAddress;
-  enbLteSocketBindAddress.SetSingleDevice (lteEnbNetDevice->GetIfIndex ());
-  enbLteSocketBindAddress.SetProtocol (Ipv4L3Protocol::PROT_NUMBER);
-  retval = enbLteSocket->Bind (enbLteSocketBindAddress);
-  NS_ASSERT (retval == 0);
-  PacketSocketAddress enbLteSocketConnectAddress;
-  enbLteSocketConnectAddress.SetPhysicalAddress (Mac48Address::GetBroadcast ());
-  enbLteSocketConnectAddress.SetSingleDevice (lteEnbNetDevice->GetIfIndex ());
-  enbLteSocketConnectAddress.SetProtocol (Ipv4L3Protocol::PROT_NUMBER);
-  retval = enbLteSocket->Connect (enbLteSocketConnectAddress);
-  NS_ASSERT (retval == 0);
-
-  // create LTE socket for the ENB
-  Ptr<Socket> enbLteSocket6 = Socket::CreateSocket (enb, TypeId::LookupByName ("ns3::PacketSocketFactory"));
-  PacketSocketAddress enbLteSocketBindAddress6;
-  enbLteSocketBindAddress6.SetSingleDevice (lteEnbNetDevice->GetIfIndex ());
-  enbLteSocketBindAddress6.SetProtocol (Ipv6L3Protocol::PROT_NUMBER);
-  retval = enbLteSocket6->Bind (enbLteSocketBindAddress6);
-  NS_ASSERT (retval == 0);
-  PacketSocketAddress enbLteSocketConnectAddress6;
-  enbLteSocketConnectAddress6.SetPhysicalAddress (Mac48Address::GetBroadcast ());
-  enbLteSocketConnectAddress6.SetSingleDevice (lteEnbNetDevice->GetIfIndex ());
-  enbLteSocketConnectAddress6.SetProtocol (Ipv6L3Protocol::PROT_NUMBER);
-  retval = enbLteSocket6->Connect (enbLteSocketConnectAddress6);
-  NS_ASSERT (retval == 0);
-
-  NS_LOG_INFO ("create EpcEnbApplication");
-  Ptr<EpcEnbApplication> enbApp = CreateObject<EpcEnbApplication> (enbLteSocket, enbLteSocket6, enbS1uSocket, enbAddress, sgwAddress, cellId);
-  enb->AddApplication (enbApp);
-  NS_ASSERT (enb->GetNApplications () == 1);
-  NS_ASSERT_MSG (enb->GetApplication (0)->GetObject<EpcEnbApplication> () != 0, "cannot retrieve EpcEnbApplication");
-  NS_LOG_LOGIC ("enb: " << enb << ", enb->GetApplication (0): " << enb->GetApplication (0));
-
-
-  NS_LOG_INFO ("Create EpcX2 entity");
-  Ptr<EpcX2> x2 = CreateObject<EpcX2> ();
-  enb->AggregateObject (x2);
-
-  NS_LOG_INFO ("connect S1-AP interface");
-  m_mme->AddEnb (cellId, enbAddress, enbApp->GetS1apSapEnb ());
-  m_sgwPgwApp->AddEnb (cellId, enbAddress, sgwAddress);
-  enbApp->SetS1apSapMme (m_mme->GetS1apSapMme ());
-=======
   NoBackhaulEpcHelper::AddS1Interface (enb, enbAddress, sgwAddress, cellId);
->>>>>>> 109f1f90
 }
 
 
@@ -356,11 +173,11 @@
   NS_ASSERT (enb2Interface >= 0);
   NS_ASSERT (enb1Ipv4->GetNAddresses (enb1Interface) == 1);
   NS_ASSERT (enb2Ipv4->GetNAddresses (enb2Interface) == 1);
-  Ipv4Address enb1Addr = enb1Ipv4->GetAddress (enb1Interface, 0).GetLocal ();
-  Ipv4Address enb2Addr = enb2Ipv4->GetAddress (enb2Interface, 0).GetLocal ();
-  NS_LOG_LOGIC (" eNB 1 IP address: " << enb1Addr);
+  Ipv4Address enb1Addr = enb1Ipv4->GetAddress (enb1Interface, 0).GetLocal (); 
+  Ipv4Address enb2Addr = enb2Ipv4->GetAddress (enb2Interface, 0).GetLocal (); 
+  NS_LOG_LOGIC (" eNB 1 IP address: " << enb1Addr); 
   NS_LOG_LOGIC (" eNB 2 IP address: " << enb2Addr);
-
+  
   // Add X2 interface to both eNBs' X2 entities
   Ptr<EpcX2> enb1X2 = enb1->GetObject<EpcX2> ();
   Ptr<LteEnbNetDevice> enb1LteDev = enb1->GetDevice (0)->GetObject<LteEnbNetDevice> ();
@@ -379,122 +196,4 @@
   enb2LteDev->GetRrc ()->AddX2Neighbour (enb1LteDev->GetCellId ());
 }
 
-<<<<<<< HEAD
-
-void
-EmuEpcHelper::AddUe (Ptr<NetDevice> ueDevice, uint64_t imsi)
-{
-  NS_LOG_FUNCTION (this << imsi << ueDevice );
-
-  m_mme->AddUe (imsi);
-  m_sgwPgwApp->AddUe (imsi);
-
-}
-
-
-uint8_t
-EmuEpcHelper::ActivateEpsBearer (Ptr<NetDevice> ueDevice, uint64_t imsi, Ptr<EpcTft> tft, EpsBearer bearer)
-{
-  NS_LOG_FUNCTION (this << ueDevice << imsi);
-
-  // we now retrieve the IPv4/IPv6 address of the UE and notify it to the SGW;
-  // we couldn't do it before since address assignment is triggered by
-  // the user simulation program, rather than done by the EPC
-  Ptr<Node> ueNode = ueDevice->GetNode ();
-  Ptr<Ipv4> ueIpv4 = ueNode->GetObject<Ipv4> ();
-  Ptr<Ipv6> ueIpv6 = ueNode->GetObject<Ipv6> ();
-  NS_ASSERT_MSG (ueIpv4 != 0 || ueIpv6 != 0, "UEs need to have IPv4/IPv6 installed before EPS bearers can be activated");
-
-  if (ueIpv4)
-    {
-      int32_t interface =  ueIpv4->GetInterfaceForDevice (ueDevice);
-      if (interface >= 0 && ueIpv4->GetNAddresses (interface) == 1)
-        {
-          Ipv4Address ueAddr = ueIpv4->GetAddress (interface, 0).GetLocal ();
-          NS_LOG_LOGIC (" UE IPv4 address: " << ueAddr);
-          m_sgwPgwApp->SetUeAddress (imsi, ueAddr);
-        }
-    }
-  if (ueIpv6)
-    {
-      int32_t interface6 =  ueIpv6->GetInterfaceForDevice (ueDevice);
-      if (interface6 >= 0 && ueIpv6->GetNAddresses (interface6) == 2)
-        {
-          Ipv6Address ueAddr6 = ueIpv6->GetAddress (interface6, 1).GetAddress ();
-          NS_LOG_LOGIC (" UE IPv6 address: " << ueAddr6);
-          m_sgwPgwApp->SetUeAddress6 (imsi, ueAddr6);
-        }
-    }
-
-  uint8_t bearerId = m_mme->AddBearer (imsi, tft, bearer);
-  Ptr<LteUeNetDevice> ueLteDevice = ueDevice->GetObject<LteUeNetDevice> ();
-  if (ueLteDevice)
-    {
-      Simulator::ScheduleNow (&EpcUeNas::ActivateEpsBearer, ueLteDevice->GetNas (), bearer, tft);
-    }
-  return bearerId;
-}
-
-void
-EmuEpcHelper::ActivateSidelinkBearer (Ptr<NetDevice> ueDevice, Ptr<LteSlTft> tft)
-{
-  NS_LOG_FUNCTION (this << ueDevice);
-
-  Ptr<LteUeNetDevice> ueLteDevice = ueDevice->GetObject<LteUeNetDevice> ();
-  NS_ASSERT (ueLteDevice);
-  ueLteDevice->GetNas ()->ActivateSidelinkBearer (tft);
-}
-
-void
-EmuEpcHelper::DeactivateSidelinkBearer (Ptr<NetDevice> ueDevice, Ptr<LteSlTft> tft)
-{
-  NS_LOG_FUNCTION (this << ueDevice);
-
-  Ptr<LteUeNetDevice> ueLteDevice = ueDevice->GetObject<LteUeNetDevice> ();
-  NS_ASSERT (ueLteDevice);
-  ueLteDevice->GetNas ()->DeactivateSidelinkBearer (tft);
-}
-
-Ptr<Node>
-EmuEpcHelper::GetPgwNode () const
-{
-  return m_sgwPgw;
-}
-
-
-Ipv4InterfaceContainer
-EmuEpcHelper::AssignUeIpv4Address (NetDeviceContainer ueDevices)
-{
-  return m_uePgwAddressHelper.Assign (ueDevices);
-}
-
-Ipv6InterfaceContainer
-EmuEpcHelper::AssignUeIpv6Address (NetDeviceContainer ueDevices)
-{
-  for (NetDeviceContainer::Iterator iter = ueDevices.Begin ();
-       iter != ueDevices.End ();
-       iter++)
-    {
-      Ptr<Icmpv6L4Protocol> icmpv6 = (*iter)->GetNode ()->GetObject<Icmpv6L4Protocol> ();
-      icmpv6->SetAttribute ("DAD", BooleanValue (false));
-    }
-  return m_uePgwAddressHelper6.Assign (ueDevices);
-}
-
-Ipv4Address
-EmuEpcHelper::GetUeDefaultGatewayAddress ()
-{
-  // return the address of the tun device
-  return m_sgwPgw->GetObject<Ipv4> ()->GetAddress (1, 0).GetLocal ();
-}
-
-Ipv6Address
-EmuEpcHelper::GetUeDefaultGatewayAddress6 ()
-{
-  // return the address of the tun device 6
-  return m_sgwPgw->GetObject<Ipv6> ()->GetAddress (1, 1).GetAddress ();
-}
-
-=======
->>>>>>> 109f1f90
 } // namespace ns3