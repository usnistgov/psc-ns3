﻿++++++++++++++++++
User Documentation
++++++++++++++++++

----------
Background
----------

We assume the reader is already familiar with how to use the ns-3
simulator to run generic simulation programs. If this is not the case,
we strongly recommend the reader to consult [ns3tutorial]_.

<<<<<<< HEAD
--------------  
=======

>>>>>>> 8d25ef3c
Usage Overview
--------------

The ns-3 LTE model is a software library that allows the simulation of
LTE networks, optionally including the Evolved Packet Core (EPC).  The
process of performing such simulations typically involves the
following steps:

 1. *Define the scenario* to be simulated
 2. *Write a simulation program* that recreates the desired scenario
    topology/architecture. This is done accessing the ns-3 LTE model
    library using the ``ns3::LteHelper`` API defined in ``src/lte/helper/lte-helper.h``.
 3. *Specify configuration parameters* of the objects that are being
    used for the simulation. This can be done using input files (via the
    ``ns3::ConfigStore``) or directly within the simulation program.
 4. *Configure the desired output* to be produced by the simulator
 5. *Run* the simulation.

All these aspects will be explained in the following sections by means
of practical examples.



.. _sec-basic-simulation-program:

------------------------
Basic simulation program
------------------------

Here is the minimal simulation program that is needed to do an LTE-only simulation (without EPC).

.. highlight:: none

#. Initial boilerplate::

    #include <ns3/core-module.h>
    #include <ns3/network-module.h>
    #include <ns3/mobility-module.h>
    #include <ns3/lte-module.h>

    using namespace ns3;

    int main(int argc, char *argv[])
    {
      // the rest of the simulation program follows


#. Create an ``LteHelper`` object::

      Ptr<LteHelper> lteHelper = CreateObject<LteHelper>();

   This will instantiate some common
   objects (e.g., the Channel object) and provide the methods to add
   eNBs and UEs and configure them.

#. Create ``Node`` objects for the eNB(s) and the UEs::

      NodeContainer enbNodes;
      enbNodes.Create(1);
      NodeContainer ueNodes;
      ueNodes.Create(2);

   Note that the above Node instances at this point still don't have
   an LTE protocol stack installed; they're just empty nodes.

#. Configure the Mobility model for all the nodes::

      MobilityHelper mobility;
      mobility.SetMobilityModel("ns3::ConstantPositionMobilityModel");
      mobility.Install(enbNodes);
      mobility.SetMobilityModel("ns3::ConstantPositionMobilityModel");
      mobility.Install(ueNodes);

   The above will place all nodes at the coordinates (0,0,0). Please
   refer to the documentation of the ns-3 mobility model for how to
   set your own position or configure node movement.

#. Install an LTE protocol stack on the eNB(s)::

      NetDeviceContainer enbDevs;
      enbDevs = lteHelper->InstallEnbDevice(enbNodes);

#. Install an LTE protocol stack on the UEs::

      NetDeviceContainer ueDevs;
      ueDevs = lteHelper->InstallUeDevice(ueNodes);


#. Attach the UEs to an eNB. This will configure each UE according to
   the eNB configuration, and create an RRC connection between them::

      lteHelper->Attach(ueDevs, enbDevs.Get(0));

#. Activate a data radio bearer between each UE and the eNB it is attached to::

      enum EpsBearer::Qci q = EpsBearer::GBR_CONV_VOICE;
      EpsBearer bearer(q);
      lteHelper->ActivateDataRadioBearer(ueDevs, bearer);

   this method will also activate two saturation traffic generators for
   that bearer, one in uplink and one in downlink.

#. Set the stop time::

       Simulator::Stop(Seconds(0.005));

   This is needed otherwise the simulation will last forever, because
   (among others) the start-of-subframe event is scheduled repeatedly, and the
   ns-3 simulator scheduler will hence never run out of events.

#. Run the simulation::

       Simulator::Run();

#. Cleanup and exit::

       Simulator::Destroy();
       return 0;
       }

For how to compile and run simulation programs, please refer to [ns3tutorial]_.

-------------------------------------
Configuration of LTE model parameters
-------------------------------------

All the relevant LTE model parameters are managed through the ns-3
attribute system. Please refer to the [ns3tutorial]_ and [ns3manual]_
for detailed information on all the possible methods to do it
(environmental variables, C++ API, GtkConfigStore...).

In the following, we just briefly summarize
how to do it using input files together with the ns-3 ConfigStore.
First of all, you need to put the following in your simulation
program, right after ``main ()`` starts::

      CommandLine cmd(__FILE__);
      cmd.Parse(argc, argv);
      ConfigStore inputConfig;
      inputConfig.ConfigureDefaults();
      // parse again so you can override default values from the command line
      cmd.Parse(argc, argv);

for the above to work, make sure you also ``#include "ns3/config-store.h"``.
Now create a text file named (for example) ``input-defaults.txt``
specifying the new default values that you want to use for some attributes::

   default ns3::LteHelper::Scheduler "ns3::PfFfMacScheduler"
   default ns3::LteHelper::PathlossModel "ns3::FriisSpectrumPropagationLossModel"
   default ns3::LteEnbNetDevice::UlBandwidth "25"
   default ns3::LteEnbNetDevice::DlBandwidth "25"
   default ns3::LteEnbNetDevice::DlEarfcn "100"
   default ns3::LteEnbNetDevice::UlEarfcn "18100"
   default ns3::LteUePhy::TxPower "10"
   default ns3::LteUePhy::NoiseFigure "9"
   default ns3::LteEnbPhy::TxPower "30"
   default ns3::LteEnbPhy::NoiseFigure "5"

Supposing your simulation program is called
``src/lte/examples/lte-sim-with-input``, you can now pass these
settings to the simulation program in the following way::

   ./ns3 run src/lte/examples/lte-sim-with-input
   --command-template="%s --ns3::ConfigStore::Filename=input-defaults.txt
   --ns3::ConfigStore::Mode=Load --ns3::ConfigStore::FileFormat=RawText"


Furthermore, you can generate a template input file with the following
command::

   ./ns3 run src/lte/examples/lte-sim-with-input
   --command-template="%s --ns3::ConfigStore::Filename=input-defaults.txt
   --ns3::ConfigStore::Mode=Save --ns3::ConfigStore::FileFormat=RawText"

note that the above will put in the file ``input-defaults.txt`` *all*
the default values that are registered in your particular build of the
simulator, including lots of non-LTE attributes.

---------------------------
Configure LTE MAC Scheduler
---------------------------

There are several types of LTE MAC scheduler user can choose here. User can use following codes to define scheduler type::

 Ptr<LteHelper> lteHelper = CreateObject<LteHelper>();
 lteHelper->SetSchedulerType("ns3::FdMtFfMacScheduler");    // FD-MT scheduler
 lteHelper->SetSchedulerType("ns3::TdMtFfMacScheduler");    // TD-MT scheduler
 lteHelper->SetSchedulerType("ns3::TtaFfMacScheduler");     // TTA scheduler
 lteHelper->SetSchedulerType("ns3::FdBetFfMacScheduler");   // FD-BET scheduler
 lteHelper->SetSchedulerType("ns3::TdBetFfMacScheduler");   // TD-BET scheduler
 lteHelper->SetSchedulerType("ns3::FdTbfqFfMacScheduler");  // FD-TBFQ scheduler
 lteHelper->SetSchedulerType("ns3::TdTbfqFfMacScheduler");  // TD-TBFQ scheduler
 lteHelper->SetSchedulerType("ns3::PssFfMacScheduler");     //PSS scheduler

TBFQ and PSS have more parameters than other schedulers. Users can define those parameters in following way::

 * TBFQ scheduler::

  Ptr<LteHelper> lteHelper = CreateObject<LteHelper>();
  lteHelper->SetSchedulerAttribute("DebtLimit", IntegerValue(yourvalue)); // default value -625000 bytes(-5Mb)
  lteHelper->SetSchedulerAttribute("CreditLimit", UintegerValue(yourvalue)); // default value 625000 bytes(5Mb)
  lteHelper->SetSchedulerAttribute("TokenPoolSize", UintegerValue(yourvalue)); // default value 1 byte
  lteHelper->SetSchedulerAttribute("CreditableThreshold", UintegerValue(yourvalue)); // default value 0

 * PSS scheduler::

  Ptr<LteHelper> lteHelper = CreateObject<LteHelper>();
  lteHelper->SetSchedulerAttribute("nMux", UIntegerValue(yourvalue)); // the maximum number of UE selected by TD scheduler
  lteHelper->SetSchedulerAttribute("PssFdSchedulerType", StringValue("CoItA")); // PF scheduler type in PSS

In TBFQ, default values of debt limit and credit limit are set to -5Mb and 5Mb respectively based on paper [FABokhari2009]_.
Current implementation does not consider credit threshold (:math:`C` = 0). In PSS, if user does not define nMux,
PSS will set this value to half of total UE. The default FD scheduler is PFsch.

In addition, token generation rate in TBFQ and target bit rate in PSS need to be configured by Guarantee Bit Rate (GBR) or
Maximum Bit Rate (MBR) in epc bearer QoS parameters. Users can use following codes to define GBR and MBR in both downlink and uplink::

  Ptr<LteHelper> lteHelper = CreateObject<LteHelper>();
  enum EpsBearer::Qci q = EpsBearer::yourvalue;  // define Qci type
  GbrQosInformation qos;
  qos.gbrDl = yourvalue; // Downlink GBR
  qos.gbrUl = yourvalue; // Uplink GBR
  qos.mbrDl = yourvalue; // Downlink MBR
  qos.mbrUl = yourvalue; // Uplink MBR
  EpsBearer bearer(q, qos);
  lteHelper->ActivateDedicatedEpsBearer(ueDevs, bearer, EpcTft::Default());

In PSS, TBR is obtained from GBR in bearer level QoS parameters. In TBFQ, token generation rate is obtained from the MBR
setting in bearer level QoS parameters, which therefore needs to be configured consistently.
For constant bit rate (CBR) traffic, it is suggested to set MBR to GBR. For variance bit rate (VBR) traffic,
it is suggested to set MBR k times larger than GBR in order to cover the peak traffic rate. In current implementation, k is set to
three based on paper [FABokhari2009]_. In addition, current version of TBFQ does not consider RLC header and PDCP header length in
MBR and GBR. Another parameter in TBFQ is packet arrival rate. This parameter is calculated within scheduler and equals to the past
average throughput which is used in PF scheduler.

Many useful attributes of the LTE-EPC model will be described in the
following subsections. Still, there are many attributes which are not
explicitly mentioned in the design or user documentation, but which
are clearly documented using the ns-3 attribute system. You can easily
print a list of the attributes of a given object together with their
description and default value passing ``--PrintAttributes=`` to a simulation
program, like this::

     ./ns3 run lena-simple --command-template="%s --PrintAttributes=ns3::LteHelper"


You can try also with other LTE and EPC objects, like this::

     ./ns3 run lena-simple --command-template="%s --PrintAttributes=ns3::LteEnbNetDevice"
     ./ns3 run lena-simple --command-template="%s --PrintAttributes=ns3::LteEnbMac"
     ./ns3 run lena-simple --command-template="%s --PrintAttributes=ns3::LteEnbPhy"
     ./ns3 run lena-simple --command-template="%s --PrintAttributes=ns3::LteUePhy"
     ./ns3 run lena-simple --command-template="%s --PrintAttributes=ns3::PointToPointEpcHelper"



.. _sec-simulation-output:

-----------------
Simulation Output
-----------------

The ns-3 LTE model currently supports the output to file of PHY, MAC, RLC
and PDCP level Key Performance Indicators (KPIs). You can enable it in
the following way::

      Ptr<LteHelper> lteHelper = CreateObject<LteHelper>();

      // configure all the simulation scenario here...

      lteHelper->EnablePhyTraces();
      lteHelper->EnableMacTraces();
      lteHelper->EnableRlcTraces();
      lteHelper->EnablePdcpTraces();

      Simulator::Run();


RLC and PDCP KPIs are calculated over a time interval and stored on ASCII
files, two for RLC KPIs and two for PDCP KPIs, in each case one for
uplink and one for downlink. The time interval duration can be controlled using the attribute
``ns3::RadioBearerStatsCalculator::EpochDuration``.

The columns of the RLC KPI files is the following (the same
for uplink and downlink):

  1. start time of measurement interval in seconds since the start of simulation
  2. end time of measurement interval in seconds since the start of simulation
  3. Cell ID
  4. unique UE ID (IMSI)
  5. cell-specific UE ID (RNTI)
  6. Logical Channel ID
  7. Number of transmitted RLC PDUs
  8. Total bytes transmitted.
  9. Number of received RLC PDUs
  10. Total bytes received
  11. Average RLC PDU delay in seconds
  12. Standard deviation of the RLC PDU delay
  13. Minimum value of the RLC PDU delay
  14. Maximum value of the RLC PDU delay
  15. Average RLC PDU size, in bytes
  16. Standard deviation of the RLC PDU size
  17. Minimum RLC PDU size
  18. Maximum RLC PDU size

Similarly, the columns of the PDCP KPI files is the following (again, the same
for uplink and downlink):

  1. start time of measurement interval in seconds since the start of simulation
  2. end time of measurement interval in seconds since the start of simulation
  3. Cell ID
  4. unique UE ID (IMSI)
  5. cell-specific UE ID (RNTI)
  6. Logical Channel ID
  7. Number of transmitted PDCP PDUs
  8. Total bytes transmitted.
  9. Number of received PDCP PDUs
  10. Total bytes received
  11. Average PDCP PDU delay in seconds
  12. Standard deviation of the PDCP PDU delay
  13. Minimum value of the PDCP PDU delay
  14. Maximum value of the PDCP PDU delay
  15. Average PDCP PDU size, in bytes
  16. Standard deviation of the PDCP PDU size
  17. Minimum PDCP PDU size
  18. Maximum PDCP PDU size


**Note:** The PDCP traces for data radio bearers are not generated when
:ref:`sec-sm-rlc` is used.

MAC KPIs are basically a trace of the resource allocation reported by
the scheduler upon the start of every subframe. They are stored in
ASCII files. For downlink MAC KPIs the format is the following:

  1. Simulation time in seconds at which the allocation is indicated by the scheduler
  2. Cell ID
  3. unique UE ID (IMSI)
  4. Frame number
  5. Subframe number
  6. cell-specific UE ID (RNTI)
  7. MCS of TB 1
  8. size of TB 1
  9. MCS of TB 2 (0 if not present)
  10. size of TB 2 (0 if not present)

while for uplink MAC KPIs the format is:

  1. Simulation time in seconds at which the allocation is indicated by the scheduler
  2. Cell ID
  3. unique UE ID (IMSI)
  4. Frame number
  5. Subframe number
  6. cell-specific UE ID (RNTI)
  7. MCS of TB
  8. size of TB

The names of the files used for MAC KPI output can be customized via
the ns-3 attributes ``ns3::MacStatsCalculator::DlOutputFilename`` and
``ns3::MacStatsCalculator::UlOutputFilename``.

PHY KPIs are distributed in seven different files, configurable through the attributes

  1. ``ns3::PhyStatsCalculator::DlRsrpSinrFilename``
  2. ``ns3::PhyStatsCalculator::UeSinrFilename``
  3. ``ns3::PhyStatsCalculator::InterferenceFilename``
  4. ``ns3::PhyStatsCalculator::DlTxOutputFilename``
  5. ``ns3::PhyStatsCalculator::UlTxOutputFilename``
  6. ``ns3::PhyStatsCalculator::DlRxOutputFilename``
  7. ``ns3::PhyStatsCalculator::UlRxOutputFilename``


In the RSRP/SINR file, the following content is available:

  1. Simulation time in seconds at which the allocation is indicated by the scheduler
  2. Cell ID
  3. unique UE ID (IMSI)
  4. RSRP
  5. Linear average over all RBs of the downlink SINR in linear units

The contents in the UE SINR file are:

  1. Simulation time in seconds at which the allocation is indicated by the scheduler
  2. Cell ID
  3. unique UE ID (IMSI)
  4. uplink SINR in linear units for the UE

In the interference filename the content is:

  1. Simulation time in seconds at which the allocation is indicated by the scheduler
  2. Cell ID
  3. List of interference values per RB

In UL and DL transmission files the parameters included are:

  1. Simulation time in milliseconds
  2. Cell ID
  3. unique UE ID (IMSI)
  4. RNTI
  5. Layer of transmission
  6. MCS
  7. size of the TB
  8. Redundancy version
  9. New Data Indicator flag

And finally, in UL and DL reception files the parameters included are:

  1. Simulation time in milliseconds
  2. Cell ID
  3. unique UE ID (IMSI)
  4. RNTI
  5. Transmission Mode
  6. Layer of transmission
  7. MCS
  8. size of the TB
  9. Redundancy version
  10. New Data Indicator flag
  11. Correctness in the reception of the TB

**Note:** The traces generated by simulating the scenarios involving the RLF
will have a discontinuity in time from the moment of the RLF event until the UE
connects again to an eNB.

.. include:: lte-user-sidelink-traces.inc


------------------
Fading Trace Usage
------------------

In this section we will describe how to use fading traces within LTE simulations.

Fading Traces Generation
++++++++++++++++++++++++

It is possible to generate fading traces by using a dedicated matlab script provided with the code (``/lte/model/fading-traces/fading-trace-generator.m``). This script already includes the typical taps configurations for three 3GPP scenarios (i.e., pedestrian, vehicular and urban as defined in Annex B.2 of [TS36104]_); however users can also introduce their specific configurations. The list of the configurable parameters is provided in the following:

 * ``fc`` : the frequency in use (it affects the computation of the doppler speed).
 * ``v_km_h`` : the speed of the users
 * ``traceDuration`` : the duration in seconds of the total length of the trace.
 * ``numRBs`` : the number of the resource block to be evaluated.
 * ``tag`` : the tag to be applied to the file generated.

The file generated contains ASCII-formatted real values organized in a matrix fashion: every row corresponds to a different RB, and every column correspond to a different temporal fading trace sample.

It has to be noted that the ns-3 LTE module is able to work with any fading trace file that complies with the above described ASCII format. Hence, other external tools can be used to generate custom fading traces, such as for example other simulators or experimental devices.

Fading Traces Usage
+++++++++++++++++++

When using a fading trace, it is of paramount importance to specify correctly the trace parameters in the simulation, so that the fading model can load and use it correctly.
The parameters to be configured are:

 * ``TraceFilename`` : the name of the trace to be loaded (absolute path, or relative path w.r.t. the path from where the simulation program is executed);
 * ``TraceLength`` : the trace duration in seconds;
 * ``SamplesNum`` : the number of samples;
 * ``WindowSize`` : the size of the fading sampling window in seconds;

It is important to highlight that the sampling interval of the fading trace has to be 1 ms or greater, and in the latter case it has to be an integer multiple of 1 ms in order to be correctly processed by the fading module.

The default configuration of the matlab script provides a trace 10 seconds long, made of 10,000 samples (i.e., 1 sample per TTI=1ms) and used with a windows size of 0.5 seconds amplitude. These are also the default values of the parameters above used in the simulator; therefore their settage can be avoided in case the fading trace respects them.

In order to activate the fading module (which is not active by default) the following code should be included in the simulation program::

  Ptr<LteHelper> lteHelper = CreateObject<LteHelper>();
  lteHelper->SetFadingModel("ns3::TraceFadingLossModel");

And for setting the parameters::

  lteHelper->SetFadingModelAttribute("TraceFilename", StringValue("src/lte/model/fading-traces/fading_trace_EPA_3kmph.fad"));
  lteHelper->SetFadingModelAttribute("TraceLength", TimeValue(Seconds(10.0)));
  lteHelper->SetFadingModelAttribute("SamplesNum", UintegerValue(10000));
  lteHelper->SetFadingModelAttribute("WindowSize", TimeValue(Seconds(0.5)));
  lteHelper->SetFadingModelAttribute("RbNum", UintegerValue(100));

It has to be noted that, ``TraceFilename`` does not have a default value, therefore is has to be always set explicitly.

The simulator provide natively three fading traces generated according to the configurations defined in in Annex B.2 of [TS36104]_. These traces are available in the folder ``src/lte/model/fading-traces/``). An excerpt from these traces is represented in the following figures.


.. _fig-fadingPedestrianTrace:

.. figure:: figures/fading_pedestrian.*
   :align: center
   :alt: Fading trace 3 kmph

   Excerpt of the fading trace included in the simulator for a pedestrian scenario (speed of 3 kmph).

.. _fig-fadingVehicularTrace:

.. figure:: figures/fading_vehicular.*
   :align: center
   :alt: Fading trace 60 kmph

   Excerpt of the fading trace included in the simulator for a vehicular  scenario (speed of 60 kmph).

.. _fig-fadingUrbanTrace:

.. figure:: figures/fading_urban_3kmph.*
   :align: center
   :alt: Fading trace 3 kmph

   Excerpt of the fading trace included in the simulator for an urban  scenario (speed of 3 kmph).

-----------------------------
Mobility Model with Buildings
-----------------------------

We now explain by examples how to use the buildings model (in particular, the ``MobilityBuildingInfo`` and the ``BuildingPropagationModel`` classes) in an ns-3 simulation program to setup an LTE simulation scenario that includes buildings and indoor nodes.


.. highlight:: none

#. Header files to be included::

    #include <ns3/mobility-building-info.h>
    #include <ns3/buildings-propagation-loss-model.h>
    #include <ns3/building.h>

#. Pathloss model selection::

    Ptr<LteHelper> lteHelper = CreateObject<LteHelper>();

    lteHelper->SetAttribute("PathlossModel", StringValue("ns3::BuildingsPropagationLossModel"));

#. EUTRA Band Selection

The selection of the working frequency of the propagation model has to be done with the standard ns-3 attribute system as described in the correspond section ("Configuration of LTE model parameters") by means of the DlEarfcn and UlEarfcn parameters, for instance::

   lteHelper->SetEnbDeviceAttribute("DlEarfcn", UintegerValue(100));
   lteHelper->SetEnbDeviceAttribute("UlEarfcn", UintegerValue(18100));

It is to be noted that using other means to configure the frequency used by the propagation model (i.e., configuring the corresponding BuildingsPropagationLossModel attributes directly) might generates conflicts in the frequencies definition in the modules during the simulation, and is therefore not advised.

#. Mobility model selection::

    MobilityHelper mobility;
    mobility.SetMobilityModel("ns3::ConstantPositionMobilityModel");

    It is to be noted that any mobility model can be used.

#. Building creation::

    double x_min = 0.0;
    double x_max = 10.0;
    double y_min = 0.0;
    double y_max = 20.0;
    double z_min = 0.0;
    double z_max = 10.0;
    Ptr<Building> b = CreateObject<Building>();
    b->SetBoundaries(Box(x_min, x_max, y_min, y_max, z_min, z_max));
    b->SetBuildingType(Building::Residential);
    b->SetExtWallsType(Building::ConcreteWithWindows);
    b->SetNFloors(3);
    b->SetNRoomsX(3);
    b->SetNRoomsY(2);

   This will instantiate a residential building with base of 10 x 20 meters and height of 10 meters whose external walls are of concrete with windows; the building has three floors and has an internal 3 x 2  grid of rooms of equal size.

#. Node creation and positioning::

    ueNodes.Create(2);
    mobility.Install(ueNodes);
    BuildingsHelper::Install(ueNodes);
    NetDeviceContainer ueDevs;
    ueDevs = lteHelper->InstallUeDevice(ueNodes);
    Ptr<ConstantPositionMobilityModel> mm0 = enbNodes.Get(0)->GetObject<ConstantPositionMobilityModel>();
    Ptr<ConstantPositionMobilityModel> mm1 = enbNodes.Get(1)->GetObject<ConstantPositionMobilityModel>();
    mm0->SetPosition(Vector(5.0, 5.0, 1.5));
    mm1->SetPosition(Vector(30.0, 40.0, 1.5));

#. Finalize the building and mobility model configuration::

    BuildingsHelper::MakeMobilityModelConsistent();

See the documentation of the *buildings* module for more detailed information.

-------------------
LTE PHY Error Model
-------------------

The Physical error model consists of the data error model and the downlink control error model, both of them active by default. It is possible to deactivate them with the ns3 attribute system, in detail::

<<<<<<< HEAD
  Config::SetDefault ("ns3::LteSpectrumPhy::CtrlErrorModelEnabled", BooleanValue (false));
  Config::SetDefault ("ns3::LteSpectrumPhy::DataErrorModelEnabled", BooleanValue (false));
=======
  Config::SetDefault("ns3::LteSpectrumPhy::CtrlErrorModelEnabled", BooleanValue(false));
  Config::SetDefault("ns3::LteSpectrumPhy::DataErrorModelEnabled", BooleanValue(false));


>>>>>>> 8d25ef3c

.. include:: lte-user-sidelink-phy-error-model.inc

----------
MIMO Model
----------

Is this subsection we illustrate how to configure the MIMO parameters. LTE defines 7 types of transmission modes:

 * Transmission Mode 1: SISO.
 * Transmission Mode 2: MIMO Tx Diversity.
 * Transmission Mode 3: MIMO Spatial Multiplexity Open Loop.
 * Transmission Mode 4: MIMO Spatial Multiplexity Closed Loop.
 * Transmission Mode 5: MIMO Multi-User.
 * Transmission Mode 6: Closer loop single layer precoding.
 * Transmission Mode 7: Single antenna port 5.

According to model implemented, the simulator includes the first three transmission modes types. The default one is the Transmission Mode 1 (SISO). In order to change the default Transmission Mode to be used, the attribute ``DefaultTransmissionMode`` of the ``LteEnbRrc`` can be used, as shown in the following::

  Config::SetDefault("ns3::LteEnbRrc::DefaultTransmissionMode", UintegerValue(0)); // SISO
  Config::SetDefault("ns3::LteEnbRrc::DefaultTransmissionMode", UintegerValue(1)); // MIMO Tx diversity(1 layer)
  Config::SetDefault("ns3::LteEnbRrc::DefaultTransmissionMode", UintegerValue(2)); // MIMO Spatial Multiplexity(2 layers)

For changing the transmission mode of a certain user during the simulation a specific interface has been implemented in both standard schedulers::

  void TransmissionModeConfigurationUpdate(uint16_t rnti, uint8_t txMode);

This method can be used both for developing transmission mode decision engine (i.e., for optimizing the transmission mode according to channel condition and/or user's requirements) and for manual switching from simulation script. In the latter case, the switching can be done as shown in the following::

  Ptr<LteEnbNetDevice> lteEnbDev = enbDevs.Get(0)->GetObject<LteEnbNetDevice>();
  PointerValue ptrval;
  enbNetDev->GetAttribute("FfMacScheduler", ptrval);
  Ptr<RrFfMacScheduler> rrsched = ptrval.Get<RrFfMacScheduler>();
  Simulator::Schedule(Seconds(0.2), &RrFfMacScheduler::TransmissionModeConfigurationUpdate, rrsched, rnti, 1);

Finally, the model implemented can be reconfigured according to different MIMO models by updating the gain values (the only constraints is that the gain has to be constant during simulation run-time and common for the layers). The gain of each Transmission Mode can be changed according to the standard ns3 attribute system, where the attributes are: ``TxMode1Gain``, ``TxMode2Gain``, ``TxMode3Gain``, ``TxMode4Gain``, ``TxMode5Gain``, ``TxMode6Gain`` and ``TxMode7Gain``. By default only ``TxMode1Gain``, ``TxMode2Gain`` and ``TxMode3Gain`` have a meaningful value, that are the ones derived by _[CatreuxMIMO] (i.e., respectively 0.0, 4.2 and -2.8 dB).





-------------------
Use of AntennaModel
-------------------

We now show how associate a particular AntennaModel with an eNB device
in order to model a sector of a macro eNB. For this purpose, it is
convenient to use the ``CosineAntennaModel`` provided by the ns-3
antenna module. The configuration of the eNB is to be done via the
``LteHelper`` instance right before the creation of the
``EnbNetDevice``, as shown in the following::

  lteHelper->SetEnbAntennaModelType("ns3::CosineAntennaModel");
  lteHelper->SetEnbAntennaModelAttribute("Orientation", DoubleValue(0));
  lteHelper->SetEnbAntennaModelAttribute("Beamwidth",   DoubleValue(60));
  lteHelper->SetEnbAntennaModelAttribute("MaxGain",     DoubleValue(0.0));

the above code will generate an antenna model with a 60 degrees
beamwidth pointing along the X axis. The orientation is measured
in degrees from the X axis, e.g., an orientation of 90 would point
along the Y axis, and an orientation of -90 would point in the
negative direction along the Y axis. The beamwidth is the -3 dB
beamwidth, e.g, for a 60 degree beamwidth the antenna gain at an angle
of :math:`\pm 30` degrees from the direction of orientation is -3 dB.

To create a multi-sector site, you need to create different ns-3 nodes
placed at the same position, and to configure separate ``EnbNetDevice``
with different antenna orientations to be installed on each node.


.. _sec-radio-environment-maps:

----------------------
Radio Environment Maps
----------------------

By using the class ``RadioEnvironmentMapHelper`` it is possible to output
to a file a Radio Environment Map (REM), i.e., a uniform 2D grid of values
that represent the Signal-to-noise ratio in the downlink with respect
to the eNB that has the strongest signal at each point. It is possible
to specify if REM should be generated for data or control channel. Also user
can set the RbId, for which REM will be generated. Default RbId is -1, what
means that REM will generated with averaged Signal-to-noise ratio from all RBs.

To do this, you just need to add the following code to your simulation
program towards the end, right before the call to Simulator::Run()::

  Ptr<RadioEnvironmentMapHelper> remHelper = CreateObject<RadioEnvironmentMapHelper>();
  remHelper->SetAttribute("Channel", PointerValue(lteHelper->GetDownlinkSpectrumChannel()));
  remHelper->SetAttribute("OutputFile", StringValue("rem.out"));
  remHelper->SetAttribute("XMin", DoubleValue(-400.0));
  remHelper->SetAttribute("XMax", DoubleValue(400.0));
  remHelper->SetAttribute("XRes", UintegerValue(100));
  remHelper->SetAttribute("YMin", DoubleValue(-300.0));
  remHelper->SetAttribute("YMax", DoubleValue(300.0));
  remHelper->SetAttribute("YRes", UintegerValue(75));
  remHelper->SetAttribute("Z", DoubleValue(0.0));
  remHelper->SetAttribute("UseDataChannel", BooleanValue(true));
  remHelper->SetAttribute("RbId", IntegerValue(10));
  remHelper->Install();

By configuring the attributes of the ``RadioEnvironmentMapHelper`` object
as shown above, you can tune the parameters of the REM to be
generated. Note that each ``RadioEnvironmentMapHelper`` instance can
generate only one REM; if you want to generate more REMs, you need to
create one separate instance for each REM.

Note that the REM generation is very demanding, in particular:

 * the run-time memory consumption is approximately 5KB per pixel. For example,
   a REM with a resolution of 500x500 would need about 1.25 GB of memory, and
   a resolution of 1000x1000 would need needs about 5 GB (too much for a
   regular PC at the time of this writing). To overcome this issue,
   the REM is generated at successive steps, with each step evaluating
   at most a number of pixels determined by the value of the
   the attribute ``RadioEnvironmentMapHelper::MaxPointsPerIteration``.
 * if you generate a REM at the beginning of a simulation, it will
   slow down the execution of the rest of the simulation. If you want
   to generate a REM for a program and also use the same program to
   get simulation result, it is recommended to add a command-line
   switch that allows to either generate the REM or run the complete
   simulation. For this purpose, note that there is an attribute
   ``RadioEnvironmentMapHelper::StopWhenDone`` (default: true) that
   will force the simulation to stop right after the REM has been generated.

The REM is stored in an ASCII file in the following format:

 * column 1 is the x coordinate
 * column 2 is the y coordinate
 * column 3 is the z coordinate
 * column 4 is the SINR in linear units

A minimal gnuplot script that allows you to plot the REM is given
below::

   set view map;
   set xlabel "X"
   set ylabel "Y"
   set cblabel "SINR (dB)"
   unset key
   plot "rem.out" using ($1):($2):(10*log10($4)) with image

As an example, here is the REM that can be obtained with the example program lena-dual-stripe, which shows a three-sector LTE macrocell in a co-channel deployment with some residential femtocells randomly deployed in two blocks of apartments.

.. _fig-lena-dual-stripe:

.. figure:: figures/lena-dual-stripe.*
   :align: center

   REM obtained from the lena-dual-stripe example


Note that the lena-dual-stripe example program also generate
gnuplot-compatible output files containing information about the
positions of the UE and eNB nodes as well as of the buildings,
respectively in the files ``ues.txt``, ``enbs.txt`` and
``buildings.txt``. These can be easily included when using
gnuplot. For example, assuming that your gnuplot script (e.g., the
minimal gnuplot script described above) is saved in a file named
``my_plot_script``, running the following command would plot the
location of UEs, eNBs and buildings on top of the REM::

   gnuplot -p enbs.txt ues.txt buildings.txt my_plot_script


-----------------------------
AMC Model and CQI Calculation
-----------------------------

The simulator provides two possible schemes for what concerns the selection of the MCSs and
correspondingly the generation of the CQIs. The first one is based on the GSoC module [Piro2011]_
and works per RB basis. This model can be activated with the ns3 attribute system, as presented in
the following::

  Config::SetDefault("ns3::LteAmc::AmcModel", EnumValue(LteAmc::PiroEW2010));

While, the solution based on the physical error model can be controlled with::

  Config::SetDefault("ns3::LteAmc::AmcModel", EnumValue(LteAmc::MiErrorModel));

Finally, the required efficiency of the ``PiroEW2010`` AMC module can be tuned thanks to the ``Ber`` attribute(), for instance::

  Config::SetDefault("ns3::LteAmc::Ber", DoubleValue(0.00005));



.. _sec-evolved-packet-core:

-------------------------
Evolved Packet Core (EPC)
-------------------------

We now explain how to write a simulation program that allows to
simulate the EPC in addition to the LTE radio access network. The use
of EPC allows to use IPv4 and IPv6 networking with LTE devices. In other words,
you will be able to use the regular ns-3 applications and sockets over
IPv4 and IPv6 over LTE, and also to connect an LTE network to any other IPv4 and IPv6
network you might have in your simulation.

First of all, in addition to ``LteHelper`` that we already introduced
in :ref:`sec-basic-simulation-program`, you need to use an additional
``EpcHelper`` class, which will take care of creating the EPC entities and
network topology. Note that you can't use ``EpcHelper`` directly, as
it is an abstract base class; instead, you need to use one of its
child classes, which provide different EPC topology implementations. In
this example we will consider ``PointToPointEpcHelper``, which
implements an EPC based on point-to-point links. To use it, you need
first to insert this code in your simulation program::

  Ptr<LteHelper> lteHelper = CreateObject<LteHelper>();
  Ptr<PointToPointEpcHelper> epcHelper = CreateObject<PointToPointEpcHelper>();

Then, you need to tell the LTE helper that the EPC will be used::

  lteHelper->SetEpcHelper(epcHelper);

the above step is necessary so that the LTE helper will trigger the
appropriate EPC configuration in correspondence with some important
configuration, such as when a new eNB or UE is added to the
simulation, or an EPS bearer is created. The EPC helper will
automatically take care of the necessary setup, such as S1 link
creation and S1 bearer setup. All this will be done without the
intervention of the user.

Calling ``lteHelper->SetEpcHelper(epcHelper)`` enables the use of
EPC, and has the side effect that any new ``LteEnbRrc`` that is
created will have the ``EpsBearerToRlcMapping`` attribute set to
``RLC_UM_ALWAYS`` instead of ``RLC_SM_ALWAYS`` if the latter was
the default; otherwise, the attribute won't be changed (e.g., if
you changed the default to ``RLC_AM_ALWAYS``, it won't be touched).

It is to be noted that the ``EpcHelper`` will also automatically
create the PGW node and configure it so that it can properly handle
traffic from/to the LTE radio access network.  Still,
you need to add some explicit code to connect the PGW to other
IPv4/IPv6 networks (e.g., the internet, another EPC). Here is a very
simple example about how to connect a single remote host (IPv4 type)
to the PGW via a point-to-point link::

  Ptr<Node> pgw = epcHelper->GetPgwNode();

  // Create a single RemoteHost
  NodeContainer remoteHostContainer;
  remoteHostContainer.Create(1);
  Ptr<Node> remoteHost = remoteHostContainer.Get(0);
  InternetStackHelper internet;
  internet.Install(remoteHostContainer);

  // Create the internet
  PointToPointHelper p2ph;
  p2ph.SetDeviceAttribute("DataRate", DataRateValue(DataRate("100Gb/s")));
  p2ph.SetDeviceAttribute("Mtu", UintegerValue(1500));
  p2ph.SetChannelAttribute("Delay", TimeValue(Seconds(0.010)));
  NetDeviceContainer internetDevices = p2ph.Install(pgw, remoteHost);
  Ipv4AddressHelper ipv4h;
  ipv4h.SetBase("1.0.0.0", "255.0.0.0");
  Ipv4InterfaceContainer internetIpIfaces = ipv4h.Assign(internetDevices);
  // interface 0 is localhost, 1 is the p2p device
  Ipv4Address remoteHostAddr = internetIpIfaces.GetAddress(1);


  Ipv4StaticRoutingHelper ipv4RoutingHelper;
  Ptr<Ipv4StaticRouting> remoteHostStaticRouting;
  remoteHostStaticRouting = ipv4RoutingHelper.GetStaticRouting(remoteHost->GetObject<Ipv4>());
  remoteHostStaticRouting->AddNetworkRouteTo(epcHelper->GetEpcIpv4NetworkAddress(),
                                             Ipv4Mask("255.255.0.0"), 1);

Now, you should go on and create LTE eNBs and UEs as explained in the
previous sections. You can of course configure other LTE aspects such
as pathloss and fading models. Right after you created the UEs, you
should also configure them for IP networking. This is done as
follows. We assume you have a container for UE and eNodeB nodes like this::

  NodeContainer ueNodes;
  NodeContainer enbNodes;

to configure an LTE-only simulation, you would then normally do
something like this::

  NetDeviceContainer ueLteDevs = lteHelper->InstallUeDevice(ueNodes);
  lteHelper->Attach(ueLteDevs, enbLteDevs.Get(0));

in order to configure the UEs for IP networking, you just need to
additionally do like this::

  // we install the IP stack on the UEs
  InternetStackHelper internet;
  internet.Install(ueNodes);

  // assign IP address to UEs
  for (uint32_t u = 0; u < ueNodes.GetN(); ++u)
    {
      Ptr<Node> ue = ueNodes.Get(u);
      Ptr<NetDevice> ueLteDevice = ueLteDevs.Get(u);
      Ipv4InterfaceContainer ueIpIface;
      ueIpIface = epcHelper->AssignUeIpv4Address(NetDeviceContainer(ueLteDevice));
      // set the default gateway for the UE
      Ptr<Ipv4StaticRouting> ueStaticRouting;
      ueStaticRouting = ipv4RoutingHelper.GetStaticRouting(ue->GetObject<Ipv4>());
      ueStaticRouting->SetDefaultRoute(epcHelper->GetUeDefaultGatewayAddress(), 1);
    }

The activation of bearers is done in a slightly different way with
respect to what done for an LTE-only simulation. First, the method
ActivateDataRadioBearer is not to be used when the EPC is
used. Second, when EPC is used, the default EPS bearer will be
activated automatically when you call ``LteHelper::Attach()``. Third, if
you want to setup dedicated EPS bearer, you can do so using the method
``LteHelper::ActivateDedicatedEpsBearer()``. This method takes as a
parameter the Traffic Flow Template(TFT), which is a struct that
identifies the type of traffic that will be mapped to the dedicated
EPS bearer. Here is an example for how to setup a dedicated bearer
for an application at the UE communicating on port 1234::

  Ptr<EpcTft> tft = Create<EpcTft>();
  EpcTft::PacketFilter pf;
  pf.localPortStart = 1234;
  pf.localPortEnd = 1234;
  tft->Add(pf);
  lteHelper->ActivateDedicatedEpsBearer(ueLteDevs,
                                        EpsBearer(EpsBearer::NGBR_VIDEO_TCP_DEFAULT),
                                        tft);

you can of course use custom EpsBearer and EpcTft configurations,
please refer to the doxygen documentation for how to do it.


Finally, you can install applications on the LTE UE nodes that communicate
with remote applications over the internet. This is done following the
usual ns-3 procedures. Following our simple example with a single
remoteHost, here is how to setup downlink communication, with an
UdpClient application on the remote host, and a PacketSink on the LTE UE
(using the same variable names of the previous code snippets) ::

  uint16_t dlPort = 1234;
  PacketSinkHelper packetSinkHelper("ns3::UdpSocketFactory",
                                    InetSocketAddress(Ipv4Address::GetAny(), dlPort));
  ApplicationContainer serverApps = packetSinkHelper.Install(ue);
  serverApps.Start(Seconds(0.01));
  UdpClientHelper client(ueIpIface.GetAddress(0), dlPort);
  ApplicationContainer clientApps = client.Install(remoteHost);
  clientApps.Start(Seconds(0.01));

That's all! You can now start your simulation as usual::

  Simulator::Stop(Seconds(10.0));
  Simulator::Run();


---------------------------------
Using the EPC with emulation mode
---------------------------------

In the previous section we used PointToPoint links for the connection between the eNBs and the SGW (S1-U interface) and among eNBs (X2-U and X2-C interfaces). The LTE module supports using emulated links instead of PointToPoint links. This is achieved by just replacing the creation of ``LteHelper`` and ``EpcHelper`` with the following code::

  Ptr<LteHelper> lteHelper = CreateObject<LteHelper>();
  Ptr<EmuEpcHelper>  epcHelper = CreateObject<EmuEpcHelper>();
  lteHelper->SetEpcHelper(epcHelper);
  epcHelper->Initialize();


The attributes ``ns3::EmuEpcHelper::sgwDeviceName`` and ``ns3::EmuEpcHelper::enbDeviceName`` are used to set the name of the devices used for transporting the S1-U, X2-U and X2-C interfaces at the SGW and eNB, respectively. We will now show how this is done in an example where we execute the example program ``lena-simple-epc-emu`` using two virtual ethernet interfaces.

First of all we build ns-3 appropriately::

  # configure
  ./ns3 configure --enable-sudo --enable-modules=lte,fd-net-device --enable-examples

  # build
  ./ns3


Then we setup two virtual ethernet interfaces, and start wireshark to look at the traffic going through::


  # note: you need to be root

  # create two paired veth devices
  ip link add name veth0 type veth peer name veth1
  ip link show

  # enable promiscuous mode
  ip link set veth0 promisc on
  ip link set veth1 promisc on

  # bring interfaces up
  ip link set veth0 up
  ip link set veth1 up

  # start wireshark and capture on veth0
  wireshark &


We can now run the example program with the simulated clock::

  ./ns3 run lena-simple-epc-emu --command="%s --ns3::EmuEpcHelper::sgwDeviceName=veth0
  --ns3::EmuEpcHelper::enbDeviceName=veth1"


Using wireshark, you should see ARP resolution first, then some GTP
packets exchanged both in uplink and downlink.

The default setting of the example program is 1 eNB and 1UE. You can change this via command line parameters, e.g.::

  ./ns3 run lena-simple-epc-emu --command="%s --ns3::EmuEpcHelper::sgwDeviceName=veth0
  --ns3::EmuEpcHelper::enbDeviceName=veth1 --nEnbs=2 --nUesPerEnb=2"


To get a list of the available parameters::

  ./ns3 run lena-simple-epc-emu --command="%s --PrintHelp"



To run with the realtime clock: it turns out that the default debug
build is too slow for realtime. Softening the real time constraints
with the BestEffort mode is not a good idea: something can go wrong
(e.g., ARP can fail) and, if so, you won't get any data packets out.
So you need a decent hardware and the optimized build with statically
linked modules::

  ./ns3 configure -d optimized --enable-static --enable-modules=lte --enable-examples
  --enable-sudo


Then run the example program like this::

  ./ns3 run lena-simple-epc-emu --command="%s --ns3::EmuEpcHelper::sgwDeviceName=veth0
  --ns3::EmuEpcHelper::enbDeviceName=veth1
  --SimulatorImplementationType=ns3::RealtimeSimulatorImpl
  --ns3::RealtimeSimulatorImpl::SynchronizationMode=HardLimit"


note the HardLimit setting, which will cause the program to terminate
if it cannot keep up with real time.

The approach described in this section can be used with any type of
net device. For instance, [Baldo2014]_ describes how it was used to
run an emulated LTE-EPC network over a real multi-layer packet-optical
transport network.



.. _sec-custom-backhaul:

Custom Backhaul
---------------

In the previous sections, :ref:`sec-evolved-packet-core`, we explained how to write a simulation
program using EPC with a predefined backhaul network between the RAN and the EPC. We used the
``PointToPointEpcHelper``. This ``EpcHelper`` creates point-to-point links between the eNBs and the SGW.

We now explain how to write a simulation program that allows the simulator user to create any kind
of backhaul network in the simulation program.

First of all, in addition to ``LteHelper``, you need to use the ``NoBackhaulEpcHelper`` class, which
implements an EPC but without connecting the eNBs with the core network. It just creates the network
elements of the core network::

  Ptr<LteHelper> lteHelper = CreateObject<LteHelper>();
  Ptr<NoBackhaulEpcHelper> epcHelper = CreateObject<NoBackhaulEpcHelper>();


Then, as usual, you need to tell the LTE helper that the EPC will be used::

  lteHelper->SetEpcHelper(epcHelper);


Now, you should create the backhaul network. Here we create point-to-point links as it is done
by the ``PointToPointEpcHelper``. We assume you have a container for eNB nodes like this::

  NodeContainer enbNodes;

We get the SGW node::

  Ptr<Node> sgw = epcHelper->GetSgwNode();

And we connect every eNB from the container with the SGW with a point-to-point link. We also assign
IPv4 addresses to the interfaces of eNB and SGW with ``s1uIpv4AddressHelper.Assign(sgwEnbDevices)``
and finally we tell the EpcHelper that this ``enb`` has a new S1 interface with
``epcHelper->AddS1Interface(enb, enbS1uAddress, sgwS1uAddress)``, where ``enbS1uAddress`` and
``sgwS1uAddress`` are the IPv4 addresses of the eNB and the SGW, respectively::

  Ipv4AddressHelper s1uIpv4AddressHelper;

  // Create networks of the S1 interfaces
  s1uIpv4AddressHelper.SetBase("10.0.0.0", "255.255.255.252");

  for (uint16_t i = 0; i < enbNodes.GetN(); ++i)
    {
      Ptr<Node> enb = enbNodes.Get(i);

      // Create a point to point link between the eNB and the SGW with
      // the corresponding new NetDevices on each side
      PointToPointHelper p2ph;
      DataRate s1uLinkDataRate = DataRate("10Gb/s");
      uint16_t s1uLinkMtu = 2000;
      Time s1uLinkDelay = Time(0);
      p2ph.SetDeviceAttribute("DataRate", DataRateValue(s1uLinkDataRate));
      p2ph.SetDeviceAttribute("Mtu", UintegerValue(s1uLinkMtu));
      p2ph.SetChannelAttribute("Delay", TimeValue(s1uLinkDelay));
      NetDeviceContainer sgwEnbDevices = p2ph.Install(sgw, enb);

      Ipv4InterfaceContainer sgwEnbIpIfaces = s1uIpv4AddressHelper.Assign(sgwEnbDevices);
      s1uIpv4AddressHelper.NewNetwork();

      Ipv4Address sgwS1uAddress = sgwEnbIpIfaces.GetAddress(0);
      Ipv4Address enbS1uAddress = sgwEnbIpIfaces.GetAddress(1);

      // Create S1 interface between the SGW and the eNB
      epcHelper->AddS1Interface(enb, enbS1uAddress, sgwS1uAddress);
    }

This is just an example how to create a custom backhaul network. In this other example, we connect
all eNBs and the SGW to the same CSMA network::

    // Create networks of the S1 interfaces
    s1uIpv4AddressHelper.SetBase("10.0.0.0", "255.255.255.0");

    NodeContainer sgwEnbNodes;
    sgwEnbNodes.Add(sgw);
    sgwEnbNodes.Add(enbNodes);

    CsmaHelper csmah;
    NetDeviceContainer sgwEnbDevices = csmah.Install(sgwEnbNodes);
    Ptr<NetDevice> sgwDev = sgwEnbDevices.Get(0);

    Ipv4InterfaceContainer sgwEnbIpIfaces = s1uIpv4AddressHelper.Assign(sgwEnbDevices);
    Ipv4Address sgwS1uAddress = sgwEnbIpIfaces.GetAddress(0);

    for (uint16_t i = 0; i < enbNodes.GetN(); ++i)
      {
        Ptr<Node> enb = enbNodes.Get(i);
        Ipv4Address enbS1uAddress = sgwEnbIpIfaces.GetAddress(i + 1);

        // Create S1 interface between the SGW and the eNB
        epcHelper->AddS1Interface(enb, enbS1uAddress, sgwS1uAddress);
      }

As you can see, apart from how you create the backhaul network, i.e. the point-to-point links or
the CSMA network, the important point is to tell the ``EpcHelper`` that an ``eNB`` has a new S1 interface.

Now, you should continue configuring your simulation program as it is explained in
:ref:`sec-evolved-packet-core` subsection. This configuration includes: the internet, installing the LTE eNBs
and possibly configuring other LTE aspects, installing the LTE UEs and configuring them as IP nodes,
activation of the dedicated EPS bearers and installing applications on the LTE UEs and on the remote hosts.



.. _sec-network-attachment:

------------------
Network Attachment
------------------

As shown in the basic example in section :ref:`sec-basic-simulation-program`,
attaching a UE to an eNodeB is done by calling ``LteHelper::Attach`` function.

There are 2 possible ways of network attachment. The first method is the
*"manual"* one, while the second one has a more *"automatic"* sense on it. Each
of them will be covered in this section.

Manual attachment
+++++++++++++++++

This method uses the ``LteHelper::Attach`` function mentioned above. It has been
the only available network attachment method in earlier versions of LTE module.
It is typically invoked before the simulation begins::

   lteHelper->Attach(ueDevs, enbDev); // attach one or more UEs to a single eNodeB

``LteHelper::InstallEnbDevice`` and ``LteHelper::InstallUeDevice`` functions
must have been called before attaching. In an EPC-enabled simulation, it is also
required to have IPv4/IPv6 properly pre-installed in the UE.

This method is very simple, but requires you to know exactly which UE belongs to
to which eNodeB before the simulation begins. This can be difficult when the UE
initial position is randomly determined by the simulation script.

One may choose the distance between the UE and the eNodeB as a criterion for
selecting the appropriate cell. It is quite simple (at least from the
simulator's point of view) and sometimes practical. But it is important to note
that sometimes distance does not make a single correct criterion. For instance,
the eNodeB antenna directivity should be considered as well. Besides that, one
should also take into account the channel condition, which might be fluctuating
if there is fading or shadowing in effect. In these kind of cases, network
attachment should not be based on distance alone.

In real life, UE will automatically evaluate certain criteria and select the
best cell to attach to, without manual intervention from the user. Obviously
this is not the case in this ``LteHelper::Attach`` function. The other network
attachment method uses more *"automatic"* approach to network attachment, as
will be described next.

Automatic attachment using Idle mode cell selection procedure
+++++++++++++++++++++++++++++++++++++++++++++++++++++++++++++

The strength of the received signal is the standard criterion used for selecting
the best cell to attach to. The use of this criterion is implemented in the
`initial cell selection` process, which can be invoked by calling another
version of the ``LteHelper::Attach`` function, as shown below::

   lteHelper->Attach(ueDevs); // attach one or more UEs to a strongest cell

The difference with the manual method is that the destination eNodeB is not
specified. The procedure will find the best cell for the UEs, based on several
criteria, including the strength of the received signal (RSRP).

After the method is called, the UE will spend some time to measure the
neighbouring cells, and then attempt to attach to the best one. More details can
be found in section :ref:`sec-initial-cell-selection` of the Design
Documentation.

It is important to note that this method only works in EPC-enabled simulations.
LTE-only simulations must resort to manual attachment method.

Closed Subscriber Group
+++++++++++++++++++++++

An interesting use case of the initial cell selection process is to setup a
simulation environment with Closed Subscriber Group (CSG).

For example, a certain eNodeB, typically a smaller version such as femtocell,
might belong to a private owner (e.g. a household or business), allowing access
only to some UEs which have been previously registered by the owner. The eNodeB
and the registered UEs altogether form a CSG.

The access restriction can be simulated by "labeling" the CSG members with the
same CSG ID. This is done through the attributes in both eNodeB and UE, for
example using the following ``LteHelper`` functions::

   // label the following eNodeBs with CSG identity of 1 and CSG indication enabled
   lteHelper->SetEnbDeviceAttribute("CsgId", UintegerValue(1));
   lteHelper->SetEnbDeviceAttribute("CsgIndication", BooleanValue(true));

   // label one or more UEs with CSG identity of 1
   lteHelper->SetUeDeviceAttribute("CsgId", UintegerValue(1));

   // install the eNodeBs and UEs
   NetDeviceContainer csgEnbDevs = lteHelper->InstallEnbDevice(csgEnbNodes);
   NetDeviceContainer csgUeDevs = lteHelper->InstallUeDevice(csgUeNodes);

Then enable the initial cell selection procedure on the UEs::

   lteHelper->Attach(csgUeDevs);

This is necessary because the CSG restriction only works with automatic method
of network attachment, but not in the manual method.

Note that setting the CSG indication of an eNodeB as false (the default value)
will disable the restriction, i.e., any UEs can connect to this eNodeB.



.. _sec-configure-ue-measurements:

-------------------------
Configure UE measurements
-------------------------

The active UE measurement configuration in a simulation is dictated by the
selected so called "consumers", such as handover algorithm. Users may add their
own configuration into action, and there are several ways to do so:

 #. direct configuration in eNodeB RRC entity;

 #. configuring existing handover algorithm; and

 #. developing a new handover algorithm.

This section will cover the first method only. The second method is covered in
:ref:`sec-automatic-handover`, while the third method is explained in length in
Section :ref:`sec-handover-algorithm` of the Design Documentation.

Direct configuration in eNodeB RRC works as follows. User begins by creating a
new ``LteRrcSap::ReportConfigEutra`` instance and pass it to the
``LteEnbRrc::AddUeMeasReportConfig`` function. The function will return the
``measId`` (measurement identity) which is a unique reference of the
configuration in the eNodeB instance. This function must be called before the
simulation begins. The measurement configuration will be active in all UEs
attached to the eNodeB throughout the duration of the simulation. During the
simulation, user can capture the measurement reports produced by the UEs by
listening to the existing ``LteEnbRrc::RecvMeasurementReport`` trace source.

The structure `ReportConfigEutra` is in accord with 3GPP specification.
Definition of the structure and each member field can be found in Section 6.3.5
of [TS36331]_.

The code sample below configures Event A1 RSRP measurement to every eNodeB
within the container ``devs``::

   LteRrcSap::ReportConfigEutra config;
   config.eventId = LteRrcSap::ReportConfigEutra::EVENT_A1;
   config.threshold1.choice = LteRrcSap::ThresholdEutra::THRESHOLD_RSRP;
   config.threshold1.range = 41;
   config.triggerQuantity = LteRrcSap::ReportConfigEutra::RSRP;
   config.reportInterval = LteRrcSap::ReportConfigEutra::MS480;

   std::vector<uint8_t> measIdList;

   NetDeviceContainer::Iterator it;
   for (it = devs.Begin(); it != devs.End(); it++)
   {
     Ptr<NetDevice> dev = *it;
     Ptr<LteEnbNetDevice> enbDev = dev->GetObject<LteEnbNetDevice>();
     Ptr<LteEnbRrc> enbRrc = enbDev->GetRrc();

     uint8_t measId = enbRrc->AddUeMeasReportConfig(config);
     measIdList.push_back(measId); // remember the measId created

     enbRrc->TraceConnect("RecvMeasurementReport",
                          "context",
                          MakeCallback(&RecvMeasurementReportCallback));
   }

Note that thresholds are expressed as range. In the example above, the range 41
for RSRP corresponds to -100 dBm. The conversion from and to the range format is
due to Section 9.1.4 and 9.1.7 of [TS36133]_. The ``EutranMeasurementMapping``
class has several static functions that can be used for this purpose.

The corresponding callback function would have a definition similar as below::

   void
   RecvMeasurementReportCallback(std::string context,
                                 uint64_t imsi,
                                 uint16_t cellId,
                                 uint16_t rnti,
                                 LteRrcSap::MeasurementReport measReport);

This method will register the callback function as a consumer of UE
measurements. In the case where there are more than one consumers in the
simulation (e.g. handover algorithm), the measurements intended for other
consumers will also be captured by this callback function. Users may utilize the
the ``measId`` field, contained within the ``LteRrcSap::MeasurementReport``
argument of the callback function, to tell which measurement configuration has
triggered the report.

In general, this mechanism prevents one consumer to unknowingly intervene with
another consumer's reporting configuration.

Note that only the reporting configuration part (i.e.
``LteRrcSap::ReportConfigEutra``) of the UE measurements parameter is open for
consumers to configure, while the other parts are kept hidden. The
intra-frequency limitation is the main motivation behind this API implementation
decision:

 - there is only one, unambiguous and definitive *measurement object*, thus
   there is no need to configure it;

 - *measurement identities* are kept hidden because of the fact that there is
   one-to-one mapping between reporting configuration and measurement identity,
   thus a new measurement identity is set up automatically when a new reporting
   configuration is created;

 - *quantity configuration* is configured elsewhere, see
   :ref:`sec-performing-measurements`; and

 - *measurement gaps* are not supported, because it is only applicable for
   inter-frequency settings;



.. _sec-x2-based-handover:

-----------------
X2-based handover
-----------------

As defined by 3GPP, handover is a procedure for changing the serving cell of a
UE in CONNECTED mode. The two eNodeBs involved in the process are typically
called the *source eNodeB* and the *target eNodeB*.

In order to enable the execution of X2-based handover in simulation, there are
two requirements that must be met. Firstly, EPC must be enabled in the
simulation (see :ref:`sec-evolved-packet-core`).

Secondly, an X2 interface must be configured between the two eNodeBs, which
needs to be done explicitly within the simulation program::

   lteHelper->AddX2Interface(enbNodes);

where ``enbNodes`` is a ``NodeContainer`` that contains the two eNodeBs between
which the X2 interface is to be configured. If the container has more than two
eNodeBs, the function will create an X2 interface between every pair of eNodeBs
in the container.

Lastly, the target eNodeB must be configured as "open" to X2 HANDOVER REQUEST.
Every eNodeB is open by default, so no extra instruction is needed in most
cases. However, users may set the eNodeB to "closed" by setting the boolean
attribute ``LteEnbRrc::AdmitHandoverRequest`` to `false`. As an example, you can
run the ``lena-x2-handover`` program and setting the attribute in this way::

   NS_LOG=EpcX2:LteEnbRrc ./ns3 run lena-x2-handover --command="%s --ns3::LteEnbRrc::AdmitHandoverRequest=false"

After the above three requirements are fulfilled, the handover procedure can be
triggered manually or automatically. Each will be presented in the following
subsections.


Manual handover trigger
+++++++++++++++++++++++

Handover event can be triggered "manually" within the simulation program by
scheduling an explicit handover event. The ``LteHelper`` object provides a
convenient method for the scheduling of a handover event. As an example, let us
assume that ``ueLteDevs`` is a ``NetDeviceContainer`` that contains the UE that
is to be handed over, and that ``enbLteDevs`` is another ``NetDeviceContainer``
that contains the source and the target eNB. Then, a handover at 0.1s can be
scheduled like this::

   lteHelper->HandoverRequest(Seconds(0.100),
                              ueLteDevs.Get(0),
                              enbLteDevs.Get(0),
                              enbLteDevs.Get(1));

Note that the UE needs to be already connected to the source eNB, otherwise the
simulation will terminate with an error message.

For an example with full source code, please refer to the ``lena-x2-handover``
example program.


.. _sec-automatic-handover:

Automatic handover trigger
++++++++++++++++++++++++++

Handover procedure can also be triggered "automatically" by the serving eNodeB
of the UE. The logic behind the trigger depends on the handover algorithm
currently active in the eNodeB RRC entity. Users may select and configure the
handover algorithm that will be used in the simulation, which will be explained
shortly in this section. Users may also opt to write their own implementation of
handover algorithm, as described in Section :ref:`sec-handover-algorithm` of the
Design Documentation.

Selecting a handover algorithm is done via the ``LteHelper`` object and its
``SetHandoverAlgorithmType`` method as shown below::

   Ptr<LteHelper> lteHelper = CreateObject<LteHelper>();
   lteHelper->SetHandoverAlgorithmType("ns3::A2A4RsrqHandoverAlgorithm");

The selected handover algorithm may also provide several configurable
attributes, which can be set as follows::

   lteHelper->SetHandoverAlgorithmAttribute("ServingCellThreshold",
                                            UintegerValue(30));
   lteHelper->SetHandoverAlgorithmAttribute("NeighbourCellOffset",
                                            UintegerValue(1));

Three options of handover algorithm are included in the LTE module. The
*A2-A4-RSRQ* handover algorithm (named as ``ns3::A2A4RsrqHandoverAlgorithm``) is
the default option, and the usage has already been shown above.

Another option is the *strongest cell* handover algorithm (named as
``ns3::A3RsrpHandoverAlgorithm``), which can be selected and configured by the
following code::

   lteHelper->SetHandoverAlgorithmType("ns3::A3RsrpHandoverAlgorithm");
   lteHelper->SetHandoverAlgorithmAttribute("Hysteresis",
                                            DoubleValue(3.0));
   lteHelper->SetHandoverAlgorithmAttribute("TimeToTrigger",
                                            TimeValue(MilliSeconds(256)));

The last option is a special one, called the *no-op* handover algorithm, which
basically disables automatic handover trigger. This is useful for example in
cases where manual handover trigger need an exclusive control of all handover
decision. It does not have any configurable attributes. The usage is as
follows::

   lteHelper->SetHandoverAlgorithmType("ns3::NoOpHandoverAlgorithm");

For more information on each handover algorithm's decision policy and their
attributes, please refer to their respective subsections in Section
:ref:`sec-handover-algorithm` of the Design Documentation.

Finally, the ``InstallEnbDevice`` function of ``LteHelper`` will instantiate one
instance of the selected handover algorithm for each eNodeB device. In other
words, make sure to select the right handover algorithm before finalizing it in
the following line of code::

   NetDeviceContainer enbLteDevs = lteHelper->InstallEnbDevice(enbNodes);

Example with full source code of using automatic handover trigger can be found
in the ``lena-x2-handover-measures`` example program.


.. _sec-tuning-handover-simulation:

Tuning simulation with handover
+++++++++++++++++++++++++++++++

As mentioned in the Design Documentation, the current implementation of handover
model may produce unpredicted behaviour when handover failure occurs. This
subsection will focus on the steps that should be taken into account by users
if they plan to use handover in their simulations.

The major cause of handover failure that we will tackle is the error in
transmitting handover-related signaling messages during the execution of a
handover procedure. As apparent from the Figure
:ref:`fig-x2-based-handover-seq-diagram` from the Design Documentation, there
are many of them and they use different interfaces and protocols. For the sake
of simplicity, we can safely assume that the X2 interface (between the source
eNodeB and the target eNodeB) and the S1 interface (between the target eNodeB
and the SGW/PGW) are quite stable. Therefore we will focus our attention to the
RRC protocol (between the UE and the eNodeBs) and the Random Access procedure,
which are normally transmitted through the air and susceptible to degradation of
channel condition.

A general tips to reduce transmission error is to *ensure high enough SINR*
level in every UE. This can be done by a proper planning of the network topology
that *minimizes network coverage hole*. If the topology has a known coverage
hole, then the UE should be configured not to venture to that area.

Another approach to keep in mind is to *avoid too-late handovers*. In other
words, handover should happen before the UE's SINR becomes too low, otherwise
the UE may fail to receive the handover command from the source eNodeB. Handover
algorithms have the means to control how early or late a handover decision is
made. For example, A2-A4-RSRQ handover algorithm can be configured with a higher
threshold to make it decide a handover earlier. Similarly, smaller hysteresis
and/or shorter time-to-trigger in the strongest cell handover algorithm
typically results in earlier handovers. In order to find the right values for
these parameters, one of the factors that should be considered is the UE
movement speed. Generally, a faster moving UE requires the handover to be
executed earlier. Some research work have suggested recommended values, such as
in [Lee2010]_.

The above tips should be enough in normal simulation uses, but in the case some
special needs arise then an extreme measure can be taken into consideration.
For instance, users may consider *disabling the channel error models*. This will
ensure that all handover-related signaling messages will be transmitted
successfully, regardless of distance and channel condition. However, it will
also affect all other data or control packets not related to handover, which may
be an unwanted side effect. Otherwise, it can be done as follows::

   Config::SetDefault("ns3::LteSpectrumPhy::CtrlErrorModelEnabled", BooleanValue(false));
   Config::SetDefault("ns3::LteSpectrumPhy::DataErrorModelEnabled", BooleanValue(false));

By using the above code, we disable the error model in both control and data
channels and in both directions (downlink and uplink). This is necessary because
handover-related signaling messages are transmitted using these channels. An
exception is when the simulation uses the ideal RRC protocol. In this case, only
the Random Access procedure is left to be considered. The procedure consists of
control messages, therefore we only need to disable the control channel's error
model.


.. _sec-handover-traces:

Handover traces
+++++++++++++++

The RRC model, in particular the ``LteEnbRrc`` and ``LteUeRrc``
objects, provide some useful traces which can be hooked up to some
custom functions so that they are called upon start and end of the
handover execution phase at both the UE and eNB side. As an example,
in your simulation program you can declare the following methods::

   void
   NotifyHandoverStartUe(std::string context,
                         uint64_t imsi,
                         uint16_t cellId,
                         uint16_t rnti,
                         uint16_t targetCellId)
   {
     std::cout << Simulator::Now().GetSeconds() << " " << context
               << " UE IMSI " << imsi
               << ": previously connected to CellId " << cellId
               << " with RNTI " << rnti
               << ", doing handover to CellId " << targetCellId
               << std::endl;
   }

   void
   NotifyHandoverEndOkUe(std::string context,
                         uint64_t imsi,
                         uint16_t cellId,
                         uint16_t rnti)
   {
     std::cout << Simulator::Now().GetSeconds() << " " << context
               << " UE IMSI " << imsi
               << ": successful handover to CellId " << cellId
               << " with RNTI " << rnti
               << std::endl;
   }

   void
   NotifyHandoverStartEnb(std::string context,
                          uint64_t imsi,
                          uint16_t cellId,
                          uint16_t rnti,
                          uint16_t targetCellId)
   {
     std::cout << Simulator::Now().GetSeconds() << " " << context
               << " eNB CellId " << cellId
               << ": start handover of UE with IMSI " << imsi
               << " RNTI " << rnti
               << " to CellId " << targetCellId
               << std::endl;
   }

   void
   NotifyHandoverEndOkEnb(std::string context,
                          uint64_t imsi,
                          uint16_t cellId,
                          uint16_t rnti)
   {
     std::cout << Simulator::Now().GetSeconds() << " " << context
               << " eNB CellId " << cellId
               << ": completed handover of UE with IMSI " << imsi
               << " RNTI " << rnti
               << std::endl;
   }

Then, you can hook up these methods to the corresponding trace sources
like this::

   Config::Connect("/NodeList/*/DeviceList/*/LteEnbRrc/HandoverStart",
                   MakeCallback(&NotifyHandoverStartEnb));
   Config::Connect("/NodeList/*/DeviceList/*/LteUeRrc/HandoverStart",
                   MakeCallback(&NotifyHandoverStartUe));
   Config::Connect("/NodeList/*/DeviceList/*/LteEnbRrc/HandoverEndOk",
                   MakeCallback(&NotifyHandoverEndOkEnb));
   Config::Connect("/NodeList/*/DeviceList/*/LteUeRrc/HandoverEndOk",
                   MakeCallback(&NotifyHandoverEndOkUe));

Handover failure events can also be traced by trace sink functions with
a similar signature as above(including IMSI, cell ID, and RNTI). Four
different failure events are traced:

1. HandoverFailureNoPreamble: Handover failure due to non allocation of
   non-contention-based preamble at eNB
2. HandoverFailureMaxRach: Handover failure due to maximum RACH attempts
3. HandoverFailureLeaving: Handover leaving timeout at source eNB
4. HandoverFailureJoining: Handover joining timeout at target eNB

Similarly, one can hook up methods to the corresponding trace sources
like this::

   Config::Connect("/NodeList/*/DeviceList/*/LteEnbRrc/HandoverFailureNoPreamble",
                   MakeCallback(&NotifyHandoverFailureNoPreamble));
   Config::Connect("/NodeList/*/DeviceList/*/LteEnbRrc/HandoverFailureMaxRach",
                   MakeCallback(&NotifyHandoverFailureMaxRach));
   Config::Connect("/NodeList/*/DeviceList/*/LteEnbRrc/HandoverFailureLeaving",
                   MakeCallback(&NotifyHandoverFailureLeaving));
   Config::Connect("/NodeList/*/DeviceList/*/LteEnbRrc/HandoverFailureJoining",
                   MakeCallback(&NotifyHandoverFailureJoining));

The example program ``src/lte/examples/lena-x2-handover.cc``
illustrates how the above instructions can be integrated in a
simulation program. You can run the program like this::

   ./ns3 run lena-x2-handover

and it will output the messages printed by the custom handover trace
hooks. In order to additionally print out some meaningful logging
information, you can run the program like this::

    NS_LOG=LteEnbRrc:LteUeRrc:EpcX2 ./ns3 run lena-x2-handover


Frequency Reuse Algorithms
--------------------------

In this section we will describe how to use Frequency Reuse Algorithms
in eNb within LTE simulations.
There are two possible ways of configuration. The first approach is the
"manual" one, it requires more parameters to be configured, but allow user
to configure FR algorithm as he/she needs. The second approach is more
"automatic". It is very convenient, because is the same for each FR algorithm,
so user can switch FR algorithm very quickly by changing only type of FR
algorithm. One drawback is that "automatic" approach uses only limited set
of configurations for each algorithm, what make it less flexible, but is
sufficient for most of cases.

These two approaches will be described more in following sub-section.

If user do not configure Frequency Reuse algorithm, default one
(i.e. LteFrNoOpAlgorithm) is installed in eNb. It acts as if FR
algorithm was disabled.

One thing that should be mentioned is that most of implemented FR algorithms work with
cell bandwidth greater or equal than 15 RBs. This limitation is caused by requirement
that at least three continuous RBs have to be assigned to UE for transmission.

Manual configuration
++++++++++++++++++++

Frequency reuse algorithm can be configured "manually" within the simulation
program by setting type of FR algorithm and all its attributes. Currently,
seven FR algorithms are implemented:

 - ``ns3::LteFrNoOpAlgorithm``
 - ``ns3::LteFrHardAlgorithm``
 - ``ns3::LteFrStrictAlgorithm``
 - ``ns3::LteFrSoftAlgorithm``
 - ``ns3::LteFfrSoftAlgorithm``
 - ``ns3::LteFfrEnhancedAlgorithm``
 - ``ns3::LteFfrDistributedAlgorithm``


Selecting a FR algorithm is done via the ``LteHelper`` object and
its ``SetFfrAlgorithmType`` method as shown below::

   Ptr<LteHelper> lteHelper = CreateObject<LteHelper>();
   lteHelper->SetFfrAlgorithmType("ns3::LteFrHardAlgorithm");

Each implemented FR algorithm provide several configurable attributes. Users do
not have to care about UL and DL bandwidth configuration, because it is done
automatically during cell configuration. To change bandwidth for FR algorithm,
configure required values for ``LteEnbNetDevice``::

   uint8_t bandwidth = 100;
   lteHelper->SetEnbDeviceAttribute("DlBandwidth", UintegerValue(bandwidth));
   lteHelper->SetEnbDeviceAttribute("UlBandwidth", UintegerValue(bandwidth));


Now, each FR algorithms configuration will be described.

Hard Frequency Reuse Algorithm
------------------------------

As described in Section :ref:`sec-fr-hard-algorithm` of the Design Documentation
``ns3::LteFrHardAlgorithm`` uses one sub-band. To configure this sub-band user need
to specify offset and bandwidth for DL and UL in number of RBs.

Hard Frequency Reuse Algorithm provides following attributes:

 * ``DlSubBandOffset``: Downlink Offset in number of Resource Block Groups
 * ``DlSubBandwidth``: Downlink Transmission SubBandwidth Configuration in number of Resource Block Groups
 * ``UlSubBandOffset``: Uplink Offset in number of Resource Block Groups
 * ``UlSubBandwidth``: Uplink Transmission SubBandwidth Configuration in number of Resource Block Groups

Example configuration of LteFrHardAlgorithm can be done in following way::

   lteHelper->SetFfrAlgorithmType("ns3::LteFrHardAlgorithm");
   lteHelper->SetFfrAlgorithmAttribute("DlSubBandOffset", UintegerValue(8));
   lteHelper->SetFfrAlgorithmAttribute("DlSubBandwidth", UintegerValue(8));
   lteHelper->SetFfrAlgorithmAttribute("UlSubBandOffset", UintegerValue(8));
   lteHelper->SetFfrAlgorithmAttribute("UlSubBandwidth", UintegerValue(8));
   NetDeviceContainer enbDevs = lteHelper->InstallEnbDevice(enbNodes.Get(0));

Above example allow eNB to use only RBs from 8 to 16 in DL and UL, while entire cell
bandwidth is 25.


Strict Frequency Reuse Algorithm
--------------------------------

Strict Frequency Reuse Algorithm uses two sub-bands: one common for each cell and one
private. There is also RSRQ threshold, which is needed to decide within which sub-band
UE should be served. Moreover the power transmission in these sub-bands can be different.

Strict Frequency Reuse Algorithm provides following attributes:

 * ``UlCommonSubBandwidth``: Uplink Common SubBandwidth Configuration in number of Resource Block Groups
 * ``UlEdgeSubBandOffset``: Uplink Edge SubBand Offset in number of Resource Block Groups
 * ``UlEdgeSubBandwidth``: Uplink Edge SubBandwidth Configuration in number of Resource Block Groups
 * ``DlCommonSubBandwidth``: Downlink Common SubBandwidth Configuration in number of Resource Block Groups
 * ``DlEdgeSubBandOffset``: Downlink Edge SubBand Offset in number of Resource Block Groups
 * ``DlEdgeSubBandwidth``: Downlink Edge SubBandwidth Configuration in number of Resource Block Groups
 * ``RsrqThreshold``: If the RSRQ of is worse than this threshold, UE should be served in edge sub-band
 * ``CenterPowerOffset``: PdschConfigDedicated::Pa value for center sub-band, default value dB0
 * ``EdgePowerOffset``: PdschConfigDedicated::Pa value for edge sub-band, default value dB0
 * ``CenterAreaTpc``: TPC value which will be set in DL-DCI for UEs in center area,
   Absolute mode is used, default value 1 is mapped to -1 according to TS36.213 Table 5.1.1.1-2
 * ``EdgeAreaTpc``: TPC value which will be set in DL-DCI for UEs in edge area,
   Absolute mode is used, default value 1 is mapped to -1 according to TS36.213 Table 5.1.1.1-2


Example below allow eNB to use RBs from 0 to 6 as common sub-band and from 12 to 18 as
private sub-band in DL and UL, RSRQ threshold is 20 dB, power in center area equals
``LteEnbPhy::TxPower - 3dB``, power in edge area equals ``LteEnbPhy::TxPower + 3dB``::

   lteHelper->SetFfrAlgorithmType("ns3::LteFrStrictAlgorithm");
   lteHelper->SetFfrAlgorithmAttribute("DlCommonSubBandwidth", UintegerValue(6));
   lteHelper->SetFfrAlgorithmAttribute("UlCommonSubBandwidth", UintegerValue(6));
   lteHelper->SetFfrAlgorithmAttribute("DlEdgeSubBandOffset", UintegerValue(6));
   lteHelper->SetFfrAlgorithmAttribute("DlEdgeSubBandwidth", UintegerValue(6));
   lteHelper->SetFfrAlgorithmAttribute("UlEdgeSubBandOffset", UintegerValue(6));
   lteHelper->SetFfrAlgorithmAttribute("UlEdgeSubBandwidth", UintegerValue(6));
   lteHelper->SetFfrAlgorithmAttribute("RsrqThreshold", UintegerValue(20));
   lteHelper->SetFfrAlgorithmAttribute("CenterPowerOffset",
                                       UintegerValue(LteRrcSap::PdschConfigDedicated::dB_3));
   lteHelper->SetFfrAlgorithmAttribute("EdgePowerOffset",
                                       UintegerValue(LteRrcSap::PdschConfigDedicated::dB3));
   lteHelper->SetFfrAlgorithmAttribute("CenterAreaTpc", UintegerValue(1));
   lteHelper->SetFfrAlgorithmAttribute("EdgeAreaTpc", UintegerValue(2));
   NetDeviceContainer enbDevs = lteHelper->InstallEnbDevice(enbNodes.Get(0));


Soft Frequency Reuse Algorithm
------------------------------

With Soft Frequency Reuse Algorithm, eNb uses entire cell bandwidth, but there are two
sub-bands, within UEs are served with different power level.

Soft Frequency Reuse Algorithm provides following attributes:

 * ``UlEdgeSubBandOffset``: Uplink Edge SubBand Offset in number of Resource Block Groups
 * ``UlEdgeSubBandwidth``: Uplink Edge SubBandwidth Configuration in number of Resource Block Groups
 * ``DlEdgeSubBandOffset``: Downlink Edge SubBand Offset in number of Resource Block Groups
 * ``DlEdgeSubBandwidth``: Downlink Edge SubBandwidth Configuration in number of Resource Block Groups
 * ``AllowCenterUeUseEdgeSubBand``: If true center UEs can receive on edge sub-band RBGs, otherwise
   edge sub-band is allowed only for edge UEs, default value is true
 * ``RsrqThreshold``: If the RSRQ of is worse than this threshold, UE should be served in edge sub-band
 * ``CenterPowerOffset``: PdschConfigDedicated::Pa value for center sub-band, default value dB0
 * ``EdgePowerOffset``: PdschConfigDedicated::Pa value for edge sub-band, default value dB0
 * ``CenterAreaTpc``: TPC value which will be set in DL-DCI for UEs in center area,
   Absolute mode is used, default value 1 is mapped to -1 according to TS36.213 Table 5.1.1.1-2
 * ``EdgeAreaTpc``: TPC value which will be set in DL-DCI for UEs in edge area,
   Absolute mode is used, default value 1 is mapped to -1 according to TS36.213 Table 5.1.1.1-2

Example below configures RBs from 8 to 16 to be used by cell edge UEs and this sub-band
is not available for cell center users. RSRQ threshold is 20 dB, power in center area
equals ``LteEnbPhy::TxPower``, power in edge area equals ``LteEnbPhy::TxPower + 3dB``::

   lteHelper->SetFfrAlgorithmType("ns3::LteFrSoftAlgorithm");
   lteHelper->SetFfrAlgorithmAttribute("DlEdgeSubBandOffset", UintegerValue(8));
   lteHelper->SetFfrAlgorithmAttribute("DlEdgeSubBandwidth", UintegerValue(8));
   lteHelper->SetFfrAlgorithmAttribute("UlEdgeSubBandOffset", UintegerValue(8));
   lteHelper->SetFfrAlgorithmAttribute("UlEdgeSubBandwidth", UintegerValue(8));
   lteHelper->SetFfrAlgorithmAttribute("AllowCenterUeUseEdgeSubBand", BooleanValue(false));
   lteHelper->SetFfrAlgorithmAttribute("RsrqThreshold", UintegerValue(20));
   lteHelper->SetFfrAlgorithmAttribute("CenterPowerOffset",
                                       UintegerValue(LteRrcSap::PdschConfigDedicated::dB0));
   lteHelper->SetFfrAlgorithmAttribute("EdgePowerOffset",
                                       UintegerValue(LteRrcSap::PdschConfigDedicated::dB3));
   NetDeviceContainer enbDevs = lteHelper->InstallEnbDevice(enbNodes.Get(0));


Soft Fractional Frequency Reuse Algorithm
-----------------------------------------

Soft Fractional Frequency Reuse (SFFR) uses three sub-bands: center, medium (common)
and edge. User have to configure only two of them: common and edge. Center sub-band
will be composed from the remaining bandwidth. Each sub-band can be served with
different transmission power. Since there are three sub-bands, two RSRQ thresholds needs to
be configured.


Soft Fractional Frequency Reuse Algorithm provides following attributes:

 * ``UlCommonSubBandwidth``: Uplink Common SubBandwidth Configuration in number of Resource Block Groups
 * ``UlEdgeSubBandOffset``: Uplink Edge SubBand Offset in number of Resource Block Groups
 * ``UlEdgeSubBandwidth``: Uplink Edge SubBandwidth Configuration in number of Resource Block Groups
 * ``DlCommonSubBandwidth``: Downlink Common SubBandwidth Configuration in number of Resource Block Groups
 * ``DlEdgeSubBandOffset``: Downlink Edge SubBand Offset in number of Resource Block Groups
 * ``DlEdgeSubBandwidth``: Downlink Edge SubBandwidth Configuration in number of Resource Block Groups
 * ``CenterRsrqThreshold``: If the RSRQ of is worse than this threshold, UE should be served in medium sub-band
 * ``EdgeRsrqThreshold``: If the RSRQ of is worse than this threshold, UE should be served in edge sub-band
 * ``CenterAreaPowerOffset``: PdschConfigDedicated::Pa value for center sub-band, default value dB0
 * ``MediumAreaPowerOffset``: PdschConfigDedicated::Pa value for medium sub-band, default value dB0
 * ``EdgeAreaPowerOffset``: PdschConfigDedicated::Pa value for edge sub-band, default value dB0
 * ``CenterAreaTpc``: TPC value which will be set in DL-DCI for UEs in center area,
   Absolute mode is used, default value 1 is mapped to -1 according to TS36.213 Table 5.1.1.1-2
 * ``MediumAreaTpc``: TPC value which will be set in DL-DCI for UEs in medium area,
   Absolute mode is used, default value 1 is mapped to -1 according to TS36.213 Table 5.1.1.1-2
 * ``EdgeAreaTpc``: TPC value which will be set in DL-DCI for UEs in edge area,
   Absolute mode is used, default value 1 is mapped to -1 according to TS36.213 Table 5.1.1.1-2


In example below RBs from 0 to 6 will be used as common (medium) sub-band,
RBs from 6 to 12 will be used as edge sub-band and RBs from 12 to 24 will be used as
center sub-band (it is composed with remaining RBs). RSRQ threshold between center
and medium area is 28 dB, RSRQ threshold between medium and edge area is 18 dB.
Power in center area equals ``LteEnbPhy::TxPower - 3dB``, power in medium area equals
``LteEnbPhy::TxPower + 3dB``, power in edge area equals ``LteEnbPhy::TxPower + 3dB``::

   lteHelper->SetFfrAlgorithmType("ns3::LteFfrSoftAlgorithm");
   lteHelper->SetFfrAlgorithmAttribute("UlCommonSubBandwidth", UintegerValue(6));
   lteHelper->SetFfrAlgorithmAttribute("DlCommonSubBandwidth", UintegerValue(6));
   lteHelper->SetFfrAlgorithmAttribute("DlEdgeSubBandOffset", UintegerValue(0));
   lteHelper->SetFfrAlgorithmAttribute("DlEdgeSubBandwidth", UintegerValue(6));
   lteHelper->SetFfrAlgorithmAttribute("UlEdgeSubBandOffset", UintegerValue(0));
   lteHelper->SetFfrAlgorithmAttribute("UlEdgeSubBandwidth", UintegerValue(6));
   lteHelper->SetFfrAlgorithmAttribute("CenterRsrqThreshold", UintegerValue(28));
   lteHelper->SetFfrAlgorithmAttribute("EdgeRsrqThreshold", UintegerValue(18));
   lteHelper->SetFfrAlgorithmAttribute("CenterAreaPowerOffset",
                                       UintegerValue(LteRrcSap::PdschConfigDedicated::dB_3));
   lteHelper->SetFfrAlgorithmAttribute("MediumAreaPowerOffset",
                                       UintegerValue(LteRrcSap::PdschConfigDedicated::dB0));
   lteHelper->SetFfrAlgorithmAttribute("EdgeAreaPowerOffset",
                                       UintegerValue(LteRrcSap::PdschConfigDedicated::dB3));
   NetDeviceContainer enbDevs = lteHelper->InstallEnbDevice(enbNodes.Get(0));


Enhanced Fractional Frequency Reuse Algorithm
---------------------------------------------

Enhanced Fractional Frequency Reuse (EFFR) reserve part of system bandwidth for each cell
(typically there are 3 cell types and each one gets 1/3 of system bandwidth). Then part of
this subbandwidth it used as `Primary Segment` with reuse factor 3 and as `Secondary Segment`
with reuse factor 1. User has to configure (for DL and UL) offset of the cell subbandwidth
in number of RB, number of RB which will be used as `Primary Segment` and number of RB which
will be used as `Secondary Segment`. `Primary Segment` is used by cell at will, but RBs from
`Secondary Segment` can be assigned to UE only is CQI feedback from this UE have higher value
than configured CQI threshold. UE is considered as edge UE when its RSRQ is lower than ``RsrqThreshold``.

Since each eNb needs to know where are Primary and Secondary of other cell types,
it will calculate them assuming configuration is the same for each cell and only subbandwidth offsets
are different. So it is important to divide available system bandwidth equally to each cell and apply
the same configuration of Primary and Secondary Segments to them.


Enhanced Fractional Frequency Reuse Algorithm provides following attributes:

 * ``UlSubBandOffset``: Uplink SubBand Offset for this cell in number of Resource Block Groups
 * ``UlReuse3SubBandwidth``: Uplink Reuse 3 SubBandwidth Configuration in number of Resource Block Groups
 * ``UlReuse1SubBandwidth``: Uplink Reuse 1 SubBandwidth Configuration in number of Resource Block Groups
 * ``DlSubBandOffset``: Downlink SubBand Offset for this cell in number of Resource Block Groups
 * ``DlReuse3SubBandwidth``: Downlink Reuse 3 SubBandwidth Configuration in number of Resource Block Groups
 * ``DlReuse1SubBandwidth``: Downlink Reuse 1 SubBandwidth Configuration in number of Resource Block Groups
 * ``RsrqThreshold``: If the RSRQ of is worse than this threshold, UE should be served in edge sub-band
 * ``CenterAreaPowerOffset``: PdschConfigDedicated::Pa value for center sub-band, default value dB0
 * ``EdgeAreaPowerOffset``: PdschConfigDedicated::Pa value for edge sub-band, default value dB0
 * ``DlCqiThreshold``: If the DL-CQI for RBG of is higher than this threshold, transmission on RBG is possible
 * ``UlCqiThreshold``: If the UL-CQI for RBG of is higher than this threshold, transmission on RBG is possible
 * ``CenterAreaTpc``: TPC value which will be set in DL-DCI for UEs in center area,
   Absolute mode is used, default value 1 is mapped to -1 according to TS36.213 Table 5.1.1.1-2
 * ``EdgeAreaTpc``: TPC value which will be set in DL-DCI for UEs in edge area,
   Absolute mode is used, default value 1 is mapped to -1 according to TS36.213 Table 5.1.1.1-2


In example below offset in DL and UL is 0 RB, 4 RB will be used in `Primary Segment` and
`Secondary Segment`. RSRQ threshold between center and edge area is 25 dB. DL and UL CQI
thresholds are set to value of 10. Power in center area equals ``LteEnbPhy::TxPower - 6dB``,
power in edge area equals ``LteEnbPhy::TxPower + 0dB``::

   lteHelper->SetFfrAlgorithmType("ns3::LteFfrEnhancedAlgorithm");
   lteHelper->SetFfrAlgorithmAttribute("RsrqThreshold", UintegerValue(25));
   lteHelper->SetFfrAlgorithmAttribute("DlCqiThreshold", UintegerValue(10));
   lteHelper->SetFfrAlgorithmAttribute("UlCqiThreshold", UintegerValue(10));
   lteHelper->SetFfrAlgorithmAttribute("CenterAreaPowerOffset",
                                       UintegerValue(LteRrcSap::PdschConfigDedicated::dB_6));
   lteHelper->SetFfrAlgorithmAttribute("EdgeAreaPowerOffset",
                                       UintegerValue(LteRrcSap::PdschConfigDedicated::dB0));
   lteHelper->SetFfrAlgorithmAttribute("UlSubBandOffset", UintegerValue(0));
   lteHelper->SetFfrAlgorithmAttribute("UlReuse3SubBandwidth", UintegerValue(4));
   lteHelper->SetFfrAlgorithmAttribute("UlReuse1SubBandwidth", UintegerValue(4));
   lteHelper->SetFfrAlgorithmAttribute("DlSubBandOffset", UintegerValue(0));
   lteHelper->SetFfrAlgorithmAttribute("DlReuse3SubBandwidth", UintegerValue(4));
   lteHelper->SetFfrAlgorithmAttribute("DlReuse1SubBandwidth", UintegerValue(4));


Distributed Fractional Frequency Reuse Algorithm
------------------------------------------------

Distributed Fractional Frequency Reuse requires X2 interface between all eNB to be installed.
X2 interfaces can be installed only when EPC is configured, so this FFR scheme can be used only with
EPC scenarios.

With Distributed Fractional Frequency Reuse  Algorithm, eNb uses entire cell bandwidth and there can
be two sub-bands: center sub-band and edge sub-band . Within these sub-bands UEs can be served with
different power level. Algorithm adaptively selects RBs for cell-edge sub-band on basis of
coordination information (i.e. RNTP) from adjacent cells and notifies the base stations of the adjacent cells,
which RBs it selected to use in edge sub-band. If there are no UE classified as edge UE in cell,
eNB will not use any RBs as edge sub-band.

Distributed Fractional Frequency Reuse Algorithm provides following attributes:

 * ``CalculationInterval``: Time interval between calculation of Edge sub-band, Default value 1 second
 * ``RsrqThreshold``: If the RSRQ of is worse than this threshold, UE should be served in edge sub-band
 * ``RsrpDifferenceThreshold``: If the difference between the power of the signal received by UE from
   the serving cell and the power of the signal received from the adjacent cell is less than a
   RsrpDifferenceThreshold value, the cell weight is incremented
 * ``CenterPowerOffset``: PdschConfigDedicated::Pa value for edge sub-band, default value dB0
 * ``EdgePowerOffset``: PdschConfigDedicated::Pa value for edge sub-band, default value dB0
 * ``EdgeRbNum``: Number of RB that can be used in edge sub-band
 * ``CenterAreaTpc``: TPC value which will be set in DL-DCI for UEs in center area,
   Absolute mode is used, default value 1 is mapped to -1 according to TS36.213 Table 5.1.1.1-2
 * ``EdgeAreaTpc``: TPC value which will be set in DL-DCI for UEs in edge area,
   Absolute mode is used, default value 1 is mapped to -1 according to TS36.213 Table 5.1.1.1-2

In example below calculation interval is 500 ms. RSRQ threshold between center and edge area is 25.
RSRP Difference Threshold is set to be 5. In DL and UL 6 RB will be used by each cell in edge sub-band.
Power in center area equals ``LteEnbPhy::TxPower - 0dB``, power in edge area equals ``LteEnbPhy::TxPower + 3dB``::

  lteHelper->SetFfrAlgorithmType("ns3::LteFfrDistributedAlgorithm");
  lteHelper->SetFfrAlgorithmAttribute("CalculationInterval", TimeValue(MilliSeconds(500)));
  lteHelper->SetFfrAlgorithmAttribute("RsrqThreshold", UintegerValue(25));
  lteHelper->SetFfrAlgorithmAttribute("RsrpDifferenceThreshold", UintegerValue(5));
  lteHelper->SetFfrAlgorithmAttribute("EdgeRbNum", UintegerValue(6));
  lteHelper->SetFfrAlgorithmAttribute("CenterPowerOffset",
                                       UintegerValue(LteRrcSap::PdschConfigDedicated::dB0));
  lteHelper->SetFfrAlgorithmAttribute("EdgePowerOffset",
                                       UintegerValue(LteRrcSap::PdschConfigDedicated::dB3));


Automatic configuration
+++++++++++++++++++++++

Frequency Reuse algorithms can also be configured in more “automatic” way by setting
only the bandwidth and FrCellTypeId. During initialization of FR instance, configuration
for set bandwidth and FrCellTypeId will be taken from configuration table. It is important
that only sub-bands will be configured, thresholds and transmission power will be set
to default values. If one wants, he/she can change thresholds and transmission power
as show in previous sub-section.

There are three FrCellTypeId : ``1, 2, 3``, which correspond to three different
configurations for each bandwidth. Three configurations allow to have different
configurations in neighbouring cells in hexagonal eNB layout. If user needs to have
more different configuration for neighbouring cells, he/she need to use manual
configuration.

Example below show automatic FR algorithm configuration::

   lteHelper->SetFfrAlgorithmType("ns3::LteFfrSoftAlgorithm");
   lteHelper->SetFfrAlgorithmAttribute("FrCellTypeId", UintegerValue(1));
   NetDeviceContainer enbDevs = lteHelper->InstallEnbDevice(enbNodes.Get(0));


Uplink Power Control
++++++++++++++++++++

Uplink Power Control functionality is enabled by default. User can disable it by setting
the boolean attribute ``ns3::LteUePhy::EnableUplinkPowerControl`` to true.

User can switch between Open Loop Power Control and Closed Loop Power Control mechanisms
by setting the boolean attribute ``ns3::LteUePowerControl::ClosedLoop``.
By default Closed Loop Power Control with Accumulation Mode is enabled.

Path-loss is key component of Uplink Power Control. It is computed as difference between
filtered RSRP and ReferenceSignalPower parameter. ReferenceSignalPower is
sent with SIB2.

Attributes available in Uplink Power Control:

 * ``ClosedLoop``: if true Closed Loop Uplink Power Control mode is enabled and Open Loop
   Power Control otherwise, default value is false
 * ``AccumulationEnabled``: if true Accumulation Mode is enabled and Absolute mode otherwise,
   default value is false
 * ``Alpha``: the path loss compensation factor, default value is 1.0
 * ``Pcmin``: minimal UE TxPower, default value is -40 dBm
 * ``Pcmax``: maximal UE TxPower, default value is 23 dBm
 * ``PoNominalPusch``: this parameter should be set by higher layers, but currently
   it needs to be configured by attribute system, possible values are
   integers in range (-126 ... 24), Default value is -80
 * ``PoUePusch``: this parameter should be set by higher layers, but currently
   it needs to be configured by attribute system, possible values are
   integers in range (-8 ... 7), Default value is 0
 * ``PsrsOffset``: this parameter should be set by higher layers, but currently
   it needs to be configured by attribute system, possible values are
   integers in range (0 ... 15), Default value is 7, what gives P_Srs_Offset_Value = 0

Traced values in Uplink Power Control:
 * ``ReportPuschTxPower``: Current UE TxPower for PUSCH
 * ``ReportPucchTxPower``: Current UE TxPower for PUCCH
 * ``ReportSrsTxPower``: Current UE TxPower for SRS


Example configuration is presented below::

  Config::SetDefault("ns3::LteUePhy::EnableUplinkPowerControl", BooleanValue(true));
  Config::SetDefault("ns3::LteEnbPhy::TxPower", DoubleValue(30));
  Config::SetDefault("ns3::LteUePowerControl::ClosedLoop", BooleanValue(true));
  Config::SetDefault("ns3::LteUePowerControl::AccumulationEnabled", BooleanValue(true));

As an example, user can take a look and run the lena-uplink-power-control program.


Examples Programs
+++++++++++++++++

The directory ``src/lte/examples/`` contains some example simulation programs that
show how to simulate different LTE scenarios.


Reference scenarios
+++++++++++++++++++

There is a vast amount of reference LTE simulation scenarios which can
be found in the literature. Here we list some of them:

 * The system simulation scenarios mentioned in section A.2 of [TR36814]_.

 * The dual stripe model [R4-092042]_, which is partially implemented in the
   example program ``src/lte/examples/lena-dual-stripe.cc``. This example
   program features a lot of configurable parameters which can be customized by
   changing the corresponding global variables. To get a list of all these
   global variables, you can run this command::

     ./ns3 run lena-dual-stripe --command-template="%s --PrintGlobals"

   The following subsection presents an example of running a simulation
   campaign using this example program.


Handover simulation campaign
----------------------------

In this subsection, we will demonstrate an example of running a simulation
campaign using the LTE module of |ns3|. The objective of the campaign is to
compare the effect of each built-in handover algorithm of the LTE module.

The campaign will use the ``lena-dual-stripe`` example program. First, we have
to modify the example program to produce the output that we need. In this
occasion, we want to produce the number of handovers, user average throughput,
and average SINR.

The number of handovers can be obtained by counting the number of times the
`HandoverEndOk` :ref:`sec-handover-traces` is fired. Then the user average
throughput can be obtained by enabling the RLC :ref:`sec-simulation-output`.
Finally, SINR can be obtained by enabling the PHY simulation output. The
following sample code snippet shows one possible way to obtain the above::

   void
   NotifyHandoverEndOkUe(std::string context, uint64_t imsi,
                         uint16_t cellId, uint16_t rnti)
   {
     std::cout << "Handover IMSI " << imsi << std::endl;
   }

   int
   main(int argc, char *argv[])
   {
     /*** SNIP ***/

     Config::Connect("/NodeList/*/DeviceList/*/LteUeRrc/HandoverEndOk",
                     MakeCallback(&NotifyHandoverEndOkUe));

     lteHelper->EnablePhyTraces();
     lteHelper->EnableRlcTraces();
     Ptr<RadioBearerStatsCalculator> rlcStats = lteHelper->GetRlcStats();
     rlcStats->SetAttribute("StartTime", TimeValue(Seconds(0)));
     rlcStats->SetAttribute("EpochDuration", TimeValue(Seconds(simTime)));

     Simulator::Run();
     Simulator::Destroy();
     return 0;
   }

Then we have to configure the parameters of the program to suit our simulation
needs. We are looking for the following assumptions in our simulation:

 * 7 sites of tri-sectored macro eNodeBs (i.e. 21 macrocells) deployed in
   hexagonal layout with 500 m inter-site distance.

 * Although ``lena-dual-stripe`` is originally intended for a two-tier
   (macrocell and femtocell) simulation, we will simplify our simulation to
   one-tier (macrocell) simulation only.

 * UEs are randomly distributed around the sites and attach to the network
   automatically using Idle mode cell selection. After that, UE will roam the
   simulation environment with 60 kmph movement speed.

 * 50 seconds simulation duration, so UEs would have traveled far enough to
   trigger some handovers.

 * 46 dBm macrocell Tx power and 10 dBm UE Tx power.

 * EPC mode will be used because the X2 handover procedure requires it to be
   enabled.

 * Full-buffer downlink and uplink traffic, both in 5 MHz bandwidth, using TCP
   protocol and Proportional Fair scheduler.

 * Ideal RRC protocol.

Table :ref:`tab-handover-campaign-program-parameter` below shows how we
configure the parameters of ``lena-dual-stripe`` to achieve the above
assumptions.

.. _tab-handover-campaign-program-parameter:

.. table:: ``lena-dual-stripe`` parameter configuration for handover campaign

   ================== ========== ===============================================
   Parameter name     Value      Description
   ================== ========== ===============================================
   simTime            50         50 seconds simulation duration
   nBlocks            0          Disabling apartment buildings and femtocells
   nMacroEnbSites     7          Number of macrocell sites (each site has 3
                                 cells)
   nMacroEnbSitesX    2          The macrocell sites will be positioned in a
                                 2-3-2 formation
   interSiteDistance  500        500 m distance between adjacent macrocell sites
   macroEnbTxPowerDbm 46         46 dBm Tx power for each macrocell
   epc                1          Enable EPC mode
   epcDl              1          Enable full-buffer DL traffic
   epcUl              1          Enable full-buffer UL traffic
   useUdp             0          Disable UDP traffic and enable TCP instead
   macroUeDensity     0.00002    Determines number of UEs (translates to 48 UEs
                                 in our simulation)
   outdoorUeMinSpeed  16.6667    Minimum UE movement speed in m/s (60 kmph)
   outdoorUeMaxSpeed  16.6667    Maximum UE movement speed in m/s (60 kmph)
   macroEnbBandwidth  25         5 MHz DL and UL bandwidth
   generateRem        1          (Optional) For plotting the Radio Environment
                                 Map
   ================== ========== ===============================================

Some of the required assumptions are not available as parameters of
``lena-dual-stripe``. In this case, we override the default attributes, as
shown in Table :ref:`tab-handover-campaign-default-values` below.

.. _tab-handover-campaign-default-values:

.. table:: Overriding default attributes for handover campaign

   ==================================================== ================================== ==============================================
   Default value name                                   Value                              Description
   ==================================================== ================================== ==============================================
   ns3::LteHelper::HandoverAlgorithm                    `ns3::NoOpHandoverAlgorithm`,      Choice of handover algorithm
                                                        `ns3::A3RsrpHandoverAlgorithm`, or
                                                        `ns3::A2A4RsrqHandoverAlgorithm`
   ns3::LteHelper::Scheduler                            `ns3::PfFfMacScheduler`            Proportional Fair scheduler
   ns3::LteHelper::UseIdealRrc                           1                                 Ideal RRC protocol
   ns3::RadioBearerStatsCalculator::DlRlcOutputFilename `<run>`-DlRlcStats.txt             File name for DL RLC trace output
   ns3::RadioBearerStatsCalculator::UlRlcOutputFilename `<run>`-UlRlcStats.txt             File name for UL RLC trace output
   ns3::PhyStatsCalculator::DlRsrpSinrFilename          `<run>`-DlRsrpSinrStats.txt        File name for DL PHY RSRP/SINR trace output
   ns3::PhyStatsCalculator::UlSinrFilename              `<run>`-UlSinrStats.txt            File name for UL PHY SINR trace output
   ==================================================== ================================== ==============================================

|ns3| provides many ways for passing configuration values into a simulation. In
this example, we will use the command line arguments. It is basically done by
appending the parameters and their values to the ``ns3`` call when starting each
individual simulation. So the ``ns3`` calls for invoking our 3 simulations would
look as below::

   $ ./ns3 run "lena-dual-stripe
     --simTime=50 --nBlocks=0 --nMacroEnbSites=7 --nMacroEnbSitesX=2
     --epc=1 --useUdp=0 --outdoorUeMinSpeed=16.6667 --outdoorUeMaxSpeed=16.6667
     --ns3::LteHelper::HandoverAlgorithm=ns3::NoOpHandoverAlgorithm
     --ns3::RadioBearerStatsCalculator::DlRlcOutputFilename=no-op-DlRlcStats.txt
     --ns3::RadioBearerStatsCalculator::UlRlcOutputFilename=no-op-UlRlcStats.txt
     --ns3::PhyStatsCalculator::DlRsrpSinrFilename=no-op-DlRsrpSinrStats.txt
     --ns3::PhyStatsCalculator::UlSinrFilename=no-op-UlSinrStats.txt
     --RngRun=1" > no-op.txt

   $ ./ns3 run "lena-dual-stripe
     --simTime=50 --nBlocks=0 --nMacroEnbSites=7 --nMacroEnbSitesX=2
     --epc=1 --useUdp=0 --outdoorUeMinSpeed=16.6667 --outdoorUeMaxSpeed=16.6667
     --ns3::LteHelper::HandoverAlgorithm=ns3::A3RsrpHandoverAlgorithm
     --ns3::RadioBearerStatsCalculator::DlRlcOutputFilename=a3-rsrp-DlRlcStats.txt
     --ns3::RadioBearerStatsCalculator::UlRlcOutputFilename=a3-rsrp-UlRlcStats.txt
     --ns3::PhyStatsCalculator::DlRsrpSinrFilename=a3-rsrp-DlRsrpSinrStats.txt
     --ns3::PhyStatsCalculator::UlSinrFilename=a3-rsrp-UlSinrStats.txt
     --RngRun=1" > a3-rsrp.txt

   $ ./ns3 run "lena-dual-stripe
     --simTime=50 --nBlocks=0 --nMacroEnbSites=7 --nMacroEnbSitesX=2
     --epc=1 --useUdp=0 --outdoorUeMinSpeed=16.6667 --outdoorUeMaxSpeed=16.6667
     --ns3::LteHelper::HandoverAlgorithm=ns3::A2A4RsrqHandoverAlgorithm
     --ns3::RadioBearerStatsCalculator::DlRlcOutputFilename=a2-a4-rsrq-DlRlcStats.txt
     --ns3::RadioBearerStatsCalculator::UlRlcOutputFilename=a2-a4-rsrq-UlRlcStats.txt
     --ns3::PhyStatsCalculator::DlRsrpSinrFilename=a2-a4-rsrq-DlRsrpSinrStats.txt
     --ns3::PhyStatsCalculator::UlSinrFilename=a2-a4-rsrq-UlSinrStats.txt
     --RngRun=1" > a2-a4-rsrq.txt

Some notes on the execution:

 * Notice that some arguments are not specified because they are already the
   same as the default values. We also keep the handover algorithms on each own
   default settings.

 * Note the file names of simulation output, e.g. RLC traces and PHY traces,
   because we have to make sure that they are not overwritten by the next
   simulation run. In this example, we specify the names one by one using the
   command line arguments.

 * The ``--RngRun=1`` argument at the end is used for setting the run number
   used by the random number generator used in the simulation. We re-run the
   same simulations with different `RngRun` values, hence creating several
   independent replications of the same simulations. Then we average the
   results obtained from these replications to achieve some statistical
   confidence.

 * We can add a ``--generateRem=1`` argument to generate the files necessary for
   generating the Radio Environment Map (REM) of the simulation. The result is
   Figure :ref:`fig-lte-handover-campaign-rem` below, which can be produced by
   following the steps described in Section :ref:`sec-radio-environment-maps`.
   This figure also shows the position of eNodeBs and UEs at the beginning of a
   simulation using ``RngRun = 1``. Other values of `RngRun` may produce
   different UE position.

.. _fig-lte-handover-campaign-rem:

.. figure:: figures/lte-handover-campaign-rem.*
   :align: center

   REM obtained from a simulation in handover campaign

After hours of running, the simulation campaign will eventually end. Next we
will perform some post-processing on the produced simulation output to obtain
meaningful information out of it.

In this example, we use GNU Octave to assist the processing of throughput and
SINR data, as demonstrated in a sample GNU Octave script below::

   % RxBytes is the 10th column
   DlRxBytes = load ("no-op-DlRlcStats.txt") (:,10);
   DlAverageThroughputKbps = sum (DlRxBytes) * 8 / 1000 / 50

   % RxBytes is the 10th column
   UlRxBytes = load ("no-op-UlRlcStats.txt") (:,10);
   UlAverageThroughputKbps = sum (UlRxBytes) * 8 / 1000 / 50

   % Sinr is the 6th column
   DlSinr = load ("no-op-DlRsrpSinrStats.txt") (:,6);
   % eliminate NaN values
   idx = isnan (DlSinr);
   DlSinr (idx) = 0;
   DlAverageSinrDb = 10 * log10 (mean (DlSinr)) % convert to dB

   % Sinr is the 5th column
   UlSinr = load ("no-op-UlSinrStats.txt") (:,5);
   % eliminate NaN values
   idx = isnan (UlSinr);
   UlSinr (idx) = 0;
   UlAverageSinrDb = 10 * log10 (mean (UlSinr)) % convert to dB

As for the number of handovers, we can use simple shell scripting to count the
number of occurrences of string "Handover" in the log file::

   $ grep "Handover" no-op.txt | wc -l

Table :ref:`tab-handover-campaign-results` below shows the complete statistics
after we are done with post-processing on every individual simulation run. The
values shown are the average of the results obtained from ``RngRun`` of 1, 2, 3,
and 4.

.. _tab-handover-campaign-results:

.. table:: Results of handover campaign

   ===================================== ========== =========== ==============
   Statistics                            No-op      A2-A4-RSRQ  Strongest cell
   ===================================== ========== =========== ==============
   Average DL system throughput          6 615 kbps 20 509 kbps 19 709 kbps
   Average UL system throughput          4 095 kbps 5 705 kbps  6 627 kbps
   Average DL SINR                       -0.10 dB   5.19 dB     5.24 dB
   Average UL SINR                       9.54 dB    81.57 dB    79.65 dB
   Number of handovers per UE per second 0          0.05694     0.04771
   ===================================== ========== =========== ==============

.. Below are the detailed datasheets from the campaign, for informational
   purpose, but hidden from the published document.

.. ======================= ========== ========== ========== ========== =======
   NoOp                    RngRun = 1 RngRun = 2 RngRun = 3 RngRun = 4 Average
   ======================= ========== ========== ========== ========== =======
   DlAverageThroughputKbps 8 476      4 478      6 913      6 593      6 615
   UlAverageThroughputKbps 4 923      2 962      4 715      3 779      4 095
   DlAverageSinrDb         0.40       -0.99      0.84       -0.64      -0.10
   UlAverageSinrDb         7.93       8.06       12.52      9.65       9.54
   NumHandoverPerUePerSec  0          0          0          0          0
   ======================= ========== ========== ========== ========== =======

.. ======================= ========== ========== ========== ========== =======
   A2A4Rsrq                RngRun = 1 RngRun = 2 RngRun = 3 RngRun = 4 Average
   ======================= ========== ========== ========== ========== =======
   DlAverageThroughputKbps 21 575     18 500     n/a        21 451     20 509
   UlAverageThroughputKbps 6 039      5 320      n/a        5 757      5 705
   DlAverageSinrDb         5.31       5.16       n/a        5.09       5.19
   UlAverageSinrDb         84.17      79.18      n/a        81.37      81.57
   NumHandoverPerUePerSec  0.05458    0.06000    n/a        0.05625    0.05694
   ======================= ========== ========== ========== ========== =======
   RngRun = 3 simulation got a segmentation fault as around +15.2s. The cause is
   unknown at the moment.

.. ======================= ========== ========== ========== ========== =======
   A3Rsrp                  RngRun = 1 RngRun = 2 RngRun = 3 RngRun = 4 Average
   ======================= ========== ========== ========== ========== =======
   DlAverageThroughputKbps 20 349     17 781     20 229     20 478     19 709
   UlAverageThroughputKbps 6 491      6 397      7 555      6 064      6 627
   DlAverageSinrDb         5.24       5.08       5.63       5.01       5.24
   UlAverageSinrDb         83.62      81.94      78.84      74.19      79.65
   NumHandoverPerUePerSec  0.04625    0.04917    0.04958    0.04583    0.04771
   ======================= ========== ========== ========== ========== =======

The results show that having a handover algorithm in a mobility simulation
improves both user throughput and SINR significantly. There is little difference
between the two handover algorithms in this campaign scenario. It would be
interesting to see their performance in different scenarios, such as scenarios
with home eNodeBs deployment.


Frequency Reuse examples
------------------------

There are two examples showing Frequency Reuse Algorithms functionality.

``lena-frequency-reuse`` is simple example with 3 eNBs in triangle layout.
There are 3 cell edge UEs, which are located in the center of this triangle and
3 cell center UEs (one near each eNB). User can also specify the number of randomly
located UEs. FR algorithm is installed in eNBs and each eNB has different FrCellTypeId,
what means each eNB uses different FR configuration. User can run ``lena-frequency-reuse``
with 6 different FR algorithms: NoOp, Hard FR, Strict FR, Soft FR, Soft FFR and Enhanced FFR.
To run scenario with Distributed FFR algorithm, user should use ``lena-distributed-ffr``.
These two examples are very similar, but they were split because Distributed FFR requires
EPC to be used, and other algorithms do not.

To run ``lena-frequency-reuse`` with different Frequency Reuse algorithms, user needs to specify
FR algorithm by overriding the default attribute ``ns3::LteHelper::FfrAlgorithm``.
Example command to run ``lena-frequency-reuse`` with Soft FR algorithm is presented below::

   $ ./ns3 run "lena-frequency-reuse --ns3::LteHelper::FfrAlgorithm=ns3::LteFrSoftAlgorithm"

In these examples functionality to generate REM and spectrum analyzer trace was added.
User can enable generation of it by setting ``generateRem`` and ``generateSpectrumTrace``
attributes.

Command to generate REM for RB 1 in data channel from ``lena-frequency-reuse`` scenario
with Soft FR algorithm is presented below::

   $ ./ns3 run "lena-frequency-reuse --ns3::LteHelper::FfrAlgorithm=ns3::LteFrSoftAlgorithm
     --generateRem=true --remRbId=1"

Radio Environment Map for Soft FR is presented in Figure :ref:`fig-lte-soft-fr-1-rem`.

.. _fig-lte-soft-fr-1-rem:

.. figure:: figures/lte-fr-soft-1-rem.*
   :align: center

   REM for RB 1 obtained from ``lena-frequency-reuse`` example with Soft FR
   algorithm enabled


Command to generate spectrum trace from ``lena-frequency-reuse`` scenario
with Soft FFR algorithm is presented below (Spectrum Analyzer position needs to be configured
inside script)::

   $ ./ns3 run "lena-frequency-reuse --ns3::LteHelper::FfrAlgorithm=ns3::LteFfrSoftAlgorithm
     --generateSpectrumTrace=true"

Example spectrum analyzer trace is presented in figure :ref:`fig-lte-soft-ffr-2-spectrum-trace`.
As can be seen, different data channel subbands are sent with different power level
(according to configuration), while control channel is transmitted with uniform power
along entire system bandwidth.


.. _fig-lte-soft-ffr-2-spectrum-trace:

.. figure:: figures/lte-ffr-soft-2-spectrum-trace.*
   :align: center

   Spectrum Analyzer trace obtained from ``lena-frequency-reuse`` example
   with Soft FFR algorithm enabled. Spectrum Analyzer was located need eNB
   with FrCellTypeId 2.


``lena-dual-stripe`` can be also run with Frequency Reuse algorithms installed in all macro eNB.
User needs to specify FR algorithm by overriding the default attribute ``ns3::LteHelper::FfrAlgorithm``.
Example command to run ``lena-dual-stripe`` with Hard FR algorithm is presented below::

   $ ./ns3 run "lena-dual-stripe
     --simTime=50 --nBlocks=0 --nMacroEnbSites=7 --nMacroEnbSitesX=2
     --epc=1 --useUdp=0 --outdoorUeMinSpeed=16.6667 --outdoorUeMaxSpeed=16.6667
     --ns3::LteHelper::HandoverAlgorithm=ns3::NoOpHandoverAlgorithm
     --ns3::LteHelper::FfrAlgorithm=ns3::LteFrHardAlgorithm
     --ns3::RadioBearerStatsCalculator::DlRlcOutputFilename=no-op-DlRlcStats.txt
     --ns3::RadioBearerStatsCalculator::UlRlcOutputFilename=no-op-UlRlcStats.txt
     --ns3::PhyStatsCalculator::DlRsrpSinrFilename=no-op-DlRsrpSinrStats.txt
     --ns3::PhyStatsCalculator::UlSinrFilename=no-op-UlSinrStats.txt
     --RngRun=1" > no-op.txt

Example command to generate REM for RB 1 in data channel from ``lena-dual-stripe`` scenario
with Hard FR algorithm is presented below::

   $ ./ns3 run "lena-dual-stripe
     --simTime=50 --nBlocks=0 --nMacroEnbSites=7 --nMacroEnbSitesX=2
     --epc=0 --useUdp=0 --outdoorUeMinSpeed=16.6667 --outdoorUeMaxSpeed=16.6667
     --ns3::LteHelper::HandoverAlgorithm=ns3::NoOpHandoverAlgorithm
     --ns3::LteHelper::FfrAlgorithm=ns3::LteFrHardAlgorithm
     --ns3::RadioBearerStatsCalculator::DlRlcOutputFilename=no-op-DlRlcStats.txt
     --ns3::RadioBearerStatsCalculator::UlRlcOutputFilename=no-op-UlRlcStats.txt
     --ns3::PhyStatsCalculator::DlRsrpSinrFilename=no-op-DlRsrpSinrStats.txt
     --ns3::PhyStatsCalculator::UlSinrFilename=no-op-UlSinrStats.txt
     --RngRun=1 --generateRem=true --remRbId=1" > no-op.txt

Radio Environment Maps for RB 1, 10 and 20 generated from ``lena-dual-stripe``
scenario with Hard Frequency Reuse algorithm are presented in the figures
below. These RB were selected because each one is used by different FR cell type.

.. _fig-lte-hard-fr-1-rem:

.. figure:: figures/lte-fr-hard-1-rem.*
   :align: center

   REM for RB 1 obtained from ``lena-dual-stripe`` simulation with Hard FR algorithm enabled

.. _fig-lte-hard-fr-2-rem:

.. figure:: figures/lte-fr-hard-2-rem.*
   :align: center

   REM for RB 10 obtained from ``lena-dual-stripe`` simulation with Hard FR algorithm enabled

.. _fig-lte-hard-fr-3-rem:

.. figure:: figures/lte-fr-hard-3-rem.*
   :align: center

   REM for RB 20 obtained from ``lena-dual-stripe`` simulation with Hard FR algorithm enabled


Carrier aggregation examples
<<<<<<< HEAD
-----------------------------
The carrier aggregation feature is not enabled by default. The user can enable it by setting the boolean attribute 
``ns3::LteHelper::UseCa`` to true. The number of component carriers to be used in carrier aggregation can 
be configured by setting the attribute ``ns3::LteHelper::NumberOfComponentCarriers``. Currently the 
maximum number is 5. Additionally, the component carrier manager needs to be configured. By default 
the ``NoOpComponentCarrierManager`` is selected, which means that only the primary carrier is enabled. The Component 
=======
------------------------------------------
The carrier aggregation feature is not enabled by default. The user can enable it by setting the boolean attribute
``ns3::LteHelper::UseCa`` to true. The number of component carriers to be used in carrier aggregation can
be configured by setting the attribute ``ns3::LteHelper::NumberOfComponentCarriers``. Currently the
maximum number is 5. Additionally, the component carrier manager needs to be configured. By default
the ``NoOpComponentCarrierManager`` is selected, which means that only the primary carrier is enabled. The Component
>>>>>>> 8d25ef3c
carrier manager (CCM) implementation that uses all the available carriers is ``RrComponentCarrierManager``.
The CCM can be configured by using the attribute ``LteHelper::EnbComponentCarrierManager``.

An example configuration is presented below::

  Config::SetDefault("ns3::LteHelper::UseCa", BooleanValue(useCa));
  Config::SetDefault("ns3::LteHelper::NumberOfComponentCarriers", UintegerValue(2));
  Config::SetDefault("ns3::LteHelper::EnbComponentCarrierManager", StringValue("ns3::RrComponentCarrierManager"));

As an example, the user can take a look and run the ``lena-simple`` and ``lena-simple-epc`` programs and enable LTE traces
to check the performance. A new column is added to PHY and MAC traces to indicate the component carrier.

The test suite ``lte-carrier-aggregation`` is also a test program that can be used as an example as it can be run in a mode to write results
to output files by setting the ``s_writeResults`` boolean static variable to true. The test can be run by using a `test-runner`:

   ./ns3 run 'test-runner --suite=lte-carrier-aggregation'

To plot the test results, a file has to be created in the root folder of the ns-3 repository, and added to it with the following content :

    set terminal png
    set xlabel "Number of users"
    set ylabel "Throughput per UE [Mbps]"
    set key top right

    downlink_results="carrier_aggregation_results_dl.txt"
    uplink_results="carrier_aggregation_results_ul.txt"

    set output "ca-test-example-dl.png"
    set title "Downlink performance"

    plot downlink_results using 1:($2==1 ? $3/1000000 : 1/0) w lp t 'NO SDL', \
        downlink_results using 1:($2==2 ? $3/1000000 : 1/0) w lp t 'RR SDL 1', \
        downlink_results using 1:($2==3 ? $3/1000000 : 1/0) w lp t 'RR SDL 2'

    set output "ca-test-example-ul.png"
    set title "Uplink performance"

    plot uplink_results using 1:($2==1 ? $3/1000000 : 1/0) w lp t 'NO SDL', \
        uplink_results using 1:($2==2 ? $3/1000000 : 1/0) w lp t 'RR SDL 1', \
        uplink_results using 1:($2==3 ? $3/1000000 : 1/0) w lp t 'RR SDL 2'

``gnuplot`` can be run by providing the file name, so that in the ns-3 root directory
figures are generated. An example to run this test suite is shown in figures:
`fig-ca-test-example-ul` and `fig-ca-test-example-dl`.

.. _fig-ca-test-example-ul:

.. figure:: figures/ca-test-example-ul.png
   :scale: 60 %
   :align: center

   Example of CA test performance in the uplink


.. _fig-ca-test-example-dl:

.. figure:: figures/ca-test-example-dl.png
   :scale: 60 %
   :align: center
<<<<<<< HEAD
   
   Example of CA test performance in the downlink
=======

   Example of CA test performance in the downlink

>>>>>>> 8d25ef3c

.. include:: lte-user-sidelink.inc
Radio link failure example
--------------------------

The example *lena-radio-link-failure.cc* is an example to simulate the RLF
functionality. In particular, it simulates only one moving UE using *Ideal* or *Real*
RRC protocol with EPC performing downlink and uplink communication in two
scenarios shown in :ref:`lena-radio-link-failure-one-enb` and
:ref:`lena-radio-link-failure-two-enb`

.. _lena-radio-link-failure-one-enb:

.. figure:: figures/lena-radio-link-failure-one-enb.*
   :align: center

   Scenario A: Radio link failure example with one eNB

We note that, the RLF detection is enabled by default, which can be disabled by
configuring the ``LteUePhy::EnableRlfDetection`` to false, e.g.,::

 Config::SetDefault("ns3::LteUePhy::EnableRlfDetection", BooleanValue(false));

In this example, to study the impact of a RLF on the user's quality of experience,
we compute an instantaneous (i.e., every 200 ms) DL throughput of the UE, and
writes it into a file for plotting purposes. For example, to simulate the "Scenario
A" with *Ideal* and *Real* RRC protocol a user can use the following commands::

  Ideal RRC:
  ./ns3 run "lena-radio-link-failure
  --numberOfEnbs=1 --useIdealRrc=1
  --interSiteDistance=1200 --n310=1 --n311=1
  --t310=1 --enableCtrlErrorModel=1
  --enableDataErrorModel=1 --simTime=25"

  Real RRC:
  ./ns3 run "lena-radio-link-failure
  --numberOfEnbs=1 --useIdealRrc=0
  --interSiteDistance=1200 --n310=1 --n311=1
  --t310=1 --enableCtrlErrorModel=1
  --enableDataErrorModel=1 --simTime=25"

After running the above two commands, we can use a simple gnuplot script to plot
the throughput as shown in the Figure :ref:`fig-lena-radio-link-failure-one-enb-thrput`
, e.g., ::

 set terminal png
 set output  "lena-radio-link-failure-one-enb-thrput.png"
 set multiplot
 set xlabel "Time [s]"
 set ylabel "Instantaneous throughput UE [Mbps]"
 set grid
 set title "LTE RLF example 1 eNB DL instantaneous throughput"
 plot "rlf_dl_thrput_1_eNB_ideal_rrc" using ($1):($2) with linespoints
 title 'Ideal RRC' linestyle 1 lw 2 lc rgb 'blue', "rlf_dl_thrput_1_eNB_real_rrc"
 using ($1):($2) with linespoints title 'Real RRC' linestyle 2 lw 2 lc rgb 'red'

 unset multiplot

.. _fig-lena-radio-link-failure-one-enb-thrput:

.. figure:: figures/lena-radio-link-failure-one-enb-thrput.png
   :align: center

   Downlink instantaneous throughput of UE in scenario A

In the simulator, a UE can synchronize (i.e., start reading system information)
with an eNB at a low RSRP level, which defaults to -140 dBm (see QRxLevMin attribute of eNB RRC).
It enables the UE to start the random access procedure with the eNB. In this scenario,
when using the *Ideal* RRC the UE after the RLF will connect and disconnect from
the eNB several times. This is because in the *Ideal* RRC mode, once the UE is
able to receive Random Access Response (RAR) from the eNB, it can complete the
RRC connection establishment procedure
(:ref:`sec-rrc-connection-establishment`) without any
errors, since all the RRC messages are exchanged ideally between the eNB and the UE.
However, soon after the connection establishment, it ends up in RLF due to the
poor channel quality. On the other hand, with the *Real* RRC the UE after the RLF
will not be able to complete the RRC connection establishment procedure due to
the loss of RRC messages. Thus, it will not be able to establish the connection
with the eNB. Therefore, in both the cases the UE throughput drops to zero as shown in the
Figure :ref:`fig-lena-radio-link-failure-one-enb-thrput`. It is also worthwhile
to mention that towards the end of the simulation (using *Ideal* or *Real* RRC)
there are occasions where RAR timer at the UE MAC would timeout due to the
increased distance between the eNB and the UE, which causes errors while decoding
this message at the UE (Note: the downlink control error model is enabled by default).


.. _lena-radio-link-failure-two-enb:

.. figure:: figures/lena-radio-link-failure-two-enb.*
   :align: center

   Scenario B: Radio link failure example with two eNBs

Similarly, to simulate the "Scenario B" with *Ideal* and *Real* RRC protocol
following commands can be used::

  Ideal RRC:
  ./ns3 run "lena-radio-link-failure
  --numberOfEnbs=2 --useIdealRrc=1
  --interSiteDistance=1200 --n310=1 --n311=1
  --t310=1 --enableCtrlErrorModel=1
  --enableDataErrorModel=1 --simTime=25"

  Real RRC:
  ./ns3 run "lena-radio-link-failure
  --numberOfEnbs=2 --useIdealRrc=0
  --interSiteDistance=1200 --n310=1 --n311=1
  --t310=1 --enableCtrlErrorModel=1
  --enableDataErrorModel=1 --simTime=25"

Figure :ref:`fig-lena-radio-link-failure-two-enb-thrput`, shows the throughput
in "Scenario B". We note that in this scenario the handover algorithm is not used.
As expected, with *Ideal* RRC protocol the UE after the RLF can complete
the random access procedure with the second eNB. Interestingly, the DL SINR after
the connection establishment is not low enough to trigger the RLF, but it is
low enough to impact the DL control reception for some TBs, which in turn causes
loss of data. It can be observed from the slightly unstable throughput of the UE
after connecting to the second eNB. On the other hand, with *Real* RRC the UE faces
problems in connection establishment phase due to the loss of RRC messages, in
particular, the RRC connection request from the UE. This is the reason why the
UE throughput after the RLF remains zero for a more extended period as compared
to the *ideal* RRC protocol.

.. _fig-lena-radio-link-failure-two-enb-thrput:

.. figure:: figures/lena-radio-link-failure-two-enb-thrput.png
   :align: center

   Downlink instantaneous throughput of UE in scenario B



Troubleshooting and debugging tips
-----------------------------------

Many users post on the ns-3-users mailing list asking, for example,
why they do not get any traffic in their simulation, or maybe only
uplink but no downlink traffic is generated, etc. In most of the cases,
this is a bug in the user simulation program. Here the reader can find some
tips to debug the program and find out the cause of the problem.

The general approach is to selectively and incrementally enable the logging
of relevant LTE module components, verifying upon each activation that the
output is as expected. In detail:

 * first check the control plane, in particular the RRC connection
   establishment procedure, by enabling the log components LteUeRrc and LteEnbRrc

 * then check packet transmissions on the data plane, starting by
   enabling the log components LteUeNetDevice and the
   EpcSgwApplication, EpcPgwApplication and EpcEnbApplication, then moving down the
   LTE radio stack (PDCP, RLC, MAC, and finally PHY). All this until
   you find where packets stop being processed / forwarded.<|MERGE_RESOLUTION|>--- conflicted
+++ resolved
@@ -10,11 +10,7 @@
 simulator to run generic simulation programs. If this is not the case,
 we strongly recommend the reader to consult [ns3tutorial]_.
 
-<<<<<<< HEAD
---------------  
-=======
-
->>>>>>> 8d25ef3c
+--------------
 Usage Overview
 --------------
 
@@ -592,25 +588,18 @@
 
 See the documentation of the *buildings* module for more detailed information.
 
+
 -------------------
 LTE PHY Error Model
 -------------------
 
 The Physical error model consists of the data error model and the downlink control error model, both of them active by default. It is possible to deactivate them with the ns3 attribute system, in detail::
 
-<<<<<<< HEAD
-  Config::SetDefault ("ns3::LteSpectrumPhy::CtrlErrorModelEnabled", BooleanValue (false));
-  Config::SetDefault ("ns3::LteSpectrumPhy::DataErrorModelEnabled", BooleanValue (false));
-=======
   Config::SetDefault("ns3::LteSpectrumPhy::CtrlErrorModelEnabled", BooleanValue(false));
   Config::SetDefault("ns3::LteSpectrumPhy::DataErrorModelEnabled", BooleanValue(false));
 
-
->>>>>>> 8d25ef3c
-
-.. include:: lte-user-sidelink-phy-error-model.inc
-
-----------
++.. include:: lte-user-sidelink-phy-error-model.inc
+
 MIMO Model
 ----------
 
@@ -2504,21 +2493,12 @@
 
 
 Carrier aggregation examples
-<<<<<<< HEAD
 -----------------------------
-The carrier aggregation feature is not enabled by default. The user can enable it by setting the boolean attribute 
-``ns3::LteHelper::UseCa`` to true. The number of component carriers to be used in carrier aggregation can 
-be configured by setting the attribute ``ns3::LteHelper::NumberOfComponentCarriers``. Currently the 
-maximum number is 5. Additionally, the component carrier manager needs to be configured. By default 
-the ``NoOpComponentCarrierManager`` is selected, which means that only the primary carrier is enabled. The Component 
-=======
-------------------------------------------
 The carrier aggregation feature is not enabled by default. The user can enable it by setting the boolean attribute
 ``ns3::LteHelper::UseCa`` to true. The number of component carriers to be used in carrier aggregation can
 be configured by setting the attribute ``ns3::LteHelper::NumberOfComponentCarriers``. Currently the
 maximum number is 5. Additionally, the component carrier manager needs to be configured. By default
 the ``NoOpComponentCarrierManager`` is selected, which means that only the primary carrier is enabled. The Component
->>>>>>> 8d25ef3c
 carrier manager (CCM) implementation that uses all the available carriers is ``RrComponentCarrierManager``.
 The CCM can be configured by using the attribute ``LteHelper::EnbComponentCarrierManager``.
 
@@ -2578,14 +2558,8 @@
 .. figure:: figures/ca-test-example-dl.png
    :scale: 60 %
    :align: center
-<<<<<<< HEAD
-   
+
    Example of CA test performance in the downlink
-=======
-
-   Example of CA test performance in the downlink
-
->>>>>>> 8d25ef3c
 
 .. include:: lte-user-sidelink.inc
 Radio link failure example
