/*
 * Copyright (c) 2006 Georgia Tech Research Corporation, INRIA
 *
 * This program is free software; you can redistribute it and/or modify
 * it under the terms of the GNU General Public License version 2 as
 * published by the Free Software Foundation;
 *
 * This program is distributed in the hope that it will be useful,
 * but WITHOUT ANY WARRANTY; without even the implied warranty of
 * MERCHANTABILITY or FITNESS FOR A PARTICULAR PURPOSE.  See the
 * GNU General Public License for more details.
 *
 * You should have received a copy of the GNU General Public License
 * along with this program; if not, write to the Free Software
 * Foundation, Inc., 59 Temple Place, Suite 330, Boston, MA  02111-1307  USA
 *
 * Authors: George F. Riley<riley@ece.gatech.edu>
 *          Mathieu Lacage <mathieu.lacage@sophia.inria.fr>
 * Modified by: NIST // Contributions may not be subject to US copyright.
 */
#ifndef NODE_H
#define NODE_H

#include "ns3/callback.h"
#include "ns3/net-device.h"
#include "ns3/object.h"
#include "ns3/ptr.h"

#include <vector>

namespace ns3
{

class Application;
class Packet;
class Address;
class Time;

/**
 * \ingroup network
 *
 * \brief A network Node.
 *
 * This class holds together:
 *   - a list of NetDevice objects which represent the network interfaces
 *     of this node which are connected to other Node instances through
 *     Channel instances.
 *   - a list of Application objects which represent the userspace
 *     traffic generation applications which interact with the Node
 *     through the Socket API.
 *   - a node Id: a unique per-node identifier.
 *   - a system Id: a unique Id used for parallel simulations.
 *
 * Every Node created is added to the NodeList automatically.
 */
class Node : public Object
{
  public:
    /**
     * \brief Get the type ID.
     * \return the object TypeId
     */
    static TypeId GetTypeId();

    Node();
    /**
     * \param systemId a unique integer used for parallel simulations.
     */
    Node(uint32_t systemId);

    ~Node() override;

<<<<<<< HEAD
  /**
   * \brief Associate a NetDevice to this node.
   *
   * \param device NetDevice to associate to this node.
   * \returns the index of the NetDevice into the Node's list of
   *          NetDevice.
   */
  uint32_t AddDevice (Ptr<NetDevice> device);
  /**
   * \brief Disassociate a NetDevice from this node.
   *
   * \param device NetDevice to disassociate from this node.
   */
  void RemoveDevice (Ptr<NetDevice> device);
  /**
   * \brief Retrieve the index-th NetDevice associated to this node.
   *
   * \param index the index of the requested NetDevice
   * \returns the requested NetDevice.
   */
  Ptr<NetDevice> GetDevice (uint32_t index) const;
  /**
   * \returns the number of NetDevice instances associated
   *          to this Node.
   */
  uint32_t GetNDevices (void) const;
=======
    /**
     * \returns the unique id of this node.
     *
     * This unique id happens to be also the index of the Node into
     * the NodeList.
     */
    uint32_t GetId() const;
>>>>>>> 8d25ef3c

    /**
     * In the future, ns3 nodes may have clock that returned a local time
     * different from the virtual time Simulator::Now().
     * This function is currently a placeholder to ease the development of this feature.
     * For now, it is only an alias to Simulator::Now()
     *
     * \return The time as seen by this node
     */
    Time GetLocalTime() const;

    /**
     * \returns the system id for parallel simulations associated
     *          to this node.
     */
    uint32_t GetSystemId() const;

    /**
     * \brief Associate a NetDevice to this node.
     *
     * \param device NetDevice to associate to this node.
     * \returns the index of the NetDevice into the Node's list of
     *          NetDevice.
     */
    uint32_t AddDevice(Ptr<NetDevice> device);
    /**
     * \brief Retrieve the index-th NetDevice associated to this node.
     *
     * \param index the index of the requested NetDevice
     * \returns the requested NetDevice.
     */
    Ptr<NetDevice> GetDevice(uint32_t index) const;
    /**
     * \returns the number of NetDevice instances associated
     *          to this Node.
     */
    uint32_t GetNDevices() const;

    /**
     * \brief Associate an Application to this Node.
     *
     * \param application Application to associate to this node.
     * \returns the index of the Application within the Node's list
     *          of Application.
     */
    uint32_t AddApplication(Ptr<Application> application);
    /**
     * \brief Retrieve the index-th Application associated to this node.
     *
     * \param index the index of the requested Application
     * \returns the requested Application.
     */
    Ptr<Application> GetApplication(uint32_t index) const;

    /**
     * \returns the number of Application instances associated to this Node.
     */
    uint32_t GetNApplications() const;

    /**
     * A protocol handler
     *
     * \param device a pointer to the net device which received the packet
     * \param packet the packet received
     * \param protocol the 16 bit protocol number associated with this packet.
     *        This protocol number is expected to be the same protocol number
     *        given to the Send method by the user on the sender side.
     * \param sender the address of the sender
     * \param receiver the address of the receiver; Note: this value is
     *                 only valid for promiscuous mode protocol
     *                 handlers.  Note:  If the L2 protocol does not use L2
     *                 addresses, the address reported here is the value of
     *                 device->GetAddress().
     * \param packetType type of packet received
     *                   (broadcast/multicast/unicast/otherhost); Note:
     *                   this value is only valid for promiscuous mode
     *                   protocol handlers.
     */
    typedef Callback<void,
                     Ptr<NetDevice>,
                     Ptr<const Packet>,
                     uint16_t,
                     const Address&,
                     const Address&,
                     NetDevice::PacketType>
        ProtocolHandler;
    /**
     * \param handler the handler to register
     * \param protocolType the type of protocol this handler is
     *        interested in. This protocol type is a so-called
     *        EtherType, as registered here:
     *        http://standards.ieee.org/regauth/ethertype/eth.txt
     *        the value zero is interpreted as matching all
     *        protocols.
     * \param device the device attached to this handler. If the
     *        value is zero, the handler is attached to all
     *        devices on this node.
     * \param promiscuous whether to register a promiscuous mode handler
     */
    void RegisterProtocolHandler(ProtocolHandler handler,
                                 uint16_t protocolType,
                                 Ptr<NetDevice> device,
                                 bool promiscuous = false);
    /**
     * \param handler the handler to unregister
     *
     * After this call returns, the input handler will never
     * be invoked anymore.
     */
    void UnregisterProtocolHandler(ProtocolHandler handler);

    /**
     * A callback invoked whenever a device is added to a node.
     */
    typedef Callback<void, Ptr<NetDevice>> DeviceAdditionListener;
    /**
     * \param listener the listener to add
     *
     * Add a new listener to the list of listeners for the device-added
     * event. When a new listener is added, it is notified of the existence
     * of all already-added devices to make discovery of devices easier.
     */
    void RegisterDeviceAdditionListener(DeviceAdditionListener listener);
    /**
     * \param listener the listener to remove
     *
     * Remove an existing listener from the list of listeners for the
     * device-added event.
     */
    void UnregisterDeviceAdditionListener(DeviceAdditionListener listener);

    /**
     * \returns true if checksums are enabled, false otherwise.
     */
    static bool ChecksumEnabled();

  protected:
    /**
     * The dispose method. Subclasses must override this method
     * and must chain up to it by calling Node::DoDispose at the
     * end of their own DoDispose method.
     */
    void DoDispose() override;
    void DoInitialize() override;

  private:
    /**
     * \brief Notifies all the DeviceAdditionListener about the new device added.
     * \param device the added device to notify.
     */
    void NotifyDeviceAdded(Ptr<NetDevice> device);

    /**
     * \brief Receive a packet from a device in non-promiscuous mode.
     * \param device the device
     * \param packet the packet
     * \param protocol the protocol
     * \param from the sender
     * \returns true if the packet has been delivered to a protocol handler.
     */
    bool NonPromiscReceiveFromDevice(Ptr<NetDevice> device,
                                     Ptr<const Packet> packet,
                                     uint16_t protocol,
                                     const Address& from);
    /**
     * \brief Receive a packet from a device in promiscuous mode.
     * \param device the device
     * \param packet the packet
     * \param protocol the protocol
     * \param from the sender
     * \param to the destination
     * \param packetType the packet type
     * \returns true if the packet has been delivered to a protocol handler.
     */
    bool PromiscReceiveFromDevice(Ptr<NetDevice> device,
                                  Ptr<const Packet> packet,
                                  uint16_t protocol,
                                  const Address& from,
                                  const Address& to,
                                  NetDevice::PacketType packetType);
    /**
     * \brief Receive a packet from a device.
     * \param device the device
     * \param packet the packet
     * \param protocol the protocol
     * \param from the sender
     * \param to the destination
     * \param packetType the packet type
     * \param promisc true if received in promiscuous mode
     * \returns true if the packet has been delivered to a protocol handler.
     */
    bool ReceiveFromDevice(Ptr<NetDevice> device,
                           Ptr<const Packet>,
                           uint16_t protocol,
                           const Address& from,
                           const Address& to,
                           NetDevice::PacketType packetType,
                           bool promisc);

    /**
     * \brief Finish node's construction by setting the correct node ID.
     */
    void Construct();

    /**
     * \brief Protocol handler entry.
     * This structure is used to demultiplex all the protocols.
     */
    struct ProtocolHandlerEntry
    {
        ProtocolHandler handler; //!< the protocol handler
        Ptr<NetDevice> device;   //!< the NetDevice
        uint16_t protocol;       //!< the protocol number
        bool promiscuous;        //!< true if it is a promiscuous handler
    };

    /// Typedef for protocol handlers container
    typedef std::vector<Node::ProtocolHandlerEntry> ProtocolHandlerList;
    /// Typedef for NetDevice addition listeners container
    typedef std::vector<DeviceAdditionListener> DeviceAdditionListenerList;

    uint32_t m_id;                                        //!< Node id for this node
    uint32_t m_sid;                                       //!< System id for this node
    std::vector<Ptr<NetDevice>> m_devices;                //!< Devices associated to this node
    std::vector<Ptr<Application>> m_applications;         //!< Applications associated to this node
    ProtocolHandlerList m_handlers;                       //!< Protocol handlers in the node
    DeviceAdditionListenerList m_deviceAdditionListeners; //!< Device addition listeners in the node
};

} // namespace ns3

#endif /* NODE_H */<|MERGE_RESOLUTION|>--- conflicted
+++ resolved
@@ -70,34 +70,6 @@
 
     ~Node() override;
 
-<<<<<<< HEAD
-  /**
-   * \brief Associate a NetDevice to this node.
-   *
-   * \param device NetDevice to associate to this node.
-   * \returns the index of the NetDevice into the Node's list of
-   *          NetDevice.
-   */
-  uint32_t AddDevice (Ptr<NetDevice> device);
-  /**
-   * \brief Disassociate a NetDevice from this node.
-   *
-   * \param device NetDevice to disassociate from this node.
-   */
-  void RemoveDevice (Ptr<NetDevice> device);
-  /**
-   * \brief Retrieve the index-th NetDevice associated to this node.
-   *
-   * \param index the index of the requested NetDevice
-   * \returns the requested NetDevice.
-   */
-  Ptr<NetDevice> GetDevice (uint32_t index) const;
-  /**
-   * \returns the number of NetDevice instances associated
-   *          to this Node.
-   */
-  uint32_t GetNDevices (void) const;
-=======
     /**
      * \returns the unique id of this node.
      *
@@ -105,7 +77,6 @@
      * the NodeList.
      */
     uint32_t GetId() const;
->>>>>>> 8d25ef3c
 
     /**
      * In the future, ns3 nodes may have clock that returned a local time
@@ -131,6 +102,12 @@
      *          NetDevice.
      */
     uint32_t AddDevice(Ptr<NetDevice> device);
+    /**
+     * \brief Disassociate a NetDevice from this node.
+     *
+     * \param device NetDevice to disassociate from this node.
+     */
+    void RemoveDevice(Ptr<NetDevice> device);
     /**
      * \brief Retrieve the index-th NetDevice associated to this node.
      *
