--- conflicted
+++ resolved
@@ -16,7 +16,6 @@
  * Foundation, Inc., 59 Temple Place, Suite 330, Boston, MA  02111-1307  USA
  *
  * Author: Nicola Baldo <nbaldo@cttc.es>
- * Modified by: NIST // Contributions may not be subject to US copyright.
  */
 
 #ifndef SINGLE_MODEL_SPECTRUM_CHANNEL_H
@@ -26,7 +25,6 @@
 #include <ns3/spectrum-channel.h>
 #include <ns3/spectrum-model.h>
 #include <ns3/traced-callback.h>
-#include <ns3/mobility-model.h>
 
 namespace ns3 {
 
@@ -84,47 +82,6 @@
    */
   Ptr<const SpectrumModel> m_spectrumModel;
 
-<<<<<<< HEAD
-
-  /**
-   * Propagation delay model to be used with this channel.
-   */
-  Ptr<PropagationDelayModel> m_propagationDelay;
-
-
-  /**
-   * Single-frequency propagation loss model to be used with this channel.
-   */
-  Ptr<PropagationLossModel> m_propagationLoss;
-
-  /**
-   * Frequency-dependent propagation loss model to be used with this channel.
-   */
-  Ptr<SpectrumPropagationLossModel> m_spectrumPropagationLoss;
-
-
-  /**
-   * Maximum loss [dB].
-   *
-   * Any device above this loss is considered out of range.
-   */
-  double m_maxLossDb;
-
-  /**
-   * \deprecated The non-const \c Ptr<SpectrumPhy> argument
-   * is deprecated and will be changed to \c Ptr<const SpectrumPhy>
-   * in a future release.
-   */
-  TracedCallback<Ptr<SpectrumPhy>, Ptr<SpectrumPhy>, double > m_pathLossTrace;
-
-  /**
-   * The `Gain` trace source. Fired whenever a new path loss value
-   * is calculated. Exporting pointer to the mobility model of the transmitter and
-   * the receiver, tx antenna gain, rx antenna gain, propagation gain and pathloss
-   */
-   TracedCallback<Ptr<MobilityModel>, Ptr<MobilityModel>, double, double, double, double> m_gainTrace;
-=======
->>>>>>> edc72059
 };
 
 }
