/* -*- Mode:C++; c-file-style:"gnu"; indent-tabs-mode:nil; -*- */
/*
 * Copyright (c) 2009 CTTC
 *
 * This program is free software; you can redistribute it and/or modify
 * it under the terms of the GNU General Public License version 2 as
 * published by the Free Software Foundation;
 *
 * This program is distributed in the hope that it will be useful,
 * but WITHOUT ANY WARRANTY; without even the implied warranty of
 * MERCHANTABILITY or FITNESS FOR A PARTICULAR PURPOSE.  See the
 * GNU General Public License for more details.
 *
 * You should have received a copy of the GNU General Public License
 * along with this program; if not, write to the Free Software
 * Foundation, Inc., 59 Temple Place, Suite 330, Boston, MA  02111-1307  USA
 *
 * Author: Nicola Baldo <nbaldo@cttc.es>
 * Modified by: NIST // Contributions may not be subject to US copyright.
 */

#include <ns3/object.h>
#include <ns3/simulator.h>
#include <ns3/log.h>
#include <ns3/packet.h>
#include <ns3/packet-burst.h>
#include <ns3/net-device.h>
#include <ns3/node.h>
#include <ns3/double.h>
#include <ns3/spectrum-phy.h>
#include <ns3/spectrum-propagation-loss-model.h>
#include <ns3/propagation-loss-model.h>
#include <ns3/propagation-delay-model.h>
#include <ns3/antenna-model.h>
#include <ns3/angles.h>
#include "ns3/pointer.h"

#include "single-model-spectrum-channel.h"


namespace ns3 {

NS_LOG_COMPONENT_DEFINE ("SingleModelSpectrumChannel");

NS_OBJECT_ENSURE_REGISTERED (SingleModelSpectrumChannel);

SingleModelSpectrumChannel::SingleModelSpectrumChannel ()
{
  NS_LOG_FUNCTION (this);
}

void
SingleModelSpectrumChannel::DoDispose ()
{
  NS_LOG_FUNCTION (this);
  m_phyList.clear ();
  m_spectrumModel = 0;
  SpectrumChannel::DoDispose ();
}

TypeId
SingleModelSpectrumChannel::GetTypeId (void)
{
  NS_LOG_FUNCTION_NOARGS ();
  static TypeId tid = TypeId ("ns3::SingleModelSpectrumChannel")
    .SetParent<SpectrumChannel> ()
    .SetGroupName ("Spectrum")
    .AddConstructor<SingleModelSpectrumChannel> ()
<<<<<<< HEAD
    .AddAttribute ("MaxLossDb",
                   "If a single-frequency PropagationLossModel is used, "
                   "this value represents the maximum loss in dB for which "
                   "transmissions will be passed to the receiving PHY. "
                   "Signals for which the PropagationLossModel returns "
                   "a loss bigger than this value will not be propagated "
                   "to the receiver. This parameter is to be used to reduce "
                   "the computational load by not propagating signals "
                   "that are far beyond the interference range. Note that "
                   "the default value corresponds to considering all signals "
                   "for reception. Tune this value with care. ",
                   DoubleValue (1.0e9),
                   MakeDoubleAccessor (&SingleModelSpectrumChannel::m_maxLossDb),
                   MakeDoubleChecker<double> ())

    .AddAttribute ("PropagationLossModel",
                   "A pointer to the propagation loss model attached to this channel.",
                   PointerValue (0),
                   MakePointerAccessor (&SingleModelSpectrumChannel::m_propagationLoss),
                   MakePointerChecker<PropagationLossModel> ())

    .AddTraceSource ("Gain",
                     "This trace is fired whenever a new path loss value "
                     "is calculated. The parameters to this trace are : "
                     "Pointer to the mobility model of the transmitter"
                     "Pointer to the mobility model of the receiver"
                     "Tx antenna gain"
                     "Rx antenna gain"
                     "Propagation gain"
                     "Pathloss",
                     MakeTraceSourceAccessor (&SingleModelSpectrumChannel::m_gainTrace),
                     "ns3::SpectrumChannel::GainTracedCallback")

    .AddTraceSource ("PathLoss",
                     "This trace is fired whenever a new path loss value "
                     "is calculated. The first and second parameters "
                     "to the trace are pointers respectively to the TX and "
                     "RX SpectrumPhy instances, whereas the third parameters "
                     "is the loss value in dB. Note that the loss value "
                     "reported by this trace is the single-frequency loss "
                     "value obtained by evaluating only the TX and RX "
                     "AntennaModels and the PropagationLossModel. "
                     "In particular, note that SpectrumPropagationLossModel "
                     "(even if present) is never used to evaluate the "
                     "loss value reported in this trace. ",
                     MakeTraceSourceAccessor (&SingleModelSpectrumChannel::m_pathLossTrace),
                     "ns3::SpectrumChannel::LossTracedCallback")
=======
>>>>>>> edc72059
  ;
  return tid;
}


void
SingleModelSpectrumChannel::AddRx (Ptr<SpectrumPhy> phy)
{
  NS_LOG_FUNCTION (this << phy);
  m_phyList.push_back (phy);
}


void
SingleModelSpectrumChannel::StartTx (Ptr<SpectrumSignalParameters> txParams)
{
  NS_LOG_FUNCTION (this << txParams->psd << txParams->duration << txParams->txPhy);
  NS_ASSERT_MSG (txParams->psd, "NULL txPsd");
  NS_ASSERT_MSG (txParams->txPhy, "NULL txPhy");

  Ptr<SpectrumSignalParameters> txParamsTrace = txParams->Copy (); // copy it since traced value cannot be const (because of potential underlying DynamicCasts)
  m_txSigParamsTrace (txParamsTrace);

  // just a sanity check routine. We might want to remove it to save some computational load -- one "if" statement  ;-)
  if (m_spectrumModel == 0)
    {
      // first pak, record SpectrumModel
      m_spectrumModel = txParams->psd->GetSpectrumModel ();
    }
  else
    {
      // all attached SpectrumPhy instances must use the same SpectrumModel
      NS_ASSERT (*(txParams->psd->GetSpectrumModel ()) == *m_spectrumModel);
    }




  Ptr<MobilityModel> senderMobility = txParams->txPhy->GetMobility ();

  for (PhyList::const_iterator rxPhyIterator = m_phyList.begin ();
       rxPhyIterator != m_phyList.end ();
       ++rxPhyIterator)
    {
      if ((*rxPhyIterator) != txParams->txPhy)
        {
          Time delay  = MicroSeconds (0);

          Ptr<MobilityModel> receiverMobility = (*rxPhyIterator)->GetMobility ();
          NS_LOG_LOGIC ("copying signal parameters " << txParams);
          Ptr<SpectrumSignalParameters> rxParams = txParams->Copy ();

          if (senderMobility && receiverMobility)
            {
              double txAntennaGain = 0;
              double rxAntennaGain = 0;
              double propagationGainDb = 0;
              double pathLossDb = 0;
              double txAntennaGain = 0;
              double rxAntennaGain = 0;
              double propagationGainDb = 0;

              if (rxParams->txAntenna != 0)
                {
                  Angles txAngles (receiverMobility->GetPosition (), senderMobility->GetPosition ());
                  txAntennaGain = rxParams->txAntenna->GetGainDb (txAngles);
                  NS_LOG_LOGIC ("txAntennaGain = " << txAntennaGain << " dB");
                  pathLossDb -= txAntennaGain;
                  NS_LOG_LOGIC ("pathLossDb = " << pathLossDb << " dB");
                }
              Ptr<AntennaModel> rxAntenna = (*rxPhyIterator)->GetRxAntenna ();
              if (rxAntenna != 0)
                {
                  Angles rxAngles (senderMobility->GetPosition (), receiverMobility->GetPosition ());
                  rxAntennaGain = rxAntenna->GetGainDb (rxAngles);
                  NS_LOG_LOGIC ("rxAntennaGain = " << rxAntennaGain << " dB");
                  pathLossDb -= rxAntennaGain;
                  NS_LOG_LOGIC ("pathLossDb = " << pathLossDb << " dB");
                }
              if (m_propagationLoss)
                {
                  propagationGainDb = m_propagationLoss->CalcRxPower (0, senderMobility, receiverMobility);
                  NS_LOG_LOGIC ("propagationGainDb = " << propagationGainDb << " dB");
                  pathLossDb -= propagationGainDb;
<<<<<<< HEAD
                  NS_LOG_LOGIC ("pathLossDb = " << pathLossDb << " dB");
                }

              NS_LOG_LOGIC ("total pathLoss = " << pathLossDb << " dB");

              // Gain trace
              m_gainTrace (senderMobility, receiverMobility, txAntennaGain, rxAntennaGain, propagationGainDb, pathLossDb);

=======
                }                    
              NS_LOG_LOGIC ("total pathLoss = " << pathLossDb << " dB");
              // Gain trace
              m_gainTrace (senderMobility, receiverMobility, txAntennaGain, rxAntennaGain, propagationGainDb, pathLossDb);
              // Pathloss trace
>>>>>>> edc72059
              m_pathLossTrace (txParams->txPhy, *rxPhyIterator, pathLossDb);

              if ( pathLossDb > m_maxLossDb)
                {
                  // beyond range
                  continue;
                }
              double pathGainLinear = std::pow (10.0, (-pathLossDb) / 10.0);
              *(rxParams->psd) *= pathGainLinear;              

              if (m_spectrumPropagationLoss)
                {
                  rxParams->psd = m_spectrumPropagationLoss->CalcRxPowerSpectralDensity (rxParams->psd, senderMobility, receiverMobility);
                }

              if (m_propagationDelay)
                {
                  delay = m_propagationDelay->GetDelay (senderMobility, receiverMobility);
                }
            }


          Ptr<NetDevice> netDev = (*rxPhyIterator)->GetDevice ();
          if (netDev)
            {
              // the receiver has a NetDevice, so we expect that it is attached to a Node
              uint32_t dstNode =  netDev->GetNode ()->GetId ();
              Simulator::ScheduleWithContext (dstNode, delay, &SingleModelSpectrumChannel::StartRx, this, rxParams, *rxPhyIterator);
            }
          else
            {
              // the receiver is not attached to a NetDevice, so we cannot assume that it is attached to a node
              Simulator::Schedule (delay, &SingleModelSpectrumChannel::StartRx, this,
                                   rxParams, *rxPhyIterator);
            }
        }
    }
}

void
SingleModelSpectrumChannel::StartRx (Ptr<SpectrumSignalParameters> params, Ptr<SpectrumPhy> receiver)
{
  NS_LOG_FUNCTION (this << params);
  receiver->StartRx (params);
}

std::size_t
SingleModelSpectrumChannel::GetNDevices (void) const
{
  NS_LOG_FUNCTION (this);
  return m_phyList.size ();
}

Ptr<NetDevice>
SingleModelSpectrumChannel::GetDevice (std::size_t i) const
{
  NS_LOG_FUNCTION (this << i);
  return m_phyList.at (i)->GetDevice ()->GetObject<NetDevice> ();
}


} // namespace ns3<|MERGE_RESOLUTION|>--- conflicted
+++ resolved
@@ -16,7 +16,6 @@
  * Foundation, Inc., 59 Temple Place, Suite 330, Boston, MA  02111-1307  USA
  *
  * Author: Nicola Baldo <nbaldo@cttc.es>
- * Modified by: NIST // Contributions may not be subject to US copyright.
  */
 
 #include <ns3/object.h>
@@ -27,13 +26,14 @@
 #include <ns3/net-device.h>
 #include <ns3/node.h>
 #include <ns3/double.h>
+#include <ns3/mobility-model.h>
 #include <ns3/spectrum-phy.h>
 #include <ns3/spectrum-propagation-loss-model.h>
 #include <ns3/propagation-loss-model.h>
 #include <ns3/propagation-delay-model.h>
 #include <ns3/antenna-model.h>
 #include <ns3/angles.h>
-#include "ns3/pointer.h"
+
 
 #include "single-model-spectrum-channel.h"
 
@@ -66,56 +66,6 @@
     .SetParent<SpectrumChannel> ()
     .SetGroupName ("Spectrum")
     .AddConstructor<SingleModelSpectrumChannel> ()
-<<<<<<< HEAD
-    .AddAttribute ("MaxLossDb",
-                   "If a single-frequency PropagationLossModel is used, "
-                   "this value represents the maximum loss in dB for which "
-                   "transmissions will be passed to the receiving PHY. "
-                   "Signals for which the PropagationLossModel returns "
-                   "a loss bigger than this value will not be propagated "
-                   "to the receiver. This parameter is to be used to reduce "
-                   "the computational load by not propagating signals "
-                   "that are far beyond the interference range. Note that "
-                   "the default value corresponds to considering all signals "
-                   "for reception. Tune this value with care. ",
-                   DoubleValue (1.0e9),
-                   MakeDoubleAccessor (&SingleModelSpectrumChannel::m_maxLossDb),
-                   MakeDoubleChecker<double> ())
-
-    .AddAttribute ("PropagationLossModel",
-                   "A pointer to the propagation loss model attached to this channel.",
-                   PointerValue (0),
-                   MakePointerAccessor (&SingleModelSpectrumChannel::m_propagationLoss),
-                   MakePointerChecker<PropagationLossModel> ())
-
-    .AddTraceSource ("Gain",
-                     "This trace is fired whenever a new path loss value "
-                     "is calculated. The parameters to this trace are : "
-                     "Pointer to the mobility model of the transmitter"
-                     "Pointer to the mobility model of the receiver"
-                     "Tx antenna gain"
-                     "Rx antenna gain"
-                     "Propagation gain"
-                     "Pathloss",
-                     MakeTraceSourceAccessor (&SingleModelSpectrumChannel::m_gainTrace),
-                     "ns3::SpectrumChannel::GainTracedCallback")
-
-    .AddTraceSource ("PathLoss",
-                     "This trace is fired whenever a new path loss value "
-                     "is calculated. The first and second parameters "
-                     "to the trace are pointers respectively to the TX and "
-                     "RX SpectrumPhy instances, whereas the third parameters "
-                     "is the loss value in dB. Note that the loss value "
-                     "reported by this trace is the single-frequency loss "
-                     "value obtained by evaluating only the TX and RX "
-                     "AntennaModels and the PropagationLossModel. "
-                     "In particular, note that SpectrumPropagationLossModel "
-                     "(even if present) is never used to evaluate the "
-                     "loss value reported in this trace. ",
-                     MakeTraceSourceAccessor (&SingleModelSpectrumChannel::m_pathLossTrace),
-                     "ns3::SpectrumChannel::LossTracedCallback")
-=======
->>>>>>> edc72059
   ;
   return tid;
 }
@@ -174,17 +124,12 @@
               double rxAntennaGain = 0;
               double propagationGainDb = 0;
               double pathLossDb = 0;
-              double txAntennaGain = 0;
-              double rxAntennaGain = 0;
-              double propagationGainDb = 0;
-
               if (rxParams->txAntenna != 0)
                 {
                   Angles txAngles (receiverMobility->GetPosition (), senderMobility->GetPosition ());
                   txAntennaGain = rxParams->txAntenna->GetGainDb (txAngles);
                   NS_LOG_LOGIC ("txAntennaGain = " << txAntennaGain << " dB");
                   pathLossDb -= txAntennaGain;
-                  NS_LOG_LOGIC ("pathLossDb = " << pathLossDb << " dB");
                 }
               Ptr<AntennaModel> rxAntenna = (*rxPhyIterator)->GetRxAntenna ();
               if (rxAntenna != 0)
@@ -193,31 +138,18 @@
                   rxAntennaGain = rxAntenna->GetGainDb (rxAngles);
                   NS_LOG_LOGIC ("rxAntennaGain = " << rxAntennaGain << " dB");
                   pathLossDb -= rxAntennaGain;
-                  NS_LOG_LOGIC ("pathLossDb = " << pathLossDb << " dB");
                 }
               if (m_propagationLoss)
                 {
                   propagationGainDb = m_propagationLoss->CalcRxPower (0, senderMobility, receiverMobility);
                   NS_LOG_LOGIC ("propagationGainDb = " << propagationGainDb << " dB");
                   pathLossDb -= propagationGainDb;
-<<<<<<< HEAD
-                  NS_LOG_LOGIC ("pathLossDb = " << pathLossDb << " dB");
-                }
-
-              NS_LOG_LOGIC ("total pathLoss = " << pathLossDb << " dB");
-
-              // Gain trace
-              m_gainTrace (senderMobility, receiverMobility, txAntennaGain, rxAntennaGain, propagationGainDb, pathLossDb);
-
-=======
                 }                    
               NS_LOG_LOGIC ("total pathLoss = " << pathLossDb << " dB");
               // Gain trace
               m_gainTrace (senderMobility, receiverMobility, txAntennaGain, rxAntennaGain, propagationGainDb, pathLossDb);
               // Pathloss trace
->>>>>>> edc72059
               m_pathLossTrace (txParams->txPhy, *rxPhyIterator, pathLossDb);
-
               if ( pathLossDb > m_maxLossDb)
                 {
                   // beyond range
