from pybindgen import Module, FileCodeSink, param, retval, cppclass, typehandlers


import pybindgen.settings
import warnings

class ErrorHandler(pybindgen.settings.ErrorHandler):
    def handle_error(self, wrapper, exception, traceback_):
        warnings.warn("exception %r in wrapper %s" % (exception, wrapper))
        return True
pybindgen.settings.error_handler = ErrorHandler()


import sys

def module_init():
    root_module = Module('ns.nix_vector_routing', cpp_namespace='::ns3')
    return root_module

def register_types(module):
    root_module = module.get_root()
    
    ## log.h (module 'core'): ns3::LogLevel [enumeration]
    module.add_enum('LogLevel', ['LOG_NONE', 'LOG_ERROR', 'LOG_LEVEL_ERROR', 'LOG_WARN', 'LOG_LEVEL_WARN', 'LOG_DEBUG', 'LOG_LEVEL_DEBUG', 'LOG_INFO', 'LOG_LEVEL_INFO', 'LOG_FUNCTION', 'LOG_LEVEL_FUNCTION', 'LOG_LOGIC', 'LOG_LEVEL_LOGIC', 'LOG_ALL', 'LOG_LEVEL_ALL', 'LOG_PREFIX_FUNC', 'LOG_PREFIX_TIME', 'LOG_PREFIX_NODE', 'LOG_PREFIX_LEVEL', 'LOG_PREFIX_ALL'], import_from_module='ns.core')
    ## address.h (module 'network'): ns3::Address [class]
    module.add_class('Address', import_from_module='ns.network')
    ## address.h (module 'network'): ns3::Address::MaxSize_e [enumeration]
    module.add_enum('MaxSize_e', ['MAX_SIZE'], outer_class=root_module['ns3::Address'], import_from_module='ns.network')
    ## attribute-construction-list.h (module 'core'): ns3::AttributeConstructionList [class]
    module.add_class('AttributeConstructionList', import_from_module='ns.core')
    ## attribute-construction-list.h (module 'core'): ns3::AttributeConstructionList::Item [struct]
    module.add_class('Item', import_from_module='ns.core', outer_class=root_module['ns3::AttributeConstructionList'])
    typehandlers.add_type_alias('std::list< ns3::AttributeConstructionList::Item > const_iterator', 'ns3::AttributeConstructionList::CIterator')
    typehandlers.add_type_alias('std::list< ns3::AttributeConstructionList::Item > const_iterator*', 'ns3::AttributeConstructionList::CIterator*')
    typehandlers.add_type_alias('std::list< ns3::AttributeConstructionList::Item > const_iterator&', 'ns3::AttributeConstructionList::CIterator&')
    ## buffer.h (module 'network'): ns3::Buffer [class]
    module.add_class('Buffer', import_from_module='ns.network')
    ## buffer.h (module 'network'): ns3::Buffer::Iterator [class]
    module.add_class('Iterator', import_from_module='ns.network', outer_class=root_module['ns3::Buffer'])
    ## packet.h (module 'network'): ns3::ByteTagIterator [class]
    module.add_class('ByteTagIterator', import_from_module='ns.network')
    ## packet.h (module 'network'): ns3::ByteTagIterator::Item [class]
    module.add_class('Item', import_from_module='ns.network', outer_class=root_module['ns3::ByteTagIterator'])
    ## byte-tag-list.h (module 'network'): ns3::ByteTagList [class]
    module.add_class('ByteTagList', import_from_module='ns.network')
    ## byte-tag-list.h (module 'network'): ns3::ByteTagList::Iterator [class]
    module.add_class('Iterator', import_from_module='ns.network', outer_class=root_module['ns3::ByteTagList'])
    ## byte-tag-list.h (module 'network'): ns3::ByteTagList::Iterator::Item [struct]
    module.add_class('Item', import_from_module='ns.network', outer_class=root_module['ns3::ByteTagList::Iterator'])
    ## callback.h (module 'core'): ns3::CallbackBase [class]
    module.add_class('CallbackBase', import_from_module='ns.core')
    ## default-deleter.h (module 'core'): ns3::DefaultDeleter<ns3::AttributeAccessor> [struct]
    module.add_class('DefaultDeleter', import_from_module='ns.core', template_parameters=['ns3::AttributeAccessor'])
    ## default-deleter.h (module 'core'): ns3::DefaultDeleter<ns3::AttributeChecker> [struct]
    module.add_class('DefaultDeleter', import_from_module='ns.core', template_parameters=['ns3::AttributeChecker'])
    ## default-deleter.h (module 'core'): ns3::DefaultDeleter<ns3::AttributeValue> [struct]
    module.add_class('DefaultDeleter', import_from_module='ns.core', template_parameters=['ns3::AttributeValue'])
    ## default-deleter.h (module 'core'): ns3::DefaultDeleter<ns3::CallbackImplBase> [struct]
    module.add_class('DefaultDeleter', import_from_module='ns.core', template_parameters=['ns3::CallbackImplBase'])
    ## default-deleter.h (module 'core'): ns3::DefaultDeleter<ns3::EventImpl> [struct]
    module.add_class('DefaultDeleter', import_from_module='ns.core', template_parameters=['ns3::EventImpl'])
    ## default-deleter.h (module 'core'): ns3::DefaultDeleter<ns3::Hash::Implementation> [struct]
    module.add_class('DefaultDeleter', import_from_module='ns.core', template_parameters=['ns3::Hash::Implementation'])
    ## default-deleter.h (module 'core'): ns3::DefaultDeleter<ns3::Ipv4Route> [struct]
    module.add_class('DefaultDeleter', import_from_module='ns.core', template_parameters=['ns3::Ipv4Route'])
    ## default-deleter.h (module 'core'): ns3::DefaultDeleter<ns3::NixVector> [struct]
    module.add_class('DefaultDeleter', import_from_module='ns.core', template_parameters=['ns3::NixVector'])
    ## default-deleter.h (module 'core'): ns3::DefaultDeleter<ns3::Packet> [struct]
    module.add_class('DefaultDeleter', import_from_module='ns.core', template_parameters=['ns3::Packet'])
    ## default-deleter.h (module 'core'): ns3::DefaultDeleter<ns3::TraceSourceAccessor> [struct]
    module.add_class('DefaultDeleter', import_from_module='ns.core', template_parameters=['ns3::TraceSourceAccessor'])
    ## event-id.h (module 'core'): ns3::EventId [class]
    module.add_class('EventId', import_from_module='ns.core')
    ## hash.h (module 'core'): ns3::Hasher [class]
    module.add_class('Hasher', import_from_module='ns.core')
    ## inet6-socket-address.h (module 'network'): ns3::Inet6SocketAddress [class]
    module.add_class('Inet6SocketAddress', import_from_module='ns.network')
    ## inet6-socket-address.h (module 'network'): ns3::Inet6SocketAddress [class]
    root_module['ns3::Inet6SocketAddress'].implicitly_converts_to(root_module['ns3::Address'])
    ## inet-socket-address.h (module 'network'): ns3::InetSocketAddress [class]
    module.add_class('InetSocketAddress', import_from_module='ns.network')
    ## inet-socket-address.h (module 'network'): ns3::InetSocketAddress [class]
    root_module['ns3::InetSocketAddress'].implicitly_converts_to(root_module['ns3::Address'])
    ## ipv4-address.h (module 'network'): ns3::Ipv4Address [class]
    module.add_class('Ipv4Address', import_from_module='ns.network')
    ## ipv4-address.h (module 'network'): ns3::Ipv4Address [class]
    root_module['ns3::Ipv4Address'].implicitly_converts_to(root_module['ns3::Address'])
    ## ipv4-interface-address.h (module 'internet'): ns3::Ipv4InterfaceAddress [class]
    module.add_class('Ipv4InterfaceAddress', import_from_module='ns.internet')
    ## ipv4-interface-address.h (module 'internet'): ns3::Ipv4InterfaceAddress::InterfaceAddressScope_e [enumeration]
    module.add_enum('InterfaceAddressScope_e', ['HOST', 'LINK', 'GLOBAL'], outer_class=root_module['ns3::Ipv4InterfaceAddress'], import_from_module='ns.internet')
    ## ipv4-address.h (module 'network'): ns3::Ipv4Mask [class]
    module.add_class('Ipv4Mask', import_from_module='ns.network')
    ## ipv4-routing-helper.h (module 'internet'): ns3::Ipv4RoutingHelper [class]
    module.add_class('Ipv4RoutingHelper', allow_subclassing=True, import_from_module='ns.internet')
    ## ipv6-address.h (module 'network'): ns3::Ipv6Address [class]
    module.add_class('Ipv6Address', import_from_module='ns.network')
    ## ipv6-address.h (module 'network'): ns3::Ipv6Address [class]
    root_module['ns3::Ipv6Address'].implicitly_converts_to(root_module['ns3::Address'])
    ## ipv6-address.h (module 'network'): ns3::Ipv6Prefix [class]
    module.add_class('Ipv6Prefix', import_from_module='ns.network')
    ## log.h (module 'core'): ns3::LogComponent [class]
    module.add_class('LogComponent', import_from_module='ns.core')
    typehandlers.add_type_alias('std::map< std::string, ns3::LogComponent * >', 'ns3::LogComponent::ComponentList')
    typehandlers.add_type_alias('std::map< std::string, ns3::LogComponent * >*', 'ns3::LogComponent::ComponentList*')
    typehandlers.add_type_alias('std::map< std::string, ns3::LogComponent * >&', 'ns3::LogComponent::ComponentList&')
    ## mac48-address.h (module 'network'): ns3::Mac48Address [class]
    module.add_class('Mac48Address', import_from_module='ns.network')
    typehandlers.add_type_alias('void ( * ) ( ns3::Mac48Address )', 'ns3::Mac48Address::TracedCallback')
    typehandlers.add_type_alias('void ( * ) ( ns3::Mac48Address )*', 'ns3::Mac48Address::TracedCallback*')
    typehandlers.add_type_alias('void ( * ) ( ns3::Mac48Address )&', 'ns3::Mac48Address::TracedCallback&')
    ## mac48-address.h (module 'network'): ns3::Mac48Address [class]
    root_module['ns3::Mac48Address'].implicitly_converts_to(root_module['ns3::Address'])
    ## mac8-address.h (module 'network'): ns3::Mac8Address [class]
    module.add_class('Mac8Address', import_from_module='ns.network')
    ## mac8-address.h (module 'network'): ns3::Mac8Address [class]
    root_module['ns3::Mac8Address'].implicitly_converts_to(root_module['ns3::Address'])
    ## net-device-container.h (module 'network'): ns3::NetDeviceContainer [class]
    module.add_class('NetDeviceContainer', import_from_module='ns.network')
    typehandlers.add_type_alias('std::vector< ns3::Ptr< ns3::NetDevice > > const_iterator', 'ns3::NetDeviceContainer::Iterator')
    typehandlers.add_type_alias('std::vector< ns3::Ptr< ns3::NetDevice > > const_iterator*', 'ns3::NetDeviceContainer::Iterator*')
    typehandlers.add_type_alias('std::vector< ns3::Ptr< ns3::NetDevice > > const_iterator&', 'ns3::NetDeviceContainer::Iterator&')
    ## node-container.h (module 'network'): ns3::NodeContainer [class]
    module.add_class('NodeContainer', import_from_module='ns.network')
    typehandlers.add_type_alias('std::vector< ns3::Ptr< ns3::Node > > const_iterator', 'ns3::NodeContainer::Iterator')
    typehandlers.add_type_alias('std::vector< ns3::Ptr< ns3::Node > > const_iterator*', 'ns3::NodeContainer::Iterator*')
    typehandlers.add_type_alias('std::vector< ns3::Ptr< ns3::Node > > const_iterator&', 'ns3::NodeContainer::Iterator&')
    ## node-list.h (module 'network'): ns3::NodeList [class]
    module.add_class('NodeList', import_from_module='ns.network')
    typehandlers.add_type_alias('std::vector< ns3::Ptr< ns3::Node > > const_iterator', 'ns3::NodeList::Iterator')
    typehandlers.add_type_alias('std::vector< ns3::Ptr< ns3::Node > > const_iterator*', 'ns3::NodeList::Iterator*')
    typehandlers.add_type_alias('std::vector< ns3::Ptr< ns3::Node > > const_iterator&', 'ns3::NodeList::Iterator&')
    ## object-base.h (module 'core'): ns3::ObjectBase [class]
    module.add_class('ObjectBase', allow_subclassing=True, import_from_module='ns.core')
    ## object.h (module 'core'): ns3::ObjectDeleter [struct]
    module.add_class('ObjectDeleter', import_from_module='ns.core')
    ## object-factory.h (module 'core'): ns3::ObjectFactory [class]
    module.add_class('ObjectFactory', import_from_module='ns.core')
    ## packet-metadata.h (module 'network'): ns3::PacketMetadata [class]
    module.add_class('PacketMetadata', import_from_module='ns.network')
    ## packet-metadata.h (module 'network'): ns3::PacketMetadata::Item [struct]
    module.add_class('Item', import_from_module='ns.network', outer_class=root_module['ns3::PacketMetadata'])
    ## packet-metadata.h (module 'network'): ns3::PacketMetadata::Item::ItemType [enumeration]
    module.add_enum('ItemType', ['PAYLOAD', 'HEADER', 'TRAILER'], outer_class=root_module['ns3::PacketMetadata::Item'], import_from_module='ns.network')
    ## packet-metadata.h (module 'network'): ns3::PacketMetadata::ItemIterator [class]
    module.add_class('ItemIterator', import_from_module='ns.network', outer_class=root_module['ns3::PacketMetadata'])
    ## packet.h (module 'network'): ns3::PacketTagIterator [class]
    module.add_class('PacketTagIterator', import_from_module='ns.network')
    ## packet.h (module 'network'): ns3::PacketTagIterator::Item [class]
    module.add_class('Item', import_from_module='ns.network', outer_class=root_module['ns3::PacketTagIterator'])
    ## packet-tag-list.h (module 'network'): ns3::PacketTagList [class]
    module.add_class('PacketTagList', import_from_module='ns.network')
    ## packet-tag-list.h (module 'network'): ns3::PacketTagList::TagData [struct]
    module.add_class('TagData', import_from_module='ns.network', outer_class=root_module['ns3::PacketTagList'])
    ## log.h (module 'core'): ns3::ParameterLogger [class]
    module.add_class('ParameterLogger', import_from_module='ns.core')
    ## simple-ref-count.h (module 'core'): ns3::SimpleRefCount<ns3::Object, ns3::ObjectBase, ns3::ObjectDeleter> [class]
<<<<<<< HEAD
    module.add_class('SimpleRefCount', import_from_module='ns.core', memory_policy=cppclass.ReferenceCountingMethodsPolicy(incref_method='Ref', decref_method='Unref', peekref_method='GetReferenceCount'), automatic_type_narrowing=True, parent=root_module['ns3::ObjectBase'], template_parameters=['ns3::Object', 'ns3::ObjectBase', 'ns3::ObjectDeleter'])
=======
    module.add_class('SimpleRefCount', automatic_type_narrowing=True, import_from_module='ns.core', memory_policy=cppclass.ReferenceCountingMethodsPolicy(incref_method='Ref', decref_method='Unref', peekref_method='GetReferenceCount'), parent=root_module['ns3::ObjectBase'], template_parameters=['ns3::Object', 'ns3::ObjectBase', 'ns3::ObjectDeleter'])
>>>>>>> bc453bcb
    ## simulator.h (module 'core'): ns3::Simulator [class]
    module.add_class('Simulator', destructor_visibility='private', import_from_module='ns.core')
    ## simulator.h (module 'core'): ns3::Simulator [enumeration]
    module.add_enum('', ['NO_CONTEXT'], outer_class=root_module['ns3::Simulator'], import_from_module='ns.core')
    ## tag.h (module 'network'): ns3::Tag [class]
    module.add_class('Tag', import_from_module='ns.network', parent=root_module['ns3::ObjectBase'])
    ## tag-buffer.h (module 'network'): ns3::TagBuffer [class]
    module.add_class('TagBuffer', import_from_module='ns.network')
    ## nstime.h (module 'core'): ns3::Time [class]
    module.add_class('Time', import_from_module='ns.core')
    ## nstime.h (module 'core'): ns3::Time::Unit [enumeration]
    module.add_enum('Unit', ['Y', 'D', 'H', 'MIN', 'S', 'MS', 'US', 'NS', 'PS', 'FS', 'LAST', 'AUTO'], outer_class=root_module['ns3::Time'], import_from_module='ns.core')
    typehandlers.add_type_alias('void ( * ) ( ns3::Time )', 'ns3::Time::TracedCallback')
    typehandlers.add_type_alias('void ( * ) ( ns3::Time )*', 'ns3::Time::TracedCallback*')
    typehandlers.add_type_alias('void ( * ) ( ns3::Time )&', 'ns3::Time::TracedCallback&')
    ## nstime.h (module 'core'): ns3::TimeWithUnit [class]
    module.add_class('TimeWithUnit', import_from_module='ns.core')
    ## type-id.h (module 'core'): ns3::TypeId [class]
    module.add_class('TypeId', import_from_module='ns.core')
    ## type-id.h (module 'core'): ns3::TypeId::AttributeFlag [enumeration]
    module.add_enum('AttributeFlag', ['ATTR_GET', 'ATTR_SET', 'ATTR_CONSTRUCT', 'ATTR_SGC'], outer_class=root_module['ns3::TypeId'], import_from_module='ns.core')
    ## type-id.h (module 'core'): ns3::TypeId::SupportLevel [enumeration]
    module.add_enum('SupportLevel', ['SUPPORTED', 'DEPRECATED', 'OBSOLETE'], outer_class=root_module['ns3::TypeId'], import_from_module='ns.core')
    ## type-id.h (module 'core'): ns3::TypeId::AttributeInformation [struct]
    module.add_class('AttributeInformation', import_from_module='ns.core', outer_class=root_module['ns3::TypeId'])
    ## type-id.h (module 'core'): ns3::TypeId::TraceSourceInformation [struct]
    module.add_class('TraceSourceInformation', import_from_module='ns.core', outer_class=root_module['ns3::TypeId'])
    typehandlers.add_type_alias('uint32_t', 'ns3::TypeId::hash_t')
    typehandlers.add_type_alias('uint32_t*', 'ns3::TypeId::hash_t*')
    typehandlers.add_type_alias('uint32_t&', 'ns3::TypeId::hash_t&')
    ## empty.h (module 'core'): ns3::empty [class]
    module.add_class('empty', import_from_module='ns.core')
    ## int64x64-128.h (module 'core'): ns3::int64x64_t [class]
    module.add_class('int64x64_t', import_from_module='ns.core')
    ## int64x64-128.h (module 'core'): ns3::int64x64_t::impl_type [enumeration]
    module.add_enum('impl_type', ['int128_impl', 'cairo_impl', 'ld_impl'], outer_class=root_module['ns3::int64x64_t'], import_from_module='ns.core')
    ## chunk.h (module 'network'): ns3::Chunk [class]
    module.add_class('Chunk', import_from_module='ns.network', parent=root_module['ns3::ObjectBase'])
    ## header.h (module 'network'): ns3::Header [class]
    module.add_class('Header', import_from_module='ns.network', parent=root_module['ns3::Chunk'])
    ## ipv4-header.h (module 'internet'): ns3::Ipv4Header [class]
    module.add_class('Ipv4Header', import_from_module='ns.internet', parent=root_module['ns3::Header'])
    ## ipv4-header.h (module 'internet'): ns3::Ipv4Header::DscpType [enumeration]
    module.add_enum('DscpType', ['DscpDefault', 'DSCP_CS1', 'DSCP_AF11', 'DSCP_AF12', 'DSCP_AF13', 'DSCP_CS2', 'DSCP_AF21', 'DSCP_AF22', 'DSCP_AF23', 'DSCP_CS3', 'DSCP_AF31', 'DSCP_AF32', 'DSCP_AF33', 'DSCP_CS4', 'DSCP_AF41', 'DSCP_AF42', 'DSCP_AF43', 'DSCP_CS5', 'DSCP_EF', 'DSCP_CS6', 'DSCP_CS7'], outer_class=root_module['ns3::Ipv4Header'], import_from_module='ns.internet')
    ## ipv4-header.h (module 'internet'): ns3::Ipv4Header::EcnType [enumeration]
    module.add_enum('EcnType', ['ECN_NotECT', 'ECN_ECT1', 'ECN_ECT0', 'ECN_CE'], outer_class=root_module['ns3::Ipv4Header'], import_from_module='ns.internet')
    ## ipv4-nix-vector-helper.h (module 'nix-vector-routing'): ns3::Ipv4NixVectorHelper [class]
    module.add_class('Ipv4NixVectorHelper', parent=root_module['ns3::Ipv4RoutingHelper'])
    ## object.h (module 'core'): ns3::Object [class]
    module.add_class('Object', import_from_module='ns.core', parent=root_module['ns3::SimpleRefCount< ns3::Object, ns3::ObjectBase, ns3::ObjectDeleter >'])
    ## object.h (module 'core'): ns3::Object::AggregateIterator [class]
    module.add_class('AggregateIterator', import_from_module='ns.core', outer_class=root_module['ns3::Object'])
    ## simple-ref-count.h (module 'core'): ns3::SimpleRefCount<ns3::AttributeAccessor, ns3::empty, ns3::DefaultDeleter<ns3::AttributeAccessor> > [class]
<<<<<<< HEAD
    module.add_class('SimpleRefCount', import_from_module='ns.core', memory_policy=cppclass.ReferenceCountingMethodsPolicy(incref_method='Ref', decref_method='Unref', peekref_method='GetReferenceCount'), automatic_type_narrowing=True, parent=root_module['ns3::empty'], template_parameters=['ns3::AttributeAccessor', 'ns3::empty', 'ns3::DefaultDeleter<ns3::AttributeAccessor>'])
    ## simple-ref-count.h (module 'core'): ns3::SimpleRefCount<ns3::AttributeChecker, ns3::empty, ns3::DefaultDeleter<ns3::AttributeChecker> > [class]
    module.add_class('SimpleRefCount', import_from_module='ns.core', memory_policy=cppclass.ReferenceCountingMethodsPolicy(incref_method='Ref', decref_method='Unref', peekref_method='GetReferenceCount'), automatic_type_narrowing=True, parent=root_module['ns3::empty'], template_parameters=['ns3::AttributeChecker', 'ns3::empty', 'ns3::DefaultDeleter<ns3::AttributeChecker>'])
    ## simple-ref-count.h (module 'core'): ns3::SimpleRefCount<ns3::AttributeValue, ns3::empty, ns3::DefaultDeleter<ns3::AttributeValue> > [class]
    module.add_class('SimpleRefCount', import_from_module='ns.core', memory_policy=cppclass.ReferenceCountingMethodsPolicy(incref_method='Ref', decref_method='Unref', peekref_method='GetReferenceCount'), automatic_type_narrowing=True, parent=root_module['ns3::empty'], template_parameters=['ns3::AttributeValue', 'ns3::empty', 'ns3::DefaultDeleter<ns3::AttributeValue>'])
    ## simple-ref-count.h (module 'core'): ns3::SimpleRefCount<ns3::CallbackImplBase, ns3::empty, ns3::DefaultDeleter<ns3::CallbackImplBase> > [class]
    module.add_class('SimpleRefCount', import_from_module='ns.core', memory_policy=cppclass.ReferenceCountingMethodsPolicy(incref_method='Ref', decref_method='Unref', peekref_method='GetReferenceCount'), automatic_type_narrowing=True, parent=root_module['ns3::empty'], template_parameters=['ns3::CallbackImplBase', 'ns3::empty', 'ns3::DefaultDeleter<ns3::CallbackImplBase>'])
    ## simple-ref-count.h (module 'core'): ns3::SimpleRefCount<ns3::EventImpl, ns3::empty, ns3::DefaultDeleter<ns3::EventImpl> > [class]
    module.add_class('SimpleRefCount', import_from_module='ns.core', memory_policy=cppclass.ReferenceCountingMethodsPolicy(incref_method='Ref', decref_method='Unref', peekref_method='GetReferenceCount'), automatic_type_narrowing=True, parent=root_module['ns3::empty'], template_parameters=['ns3::EventImpl', 'ns3::empty', 'ns3::DefaultDeleter<ns3::EventImpl>'])
    ## simple-ref-count.h (module 'core'): ns3::SimpleRefCount<ns3::Hash::Implementation, ns3::empty, ns3::DefaultDeleter<ns3::Hash::Implementation> > [class]
    module.add_class('SimpleRefCount', import_from_module='ns.core', memory_policy=cppclass.ReferenceCountingMethodsPolicy(incref_method='Ref', decref_method='Unref', peekref_method='GetReferenceCount'), automatic_type_narrowing=True, parent=root_module['ns3::empty'], template_parameters=['ns3::Hash::Implementation', 'ns3::empty', 'ns3::DefaultDeleter<ns3::Hash::Implementation>'])
    ## simple-ref-count.h (module 'core'): ns3::SimpleRefCount<ns3::Ipv4MulticastRoute, ns3::empty, ns3::DefaultDeleter<ns3::Ipv4MulticastRoute> > [class]
    module.add_class('SimpleRefCount', import_from_module='ns.core', memory_policy=cppclass.ReferenceCountingMethodsPolicy(incref_method='Ref', decref_method='Unref', peekref_method='GetReferenceCount'), automatic_type_narrowing=True, parent=root_module['ns3::empty'], template_parameters=['ns3::Ipv4MulticastRoute', 'ns3::empty', 'ns3::DefaultDeleter<ns3::Ipv4MulticastRoute>'])
    ## simple-ref-count.h (module 'core'): ns3::SimpleRefCount<ns3::Ipv4Route, ns3::empty, ns3::DefaultDeleter<ns3::Ipv4Route> > [class]
    module.add_class('SimpleRefCount', import_from_module='ns.core', memory_policy=cppclass.ReferenceCountingMethodsPolicy(incref_method='Ref', decref_method='Unref', peekref_method='GetReferenceCount'), automatic_type_narrowing=True, parent=root_module['ns3::empty'], template_parameters=['ns3::Ipv4Route', 'ns3::empty', 'ns3::DefaultDeleter<ns3::Ipv4Route>'])
    ## simple-ref-count.h (module 'core'): ns3::SimpleRefCount<ns3::NixVector, ns3::empty, ns3::DefaultDeleter<ns3::NixVector> > [class]
    module.add_class('SimpleRefCount', import_from_module='ns.core', memory_policy=cppclass.ReferenceCountingMethodsPolicy(incref_method='Ref', decref_method='Unref', peekref_method='GetReferenceCount'), automatic_type_narrowing=True, parent=root_module['ns3::empty'], template_parameters=['ns3::NixVector', 'ns3::empty', 'ns3::DefaultDeleter<ns3::NixVector>'])
    ## simple-ref-count.h (module 'core'): ns3::SimpleRefCount<ns3::OutputStreamWrapper, ns3::empty, ns3::DefaultDeleter<ns3::OutputStreamWrapper> > [class]
    module.add_class('SimpleRefCount', import_from_module='ns.core', memory_policy=cppclass.ReferenceCountingMethodsPolicy(incref_method='Ref', decref_method='Unref', peekref_method='GetReferenceCount'), automatic_type_narrowing=True, parent=root_module['ns3::empty'], template_parameters=['ns3::OutputStreamWrapper', 'ns3::empty', 'ns3::DefaultDeleter<ns3::OutputStreamWrapper>'])
    ## simple-ref-count.h (module 'core'): ns3::SimpleRefCount<ns3::Packet, ns3::empty, ns3::DefaultDeleter<ns3::Packet> > [class]
    module.add_class('SimpleRefCount', import_from_module='ns.core', memory_policy=cppclass.ReferenceCountingMethodsPolicy(incref_method='Ref', decref_method='Unref', peekref_method='GetReferenceCount'), automatic_type_narrowing=True, parent=root_module['ns3::empty'], template_parameters=['ns3::Packet', 'ns3::empty', 'ns3::DefaultDeleter<ns3::Packet>'])
    ## simple-ref-count.h (module 'core'): ns3::SimpleRefCount<ns3::TraceSourceAccessor, ns3::empty, ns3::DefaultDeleter<ns3::TraceSourceAccessor> > [class]
    module.add_class('SimpleRefCount', import_from_module='ns.core', memory_policy=cppclass.ReferenceCountingMethodsPolicy(incref_method='Ref', decref_method='Unref', peekref_method='GetReferenceCount'), automatic_type_narrowing=True, parent=root_module['ns3::empty'], template_parameters=['ns3::TraceSourceAccessor', 'ns3::empty', 'ns3::DefaultDeleter<ns3::TraceSourceAccessor>'])
=======
    module.add_class('SimpleRefCount', automatic_type_narrowing=True, import_from_module='ns.core', memory_policy=cppclass.ReferenceCountingMethodsPolicy(incref_method='Ref', decref_method='Unref', peekref_method='GetReferenceCount'), parent=root_module['ns3::empty'], template_parameters=['ns3::AttributeAccessor', 'ns3::empty', 'ns3::DefaultDeleter<ns3::AttributeAccessor>'])
    ## simple-ref-count.h (module 'core'): ns3::SimpleRefCount<ns3::AttributeChecker, ns3::empty, ns3::DefaultDeleter<ns3::AttributeChecker> > [class]
    module.add_class('SimpleRefCount', automatic_type_narrowing=True, import_from_module='ns.core', memory_policy=cppclass.ReferenceCountingMethodsPolicy(incref_method='Ref', decref_method='Unref', peekref_method='GetReferenceCount'), parent=root_module['ns3::empty'], template_parameters=['ns3::AttributeChecker', 'ns3::empty', 'ns3::DefaultDeleter<ns3::AttributeChecker>'])
    ## simple-ref-count.h (module 'core'): ns3::SimpleRefCount<ns3::AttributeValue, ns3::empty, ns3::DefaultDeleter<ns3::AttributeValue> > [class]
    module.add_class('SimpleRefCount', automatic_type_narrowing=True, import_from_module='ns.core', memory_policy=cppclass.ReferenceCountingMethodsPolicy(incref_method='Ref', decref_method='Unref', peekref_method='GetReferenceCount'), parent=root_module['ns3::empty'], template_parameters=['ns3::AttributeValue', 'ns3::empty', 'ns3::DefaultDeleter<ns3::AttributeValue>'])
    ## simple-ref-count.h (module 'core'): ns3::SimpleRefCount<ns3::CallbackImplBase, ns3::empty, ns3::DefaultDeleter<ns3::CallbackImplBase> > [class]
    module.add_class('SimpleRefCount', automatic_type_narrowing=True, import_from_module='ns.core', memory_policy=cppclass.ReferenceCountingMethodsPolicy(incref_method='Ref', decref_method='Unref', peekref_method='GetReferenceCount'), parent=root_module['ns3::empty'], template_parameters=['ns3::CallbackImplBase', 'ns3::empty', 'ns3::DefaultDeleter<ns3::CallbackImplBase>'])
    ## simple-ref-count.h (module 'core'): ns3::SimpleRefCount<ns3::EventImpl, ns3::empty, ns3::DefaultDeleter<ns3::EventImpl> > [class]
    module.add_class('SimpleRefCount', automatic_type_narrowing=True, import_from_module='ns.core', memory_policy=cppclass.ReferenceCountingMethodsPolicy(incref_method='Ref', decref_method='Unref', peekref_method='GetReferenceCount'), parent=root_module['ns3::empty'], template_parameters=['ns3::EventImpl', 'ns3::empty', 'ns3::DefaultDeleter<ns3::EventImpl>'])
    ## simple-ref-count.h (module 'core'): ns3::SimpleRefCount<ns3::Hash::Implementation, ns3::empty, ns3::DefaultDeleter<ns3::Hash::Implementation> > [class]
    module.add_class('SimpleRefCount', automatic_type_narrowing=True, import_from_module='ns.core', memory_policy=cppclass.ReferenceCountingMethodsPolicy(incref_method='Ref', decref_method='Unref', peekref_method='GetReferenceCount'), parent=root_module['ns3::empty'], template_parameters=['ns3::Hash::Implementation', 'ns3::empty', 'ns3::DefaultDeleter<ns3::Hash::Implementation>'])
    ## simple-ref-count.h (module 'core'): ns3::SimpleRefCount<ns3::Ipv4MulticastRoute, ns3::empty, ns3::DefaultDeleter<ns3::Ipv4MulticastRoute> > [class]
    module.add_class('SimpleRefCount', automatic_type_narrowing=True, import_from_module='ns.core', memory_policy=cppclass.ReferenceCountingMethodsPolicy(incref_method='Ref', decref_method='Unref', peekref_method='GetReferenceCount'), parent=root_module['ns3::empty'], template_parameters=['ns3::Ipv4MulticastRoute', 'ns3::empty', 'ns3::DefaultDeleter<ns3::Ipv4MulticastRoute>'])
    ## simple-ref-count.h (module 'core'): ns3::SimpleRefCount<ns3::Ipv4Route, ns3::empty, ns3::DefaultDeleter<ns3::Ipv4Route> > [class]
    module.add_class('SimpleRefCount', automatic_type_narrowing=True, import_from_module='ns.core', memory_policy=cppclass.ReferenceCountingMethodsPolicy(incref_method='Ref', decref_method='Unref', peekref_method='GetReferenceCount'), parent=root_module['ns3::empty'], template_parameters=['ns3::Ipv4Route', 'ns3::empty', 'ns3::DefaultDeleter<ns3::Ipv4Route>'])
    ## simple-ref-count.h (module 'core'): ns3::SimpleRefCount<ns3::NixVector, ns3::empty, ns3::DefaultDeleter<ns3::NixVector> > [class]
    module.add_class('SimpleRefCount', automatic_type_narrowing=True, import_from_module='ns.core', memory_policy=cppclass.ReferenceCountingMethodsPolicy(incref_method='Ref', decref_method='Unref', peekref_method='GetReferenceCount'), parent=root_module['ns3::empty'], template_parameters=['ns3::NixVector', 'ns3::empty', 'ns3::DefaultDeleter<ns3::NixVector>'])
    ## simple-ref-count.h (module 'core'): ns3::SimpleRefCount<ns3::OutputStreamWrapper, ns3::empty, ns3::DefaultDeleter<ns3::OutputStreamWrapper> > [class]
    module.add_class('SimpleRefCount', automatic_type_narrowing=True, import_from_module='ns.core', memory_policy=cppclass.ReferenceCountingMethodsPolicy(incref_method='Ref', decref_method='Unref', peekref_method='GetReferenceCount'), parent=root_module['ns3::empty'], template_parameters=['ns3::OutputStreamWrapper', 'ns3::empty', 'ns3::DefaultDeleter<ns3::OutputStreamWrapper>'])
    ## simple-ref-count.h (module 'core'): ns3::SimpleRefCount<ns3::Packet, ns3::empty, ns3::DefaultDeleter<ns3::Packet> > [class]
    module.add_class('SimpleRefCount', automatic_type_narrowing=True, import_from_module='ns.core', memory_policy=cppclass.ReferenceCountingMethodsPolicy(incref_method='Ref', decref_method='Unref', peekref_method='GetReferenceCount'), parent=root_module['ns3::empty'], template_parameters=['ns3::Packet', 'ns3::empty', 'ns3::DefaultDeleter<ns3::Packet>'])
    ## simple-ref-count.h (module 'core'): ns3::SimpleRefCount<ns3::TraceSourceAccessor, ns3::empty, ns3::DefaultDeleter<ns3::TraceSourceAccessor> > [class]
    module.add_class('SimpleRefCount', automatic_type_narrowing=True, import_from_module='ns.core', memory_policy=cppclass.ReferenceCountingMethodsPolicy(incref_method='Ref', decref_method='Unref', peekref_method='GetReferenceCount'), parent=root_module['ns3::empty'], template_parameters=['ns3::TraceSourceAccessor', 'ns3::empty', 'ns3::DefaultDeleter<ns3::TraceSourceAccessor>'])
>>>>>>> bc453bcb
    ## socket.h (module 'network'): ns3::Socket [class]
    module.add_class('Socket', import_from_module='ns.network', parent=root_module['ns3::Object'])
    ## socket.h (module 'network'): ns3::Socket::SocketErrno [enumeration]
    module.add_enum('SocketErrno', ['ERROR_NOTERROR', 'ERROR_ISCONN', 'ERROR_NOTCONN', 'ERROR_MSGSIZE', 'ERROR_AGAIN', 'ERROR_SHUTDOWN', 'ERROR_OPNOTSUPP', 'ERROR_AFNOSUPPORT', 'ERROR_INVAL', 'ERROR_BADF', 'ERROR_NOROUTETOHOST', 'ERROR_NODEV', 'ERROR_ADDRNOTAVAIL', 'ERROR_ADDRINUSE', 'SOCKET_ERRNO_LAST'], outer_class=root_module['ns3::Socket'], import_from_module='ns.network')
    ## socket.h (module 'network'): ns3::Socket::SocketType [enumeration]
    module.add_enum('SocketType', ['NS3_SOCK_STREAM', 'NS3_SOCK_SEQPACKET', 'NS3_SOCK_DGRAM', 'NS3_SOCK_RAW'], outer_class=root_module['ns3::Socket'], import_from_module='ns.network')
    ## socket.h (module 'network'): ns3::Socket::SocketPriority [enumeration]
    module.add_enum('SocketPriority', ['NS3_PRIO_BESTEFFORT', 'NS3_PRIO_FILLER', 'NS3_PRIO_BULK', 'NS3_PRIO_INTERACTIVE_BULK', 'NS3_PRIO_INTERACTIVE', 'NS3_PRIO_CONTROL'], outer_class=root_module['ns3::Socket'], import_from_module='ns.network')
    ## socket.h (module 'network'): ns3::Socket::Ipv6MulticastFilterMode [enumeration]
    module.add_enum('Ipv6MulticastFilterMode', ['INCLUDE', 'EXCLUDE'], outer_class=root_module['ns3::Socket'], import_from_module='ns.network')
    ## socket.h (module 'network'): ns3::SocketIpTosTag [class]
    module.add_class('SocketIpTosTag', import_from_module='ns.network', parent=root_module['ns3::Tag'])
    ## socket.h (module 'network'): ns3::SocketIpTtlTag [class]
    module.add_class('SocketIpTtlTag', import_from_module='ns.network', parent=root_module['ns3::Tag'])
    ## socket.h (module 'network'): ns3::SocketIpv6HopLimitTag [class]
    module.add_class('SocketIpv6HopLimitTag', import_from_module='ns.network', parent=root_module['ns3::Tag'])
    ## socket.h (module 'network'): ns3::SocketIpv6TclassTag [class]
    module.add_class('SocketIpv6TclassTag', import_from_module='ns.network', parent=root_module['ns3::Tag'])
    ## socket.h (module 'network'): ns3::SocketPriorityTag [class]
    module.add_class('SocketPriorityTag', import_from_module='ns.network', parent=root_module['ns3::Tag'])
    ## socket.h (module 'network'): ns3::SocketSetDontFragmentTag [class]
    module.add_class('SocketSetDontFragmentTag', import_from_module='ns.network', parent=root_module['ns3::Tag'])
    ## trace-source-accessor.h (module 'core'): ns3::TraceSourceAccessor [class]
    module.add_class('TraceSourceAccessor', import_from_module='ns.core', parent=root_module['ns3::SimpleRefCount< ns3::TraceSourceAccessor, ns3::empty, ns3::DefaultDeleter<ns3::TraceSourceAccessor> >'])
    ## trailer.h (module 'network'): ns3::Trailer [class]
    module.add_class('Trailer', import_from_module='ns.network', parent=root_module['ns3::Chunk'])
    ## attribute.h (module 'core'): ns3::AttributeAccessor [class]
    module.add_class('AttributeAccessor', import_from_module='ns.core', parent=root_module['ns3::SimpleRefCount< ns3::AttributeAccessor, ns3::empty, ns3::DefaultDeleter<ns3::AttributeAccessor> >'])
    ## attribute.h (module 'core'): ns3::AttributeChecker [class]
<<<<<<< HEAD
    module.add_class('AttributeChecker', import_from_module='ns.core', automatic_type_narrowing=True, allow_subclassing=False, parent=root_module['ns3::SimpleRefCount< ns3::AttributeChecker, ns3::empty, ns3::DefaultDeleter<ns3::AttributeChecker> >'])
    ## attribute.h (module 'core'): ns3::AttributeValue [class]
    module.add_class('AttributeValue', import_from_module='ns.core', automatic_type_narrowing=True, allow_subclassing=False, parent=root_module['ns3::SimpleRefCount< ns3::AttributeValue, ns3::empty, ns3::DefaultDeleter<ns3::AttributeValue> >'])
=======
    module.add_class('AttributeChecker', allow_subclassing=False, automatic_type_narrowing=True, import_from_module='ns.core', parent=root_module['ns3::SimpleRefCount< ns3::AttributeChecker, ns3::empty, ns3::DefaultDeleter<ns3::AttributeChecker> >'])
    ## attribute.h (module 'core'): ns3::AttributeValue [class]
    module.add_class('AttributeValue', allow_subclassing=False, automatic_type_narrowing=True, import_from_module='ns.core', parent=root_module['ns3::SimpleRefCount< ns3::AttributeValue, ns3::empty, ns3::DefaultDeleter<ns3::AttributeValue> >'])
>>>>>>> bc453bcb
    ## callback.h (module 'core'): ns3::CallbackChecker [class]
    module.add_class('CallbackChecker', import_from_module='ns.core', parent=root_module['ns3::AttributeChecker'])
    ## callback.h (module 'core'): ns3::CallbackImplBase [class]
    module.add_class('CallbackImplBase', import_from_module='ns.core', parent=root_module['ns3::SimpleRefCount< ns3::CallbackImplBase, ns3::empty, ns3::DefaultDeleter<ns3::CallbackImplBase> >'])
    ## callback.h (module 'core'): ns3::CallbackValue [class]
    module.add_class('CallbackValue', import_from_module='ns.core', parent=root_module['ns3::AttributeValue'])
    ## channel.h (module 'network'): ns3::Channel [class]
    module.add_class('Channel', import_from_module='ns.network', parent=root_module['ns3::Object'])
    ## attribute.h (module 'core'): ns3::EmptyAttributeAccessor [class]
    module.add_class('EmptyAttributeAccessor', import_from_module='ns.core', parent=root_module['ns3::AttributeAccessor'])
    ## attribute.h (module 'core'): ns3::EmptyAttributeChecker [class]
    module.add_class('EmptyAttributeChecker', import_from_module='ns.core', parent=root_module['ns3::AttributeChecker'])
    ## attribute.h (module 'core'): ns3::EmptyAttributeValue [class]
    module.add_class('EmptyAttributeValue', import_from_module='ns.core', parent=root_module['ns3::AttributeValue'])
    ## event-impl.h (module 'core'): ns3::EventImpl [class]
    module.add_class('EventImpl', import_from_module='ns.core', parent=root_module['ns3::SimpleRefCount< ns3::EventImpl, ns3::empty, ns3::DefaultDeleter<ns3::EventImpl> >'])
    ## ipv4.h (module 'internet'): ns3::Ipv4 [class]
    module.add_class('Ipv4', import_from_module='ns.internet', parent=root_module['ns3::Object'])
    ## ipv4-address.h (module 'network'): ns3::Ipv4AddressChecker [class]
    module.add_class('Ipv4AddressChecker', import_from_module='ns.network', parent=root_module['ns3::AttributeChecker'])
    ## ipv4-address.h (module 'network'): ns3::Ipv4AddressValue [class]
    module.add_class('Ipv4AddressValue', import_from_module='ns.network', parent=root_module['ns3::AttributeValue'])
    ## ipv4-address.h (module 'network'): ns3::Ipv4MaskChecker [class]
    module.add_class('Ipv4MaskChecker', import_from_module='ns.network', parent=root_module['ns3::AttributeChecker'])
    ## ipv4-address.h (module 'network'): ns3::Ipv4MaskValue [class]
    module.add_class('Ipv4MaskValue', import_from_module='ns.network', parent=root_module['ns3::AttributeValue'])
    ## ipv4-route.h (module 'internet'): ns3::Ipv4MulticastRoute [class]
    module.add_class('Ipv4MulticastRoute', import_from_module='ns.internet', parent=root_module['ns3::SimpleRefCount< ns3::Ipv4MulticastRoute, ns3::empty, ns3::DefaultDeleter<ns3::Ipv4MulticastRoute> >'])
    ## ipv4-route.h (module 'internet'): ns3::Ipv4Route [class]
    module.add_class('Ipv4Route', import_from_module='ns.internet', parent=root_module['ns3::SimpleRefCount< ns3::Ipv4Route, ns3::empty, ns3::DefaultDeleter<ns3::Ipv4Route> >'])
    ## ipv4-routing-protocol.h (module 'internet'): ns3::Ipv4RoutingProtocol [class]
    module.add_class('Ipv4RoutingProtocol', import_from_module='ns.internet', parent=root_module['ns3::Object'])
    typehandlers.add_type_alias('ns3::Callback< void, ns3::Ptr< ns3::Ipv4Route >, ns3::Ptr< ns3::Packet const >, ns3::Ipv4Header const &, ns3::empty, ns3::empty, ns3::empty, ns3::empty, ns3::empty, ns3::empty >', 'ns3::Ipv4RoutingProtocol::UnicastForwardCallback')
    typehandlers.add_type_alias('ns3::Callback< void, ns3::Ptr< ns3::Ipv4Route >, ns3::Ptr< ns3::Packet const >, ns3::Ipv4Header const &, ns3::empty, ns3::empty, ns3::empty, ns3::empty, ns3::empty, ns3::empty >*', 'ns3::Ipv4RoutingProtocol::UnicastForwardCallback*')
    typehandlers.add_type_alias('ns3::Callback< void, ns3::Ptr< ns3::Ipv4Route >, ns3::Ptr< ns3::Packet const >, ns3::Ipv4Header const &, ns3::empty, ns3::empty, ns3::empty, ns3::empty, ns3::empty, ns3::empty >&', 'ns3::Ipv4RoutingProtocol::UnicastForwardCallback&')
    typehandlers.add_type_alias('ns3::Callback< void, ns3::Ptr< ns3::Ipv4MulticastRoute >, ns3::Ptr< ns3::Packet const >, ns3::Ipv4Header const &, ns3::empty, ns3::empty, ns3::empty, ns3::empty, ns3::empty, ns3::empty >', 'ns3::Ipv4RoutingProtocol::MulticastForwardCallback')
    typehandlers.add_type_alias('ns3::Callback< void, ns3::Ptr< ns3::Ipv4MulticastRoute >, ns3::Ptr< ns3::Packet const >, ns3::Ipv4Header const &, ns3::empty, ns3::empty, ns3::empty, ns3::empty, ns3::empty, ns3::empty >*', 'ns3::Ipv4RoutingProtocol::MulticastForwardCallback*')
    typehandlers.add_type_alias('ns3::Callback< void, ns3::Ptr< ns3::Ipv4MulticastRoute >, ns3::Ptr< ns3::Packet const >, ns3::Ipv4Header const &, ns3::empty, ns3::empty, ns3::empty, ns3::empty, ns3::empty, ns3::empty >&', 'ns3::Ipv4RoutingProtocol::MulticastForwardCallback&')
    typehandlers.add_type_alias('ns3::Callback< void, ns3::Ptr< ns3::Packet const >, ns3::Ipv4Header const &, unsigned int, ns3::empty, ns3::empty, ns3::empty, ns3::empty, ns3::empty, ns3::empty >', 'ns3::Ipv4RoutingProtocol::LocalDeliverCallback')
    typehandlers.add_type_alias('ns3::Callback< void, ns3::Ptr< ns3::Packet const >, ns3::Ipv4Header const &, unsigned int, ns3::empty, ns3::empty, ns3::empty, ns3::empty, ns3::empty, ns3::empty >*', 'ns3::Ipv4RoutingProtocol::LocalDeliverCallback*')
    typehandlers.add_type_alias('ns3::Callback< void, ns3::Ptr< ns3::Packet const >, ns3::Ipv4Header const &, unsigned int, ns3::empty, ns3::empty, ns3::empty, ns3::empty, ns3::empty, ns3::empty >&', 'ns3::Ipv4RoutingProtocol::LocalDeliverCallback&')
    typehandlers.add_type_alias('ns3::Callback< void, ns3::Ptr< ns3::Packet const >, ns3::Ipv4Header const &, ns3::Socket::SocketErrno, ns3::empty, ns3::empty, ns3::empty, ns3::empty, ns3::empty, ns3::empty >', 'ns3::Ipv4RoutingProtocol::ErrorCallback')
    typehandlers.add_type_alias('ns3::Callback< void, ns3::Ptr< ns3::Packet const >, ns3::Ipv4Header const &, ns3::Socket::SocketErrno, ns3::empty, ns3::empty, ns3::empty, ns3::empty, ns3::empty, ns3::empty >*', 'ns3::Ipv4RoutingProtocol::ErrorCallback*')
    typehandlers.add_type_alias('ns3::Callback< void, ns3::Ptr< ns3::Packet const >, ns3::Ipv4Header const &, ns3::Socket::SocketErrno, ns3::empty, ns3::empty, ns3::empty, ns3::empty, ns3::empty, ns3::empty >&', 'ns3::Ipv4RoutingProtocol::ErrorCallback&')
    ## ipv6-address.h (module 'network'): ns3::Ipv6AddressChecker [class]
    module.add_class('Ipv6AddressChecker', import_from_module='ns.network', parent=root_module['ns3::AttributeChecker'])
    ## ipv6-address.h (module 'network'): ns3::Ipv6AddressValue [class]
    module.add_class('Ipv6AddressValue', import_from_module='ns.network', parent=root_module['ns3::AttributeValue'])
    ## ipv6-address.h (module 'network'): ns3::Ipv6PrefixChecker [class]
    module.add_class('Ipv6PrefixChecker', import_from_module='ns.network', parent=root_module['ns3::AttributeChecker'])
    ## ipv6-address.h (module 'network'): ns3::Ipv6PrefixValue [class]
    module.add_class('Ipv6PrefixValue', import_from_module='ns.network', parent=root_module['ns3::AttributeValue'])
    ## mac48-address.h (module 'network'): ns3::Mac48AddressChecker [class]
    module.add_class('Mac48AddressChecker', import_from_module='ns.network', parent=root_module['ns3::AttributeChecker'])
    ## mac48-address.h (module 'network'): ns3::Mac48AddressValue [class]
    module.add_class('Mac48AddressValue', import_from_module='ns.network', parent=root_module['ns3::AttributeValue'])
    ## net-device.h (module 'network'): ns3::NetDevice [class]
    module.add_class('NetDevice', import_from_module='ns.network', parent=root_module['ns3::Object'])
    ## net-device.h (module 'network'): ns3::NetDevice::PacketType [enumeration]
    module.add_enum('PacketType', ['PACKET_HOST', 'NS3_PACKET_HOST', 'PACKET_BROADCAST', 'NS3_PACKET_BROADCAST', 'PACKET_MULTICAST', 'NS3_PACKET_MULTICAST', 'PACKET_OTHERHOST', 'NS3_PACKET_OTHERHOST'], outer_class=root_module['ns3::NetDevice'], import_from_module='ns.network')
    typehandlers.add_type_alias('void ( * ) (  )', 'ns3::NetDevice::LinkChangeTracedCallback')
    typehandlers.add_type_alias('void ( * ) (  )*', 'ns3::NetDevice::LinkChangeTracedCallback*')
    typehandlers.add_type_alias('void ( * ) (  )&', 'ns3::NetDevice::LinkChangeTracedCallback&')
    typehandlers.add_type_alias('ns3::Callback< bool, ns3::Ptr< ns3::NetDevice >, ns3::Ptr< ns3::Packet const >, unsigned short, ns3::Address const &, ns3::empty, ns3::empty, ns3::empty, ns3::empty, ns3::empty >', 'ns3::NetDevice::ReceiveCallback')
    typehandlers.add_type_alias('ns3::Callback< bool, ns3::Ptr< ns3::NetDevice >, ns3::Ptr< ns3::Packet const >, unsigned short, ns3::Address const &, ns3::empty, ns3::empty, ns3::empty, ns3::empty, ns3::empty >*', 'ns3::NetDevice::ReceiveCallback*')
    typehandlers.add_type_alias('ns3::Callback< bool, ns3::Ptr< ns3::NetDevice >, ns3::Ptr< ns3::Packet const >, unsigned short, ns3::Address const &, ns3::empty, ns3::empty, ns3::empty, ns3::empty, ns3::empty >&', 'ns3::NetDevice::ReceiveCallback&')
    typehandlers.add_type_alias('ns3::Callback< bool, ns3::Ptr< ns3::NetDevice >, ns3::Ptr< ns3::Packet const >, unsigned short, ns3::Address const &, ns3::Address const &, ns3::NetDevice::PacketType, ns3::empty, ns3::empty, ns3::empty >', 'ns3::NetDevice::PromiscReceiveCallback')
    typehandlers.add_type_alias('ns3::Callback< bool, ns3::Ptr< ns3::NetDevice >, ns3::Ptr< ns3::Packet const >, unsigned short, ns3::Address const &, ns3::Address const &, ns3::NetDevice::PacketType, ns3::empty, ns3::empty, ns3::empty >*', 'ns3::NetDevice::PromiscReceiveCallback*')
    typehandlers.add_type_alias('ns3::Callback< bool, ns3::Ptr< ns3::NetDevice >, ns3::Ptr< ns3::Packet const >, unsigned short, ns3::Address const &, ns3::Address const &, ns3::NetDevice::PacketType, ns3::empty, ns3::empty, ns3::empty >&', 'ns3::NetDevice::PromiscReceiveCallback&')
    ## nix-vector.h (module 'network'): ns3::NixVector [class]
    module.add_class('NixVector', import_from_module='ns.network', parent=root_module['ns3::SimpleRefCount< ns3::NixVector, ns3::empty, ns3::DefaultDeleter<ns3::NixVector> >'])
    ## node.h (module 'network'): ns3::Node [class]
    module.add_class('Node', import_from_module='ns.network', parent=root_module['ns3::Object'])
    typehandlers.add_type_alias('ns3::Callback< void, ns3::Ptr< ns3::NetDevice >, ns3::Ptr< ns3::Packet const >, unsigned short, ns3::Address const &, ns3::Address const &, ns3::NetDevice::PacketType, ns3::empty, ns3::empty, ns3::empty >', 'ns3::Node::ProtocolHandler')
    typehandlers.add_type_alias('ns3::Callback< void, ns3::Ptr< ns3::NetDevice >, ns3::Ptr< ns3::Packet const >, unsigned short, ns3::Address const &, ns3::Address const &, ns3::NetDevice::PacketType, ns3::empty, ns3::empty, ns3::empty >*', 'ns3::Node::ProtocolHandler*')
    typehandlers.add_type_alias('ns3::Callback< void, ns3::Ptr< ns3::NetDevice >, ns3::Ptr< ns3::Packet const >, unsigned short, ns3::Address const &, ns3::Address const &, ns3::NetDevice::PacketType, ns3::empty, ns3::empty, ns3::empty >&', 'ns3::Node::ProtocolHandler&')
    typehandlers.add_type_alias('ns3::Callback< void, ns3::Ptr< ns3::NetDevice >, ns3::empty, ns3::empty, ns3::empty, ns3::empty, ns3::empty, ns3::empty, ns3::empty, ns3::empty >', 'ns3::Node::DeviceAdditionListener')
    typehandlers.add_type_alias('ns3::Callback< void, ns3::Ptr< ns3::NetDevice >, ns3::empty, ns3::empty, ns3::empty, ns3::empty, ns3::empty, ns3::empty, ns3::empty, ns3::empty >*', 'ns3::Node::DeviceAdditionListener*')
    typehandlers.add_type_alias('ns3::Callback< void, ns3::Ptr< ns3::NetDevice >, ns3::empty, ns3::empty, ns3::empty, ns3::empty, ns3::empty, ns3::empty, ns3::empty, ns3::empty >&', 'ns3::Node::DeviceAdditionListener&')
    ## object-factory.h (module 'core'): ns3::ObjectFactoryChecker [class]
    module.add_class('ObjectFactoryChecker', import_from_module='ns.core', parent=root_module['ns3::AttributeChecker'])
    ## object-factory.h (module 'core'): ns3::ObjectFactoryValue [class]
    module.add_class('ObjectFactoryValue', import_from_module='ns.core', parent=root_module['ns3::AttributeValue'])
    ## output-stream-wrapper.h (module 'network'): ns3::OutputStreamWrapper [class]
    module.add_class('OutputStreamWrapper', import_from_module='ns.network', parent=root_module['ns3::SimpleRefCount< ns3::OutputStreamWrapper, ns3::empty, ns3::DefaultDeleter<ns3::OutputStreamWrapper> >'])
    ## packet.h (module 'network'): ns3::Packet [class]
    module.add_class('Packet', import_from_module='ns.network', parent=root_module['ns3::SimpleRefCount< ns3::Packet, ns3::empty, ns3::DefaultDeleter<ns3::Packet> >'])
    typehandlers.add_type_alias('void ( * ) ( ns3::Ptr< ns3::Packet const > )', 'ns3::Packet::TracedCallback')
    typehandlers.add_type_alias('void ( * ) ( ns3::Ptr< ns3::Packet const > )*', 'ns3::Packet::TracedCallback*')
    typehandlers.add_type_alias('void ( * ) ( ns3::Ptr< ns3::Packet const > )&', 'ns3::Packet::TracedCallback&')
    typehandlers.add_type_alias('void ( * ) ( ns3::Ptr< ns3::Packet const >, ns3::Address const & )', 'ns3::Packet::AddressTracedCallback')
    typehandlers.add_type_alias('void ( * ) ( ns3::Ptr< ns3::Packet const >, ns3::Address const & )*', 'ns3::Packet::AddressTracedCallback*')
    typehandlers.add_type_alias('void ( * ) ( ns3::Ptr< ns3::Packet const >, ns3::Address const & )&', 'ns3::Packet::AddressTracedCallback&')
    typehandlers.add_type_alias('void ( * ) ( ns3::Ptr< ns3::Packet const > const, ns3::Address const &, ns3::Address const & )', 'ns3::Packet::TwoAddressTracedCallback')
    typehandlers.add_type_alias('void ( * ) ( ns3::Ptr< ns3::Packet const > const, ns3::Address const &, ns3::Address const & )*', 'ns3::Packet::TwoAddressTracedCallback*')
    typehandlers.add_type_alias('void ( * ) ( ns3::Ptr< ns3::Packet const > const, ns3::Address const &, ns3::Address const & )&', 'ns3::Packet::TwoAddressTracedCallback&')
    typehandlers.add_type_alias('void ( * ) ( ns3::Ptr< ns3::Packet const >, ns3::Mac48Address )', 'ns3::Packet::Mac48AddressTracedCallback')
    typehandlers.add_type_alias('void ( * ) ( ns3::Ptr< ns3::Packet const >, ns3::Mac48Address )*', 'ns3::Packet::Mac48AddressTracedCallback*')
    typehandlers.add_type_alias('void ( * ) ( ns3::Ptr< ns3::Packet const >, ns3::Mac48Address )&', 'ns3::Packet::Mac48AddressTracedCallback&')
    typehandlers.add_type_alias('void ( * ) ( uint32_t, uint32_t )', 'ns3::Packet::SizeTracedCallback')
    typehandlers.add_type_alias('void ( * ) ( uint32_t, uint32_t )*', 'ns3::Packet::SizeTracedCallback*')
    typehandlers.add_type_alias('void ( * ) ( uint32_t, uint32_t )&', 'ns3::Packet::SizeTracedCallback&')
    typehandlers.add_type_alias('void ( * ) ( ns3::Ptr< ns3::Packet const >, double )', 'ns3::Packet::SinrTracedCallback')
    typehandlers.add_type_alias('void ( * ) ( ns3::Ptr< ns3::Packet const >, double )*', 'ns3::Packet::SinrTracedCallback*')
    typehandlers.add_type_alias('void ( * ) ( ns3::Ptr< ns3::Packet const >, double )&', 'ns3::Packet::SinrTracedCallback&')
    ## nstime.h (module 'core'): ns3::TimeValue [class]
    module.add_class('TimeValue', import_from_module='ns.core', parent=root_module['ns3::AttributeValue'])
    ## type-id.h (module 'core'): ns3::TypeIdChecker [class]
    module.add_class('TypeIdChecker', import_from_module='ns.core', parent=root_module['ns3::AttributeChecker'])
    ## type-id.h (module 'core'): ns3::TypeIdValue [class]
    module.add_class('TypeIdValue', import_from_module='ns.core', parent=root_module['ns3::AttributeValue'])
    ## address.h (module 'network'): ns3::AddressChecker [class]
    module.add_class('AddressChecker', import_from_module='ns.network', parent=root_module['ns3::AttributeChecker'])
    ## address.h (module 'network'): ns3::AddressValue [class]
    module.add_class('AddressValue', import_from_module='ns.network', parent=root_module['ns3::AttributeValue'])
    ## bridge-channel.h (module 'bridge'): ns3::BridgeChannel [class]
    module.add_class('BridgeChannel', import_from_module='ns.bridge', parent=root_module['ns3::Channel'])
    ## bridge-net-device.h (module 'bridge'): ns3::BridgeNetDevice [class]
    module.add_class('BridgeNetDevice', import_from_module='ns.bridge', parent=root_module['ns3::NetDevice'])
    ## callback.h (module 'core'): ns3::CallbackImpl<bool, ns3::Ptr<ns3::Socket>, const ns3::Address &, ns3::empty, ns3::empty, ns3::empty, ns3::empty, ns3::empty, ns3::empty, ns3::empty> [class]
    module.add_class('CallbackImpl', import_from_module='ns.core', parent=root_module['ns3::CallbackImplBase'], template_parameters=['bool', 'ns3::Ptr<ns3::Socket>', 'const ns3::Address &', 'ns3::empty', 'ns3::empty', 'ns3::empty', 'ns3::empty', 'ns3::empty', 'ns3::empty', 'ns3::empty'])
    ## callback.h (module 'core'): ns3::CallbackImpl<ns3::ObjectBase *, ns3::empty, ns3::empty, ns3::empty, ns3::empty, ns3::empty, ns3::empty, ns3::empty, ns3::empty, ns3::empty> [class]
    module.add_class('CallbackImpl', import_from_module='ns.core', parent=root_module['ns3::CallbackImplBase'], template_parameters=['ns3::ObjectBase *', 'ns3::empty', 'ns3::empty', 'ns3::empty', 'ns3::empty', 'ns3::empty', 'ns3::empty', 'ns3::empty', 'ns3::empty', 'ns3::empty'])
    ## callback.h (module 'core'): ns3::CallbackImpl<void, ns3::Ptr<ns3::NetDevice>, ns3::Ptr<const ns3::Packet>, unsigned short, const ns3::Address &, const ns3::Address &, ns3::NetDevice::PacketType, ns3::empty, ns3::empty, ns3::empty> [class]
    module.add_class('CallbackImpl', import_from_module='ns.core', parent=root_module['ns3::CallbackImplBase'], template_parameters=['void', 'ns3::Ptr<ns3::NetDevice>', 'ns3::Ptr<const ns3::Packet>', 'unsigned short', 'const ns3::Address &', 'const ns3::Address &', 'ns3::NetDevice::PacketType', 'ns3::empty', 'ns3::empty', 'ns3::empty'])
    ## callback.h (module 'core'): ns3::CallbackImpl<void, ns3::Ptr<ns3::NetDevice>, ns3::empty, ns3::empty, ns3::empty, ns3::empty, ns3::empty, ns3::empty, ns3::empty, ns3::empty> [class]
    module.add_class('CallbackImpl', import_from_module='ns.core', parent=root_module['ns3::CallbackImplBase'], template_parameters=['void', 'ns3::Ptr<ns3::NetDevice>', 'ns3::empty', 'ns3::empty', 'ns3::empty', 'ns3::empty', 'ns3::empty', 'ns3::empty', 'ns3::empty', 'ns3::empty'])
    ## callback.h (module 'core'): ns3::CallbackImpl<void, ns3::Ptr<ns3::Socket>, const ns3::Address &, ns3::empty, ns3::empty, ns3::empty, ns3::empty, ns3::empty, ns3::empty, ns3::empty> [class]
    module.add_class('CallbackImpl', import_from_module='ns.core', parent=root_module['ns3::CallbackImplBase'], template_parameters=['void', 'ns3::Ptr<ns3::Socket>', 'const ns3::Address &', 'ns3::empty', 'ns3::empty', 'ns3::empty', 'ns3::empty', 'ns3::empty', 'ns3::empty', 'ns3::empty'])
    ## callback.h (module 'core'): ns3::CallbackImpl<void, ns3::Ptr<ns3::Socket>, ns3::empty, ns3::empty, ns3::empty, ns3::empty, ns3::empty, ns3::empty, ns3::empty, ns3::empty> [class]
    module.add_class('CallbackImpl', import_from_module='ns.core', parent=root_module['ns3::CallbackImplBase'], template_parameters=['void', 'ns3::Ptr<ns3::Socket>', 'ns3::empty', 'ns3::empty', 'ns3::empty', 'ns3::empty', 'ns3::empty', 'ns3::empty', 'ns3::empty', 'ns3::empty'])
    ## callback.h (module 'core'): ns3::CallbackImpl<void, ns3::Ptr<ns3::Socket>, unsigned int, ns3::empty, ns3::empty, ns3::empty, ns3::empty, ns3::empty, ns3::empty, ns3::empty> [class]
    module.add_class('CallbackImpl', import_from_module='ns.core', parent=root_module['ns3::CallbackImplBase'], template_parameters=['void', 'ns3::Ptr<ns3::Socket>', 'unsigned int', 'ns3::empty', 'ns3::empty', 'ns3::empty', 'ns3::empty', 'ns3::empty', 'ns3::empty', 'ns3::empty'])
    ## ipv4-list-routing.h (module 'internet'): ns3::Ipv4ListRouting [class]
    module.add_class('Ipv4ListRouting', import_from_module='ns.internet', parent=root_module['ns3::Ipv4RoutingProtocol'])
    ## ipv4-nix-vector-routing.h (module 'nix-vector-routing'): ns3::Ipv4NixVectorRouting [class]
    module.add_class('Ipv4NixVectorRouting', parent=root_module['ns3::Ipv4RoutingProtocol'])
    module.add_container('std::map< std::string, ns3::LogComponent * >', ('std::string', 'ns3::LogComponent *'), container_type='map')
    module.add_container('std::vector< ns3::Ipv6Address >', 'ns3::Ipv6Address', container_type='vector')
    module.add_container('std::map< unsigned int, unsigned int >', ('unsigned int', 'unsigned int'), container_type='map')
    typehandlers.add_type_alias('std::map< ns3::Ipv4Address, ns3::Ptr< ns3::NixVector > >', 'ns3::NixMap_t')
    typehandlers.add_type_alias('std::map< ns3::Ipv4Address, ns3::Ptr< ns3::NixVector > >*', 'ns3::NixMap_t*')
    typehandlers.add_type_alias('std::map< ns3::Ipv4Address, ns3::Ptr< ns3::NixVector > >&', 'ns3::NixMap_t&')
    typehandlers.add_type_alias('std::map< ns3::Ipv4Address, ns3::Ptr< ns3::Ipv4Route > >', 'ns3::Ipv4RouteMap_t')
    typehandlers.add_type_alias('std::map< ns3::Ipv4Address, ns3::Ptr< ns3::Ipv4Route > >*', 'ns3::Ipv4RouteMap_t*')
    typehandlers.add_type_alias('std::map< ns3::Ipv4Address, ns3::Ptr< ns3::Ipv4Route > >&', 'ns3::Ipv4RouteMap_t&')
    typehandlers.add_type_alias('void ( * ) ( std::ostream & )', 'ns3::TimePrinter')
    typehandlers.add_type_alias('void ( * ) ( std::ostream & )*', 'ns3::TimePrinter*')
    typehandlers.add_type_alias('void ( * ) ( std::ostream & )&', 'ns3::TimePrinter&')
    typehandlers.add_type_alias('void ( * ) ( std::ostream & )', 'ns3::NodePrinter')
    typehandlers.add_type_alias('void ( * ) ( std::ostream & )*', 'ns3::NodePrinter*')
    typehandlers.add_type_alias('void ( * ) ( std::ostream & )&', 'ns3::NodePrinter&')
    
    ## Register a nested module for the namespace FatalImpl
    
    nested_module = module.add_cpp_namespace('FatalImpl')
    register_types_ns3_FatalImpl(nested_module)
    
    
    ## Register a nested module for the namespace Hash
    
    nested_module = module.add_cpp_namespace('Hash')
    register_types_ns3_Hash(nested_module)
    
    
    ## Register a nested module for the namespace TracedValueCallback
    
    nested_module = module.add_cpp_namespace('TracedValueCallback')
    register_types_ns3_TracedValueCallback(nested_module)
    

def register_types_ns3_FatalImpl(module):
    root_module = module.get_root()
    

def register_types_ns3_Hash(module):
    root_module = module.get_root()
    
    ## hash-function.h (module 'core'): ns3::Hash::Implementation [class]
    module.add_class('Implementation', import_from_module='ns.core', parent=root_module['ns3::SimpleRefCount< ns3::Hash::Implementation, ns3::empty, ns3::DefaultDeleter<ns3::Hash::Implementation> >'])
    typehandlers.add_type_alias('uint32_t ( * ) ( char const *, std::size_t const )', 'ns3::Hash::Hash32Function_ptr')
    typehandlers.add_type_alias('uint32_t ( * ) ( char const *, std::size_t const )*', 'ns3::Hash::Hash32Function_ptr*')
    typehandlers.add_type_alias('uint32_t ( * ) ( char const *, std::size_t const )&', 'ns3::Hash::Hash32Function_ptr&')
    typehandlers.add_type_alias('uint64_t ( * ) ( char const *, std::size_t const )', 'ns3::Hash::Hash64Function_ptr')
    typehandlers.add_type_alias('uint64_t ( * ) ( char const *, std::size_t const )*', 'ns3::Hash::Hash64Function_ptr*')
    typehandlers.add_type_alias('uint64_t ( * ) ( char const *, std::size_t const )&', 'ns3::Hash::Hash64Function_ptr&')
    
    ## Register a nested module for the namespace Function
    
    nested_module = module.add_cpp_namespace('Function')
    register_types_ns3_Hash_Function(nested_module)
    

def register_types_ns3_Hash_Function(module):
    root_module = module.get_root()
    
    ## hash-fnv.h (module 'core'): ns3::Hash::Function::Fnv1a [class]
    module.add_class('Fnv1a', import_from_module='ns.core', parent=root_module['ns3::Hash::Implementation'])
    ## hash-function.h (module 'core'): ns3::Hash::Function::Hash32 [class]
    module.add_class('Hash32', import_from_module='ns.core', parent=root_module['ns3::Hash::Implementation'])
    ## hash-function.h (module 'core'): ns3::Hash::Function::Hash64 [class]
    module.add_class('Hash64', import_from_module='ns.core', parent=root_module['ns3::Hash::Implementation'])
    ## hash-murmur3.h (module 'core'): ns3::Hash::Function::Murmur3 [class]
    module.add_class('Murmur3', import_from_module='ns.core', parent=root_module['ns3::Hash::Implementation'])

def register_types_ns3_TracedValueCallback(module):
    root_module = module.get_root()
    
    typehandlers.add_type_alias('void ( * ) ( ns3::Time, ns3::Time )', 'ns3::TracedValueCallback::Time')
    typehandlers.add_type_alias('void ( * ) ( ns3::Time, ns3::Time )*', 'ns3::TracedValueCallback::Time*')
    typehandlers.add_type_alias('void ( * ) ( ns3::Time, ns3::Time )&', 'ns3::TracedValueCallback::Time&')

def register_methods(root_module):
    register_Ns3Address_methods(root_module, root_module['ns3::Address'])
    register_Ns3AttributeConstructionList_methods(root_module, root_module['ns3::AttributeConstructionList'])
    register_Ns3AttributeConstructionListItem_methods(root_module, root_module['ns3::AttributeConstructionList::Item'])
    register_Ns3Buffer_methods(root_module, root_module['ns3::Buffer'])
    register_Ns3BufferIterator_methods(root_module, root_module['ns3::Buffer::Iterator'])
    register_Ns3ByteTagIterator_methods(root_module, root_module['ns3::ByteTagIterator'])
    register_Ns3ByteTagIteratorItem_methods(root_module, root_module['ns3::ByteTagIterator::Item'])
    register_Ns3ByteTagList_methods(root_module, root_module['ns3::ByteTagList'])
    register_Ns3ByteTagListIterator_methods(root_module, root_module['ns3::ByteTagList::Iterator'])
    register_Ns3ByteTagListIteratorItem_methods(root_module, root_module['ns3::ByteTagList::Iterator::Item'])
    register_Ns3CallbackBase_methods(root_module, root_module['ns3::CallbackBase'])
    register_Ns3DefaultDeleter__Ns3AttributeAccessor_methods(root_module, root_module['ns3::DefaultDeleter< ns3::AttributeAccessor >'])
    register_Ns3DefaultDeleter__Ns3AttributeChecker_methods(root_module, root_module['ns3::DefaultDeleter< ns3::AttributeChecker >'])
    register_Ns3DefaultDeleter__Ns3AttributeValue_methods(root_module, root_module['ns3::DefaultDeleter< ns3::AttributeValue >'])
    register_Ns3DefaultDeleter__Ns3CallbackImplBase_methods(root_module, root_module['ns3::DefaultDeleter< ns3::CallbackImplBase >'])
    register_Ns3DefaultDeleter__Ns3EventImpl_methods(root_module, root_module['ns3::DefaultDeleter< ns3::EventImpl >'])
    register_Ns3DefaultDeleter__Ns3HashImplementation_methods(root_module, root_module['ns3::DefaultDeleter< ns3::Hash::Implementation >'])
    register_Ns3DefaultDeleter__Ns3Ipv4Route_methods(root_module, root_module['ns3::DefaultDeleter< ns3::Ipv4Route >'])
    register_Ns3DefaultDeleter__Ns3NixVector_methods(root_module, root_module['ns3::DefaultDeleter< ns3::NixVector >'])
    register_Ns3DefaultDeleter__Ns3Packet_methods(root_module, root_module['ns3::DefaultDeleter< ns3::Packet >'])
    register_Ns3DefaultDeleter__Ns3TraceSourceAccessor_methods(root_module, root_module['ns3::DefaultDeleter< ns3::TraceSourceAccessor >'])
    register_Ns3EventId_methods(root_module, root_module['ns3::EventId'])
    register_Ns3Hasher_methods(root_module, root_module['ns3::Hasher'])
    register_Ns3Inet6SocketAddress_methods(root_module, root_module['ns3::Inet6SocketAddress'])
    register_Ns3InetSocketAddress_methods(root_module, root_module['ns3::InetSocketAddress'])
    register_Ns3Ipv4Address_methods(root_module, root_module['ns3::Ipv4Address'])
    register_Ns3Ipv4InterfaceAddress_methods(root_module, root_module['ns3::Ipv4InterfaceAddress'])
    register_Ns3Ipv4Mask_methods(root_module, root_module['ns3::Ipv4Mask'])
    register_Ns3Ipv4RoutingHelper_methods(root_module, root_module['ns3::Ipv4RoutingHelper'])
    register_Ns3Ipv6Address_methods(root_module, root_module['ns3::Ipv6Address'])
    register_Ns3Ipv6Prefix_methods(root_module, root_module['ns3::Ipv6Prefix'])
    register_Ns3LogComponent_methods(root_module, root_module['ns3::LogComponent'])
    register_Ns3Mac48Address_methods(root_module, root_module['ns3::Mac48Address'])
    register_Ns3Mac8Address_methods(root_module, root_module['ns3::Mac8Address'])
    register_Ns3NetDeviceContainer_methods(root_module, root_module['ns3::NetDeviceContainer'])
    register_Ns3NodeContainer_methods(root_module, root_module['ns3::NodeContainer'])
    register_Ns3NodeList_methods(root_module, root_module['ns3::NodeList'])
    register_Ns3ObjectBase_methods(root_module, root_module['ns3::ObjectBase'])
    register_Ns3ObjectDeleter_methods(root_module, root_module['ns3::ObjectDeleter'])
    register_Ns3ObjectFactory_methods(root_module, root_module['ns3::ObjectFactory'])
    register_Ns3PacketMetadata_methods(root_module, root_module['ns3::PacketMetadata'])
    register_Ns3PacketMetadataItem_methods(root_module, root_module['ns3::PacketMetadata::Item'])
    register_Ns3PacketMetadataItemIterator_methods(root_module, root_module['ns3::PacketMetadata::ItemIterator'])
    register_Ns3PacketTagIterator_methods(root_module, root_module['ns3::PacketTagIterator'])
    register_Ns3PacketTagIteratorItem_methods(root_module, root_module['ns3::PacketTagIterator::Item'])
    register_Ns3PacketTagList_methods(root_module, root_module['ns3::PacketTagList'])
    register_Ns3PacketTagListTagData_methods(root_module, root_module['ns3::PacketTagList::TagData'])
    register_Ns3ParameterLogger_methods(root_module, root_module['ns3::ParameterLogger'])
    register_Ns3SimpleRefCount__Ns3Object_Ns3ObjectBase_Ns3ObjectDeleter_methods(root_module, root_module['ns3::SimpleRefCount< ns3::Object, ns3::ObjectBase, ns3::ObjectDeleter >'])
    register_Ns3Simulator_methods(root_module, root_module['ns3::Simulator'])
    register_Ns3Tag_methods(root_module, root_module['ns3::Tag'])
    register_Ns3TagBuffer_methods(root_module, root_module['ns3::TagBuffer'])
    register_Ns3Time_methods(root_module, root_module['ns3::Time'])
    register_Ns3TimeWithUnit_methods(root_module, root_module['ns3::TimeWithUnit'])
    register_Ns3TypeId_methods(root_module, root_module['ns3::TypeId'])
    register_Ns3TypeIdAttributeInformation_methods(root_module, root_module['ns3::TypeId::AttributeInformation'])
    register_Ns3TypeIdTraceSourceInformation_methods(root_module, root_module['ns3::TypeId::TraceSourceInformation'])
    register_Ns3Empty_methods(root_module, root_module['ns3::empty'])
    register_Ns3Int64x64_t_methods(root_module, root_module['ns3::int64x64_t'])
    register_Ns3Chunk_methods(root_module, root_module['ns3::Chunk'])
    register_Ns3Header_methods(root_module, root_module['ns3::Header'])
    register_Ns3Ipv4Header_methods(root_module, root_module['ns3::Ipv4Header'])
    register_Ns3Ipv4NixVectorHelper_methods(root_module, root_module['ns3::Ipv4NixVectorHelper'])
    register_Ns3Object_methods(root_module, root_module['ns3::Object'])
    register_Ns3ObjectAggregateIterator_methods(root_module, root_module['ns3::Object::AggregateIterator'])
    register_Ns3SimpleRefCount__Ns3AttributeAccessor_Ns3Empty_Ns3DefaultDeleter__lt__ns3AttributeAccessor__gt___methods(root_module, root_module['ns3::SimpleRefCount< ns3::AttributeAccessor, ns3::empty, ns3::DefaultDeleter<ns3::AttributeAccessor> >'])
    register_Ns3SimpleRefCount__Ns3AttributeChecker_Ns3Empty_Ns3DefaultDeleter__lt__ns3AttributeChecker__gt___methods(root_module, root_module['ns3::SimpleRefCount< ns3::AttributeChecker, ns3::empty, ns3::DefaultDeleter<ns3::AttributeChecker> >'])
    register_Ns3SimpleRefCount__Ns3AttributeValue_Ns3Empty_Ns3DefaultDeleter__lt__ns3AttributeValue__gt___methods(root_module, root_module['ns3::SimpleRefCount< ns3::AttributeValue, ns3::empty, ns3::DefaultDeleter<ns3::AttributeValue> >'])
    register_Ns3SimpleRefCount__Ns3CallbackImplBase_Ns3Empty_Ns3DefaultDeleter__lt__ns3CallbackImplBase__gt___methods(root_module, root_module['ns3::SimpleRefCount< ns3::CallbackImplBase, ns3::empty, ns3::DefaultDeleter<ns3::CallbackImplBase> >'])
    register_Ns3SimpleRefCount__Ns3EventImpl_Ns3Empty_Ns3DefaultDeleter__lt__ns3EventImpl__gt___methods(root_module, root_module['ns3::SimpleRefCount< ns3::EventImpl, ns3::empty, ns3::DefaultDeleter<ns3::EventImpl> >'])
    register_Ns3SimpleRefCount__Ns3HashImplementation_Ns3Empty_Ns3DefaultDeleter__lt__ns3HashImplementation__gt___methods(root_module, root_module['ns3::SimpleRefCount< ns3::Hash::Implementation, ns3::empty, ns3::DefaultDeleter<ns3::Hash::Implementation> >'])
    register_Ns3SimpleRefCount__Ns3Ipv4MulticastRoute_Ns3Empty_Ns3DefaultDeleter__lt__ns3Ipv4MulticastRoute__gt___methods(root_module, root_module['ns3::SimpleRefCount< ns3::Ipv4MulticastRoute, ns3::empty, ns3::DefaultDeleter<ns3::Ipv4MulticastRoute> >'])
    register_Ns3SimpleRefCount__Ns3Ipv4Route_Ns3Empty_Ns3DefaultDeleter__lt__ns3Ipv4Route__gt___methods(root_module, root_module['ns3::SimpleRefCount< ns3::Ipv4Route, ns3::empty, ns3::DefaultDeleter<ns3::Ipv4Route> >'])
    register_Ns3SimpleRefCount__Ns3NixVector_Ns3Empty_Ns3DefaultDeleter__lt__ns3NixVector__gt___methods(root_module, root_module['ns3::SimpleRefCount< ns3::NixVector, ns3::empty, ns3::DefaultDeleter<ns3::NixVector> >'])
    register_Ns3SimpleRefCount__Ns3OutputStreamWrapper_Ns3Empty_Ns3DefaultDeleter__lt__ns3OutputStreamWrapper__gt___methods(root_module, root_module['ns3::SimpleRefCount< ns3::OutputStreamWrapper, ns3::empty, ns3::DefaultDeleter<ns3::OutputStreamWrapper> >'])
    register_Ns3SimpleRefCount__Ns3Packet_Ns3Empty_Ns3DefaultDeleter__lt__ns3Packet__gt___methods(root_module, root_module['ns3::SimpleRefCount< ns3::Packet, ns3::empty, ns3::DefaultDeleter<ns3::Packet> >'])
    register_Ns3SimpleRefCount__Ns3TraceSourceAccessor_Ns3Empty_Ns3DefaultDeleter__lt__ns3TraceSourceAccessor__gt___methods(root_module, root_module['ns3::SimpleRefCount< ns3::TraceSourceAccessor, ns3::empty, ns3::DefaultDeleter<ns3::TraceSourceAccessor> >'])
    register_Ns3Socket_methods(root_module, root_module['ns3::Socket'])
    register_Ns3SocketIpTosTag_methods(root_module, root_module['ns3::SocketIpTosTag'])
    register_Ns3SocketIpTtlTag_methods(root_module, root_module['ns3::SocketIpTtlTag'])
    register_Ns3SocketIpv6HopLimitTag_methods(root_module, root_module['ns3::SocketIpv6HopLimitTag'])
    register_Ns3SocketIpv6TclassTag_methods(root_module, root_module['ns3::SocketIpv6TclassTag'])
    register_Ns3SocketPriorityTag_methods(root_module, root_module['ns3::SocketPriorityTag'])
    register_Ns3SocketSetDontFragmentTag_methods(root_module, root_module['ns3::SocketSetDontFragmentTag'])
    register_Ns3TraceSourceAccessor_methods(root_module, root_module['ns3::TraceSourceAccessor'])
    register_Ns3Trailer_methods(root_module, root_module['ns3::Trailer'])
    register_Ns3AttributeAccessor_methods(root_module, root_module['ns3::AttributeAccessor'])
    register_Ns3AttributeChecker_methods(root_module, root_module['ns3::AttributeChecker'])
    register_Ns3AttributeValue_methods(root_module, root_module['ns3::AttributeValue'])
    register_Ns3CallbackChecker_methods(root_module, root_module['ns3::CallbackChecker'])
    register_Ns3CallbackImplBase_methods(root_module, root_module['ns3::CallbackImplBase'])
    register_Ns3CallbackValue_methods(root_module, root_module['ns3::CallbackValue'])
    register_Ns3Channel_methods(root_module, root_module['ns3::Channel'])
    register_Ns3EmptyAttributeAccessor_methods(root_module, root_module['ns3::EmptyAttributeAccessor'])
    register_Ns3EmptyAttributeChecker_methods(root_module, root_module['ns3::EmptyAttributeChecker'])
    register_Ns3EmptyAttributeValue_methods(root_module, root_module['ns3::EmptyAttributeValue'])
    register_Ns3EventImpl_methods(root_module, root_module['ns3::EventImpl'])
    register_Ns3Ipv4_methods(root_module, root_module['ns3::Ipv4'])
    register_Ns3Ipv4AddressChecker_methods(root_module, root_module['ns3::Ipv4AddressChecker'])
    register_Ns3Ipv4AddressValue_methods(root_module, root_module['ns3::Ipv4AddressValue'])
    register_Ns3Ipv4MaskChecker_methods(root_module, root_module['ns3::Ipv4MaskChecker'])
    register_Ns3Ipv4MaskValue_methods(root_module, root_module['ns3::Ipv4MaskValue'])
    register_Ns3Ipv4MulticastRoute_methods(root_module, root_module['ns3::Ipv4MulticastRoute'])
    register_Ns3Ipv4Route_methods(root_module, root_module['ns3::Ipv4Route'])
    register_Ns3Ipv4RoutingProtocol_methods(root_module, root_module['ns3::Ipv4RoutingProtocol'])
    register_Ns3Ipv6AddressChecker_methods(root_module, root_module['ns3::Ipv6AddressChecker'])
    register_Ns3Ipv6AddressValue_methods(root_module, root_module['ns3::Ipv6AddressValue'])
    register_Ns3Ipv6PrefixChecker_methods(root_module, root_module['ns3::Ipv6PrefixChecker'])
    register_Ns3Ipv6PrefixValue_methods(root_module, root_module['ns3::Ipv6PrefixValue'])
    register_Ns3Mac48AddressChecker_methods(root_module, root_module['ns3::Mac48AddressChecker'])
    register_Ns3Mac48AddressValue_methods(root_module, root_module['ns3::Mac48AddressValue'])
    register_Ns3NetDevice_methods(root_module, root_module['ns3::NetDevice'])
    register_Ns3NixVector_methods(root_module, root_module['ns3::NixVector'])
    register_Ns3Node_methods(root_module, root_module['ns3::Node'])
    register_Ns3ObjectFactoryChecker_methods(root_module, root_module['ns3::ObjectFactoryChecker'])
    register_Ns3ObjectFactoryValue_methods(root_module, root_module['ns3::ObjectFactoryValue'])
    register_Ns3OutputStreamWrapper_methods(root_module, root_module['ns3::OutputStreamWrapper'])
    register_Ns3Packet_methods(root_module, root_module['ns3::Packet'])
    register_Ns3TimeValue_methods(root_module, root_module['ns3::TimeValue'])
    register_Ns3TypeIdChecker_methods(root_module, root_module['ns3::TypeIdChecker'])
    register_Ns3TypeIdValue_methods(root_module, root_module['ns3::TypeIdValue'])
    register_Ns3AddressChecker_methods(root_module, root_module['ns3::AddressChecker'])
    register_Ns3AddressValue_methods(root_module, root_module['ns3::AddressValue'])
    register_Ns3BridgeChannel_methods(root_module, root_module['ns3::BridgeChannel'])
    register_Ns3BridgeNetDevice_methods(root_module, root_module['ns3::BridgeNetDevice'])
    register_Ns3CallbackImpl__Bool_Ns3Ptr__lt__ns3Socket__gt___Const_ns3Address___amp___Ns3Empty_Ns3Empty_Ns3Empty_Ns3Empty_Ns3Empty_Ns3Empty_Ns3Empty_methods(root_module, root_module['ns3::CallbackImpl< bool, ns3::Ptr<ns3::Socket>, const ns3::Address &, ns3::empty, ns3::empty, ns3::empty, ns3::empty, ns3::empty, ns3::empty, ns3::empty >'])
    register_Ns3CallbackImpl__Ns3ObjectBase___star___Ns3Empty_Ns3Empty_Ns3Empty_Ns3Empty_Ns3Empty_Ns3Empty_Ns3Empty_Ns3Empty_Ns3Empty_methods(root_module, root_module['ns3::CallbackImpl< ns3::ObjectBase *, ns3::empty, ns3::empty, ns3::empty, ns3::empty, ns3::empty, ns3::empty, ns3::empty, ns3::empty, ns3::empty >'])
    register_Ns3CallbackImpl__Void_Ns3Ptr__lt__ns3NetDevice__gt___Ns3Ptr__lt__const_ns3Packet__gt___Unsigned_short_Const_ns3Address___amp___Const_ns3Address___amp___Ns3NetDevicePacketType_Ns3Empty_Ns3Empty_Ns3Empty_methods(root_module, root_module['ns3::CallbackImpl< void, ns3::Ptr<ns3::NetDevice>, ns3::Ptr<const ns3::Packet>, unsigned short, const ns3::Address &, const ns3::Address &, ns3::NetDevice::PacketType, ns3::empty, ns3::empty, ns3::empty >'])
    register_Ns3CallbackImpl__Void_Ns3Ptr__lt__ns3NetDevice__gt___Ns3Empty_Ns3Empty_Ns3Empty_Ns3Empty_Ns3Empty_Ns3Empty_Ns3Empty_Ns3Empty_methods(root_module, root_module['ns3::CallbackImpl< void, ns3::Ptr<ns3::NetDevice>, ns3::empty, ns3::empty, ns3::empty, ns3::empty, ns3::empty, ns3::empty, ns3::empty, ns3::empty >'])
    register_Ns3CallbackImpl__Void_Ns3Ptr__lt__ns3Socket__gt___Const_ns3Address___amp___Ns3Empty_Ns3Empty_Ns3Empty_Ns3Empty_Ns3Empty_Ns3Empty_Ns3Empty_methods(root_module, root_module['ns3::CallbackImpl< void, ns3::Ptr<ns3::Socket>, const ns3::Address &, ns3::empty, ns3::empty, ns3::empty, ns3::empty, ns3::empty, ns3::empty, ns3::empty >'])
    register_Ns3CallbackImpl__Void_Ns3Ptr__lt__ns3Socket__gt___Ns3Empty_Ns3Empty_Ns3Empty_Ns3Empty_Ns3Empty_Ns3Empty_Ns3Empty_Ns3Empty_methods(root_module, root_module['ns3::CallbackImpl< void, ns3::Ptr<ns3::Socket>, ns3::empty, ns3::empty, ns3::empty, ns3::empty, ns3::empty, ns3::empty, ns3::empty, ns3::empty >'])
    register_Ns3CallbackImpl__Void_Ns3Ptr__lt__ns3Socket__gt___Unsigned_int_Ns3Empty_Ns3Empty_Ns3Empty_Ns3Empty_Ns3Empty_Ns3Empty_Ns3Empty_methods(root_module, root_module['ns3::CallbackImpl< void, ns3::Ptr<ns3::Socket>, unsigned int, ns3::empty, ns3::empty, ns3::empty, ns3::empty, ns3::empty, ns3::empty, ns3::empty >'])
    register_Ns3Ipv4ListRouting_methods(root_module, root_module['ns3::Ipv4ListRouting'])
    register_Ns3Ipv4NixVectorRouting_methods(root_module, root_module['ns3::Ipv4NixVectorRouting'])
    register_Ns3HashImplementation_methods(root_module, root_module['ns3::Hash::Implementation'])
    register_Ns3HashFunctionFnv1a_methods(root_module, root_module['ns3::Hash::Function::Fnv1a'])
    register_Ns3HashFunctionHash32_methods(root_module, root_module['ns3::Hash::Function::Hash32'])
    register_Ns3HashFunctionHash64_methods(root_module, root_module['ns3::Hash::Function::Hash64'])
    register_Ns3HashFunctionMurmur3_methods(root_module, root_module['ns3::Hash::Function::Murmur3'])
    return

def register_Ns3Address_methods(root_module, cls):
    cls.add_binary_comparison_operator('==')
    cls.add_binary_comparison_operator('!=')
    cls.add_binary_comparison_operator('<')
    cls.add_output_stream_operator()
    ## address.h (module 'network'): ns3::Address::Address() [constructor]
    cls.add_constructor([])
    ## address.h (module 'network'): ns3::Address::Address(uint8_t type, uint8_t const * buffer, uint8_t len) [constructor]
    cls.add_constructor([param('uint8_t', 'type'), param('uint8_t const *', 'buffer'), param('uint8_t', 'len')])
    ## address.h (module 'network'): ns3::Address::Address(ns3::Address const & address) [constructor]
    cls.add_constructor([param('ns3::Address const &', 'address')])
    ## address.h (module 'network'): bool ns3::Address::CheckCompatible(uint8_t type, uint8_t len) const [member function]
    cls.add_method('CheckCompatible', 
                   'bool', 
                   [param('uint8_t', 'type'), param('uint8_t', 'len')], 
                   is_const=True)
    ## address.h (module 'network'): uint32_t ns3::Address::CopyAllFrom(uint8_t const * buffer, uint8_t len) [member function]
    cls.add_method('CopyAllFrom', 
                   'uint32_t', 
                   [param('uint8_t const *', 'buffer'), param('uint8_t', 'len')])
    ## address.h (module 'network'): uint32_t ns3::Address::CopyAllTo(uint8_t * buffer, uint8_t len) const [member function]
    cls.add_method('CopyAllTo', 
                   'uint32_t', 
                   [param('uint8_t *', 'buffer'), param('uint8_t', 'len')], 
                   is_const=True)
    ## address.h (module 'network'): uint32_t ns3::Address::CopyFrom(uint8_t const * buffer, uint8_t len) [member function]
    cls.add_method('CopyFrom', 
                   'uint32_t', 
                   [param('uint8_t const *', 'buffer'), param('uint8_t', 'len')])
    ## address.h (module 'network'): uint32_t ns3::Address::CopyTo(uint8_t * buffer) const [member function]
    cls.add_method('CopyTo', 
                   'uint32_t', 
                   [param('uint8_t *', 'buffer')], 
                   is_const=True)
    ## address.h (module 'network'): void ns3::Address::Deserialize(ns3::TagBuffer buffer) [member function]
    cls.add_method('Deserialize', 
                   'void', 
                   [param('ns3::TagBuffer', 'buffer')])
    ## address.h (module 'network'): uint8_t ns3::Address::GetLength() const [member function]
    cls.add_method('GetLength', 
                   'uint8_t', 
                   [], 
                   is_const=True)
    ## address.h (module 'network'): uint32_t ns3::Address::GetSerializedSize() const [member function]
    cls.add_method('GetSerializedSize', 
                   'uint32_t', 
                   [], 
                   is_const=True)
    ## address.h (module 'network'): bool ns3::Address::IsInvalid() const [member function]
    cls.add_method('IsInvalid', 
                   'bool', 
                   [], 
                   is_const=True)
    ## address.h (module 'network'): bool ns3::Address::IsMatchingType(uint8_t type) const [member function]
    cls.add_method('IsMatchingType', 
                   'bool', 
                   [param('uint8_t', 'type')], 
                   is_const=True)
    ## address.h (module 'network'): static uint8_t ns3::Address::Register() [member function]
    cls.add_method('Register', 
                   'uint8_t', 
                   [], 
                   is_static=True)
    ## address.h (module 'network'): void ns3::Address::Serialize(ns3::TagBuffer buffer) const [member function]
    cls.add_method('Serialize', 
                   'void', 
                   [param('ns3::TagBuffer', 'buffer')], 
                   is_const=True)
    return

def register_Ns3AttributeConstructionList_methods(root_module, cls):
    ## attribute-construction-list.h (module 'core'): ns3::AttributeConstructionList::AttributeConstructionList(ns3::AttributeConstructionList const & arg0) [constructor]
    cls.add_constructor([param('ns3::AttributeConstructionList const &', 'arg0')])
    ## attribute-construction-list.h (module 'core'): ns3::AttributeConstructionList::AttributeConstructionList() [constructor]
    cls.add_constructor([])
    ## attribute-construction-list.h (module 'core'): void ns3::AttributeConstructionList::Add(std::string name, ns3::Ptr<const ns3::AttributeChecker> checker, ns3::Ptr<ns3::AttributeValue> value) [member function]
    cls.add_method('Add', 
                   'void', 
                   [param('std::string', 'name'), param('ns3::Ptr< ns3::AttributeChecker const >', 'checker'), param('ns3::Ptr< ns3::AttributeValue >', 'value')])
    ## attribute-construction-list.h (module 'core'): ns3::AttributeConstructionList::CIterator ns3::AttributeConstructionList::Begin() const [member function]
    cls.add_method('Begin', 
                   'ns3::AttributeConstructionList::CIterator', 
                   [], 
                   is_const=True)
    ## attribute-construction-list.h (module 'core'): ns3::AttributeConstructionList::CIterator ns3::AttributeConstructionList::End() const [member function]
    cls.add_method('End', 
                   'ns3::AttributeConstructionList::CIterator', 
                   [], 
                   is_const=True)
    ## attribute-construction-list.h (module 'core'): ns3::Ptr<ns3::AttributeValue> ns3::AttributeConstructionList::Find(ns3::Ptr<const ns3::AttributeChecker> checker) const [member function]
    cls.add_method('Find', 
                   'ns3::Ptr< ns3::AttributeValue >', 
                   [param('ns3::Ptr< ns3::AttributeChecker const >', 'checker')], 
                   is_const=True)
    return

def register_Ns3AttributeConstructionListItem_methods(root_module, cls):
    ## attribute-construction-list.h (module 'core'): ns3::AttributeConstructionList::Item::Item() [constructor]
    cls.add_constructor([])
    ## attribute-construction-list.h (module 'core'): ns3::AttributeConstructionList::Item::Item(ns3::AttributeConstructionList::Item const & arg0) [constructor]
    cls.add_constructor([param('ns3::AttributeConstructionList::Item const &', 'arg0')])
    ## attribute-construction-list.h (module 'core'): ns3::AttributeConstructionList::Item::checker [variable]
    cls.add_instance_attribute('checker', 'ns3::Ptr< ns3::AttributeChecker const >', is_const=False)
    ## attribute-construction-list.h (module 'core'): ns3::AttributeConstructionList::Item::name [variable]
    cls.add_instance_attribute('name', 'std::string', is_const=False)
    ## attribute-construction-list.h (module 'core'): ns3::AttributeConstructionList::Item::value [variable]
    cls.add_instance_attribute('value', 'ns3::Ptr< ns3::AttributeValue >', is_const=False)
    return

def register_Ns3Buffer_methods(root_module, cls):
    ## buffer.h (module 'network'): ns3::Buffer::Buffer(ns3::Buffer const & o) [constructor]
    cls.add_constructor([param('ns3::Buffer const &', 'o')])
    ## buffer.h (module 'network'): ns3::Buffer::Buffer() [constructor]
    cls.add_constructor([])
    ## buffer.h (module 'network'): ns3::Buffer::Buffer(uint32_t dataSize) [constructor]
    cls.add_constructor([param('uint32_t', 'dataSize')])
    ## buffer.h (module 'network'): ns3::Buffer::Buffer(uint32_t dataSize, bool initialize) [constructor]
    cls.add_constructor([param('uint32_t', 'dataSize'), param('bool', 'initialize')])
    ## buffer.h (module 'network'): void ns3::Buffer::AddAtEnd(uint32_t end) [member function]
    cls.add_method('AddAtEnd', 
                   'void', 
                   [param('uint32_t', 'end')])
    ## buffer.h (module 'network'): void ns3::Buffer::AddAtEnd(ns3::Buffer const & o) [member function]
    cls.add_method('AddAtEnd', 
                   'void', 
                   [param('ns3::Buffer const &', 'o')])
    ## buffer.h (module 'network'): void ns3::Buffer::AddAtStart(uint32_t start) [member function]
    cls.add_method('AddAtStart', 
                   'void', 
                   [param('uint32_t', 'start')])
    ## buffer.h (module 'network'): ns3::Buffer::Iterator ns3::Buffer::Begin() const [member function]
    cls.add_method('Begin', 
                   'ns3::Buffer::Iterator', 
                   [], 
                   is_const=True)
    ## buffer.h (module 'network'): void ns3::Buffer::CopyData(std::ostream * os, uint32_t size) const [member function]
    cls.add_method('CopyData', 
                   'void', 
                   [param('std::ostream *', 'os'), param('uint32_t', 'size')], 
                   is_const=True)
    ## buffer.h (module 'network'): uint32_t ns3::Buffer::CopyData(uint8_t * buffer, uint32_t size) const [member function]
    cls.add_method('CopyData', 
                   'uint32_t', 
                   [param('uint8_t *', 'buffer'), param('uint32_t', 'size')], 
                   is_const=True)
    ## buffer.h (module 'network'): ns3::Buffer ns3::Buffer::CreateFragment(uint32_t start, uint32_t length) const [member function]
    cls.add_method('CreateFragment', 
                   'ns3::Buffer', 
                   [param('uint32_t', 'start'), param('uint32_t', 'length')], 
                   is_const=True)
    ## buffer.h (module 'network'): uint32_t ns3::Buffer::Deserialize(uint8_t const * buffer, uint32_t size) [member function]
    cls.add_method('Deserialize', 
                   'uint32_t', 
                   [param('uint8_t const *', 'buffer'), param('uint32_t', 'size')])
    ## buffer.h (module 'network'): ns3::Buffer::Iterator ns3::Buffer::End() const [member function]
    cls.add_method('End', 
                   'ns3::Buffer::Iterator', 
                   [], 
                   is_const=True)
    ## buffer.h (module 'network'): uint32_t ns3::Buffer::GetSerializedSize() const [member function]
    cls.add_method('GetSerializedSize', 
                   'uint32_t', 
                   [], 
                   is_const=True)
    ## buffer.h (module 'network'): uint32_t ns3::Buffer::GetSize() const [member function]
    cls.add_method('GetSize', 
                   'uint32_t', 
                   [], 
                   is_const=True)
    ## buffer.h (module 'network'): uint8_t const * ns3::Buffer::PeekData() const [member function]
    cls.add_method('PeekData', 
                   'uint8_t const *', 
                   [], 
                   is_const=True)
    ## buffer.h (module 'network'): void ns3::Buffer::RemoveAtEnd(uint32_t end) [member function]
    cls.add_method('RemoveAtEnd', 
                   'void', 
                   [param('uint32_t', 'end')])
    ## buffer.h (module 'network'): void ns3::Buffer::RemoveAtStart(uint32_t start) [member function]
    cls.add_method('RemoveAtStart', 
                   'void', 
                   [param('uint32_t', 'start')])
    ## buffer.h (module 'network'): uint32_t ns3::Buffer::Serialize(uint8_t * buffer, uint32_t maxSize) const [member function]
    cls.add_method('Serialize', 
                   'uint32_t', 
                   [param('uint8_t *', 'buffer'), param('uint32_t', 'maxSize')], 
                   is_const=True)
    return

def register_Ns3BufferIterator_methods(root_module, cls):
    ## buffer.h (module 'network'): ns3::Buffer::Iterator::Iterator(ns3::Buffer::Iterator const & arg0) [constructor]
    cls.add_constructor([param('ns3::Buffer::Iterator const &', 'arg0')])
    ## buffer.h (module 'network'): ns3::Buffer::Iterator::Iterator() [constructor]
    cls.add_constructor([])
    ## buffer.h (module 'network'): uint16_t ns3::Buffer::Iterator::CalculateIpChecksum(uint16_t size) [member function]
    cls.add_method('CalculateIpChecksum', 
                   'uint16_t', 
                   [param('uint16_t', 'size')])
    ## buffer.h (module 'network'): uint16_t ns3::Buffer::Iterator::CalculateIpChecksum(uint16_t size, uint32_t initialChecksum) [member function]
    cls.add_method('CalculateIpChecksum', 
                   'uint16_t', 
                   [param('uint16_t', 'size'), param('uint32_t', 'initialChecksum')])
    ## buffer.h (module 'network'): uint32_t ns3::Buffer::Iterator::GetDistanceFrom(ns3::Buffer::Iterator const & o) const [member function]
    cls.add_method('GetDistanceFrom', 
                   'uint32_t', 
                   [param('ns3::Buffer::Iterator const &', 'o')], 
                   is_const=True)
    ## buffer.h (module 'network'): uint32_t ns3::Buffer::Iterator::GetRemainingSize() const [member function]
    cls.add_method('GetRemainingSize', 
                   'uint32_t', 
                   [], 
                   is_const=True)
    ## buffer.h (module 'network'): uint32_t ns3::Buffer::Iterator::GetSize() const [member function]
    cls.add_method('GetSize', 
                   'uint32_t', 
                   [], 
                   is_const=True)
    ## buffer.h (module 'network'): bool ns3::Buffer::Iterator::IsEnd() const [member function]
    cls.add_method('IsEnd', 
                   'bool', 
                   [], 
                   is_const=True)
    ## buffer.h (module 'network'): bool ns3::Buffer::Iterator::IsStart() const [member function]
    cls.add_method('IsStart', 
                   'bool', 
                   [], 
                   is_const=True)
    ## buffer.h (module 'network'): void ns3::Buffer::Iterator::Next() [member function]
    cls.add_method('Next', 
                   'void', 
                   [])
    ## buffer.h (module 'network'): void ns3::Buffer::Iterator::Next(uint32_t delta) [member function]
    cls.add_method('Next', 
                   'void', 
                   [param('uint32_t', 'delta')])
    ## buffer.h (module 'network'): uint8_t ns3::Buffer::Iterator::PeekU8() [member function]
    cls.add_method('PeekU8', 
                   'uint8_t', 
                   [])
    ## buffer.h (module 'network'): void ns3::Buffer::Iterator::Prev() [member function]
    cls.add_method('Prev', 
                   'void', 
                   [])
    ## buffer.h (module 'network'): void ns3::Buffer::Iterator::Prev(uint32_t delta) [member function]
    cls.add_method('Prev', 
                   'void', 
                   [param('uint32_t', 'delta')])
    ## buffer.h (module 'network'): void ns3::Buffer::Iterator::Read(uint8_t * buffer, uint32_t size) [member function]
    cls.add_method('Read', 
                   'void', 
                   [param('uint8_t *', 'buffer'), param('uint32_t', 'size')])
    ## buffer.h (module 'network'): void ns3::Buffer::Iterator::Read(ns3::Buffer::Iterator start, uint32_t size) [member function]
    cls.add_method('Read', 
                   'void', 
                   [param('ns3::Buffer::Iterator', 'start'), param('uint32_t', 'size')])
    ## buffer.h (module 'network'): uint16_t ns3::Buffer::Iterator::ReadLsbtohU16() [member function]
    cls.add_method('ReadLsbtohU16', 
                   'uint16_t', 
                   [])
    ## buffer.h (module 'network'): uint32_t ns3::Buffer::Iterator::ReadLsbtohU32() [member function]
    cls.add_method('ReadLsbtohU32', 
                   'uint32_t', 
                   [])
    ## buffer.h (module 'network'): uint64_t ns3::Buffer::Iterator::ReadLsbtohU64() [member function]
    cls.add_method('ReadLsbtohU64', 
                   'uint64_t', 
                   [])
    ## buffer.h (module 'network'): uint16_t ns3::Buffer::Iterator::ReadNtohU16() [member function]
    cls.add_method('ReadNtohU16', 
                   'uint16_t', 
                   [])
    ## buffer.h (module 'network'): uint32_t ns3::Buffer::Iterator::ReadNtohU32() [member function]
    cls.add_method('ReadNtohU32', 
                   'uint32_t', 
                   [])
    ## buffer.h (module 'network'): uint64_t ns3::Buffer::Iterator::ReadNtohU64() [member function]
    cls.add_method('ReadNtohU64', 
                   'uint64_t', 
                   [])
    ## buffer.h (module 'network'): uint16_t ns3::Buffer::Iterator::ReadU16() [member function]
    cls.add_method('ReadU16', 
                   'uint16_t', 
                   [])
    ## buffer.h (module 'network'): uint32_t ns3::Buffer::Iterator::ReadU32() [member function]
    cls.add_method('ReadU32', 
                   'uint32_t', 
                   [])
    ## buffer.h (module 'network'): uint64_t ns3::Buffer::Iterator::ReadU64() [member function]
    cls.add_method('ReadU64', 
                   'uint64_t', 
                   [])
    ## buffer.h (module 'network'): uint8_t ns3::Buffer::Iterator::ReadU8() [member function]
    cls.add_method('ReadU8', 
                   'uint8_t', 
                   [])
    ## buffer.h (module 'network'): void ns3::Buffer::Iterator::Write(uint8_t const * buffer, uint32_t size) [member function]
    cls.add_method('Write', 
                   'void', 
                   [param('uint8_t const *', 'buffer'), param('uint32_t', 'size')])
    ## buffer.h (module 'network'): void ns3::Buffer::Iterator::Write(ns3::Buffer::Iterator start, ns3::Buffer::Iterator end) [member function]
    cls.add_method('Write', 
                   'void', 
                   [param('ns3::Buffer::Iterator', 'start'), param('ns3::Buffer::Iterator', 'end')])
    ## buffer.h (module 'network'): void ns3::Buffer::Iterator::WriteHtolsbU16(uint16_t data) [member function]
    cls.add_method('WriteHtolsbU16', 
                   'void', 
                   [param('uint16_t', 'data')])
    ## buffer.h (module 'network'): void ns3::Buffer::Iterator::WriteHtolsbU32(uint32_t data) [member function]
    cls.add_method('WriteHtolsbU32', 
                   'void', 
                   [param('uint32_t', 'data')])
    ## buffer.h (module 'network'): void ns3::Buffer::Iterator::WriteHtolsbU64(uint64_t data) [member function]
    cls.add_method('WriteHtolsbU64', 
                   'void', 
                   [param('uint64_t', 'data')])
    ## buffer.h (module 'network'): void ns3::Buffer::Iterator::WriteHtonU16(uint16_t data) [member function]
    cls.add_method('WriteHtonU16', 
                   'void', 
                   [param('uint16_t', 'data')])
    ## buffer.h (module 'network'): void ns3::Buffer::Iterator::WriteHtonU32(uint32_t data) [member function]
    cls.add_method('WriteHtonU32', 
                   'void', 
                   [param('uint32_t', 'data')])
    ## buffer.h (module 'network'): void ns3::Buffer::Iterator::WriteHtonU64(uint64_t data) [member function]
    cls.add_method('WriteHtonU64', 
                   'void', 
                   [param('uint64_t', 'data')])
    ## buffer.h (module 'network'): void ns3::Buffer::Iterator::WriteU16(uint16_t data) [member function]
    cls.add_method('WriteU16', 
                   'void', 
                   [param('uint16_t', 'data')])
    ## buffer.h (module 'network'): void ns3::Buffer::Iterator::WriteU32(uint32_t data) [member function]
    cls.add_method('WriteU32', 
                   'void', 
                   [param('uint32_t', 'data')])
    ## buffer.h (module 'network'): void ns3::Buffer::Iterator::WriteU64(uint64_t data) [member function]
    cls.add_method('WriteU64', 
                   'void', 
                   [param('uint64_t', 'data')])
    ## buffer.h (module 'network'): void ns3::Buffer::Iterator::WriteU8(uint8_t data) [member function]
    cls.add_method('WriteU8', 
                   'void', 
                   [param('uint8_t', 'data')])
    ## buffer.h (module 'network'): void ns3::Buffer::Iterator::WriteU8(uint8_t data, uint32_t len) [member function]
    cls.add_method('WriteU8', 
                   'void', 
                   [param('uint8_t', 'data'), param('uint32_t', 'len')])
    return

def register_Ns3ByteTagIterator_methods(root_module, cls):
    ## packet.h (module 'network'): ns3::ByteTagIterator::ByteTagIterator(ns3::ByteTagIterator const & arg0) [constructor]
    cls.add_constructor([param('ns3::ByteTagIterator const &', 'arg0')])
    ## packet.h (module 'network'): bool ns3::ByteTagIterator::HasNext() const [member function]
    cls.add_method('HasNext', 
                   'bool', 
                   [], 
                   is_const=True)
    ## packet.h (module 'network'): ns3::ByteTagIterator::Item ns3::ByteTagIterator::Next() [member function]
    cls.add_method('Next', 
                   'ns3::ByteTagIterator::Item', 
                   [])
    return

def register_Ns3ByteTagIteratorItem_methods(root_module, cls):
    ## packet.h (module 'network'): ns3::ByteTagIterator::Item::Item(ns3::ByteTagIterator::Item const & arg0) [constructor]
    cls.add_constructor([param('ns3::ByteTagIterator::Item const &', 'arg0')])
    ## packet.h (module 'network'): uint32_t ns3::ByteTagIterator::Item::GetEnd() const [member function]
    cls.add_method('GetEnd', 
                   'uint32_t', 
                   [], 
                   is_const=True)
    ## packet.h (module 'network'): uint32_t ns3::ByteTagIterator::Item::GetStart() const [member function]
    cls.add_method('GetStart', 
                   'uint32_t', 
                   [], 
                   is_const=True)
    ## packet.h (module 'network'): void ns3::ByteTagIterator::Item::GetTag(ns3::Tag & tag) const [member function]
    cls.add_method('GetTag', 
                   'void', 
                   [param('ns3::Tag &', 'tag')], 
                   is_const=True)
    ## packet.h (module 'network'): ns3::TypeId ns3::ByteTagIterator::Item::GetTypeId() const [member function]
    cls.add_method('GetTypeId', 
                   'ns3::TypeId', 
                   [], 
                   is_const=True)
    return

def register_Ns3ByteTagList_methods(root_module, cls):
    ## byte-tag-list.h (module 'network'): ns3::ByteTagList::ByteTagList() [constructor]
    cls.add_constructor([])
    ## byte-tag-list.h (module 'network'): ns3::ByteTagList::ByteTagList(ns3::ByteTagList const & o) [constructor]
    cls.add_constructor([param('ns3::ByteTagList const &', 'o')])
    ## byte-tag-list.h (module 'network'): ns3::TagBuffer ns3::ByteTagList::Add(ns3::TypeId tid, uint32_t bufferSize, int32_t start, int32_t end) [member function]
    cls.add_method('Add', 
                   'ns3::TagBuffer', 
                   [param('ns3::TypeId', 'tid'), param('uint32_t', 'bufferSize'), param('int32_t', 'start'), param('int32_t', 'end')])
    ## byte-tag-list.h (module 'network'): void ns3::ByteTagList::Add(ns3::ByteTagList const & o) [member function]
    cls.add_method('Add', 
                   'void', 
                   [param('ns3::ByteTagList const &', 'o')])
    ## byte-tag-list.h (module 'network'): void ns3::ByteTagList::AddAtEnd(int32_t appendOffset) [member function]
    cls.add_method('AddAtEnd', 
                   'void', 
                   [param('int32_t', 'appendOffset')])
    ## byte-tag-list.h (module 'network'): void ns3::ByteTagList::AddAtStart(int32_t prependOffset) [member function]
    cls.add_method('AddAtStart', 
                   'void', 
                   [param('int32_t', 'prependOffset')])
    ## byte-tag-list.h (module 'network'): void ns3::ByteTagList::Adjust(int32_t adjustment) [member function]
    cls.add_method('Adjust', 
                   'void', 
                   [param('int32_t', 'adjustment')])
    ## byte-tag-list.h (module 'network'): ns3::ByteTagList::Iterator ns3::ByteTagList::Begin(int32_t offsetStart, int32_t offsetEnd) const [member function]
    cls.add_method('Begin', 
                   'ns3::ByteTagList::Iterator', 
                   [param('int32_t', 'offsetStart'), param('int32_t', 'offsetEnd')], 
                   is_const=True)
    ## byte-tag-list.h (module 'network'): uint32_t ns3::ByteTagList::Deserialize(uint32_t const * buffer, uint32_t size) [member function]
    cls.add_method('Deserialize', 
                   'uint32_t', 
                   [param('uint32_t const *', 'buffer'), param('uint32_t', 'size')])
    ## byte-tag-list.h (module 'network'): uint32_t ns3::ByteTagList::GetSerializedSize() const [member function]
    cls.add_method('GetSerializedSize', 
                   'uint32_t', 
                   [], 
                   is_const=True)
    ## byte-tag-list.h (module 'network'): void ns3::ByteTagList::RemoveAll() [member function]
    cls.add_method('RemoveAll', 
                   'void', 
                   [])
    ## byte-tag-list.h (module 'network'): uint32_t ns3::ByteTagList::Serialize(uint32_t * buffer, uint32_t maxSize) const [member function]
    cls.add_method('Serialize', 
                   'uint32_t', 
                   [param('uint32_t *', 'buffer'), param('uint32_t', 'maxSize')], 
                   is_const=True)
    return

def register_Ns3ByteTagListIterator_methods(root_module, cls):
    ## byte-tag-list.h (module 'network'): ns3::ByteTagList::Iterator::Iterator(ns3::ByteTagList::Iterator const & arg0) [constructor]
    cls.add_constructor([param('ns3::ByteTagList::Iterator const &', 'arg0')])
    ## byte-tag-list.h (module 'network'): uint32_t ns3::ByteTagList::Iterator::GetOffsetStart() const [member function]
    cls.add_method('GetOffsetStart', 
                   'uint32_t', 
                   [], 
                   is_const=True)
    ## byte-tag-list.h (module 'network'): bool ns3::ByteTagList::Iterator::HasNext() const [member function]
    cls.add_method('HasNext', 
                   'bool', 
                   [], 
                   is_const=True)
    ## byte-tag-list.h (module 'network'): ns3::ByteTagList::Iterator::Item ns3::ByteTagList::Iterator::Next() [member function]
    cls.add_method('Next', 
                   'ns3::ByteTagList::Iterator::Item', 
                   [])
    return

def register_Ns3ByteTagListIteratorItem_methods(root_module, cls):
    ## byte-tag-list.h (module 'network'): ns3::ByteTagList::Iterator::Item::Item(ns3::ByteTagList::Iterator::Item const & arg0) [constructor]
    cls.add_constructor([param('ns3::ByteTagList::Iterator::Item const &', 'arg0')])
    ## byte-tag-list.h (module 'network'): ns3::ByteTagList::Iterator::Item::Item(ns3::TagBuffer buf) [constructor]
    cls.add_constructor([param('ns3::TagBuffer', 'buf')])
    ## byte-tag-list.h (module 'network'): ns3::ByteTagList::Iterator::Item::buf [variable]
    cls.add_instance_attribute('buf', 'ns3::TagBuffer', is_const=False)
    ## byte-tag-list.h (module 'network'): ns3::ByteTagList::Iterator::Item::end [variable]
    cls.add_instance_attribute('end', 'int32_t', is_const=False)
    ## byte-tag-list.h (module 'network'): ns3::ByteTagList::Iterator::Item::size [variable]
    cls.add_instance_attribute('size', 'uint32_t', is_const=False)
    ## byte-tag-list.h (module 'network'): ns3::ByteTagList::Iterator::Item::start [variable]
    cls.add_instance_attribute('start', 'int32_t', is_const=False)
    ## byte-tag-list.h (module 'network'): ns3::ByteTagList::Iterator::Item::tid [variable]
    cls.add_instance_attribute('tid', 'ns3::TypeId', is_const=False)
    return

def register_Ns3CallbackBase_methods(root_module, cls):
    ## callback.h (module 'core'): ns3::CallbackBase::CallbackBase(ns3::CallbackBase const & arg0) [constructor]
    cls.add_constructor([param('ns3::CallbackBase const &', 'arg0')])
    ## callback.h (module 'core'): ns3::CallbackBase::CallbackBase() [constructor]
    cls.add_constructor([])
    ## callback.h (module 'core'): ns3::Ptr<ns3::CallbackImplBase> ns3::CallbackBase::GetImpl() const [member function]
    cls.add_method('GetImpl', 
                   'ns3::Ptr< ns3::CallbackImplBase >', 
                   [], 
                   is_const=True)
    ## callback.h (module 'core'): ns3::CallbackBase::CallbackBase(ns3::Ptr<ns3::CallbackImplBase> impl) [constructor]
    cls.add_constructor([param('ns3::Ptr< ns3::CallbackImplBase >', 'impl')], 
                        visibility='protected')
    return

def register_Ns3DefaultDeleter__Ns3AttributeAccessor_methods(root_module, cls):
    ## default-deleter.h (module 'core'): ns3::DefaultDeleter<ns3::AttributeAccessor>::DefaultDeleter() [constructor]
    cls.add_constructor([])
    ## default-deleter.h (module 'core'): ns3::DefaultDeleter<ns3::AttributeAccessor>::DefaultDeleter(ns3::DefaultDeleter<ns3::AttributeAccessor> const & arg0) [constructor]
    cls.add_constructor([param('ns3::DefaultDeleter< ns3::AttributeAccessor > const &', 'arg0')])
    ## default-deleter.h (module 'core'): static void ns3::DefaultDeleter<ns3::AttributeAccessor>::Delete(ns3::AttributeAccessor * object) [member function]
    cls.add_method('Delete', 
                   'void', 
                   [param('ns3::AttributeAccessor *', 'object')], 
                   is_static=True)
    return

def register_Ns3DefaultDeleter__Ns3AttributeChecker_methods(root_module, cls):
    ## default-deleter.h (module 'core'): ns3::DefaultDeleter<ns3::AttributeChecker>::DefaultDeleter() [constructor]
    cls.add_constructor([])
    ## default-deleter.h (module 'core'): ns3::DefaultDeleter<ns3::AttributeChecker>::DefaultDeleter(ns3::DefaultDeleter<ns3::AttributeChecker> const & arg0) [constructor]
    cls.add_constructor([param('ns3::DefaultDeleter< ns3::AttributeChecker > const &', 'arg0')])
    ## default-deleter.h (module 'core'): static void ns3::DefaultDeleter<ns3::AttributeChecker>::Delete(ns3::AttributeChecker * object) [member function]
    cls.add_method('Delete', 
                   'void', 
                   [param('ns3::AttributeChecker *', 'object')], 
                   is_static=True)
    return

def register_Ns3DefaultDeleter__Ns3AttributeValue_methods(root_module, cls):
    ## default-deleter.h (module 'core'): ns3::DefaultDeleter<ns3::AttributeValue>::DefaultDeleter() [constructor]
    cls.add_constructor([])
    ## default-deleter.h (module 'core'): ns3::DefaultDeleter<ns3::AttributeValue>::DefaultDeleter(ns3::DefaultDeleter<ns3::AttributeValue> const & arg0) [constructor]
    cls.add_constructor([param('ns3::DefaultDeleter< ns3::AttributeValue > const &', 'arg0')])
    ## default-deleter.h (module 'core'): static void ns3::DefaultDeleter<ns3::AttributeValue>::Delete(ns3::AttributeValue * object) [member function]
    cls.add_method('Delete', 
                   'void', 
                   [param('ns3::AttributeValue *', 'object')], 
                   is_static=True)
    return

def register_Ns3DefaultDeleter__Ns3CallbackImplBase_methods(root_module, cls):
    ## default-deleter.h (module 'core'): ns3::DefaultDeleter<ns3::CallbackImplBase>::DefaultDeleter() [constructor]
    cls.add_constructor([])
    ## default-deleter.h (module 'core'): ns3::DefaultDeleter<ns3::CallbackImplBase>::DefaultDeleter(ns3::DefaultDeleter<ns3::CallbackImplBase> const & arg0) [constructor]
    cls.add_constructor([param('ns3::DefaultDeleter< ns3::CallbackImplBase > const &', 'arg0')])
    ## default-deleter.h (module 'core'): static void ns3::DefaultDeleter<ns3::CallbackImplBase>::Delete(ns3::CallbackImplBase * object) [member function]
    cls.add_method('Delete', 
                   'void', 
                   [param('ns3::CallbackImplBase *', 'object')], 
                   is_static=True)
    return

def register_Ns3DefaultDeleter__Ns3EventImpl_methods(root_module, cls):
    ## default-deleter.h (module 'core'): ns3::DefaultDeleter<ns3::EventImpl>::DefaultDeleter() [constructor]
    cls.add_constructor([])
    ## default-deleter.h (module 'core'): ns3::DefaultDeleter<ns3::EventImpl>::DefaultDeleter(ns3::DefaultDeleter<ns3::EventImpl> const & arg0) [constructor]
    cls.add_constructor([param('ns3::DefaultDeleter< ns3::EventImpl > const &', 'arg0')])
    ## default-deleter.h (module 'core'): static void ns3::DefaultDeleter<ns3::EventImpl>::Delete(ns3::EventImpl * object) [member function]
    cls.add_method('Delete', 
                   'void', 
                   [param('ns3::EventImpl *', 'object')], 
                   is_static=True)
    return

def register_Ns3DefaultDeleter__Ns3HashImplementation_methods(root_module, cls):
    ## default-deleter.h (module 'core'): ns3::DefaultDeleter<ns3::Hash::Implementation>::DefaultDeleter() [constructor]
    cls.add_constructor([])
    ## default-deleter.h (module 'core'): ns3::DefaultDeleter<ns3::Hash::Implementation>::DefaultDeleter(ns3::DefaultDeleter<ns3::Hash::Implementation> const & arg0) [constructor]
    cls.add_constructor([param('ns3::DefaultDeleter< ns3::Hash::Implementation > const &', 'arg0')])
    ## default-deleter.h (module 'core'): static void ns3::DefaultDeleter<ns3::Hash::Implementation>::Delete(ns3::Hash::Implementation * object) [member function]
    cls.add_method('Delete', 
                   'void', 
                   [param('ns3::Hash::Implementation *', 'object')], 
                   is_static=True)
    return

def register_Ns3DefaultDeleter__Ns3Ipv4Route_methods(root_module, cls):
    ## default-deleter.h (module 'core'): ns3::DefaultDeleter<ns3::Ipv4Route>::DefaultDeleter() [constructor]
    cls.add_constructor([])
    ## default-deleter.h (module 'core'): ns3::DefaultDeleter<ns3::Ipv4Route>::DefaultDeleter(ns3::DefaultDeleter<ns3::Ipv4Route> const & arg0) [constructor]
    cls.add_constructor([param('ns3::DefaultDeleter< ns3::Ipv4Route > const &', 'arg0')])
    ## default-deleter.h (module 'core'): static void ns3::DefaultDeleter<ns3::Ipv4Route>::Delete(ns3::Ipv4Route * object) [member function]
    cls.add_method('Delete', 
                   'void', 
                   [param('ns3::Ipv4Route *', 'object')], 
                   is_static=True)
    return

def register_Ns3DefaultDeleter__Ns3NixVector_methods(root_module, cls):
    ## default-deleter.h (module 'core'): ns3::DefaultDeleter<ns3::NixVector>::DefaultDeleter() [constructor]
    cls.add_constructor([])
    ## default-deleter.h (module 'core'): ns3::DefaultDeleter<ns3::NixVector>::DefaultDeleter(ns3::DefaultDeleter<ns3::NixVector> const & arg0) [constructor]
    cls.add_constructor([param('ns3::DefaultDeleter< ns3::NixVector > const &', 'arg0')])
    ## default-deleter.h (module 'core'): static void ns3::DefaultDeleter<ns3::NixVector>::Delete(ns3::NixVector * object) [member function]
    cls.add_method('Delete', 
                   'void', 
                   [param('ns3::NixVector *', 'object')], 
                   is_static=True)
    return

def register_Ns3DefaultDeleter__Ns3Packet_methods(root_module, cls):
    ## default-deleter.h (module 'core'): ns3::DefaultDeleter<ns3::Packet>::DefaultDeleter() [constructor]
    cls.add_constructor([])
    ## default-deleter.h (module 'core'): ns3::DefaultDeleter<ns3::Packet>::DefaultDeleter(ns3::DefaultDeleter<ns3::Packet> const & arg0) [constructor]
    cls.add_constructor([param('ns3::DefaultDeleter< ns3::Packet > const &', 'arg0')])
    ## default-deleter.h (module 'core'): static void ns3::DefaultDeleter<ns3::Packet>::Delete(ns3::Packet * object) [member function]
    cls.add_method('Delete', 
                   'void', 
                   [param('ns3::Packet *', 'object')], 
                   is_static=True)
    return

def register_Ns3DefaultDeleter__Ns3TraceSourceAccessor_methods(root_module, cls):
    ## default-deleter.h (module 'core'): ns3::DefaultDeleter<ns3::TraceSourceAccessor>::DefaultDeleter() [constructor]
    cls.add_constructor([])
    ## default-deleter.h (module 'core'): ns3::DefaultDeleter<ns3::TraceSourceAccessor>::DefaultDeleter(ns3::DefaultDeleter<ns3::TraceSourceAccessor> const & arg0) [constructor]
    cls.add_constructor([param('ns3::DefaultDeleter< ns3::TraceSourceAccessor > const &', 'arg0')])
    ## default-deleter.h (module 'core'): static void ns3::DefaultDeleter<ns3::TraceSourceAccessor>::Delete(ns3::TraceSourceAccessor * object) [member function]
    cls.add_method('Delete', 
                   'void', 
                   [param('ns3::TraceSourceAccessor *', 'object')], 
                   is_static=True)
    return

def register_Ns3EventId_methods(root_module, cls):
    cls.add_binary_comparison_operator('==')
    cls.add_binary_comparison_operator('!=')
    cls.add_binary_comparison_operator('<')
    ## event-id.h (module 'core'): ns3::EventId::EventId(ns3::EventId const & arg0) [constructor]
    cls.add_constructor([param('ns3::EventId const &', 'arg0')])
    ## event-id.h (module 'core'): ns3::EventId::EventId() [constructor]
    cls.add_constructor([])
    ## event-id.h (module 'core'): ns3::EventId::EventId(ns3::Ptr<ns3::EventImpl> const & impl, uint64_t ts, uint32_t context, uint32_t uid) [constructor]
    cls.add_constructor([param('ns3::Ptr< ns3::EventImpl > const &', 'impl'), param('uint64_t', 'ts'), param('uint32_t', 'context'), param('uint32_t', 'uid')])
    ## event-id.h (module 'core'): void ns3::EventId::Cancel() [member function]
    cls.add_method('Cancel', 
                   'void', 
                   [])
    ## event-id.h (module 'core'): uint32_t ns3::EventId::GetContext() const [member function]
    cls.add_method('GetContext', 
                   'uint32_t', 
                   [], 
                   is_const=True)
    ## event-id.h (module 'core'): uint64_t ns3::EventId::GetTs() const [member function]
    cls.add_method('GetTs', 
                   'uint64_t', 
                   [], 
                   is_const=True)
    ## event-id.h (module 'core'): uint32_t ns3::EventId::GetUid() const [member function]
    cls.add_method('GetUid', 
                   'uint32_t', 
                   [], 
                   is_const=True)
    ## event-id.h (module 'core'): bool ns3::EventId::IsExpired() const [member function]
    cls.add_method('IsExpired', 
                   'bool', 
                   [], 
                   is_const=True)
    ## event-id.h (module 'core'): bool ns3::EventId::IsRunning() const [member function]
    cls.add_method('IsRunning', 
                   'bool', 
                   [], 
                   is_const=True)
    ## event-id.h (module 'core'): ns3::EventImpl * ns3::EventId::PeekEventImpl() const [member function]
    cls.add_method('PeekEventImpl', 
                   'ns3::EventImpl *', 
                   [], 
                   is_const=True)
    ## event-id.h (module 'core'): void ns3::EventId::Remove() [member function]
    cls.add_method('Remove', 
                   'void', 
                   [])
    return

def register_Ns3Hasher_methods(root_module, cls):
    ## hash.h (module 'core'): ns3::Hasher::Hasher(ns3::Hasher const & arg0) [constructor]
    cls.add_constructor([param('ns3::Hasher const &', 'arg0')])
    ## hash.h (module 'core'): ns3::Hasher::Hasher() [constructor]
    cls.add_constructor([])
    ## hash.h (module 'core'): ns3::Hasher::Hasher(ns3::Ptr<ns3::Hash::Implementation> hp) [constructor]
    cls.add_constructor([param('ns3::Ptr< ns3::Hash::Implementation >', 'hp')])
    ## hash.h (module 'core'): uint32_t ns3::Hasher::GetHash32(char const * buffer, std::size_t const size) [member function]
    cls.add_method('GetHash32', 
                   'uint32_t', 
                   [param('char const *', 'buffer'), param('std::size_t const', 'size')])
    ## hash.h (module 'core'): uint32_t ns3::Hasher::GetHash32(std::string const s) [member function]
    cls.add_method('GetHash32', 
                   'uint32_t', 
                   [param('std::string const', 's')])
    ## hash.h (module 'core'): uint64_t ns3::Hasher::GetHash64(char const * buffer, std::size_t const size) [member function]
    cls.add_method('GetHash64', 
                   'uint64_t', 
                   [param('char const *', 'buffer'), param('std::size_t const', 'size')])
    ## hash.h (module 'core'): uint64_t ns3::Hasher::GetHash64(std::string const s) [member function]
    cls.add_method('GetHash64', 
                   'uint64_t', 
                   [param('std::string const', 's')])
    ## hash.h (module 'core'): ns3::Hasher & ns3::Hasher::clear() [member function]
    cls.add_method('clear', 
                   'ns3::Hasher &', 
                   [])
    return

def register_Ns3Inet6SocketAddress_methods(root_module, cls):
    ## inet6-socket-address.h (module 'network'): ns3::Inet6SocketAddress::Inet6SocketAddress(ns3::Inet6SocketAddress const & arg0) [constructor]
    cls.add_constructor([param('ns3::Inet6SocketAddress const &', 'arg0')])
    ## inet6-socket-address.h (module 'network'): ns3::Inet6SocketAddress::Inet6SocketAddress(ns3::Ipv6Address ipv6, uint16_t port) [constructor]
    cls.add_constructor([param('ns3::Ipv6Address', 'ipv6'), param('uint16_t', 'port')])
    ## inet6-socket-address.h (module 'network'): ns3::Inet6SocketAddress::Inet6SocketAddress(ns3::Ipv6Address ipv6) [constructor]
    cls.add_constructor([param('ns3::Ipv6Address', 'ipv6')])
    ## inet6-socket-address.h (module 'network'): ns3::Inet6SocketAddress::Inet6SocketAddress(uint16_t port) [constructor]
    cls.add_constructor([param('uint16_t', 'port')])
    ## inet6-socket-address.h (module 'network'): ns3::Inet6SocketAddress::Inet6SocketAddress(char const * ipv6, uint16_t port) [constructor]
    cls.add_constructor([param('char const *', 'ipv6'), param('uint16_t', 'port')])
    ## inet6-socket-address.h (module 'network'): ns3::Inet6SocketAddress::Inet6SocketAddress(char const * ipv6) [constructor]
    cls.add_constructor([param('char const *', 'ipv6')])
    ## inet6-socket-address.h (module 'network'): static ns3::Inet6SocketAddress ns3::Inet6SocketAddress::ConvertFrom(ns3::Address const & addr) [member function]
    cls.add_method('ConvertFrom', 
                   'ns3::Inet6SocketAddress', 
                   [param('ns3::Address const &', 'addr')], 
                   is_static=True)
    ## inet6-socket-address.h (module 'network'): ns3::Ipv6Address ns3::Inet6SocketAddress::GetIpv6() const [member function]
    cls.add_method('GetIpv6', 
                   'ns3::Ipv6Address', 
                   [], 
                   is_const=True)
    ## inet6-socket-address.h (module 'network'): uint16_t ns3::Inet6SocketAddress::GetPort() const [member function]
    cls.add_method('GetPort', 
                   'uint16_t', 
                   [], 
                   is_const=True)
    ## inet6-socket-address.h (module 'network'): static bool ns3::Inet6SocketAddress::IsMatchingType(ns3::Address const & addr) [member function]
    cls.add_method('IsMatchingType', 
                   'bool', 
                   [param('ns3::Address const &', 'addr')], 
                   is_static=True)
    ## inet6-socket-address.h (module 'network'): void ns3::Inet6SocketAddress::SetIpv6(ns3::Ipv6Address ipv6) [member function]
    cls.add_method('SetIpv6', 
                   'void', 
                   [param('ns3::Ipv6Address', 'ipv6')])
    ## inet6-socket-address.h (module 'network'): void ns3::Inet6SocketAddress::SetPort(uint16_t port) [member function]
    cls.add_method('SetPort', 
                   'void', 
                   [param('uint16_t', 'port')])
    return

def register_Ns3InetSocketAddress_methods(root_module, cls):
    ## inet-socket-address.h (module 'network'): ns3::InetSocketAddress::InetSocketAddress(ns3::InetSocketAddress const & arg0) [constructor]
    cls.add_constructor([param('ns3::InetSocketAddress const &', 'arg0')])
    ## inet-socket-address.h (module 'network'): ns3::InetSocketAddress::InetSocketAddress(ns3::Ipv4Address ipv4, uint16_t port) [constructor]
    cls.add_constructor([param('ns3::Ipv4Address', 'ipv4'), param('uint16_t', 'port')])
    ## inet-socket-address.h (module 'network'): ns3::InetSocketAddress::InetSocketAddress(ns3::Ipv4Address ipv4) [constructor]
    cls.add_constructor([param('ns3::Ipv4Address', 'ipv4')])
    ## inet-socket-address.h (module 'network'): ns3::InetSocketAddress::InetSocketAddress(uint16_t port) [constructor]
    cls.add_constructor([param('uint16_t', 'port')])
    ## inet-socket-address.h (module 'network'): ns3::InetSocketAddress::InetSocketAddress(char const * ipv4, uint16_t port) [constructor]
    cls.add_constructor([param('char const *', 'ipv4'), param('uint16_t', 'port')])
    ## inet-socket-address.h (module 'network'): ns3::InetSocketAddress::InetSocketAddress(char const * ipv4) [constructor]
    cls.add_constructor([param('char const *', 'ipv4')])
    ## inet-socket-address.h (module 'network'): static ns3::InetSocketAddress ns3::InetSocketAddress::ConvertFrom(ns3::Address const & address) [member function]
    cls.add_method('ConvertFrom', 
                   'ns3::InetSocketAddress', 
                   [param('ns3::Address const &', 'address')], 
                   is_static=True)
    ## inet-socket-address.h (module 'network'): ns3::Ipv4Address ns3::InetSocketAddress::GetIpv4() const [member function]
    cls.add_method('GetIpv4', 
                   'ns3::Ipv4Address', 
                   [], 
                   is_const=True)
    ## inet-socket-address.h (module 'network'): uint16_t ns3::InetSocketAddress::GetPort() const [member function]
    cls.add_method('GetPort', 
                   'uint16_t', 
                   [], 
                   is_const=True)
    ## inet-socket-address.h (module 'network'): uint8_t ns3::InetSocketAddress::GetTos() const [member function]
    cls.add_method('GetTos', 
                   'uint8_t', 
                   [], 
                   is_const=True)
    ## inet-socket-address.h (module 'network'): static bool ns3::InetSocketAddress::IsMatchingType(ns3::Address const & address) [member function]
    cls.add_method('IsMatchingType', 
                   'bool', 
                   [param('ns3::Address const &', 'address')], 
                   is_static=True)
    ## inet-socket-address.h (module 'network'): void ns3::InetSocketAddress::SetIpv4(ns3::Ipv4Address address) [member function]
    cls.add_method('SetIpv4', 
                   'void', 
                   [param('ns3::Ipv4Address', 'address')])
    ## inet-socket-address.h (module 'network'): void ns3::InetSocketAddress::SetPort(uint16_t port) [member function]
    cls.add_method('SetPort', 
                   'void', 
                   [param('uint16_t', 'port')])
    ## inet-socket-address.h (module 'network'): void ns3::InetSocketAddress::SetTos(uint8_t tos) [member function]
    cls.add_method('SetTos', 
                   'void', 
                   [param('uint8_t', 'tos')])
    return

def register_Ns3Ipv4Address_methods(root_module, cls):
    cls.add_output_stream_operator()
    cls.add_binary_comparison_operator('==')
    cls.add_binary_comparison_operator('!=')
    cls.add_binary_comparison_operator('<')
    ## ipv4-address.h (module 'network'): ns3::Ipv4Address::Ipv4Address(ns3::Ipv4Address const & arg0) [constructor]
    cls.add_constructor([param('ns3::Ipv4Address const &', 'arg0')])
    ## ipv4-address.h (module 'network'): ns3::Ipv4Address::Ipv4Address() [constructor]
    cls.add_constructor([])
    ## ipv4-address.h (module 'network'): ns3::Ipv4Address::Ipv4Address(uint32_t address) [constructor]
    cls.add_constructor([param('uint32_t', 'address')])
    ## ipv4-address.h (module 'network'): ns3::Ipv4Address::Ipv4Address(char const * address) [constructor]
    cls.add_constructor([param('char const *', 'address')])
    ## ipv4-address.h (module 'network'): ns3::Ipv4Address ns3::Ipv4Address::CombineMask(ns3::Ipv4Mask const & mask) const [member function]
    cls.add_method('CombineMask', 
                   'ns3::Ipv4Address', 
                   [param('ns3::Ipv4Mask const &', 'mask')], 
                   is_const=True)
    ## ipv4-address.h (module 'network'): static ns3::Ipv4Address ns3::Ipv4Address::ConvertFrom(ns3::Address const & address) [member function]
    cls.add_method('ConvertFrom', 
                   'ns3::Ipv4Address', 
                   [param('ns3::Address const &', 'address')], 
                   is_static=True)
    ## ipv4-address.h (module 'network'): static ns3::Ipv4Address ns3::Ipv4Address::Deserialize(uint8_t const * buf) [member function]
    cls.add_method('Deserialize', 
                   'ns3::Ipv4Address', 
                   [param('uint8_t const *', 'buf')], 
                   is_static=True)
    ## ipv4-address.h (module 'network'): uint32_t ns3::Ipv4Address::Get() const [member function]
    cls.add_method('Get', 
                   'uint32_t', 
                   [], 
                   is_const=True)
    ## ipv4-address.h (module 'network'): static ns3::Ipv4Address ns3::Ipv4Address::GetAny() [member function]
    cls.add_method('GetAny', 
                   'ns3::Ipv4Address', 
                   [], 
                   is_static=True)
    ## ipv4-address.h (module 'network'): static ns3::Ipv4Address ns3::Ipv4Address::GetBroadcast() [member function]
    cls.add_method('GetBroadcast', 
                   'ns3::Ipv4Address', 
                   [], 
                   is_static=True)
    ## ipv4-address.h (module 'network'): static ns3::Ipv4Address ns3::Ipv4Address::GetLoopback() [member function]
    cls.add_method('GetLoopback', 
                   'ns3::Ipv4Address', 
                   [], 
                   is_static=True)
    ## ipv4-address.h (module 'network'): ns3::Ipv4Address ns3::Ipv4Address::GetSubnetDirectedBroadcast(ns3::Ipv4Mask const & mask) const [member function]
    cls.add_method('GetSubnetDirectedBroadcast', 
                   'ns3::Ipv4Address', 
                   [param('ns3::Ipv4Mask const &', 'mask')], 
                   is_const=True)
    ## ipv4-address.h (module 'network'): static ns3::Ipv4Address ns3::Ipv4Address::GetZero() [member function]
    cls.add_method('GetZero', 
                   'ns3::Ipv4Address', 
                   [], 
                   is_static=True)
    ## ipv4-address.h (module 'network'): bool ns3::Ipv4Address::IsAny() const [member function]
    cls.add_method('IsAny', 
                   'bool', 
                   [], 
                   is_const=True)
    ## ipv4-address.h (module 'network'): bool ns3::Ipv4Address::IsBroadcast() const [member function]
    cls.add_method('IsBroadcast', 
                   'bool', 
                   [], 
                   is_const=True)
    ## ipv4-address.h (module 'network'): bool ns3::Ipv4Address::IsEqual(ns3::Ipv4Address const & other) const [member function]
    cls.add_method('IsEqual', 
                   'bool', 
                   [param('ns3::Ipv4Address const &', 'other')], 
                   is_const=True, deprecated=True)
    ## ipv4-address.h (module 'network'): bool ns3::Ipv4Address::IsInitialized() const [member function]
    cls.add_method('IsInitialized', 
                   'bool', 
                   [], 
                   is_const=True)
    ## ipv4-address.h (module 'network'): bool ns3::Ipv4Address::IsLocalMulticast() const [member function]
    cls.add_method('IsLocalMulticast', 
                   'bool', 
                   [], 
                   is_const=True)
    ## ipv4-address.h (module 'network'): bool ns3::Ipv4Address::IsLocalhost() const [member function]
    cls.add_method('IsLocalhost', 
                   'bool', 
                   [], 
                   is_const=True)
    ## ipv4-address.h (module 'network'): static bool ns3::Ipv4Address::IsMatchingType(ns3::Address const & address) [member function]
    cls.add_method('IsMatchingType', 
                   'bool', 
                   [param('ns3::Address const &', 'address')], 
                   is_static=True)
    ## ipv4-address.h (module 'network'): bool ns3::Ipv4Address::IsMulticast() const [member function]
    cls.add_method('IsMulticast', 
                   'bool', 
                   [], 
                   is_const=True)
    ## ipv4-address.h (module 'network'): bool ns3::Ipv4Address::IsSubnetDirectedBroadcast(ns3::Ipv4Mask const & mask) const [member function]
    cls.add_method('IsSubnetDirectedBroadcast', 
                   'bool', 
                   [param('ns3::Ipv4Mask const &', 'mask')], 
                   is_const=True)
    ## ipv4-address.h (module 'network'): void ns3::Ipv4Address::Print(std::ostream & os) const [member function]
    cls.add_method('Print', 
                   'void', 
                   [param('std::ostream &', 'os')], 
                   is_const=True)
    ## ipv4-address.h (module 'network'): void ns3::Ipv4Address::Serialize(uint8_t * buf) const [member function]
    cls.add_method('Serialize', 
                   'void', 
                   [param('uint8_t *', 'buf')], 
                   is_const=True)
    ## ipv4-address.h (module 'network'): void ns3::Ipv4Address::Set(uint32_t address) [member function]
    cls.add_method('Set', 
                   'void', 
                   [param('uint32_t', 'address')])
    ## ipv4-address.h (module 'network'): void ns3::Ipv4Address::Set(char const * address) [member function]
    cls.add_method('Set', 
                   'void', 
                   [param('char const *', 'address')])
    return

def register_Ns3Ipv4InterfaceAddress_methods(root_module, cls):
    cls.add_output_stream_operator()
    cls.add_binary_comparison_operator('==')
    cls.add_binary_comparison_operator('!=')
    ## ipv4-interface-address.h (module 'internet'): ns3::Ipv4InterfaceAddress::Ipv4InterfaceAddress() [constructor]
    cls.add_constructor([])
    ## ipv4-interface-address.h (module 'internet'): ns3::Ipv4InterfaceAddress::Ipv4InterfaceAddress(ns3::Ipv4Address local, ns3::Ipv4Mask mask) [constructor]
    cls.add_constructor([param('ns3::Ipv4Address', 'local'), param('ns3::Ipv4Mask', 'mask')])
    ## ipv4-interface-address.h (module 'internet'): ns3::Ipv4InterfaceAddress::Ipv4InterfaceAddress(ns3::Ipv4InterfaceAddress const & o) [constructor]
    cls.add_constructor([param('ns3::Ipv4InterfaceAddress const &', 'o')])
    ## ipv4-interface-address.h (module 'internet'): ns3::Ipv4Address ns3::Ipv4InterfaceAddress::GetBroadcast() const [member function]
    cls.add_method('GetBroadcast', 
                   'ns3::Ipv4Address', 
                   [], 
                   is_const=True)
    ## ipv4-interface-address.h (module 'internet'): ns3::Ipv4Address ns3::Ipv4InterfaceAddress::GetLocal() const [member function]
    cls.add_method('GetLocal', 
                   'ns3::Ipv4Address', 
                   [], 
                   is_const=True)
    ## ipv4-interface-address.h (module 'internet'): ns3::Ipv4Mask ns3::Ipv4InterfaceAddress::GetMask() const [member function]
    cls.add_method('GetMask', 
                   'ns3::Ipv4Mask', 
                   [], 
                   is_const=True)
    ## ipv4-interface-address.h (module 'internet'): ns3::Ipv4InterfaceAddress::InterfaceAddressScope_e ns3::Ipv4InterfaceAddress::GetScope() const [member function]
    cls.add_method('GetScope', 
                   'ns3::Ipv4InterfaceAddress::InterfaceAddressScope_e', 
                   [], 
                   is_const=True)
    ## ipv4-interface-address.h (module 'internet'): bool ns3::Ipv4InterfaceAddress::IsSecondary() const [member function]
    cls.add_method('IsSecondary', 
                   'bool', 
                   [], 
                   is_const=True)
    ## ipv4-interface-address.h (module 'internet'): void ns3::Ipv4InterfaceAddress::SetBroadcast(ns3::Ipv4Address broadcast) [member function]
    cls.add_method('SetBroadcast', 
                   'void', 
                   [param('ns3::Ipv4Address', 'broadcast')])
    ## ipv4-interface-address.h (module 'internet'): void ns3::Ipv4InterfaceAddress::SetLocal(ns3::Ipv4Address local) [member function]
    cls.add_method('SetLocal', 
                   'void', 
                   [param('ns3::Ipv4Address', 'local')])
    ## ipv4-interface-address.h (module 'internet'): void ns3::Ipv4InterfaceAddress::SetMask(ns3::Ipv4Mask mask) [member function]
    cls.add_method('SetMask', 
                   'void', 
                   [param('ns3::Ipv4Mask', 'mask')])
    ## ipv4-interface-address.h (module 'internet'): void ns3::Ipv4InterfaceAddress::SetPrimary() [member function]
    cls.add_method('SetPrimary', 
                   'void', 
                   [])
    ## ipv4-interface-address.h (module 'internet'): void ns3::Ipv4InterfaceAddress::SetScope(ns3::Ipv4InterfaceAddress::InterfaceAddressScope_e scope) [member function]
    cls.add_method('SetScope', 
                   'void', 
                   [param('ns3::Ipv4InterfaceAddress::InterfaceAddressScope_e', 'scope')])
    ## ipv4-interface-address.h (module 'internet'): void ns3::Ipv4InterfaceAddress::SetSecondary() [member function]
    cls.add_method('SetSecondary', 
                   'void', 
                   [])
    return

def register_Ns3Ipv4Mask_methods(root_module, cls):
    cls.add_output_stream_operator()
    cls.add_binary_comparison_operator('==')
    cls.add_binary_comparison_operator('!=')
    ## ipv4-address.h (module 'network'): ns3::Ipv4Mask::Ipv4Mask(ns3::Ipv4Mask const & arg0) [constructor]
    cls.add_constructor([param('ns3::Ipv4Mask const &', 'arg0')])
    ## ipv4-address.h (module 'network'): ns3::Ipv4Mask::Ipv4Mask() [constructor]
    cls.add_constructor([])
    ## ipv4-address.h (module 'network'): ns3::Ipv4Mask::Ipv4Mask(uint32_t mask) [constructor]
    cls.add_constructor([param('uint32_t', 'mask')])
    ## ipv4-address.h (module 'network'): ns3::Ipv4Mask::Ipv4Mask(char const * mask) [constructor]
    cls.add_constructor([param('char const *', 'mask')])
    ## ipv4-address.h (module 'network'): uint32_t ns3::Ipv4Mask::Get() const [member function]
    cls.add_method('Get', 
                   'uint32_t', 
                   [], 
                   is_const=True)
    ## ipv4-address.h (module 'network'): uint32_t ns3::Ipv4Mask::GetInverse() const [member function]
    cls.add_method('GetInverse', 
                   'uint32_t', 
                   [], 
                   is_const=True)
    ## ipv4-address.h (module 'network'): static ns3::Ipv4Mask ns3::Ipv4Mask::GetLoopback() [member function]
    cls.add_method('GetLoopback', 
                   'ns3::Ipv4Mask', 
                   [], 
                   is_static=True)
    ## ipv4-address.h (module 'network'): static ns3::Ipv4Mask ns3::Ipv4Mask::GetOnes() [member function]
    cls.add_method('GetOnes', 
                   'ns3::Ipv4Mask', 
                   [], 
                   is_static=True)
    ## ipv4-address.h (module 'network'): uint16_t ns3::Ipv4Mask::GetPrefixLength() const [member function]
    cls.add_method('GetPrefixLength', 
                   'uint16_t', 
                   [], 
                   is_const=True)
    ## ipv4-address.h (module 'network'): static ns3::Ipv4Mask ns3::Ipv4Mask::GetZero() [member function]
    cls.add_method('GetZero', 
                   'ns3::Ipv4Mask', 
                   [], 
                   is_static=True)
    ## ipv4-address.h (module 'network'): bool ns3::Ipv4Mask::IsEqual(ns3::Ipv4Mask other) const [member function]
    cls.add_method('IsEqual', 
                   'bool', 
                   [param('ns3::Ipv4Mask', 'other')], 
                   is_const=True, deprecated=True)
    ## ipv4-address.h (module 'network'): bool ns3::Ipv4Mask::IsMatch(ns3::Ipv4Address a, ns3::Ipv4Address b) const [member function]
    cls.add_method('IsMatch', 
                   'bool', 
                   [param('ns3::Ipv4Address', 'a'), param('ns3::Ipv4Address', 'b')], 
                   is_const=True)
    ## ipv4-address.h (module 'network'): void ns3::Ipv4Mask::Print(std::ostream & os) const [member function]
    cls.add_method('Print', 
                   'void', 
                   [param('std::ostream &', 'os')], 
                   is_const=True)
    ## ipv4-address.h (module 'network'): void ns3::Ipv4Mask::Set(uint32_t mask) [member function]
    cls.add_method('Set', 
                   'void', 
                   [param('uint32_t', 'mask')])
    return

def register_Ns3Ipv4RoutingHelper_methods(root_module, cls):
    ## ipv4-routing-helper.h (module 'internet'): ns3::Ipv4RoutingHelper::Ipv4RoutingHelper() [constructor]
    cls.add_constructor([])
    ## ipv4-routing-helper.h (module 'internet'): ns3::Ipv4RoutingHelper::Ipv4RoutingHelper(ns3::Ipv4RoutingHelper const & arg0) [constructor]
    cls.add_constructor([param('ns3::Ipv4RoutingHelper const &', 'arg0')])
    ## ipv4-routing-helper.h (module 'internet'): ns3::Ipv4RoutingHelper * ns3::Ipv4RoutingHelper::Copy() const [member function]
    cls.add_method('Copy', 
                   'ns3::Ipv4RoutingHelper *', 
                   [], 
<<<<<<< HEAD
                   is_const=True, is_virtual=True, is_pure_virtual=True)
=======
                   is_const=True, is_pure_virtual=True, is_virtual=True)
>>>>>>> bc453bcb
    ## ipv4-routing-helper.h (module 'internet'): ns3::Ptr<ns3::Ipv4RoutingProtocol> ns3::Ipv4RoutingHelper::Create(ns3::Ptr<ns3::Node> node) const [member function]
    cls.add_method('Create', 
                   'ns3::Ptr< ns3::Ipv4RoutingProtocol >', 
                   [param('ns3::Ptr< ns3::Node >', 'node')], 
<<<<<<< HEAD
                   is_const=True, is_virtual=True, is_pure_virtual=True)
    ## ipv4-routing-helper.h (module 'internet'): static void ns3::Ipv4RoutingHelper::PrintNeighborCacheAllAt(ns3::Time printTime, ns3::Ptr<ns3::OutputStreamWrapper> stream) [member function]
=======
                   is_const=True, is_pure_virtual=True, is_virtual=True)
    ## ipv4-routing-helper.h (module 'internet'): static void ns3::Ipv4RoutingHelper::PrintNeighborCacheAllAt(ns3::Time printTime, ns3::Ptr<ns3::OutputStreamWrapper> stream, ns3::Time::Unit unit=::ns3::Time::Unit::S) [member function]
>>>>>>> bc453bcb
    cls.add_method('PrintNeighborCacheAllAt', 
                   'void', 
                   [param('ns3::Time', 'printTime'), param('ns3::Ptr< ns3::OutputStreamWrapper >', 'stream'), param('ns3::Time::Unit', 'unit', default_value='::ns3::Time::Unit::S')], 
                   is_static=True)
    ## ipv4-routing-helper.h (module 'internet'): static void ns3::Ipv4RoutingHelper::PrintNeighborCacheAllEvery(ns3::Time printInterval, ns3::Ptr<ns3::OutputStreamWrapper> stream, ns3::Time::Unit unit=::ns3::Time::Unit::S) [member function]
    cls.add_method('PrintNeighborCacheAllEvery', 
                   'void', 
                   [param('ns3::Time', 'printInterval'), param('ns3::Ptr< ns3::OutputStreamWrapper >', 'stream'), param('ns3::Time::Unit', 'unit', default_value='::ns3::Time::Unit::S')], 
                   is_static=True)
    ## ipv4-routing-helper.h (module 'internet'): static void ns3::Ipv4RoutingHelper::PrintNeighborCacheAt(ns3::Time printTime, ns3::Ptr<ns3::Node> node, ns3::Ptr<ns3::OutputStreamWrapper> stream, ns3::Time::Unit unit=::ns3::Time::Unit::S) [member function]
    cls.add_method('PrintNeighborCacheAt', 
                   'void', 
                   [param('ns3::Time', 'printTime'), param('ns3::Ptr< ns3::Node >', 'node'), param('ns3::Ptr< ns3::OutputStreamWrapper >', 'stream'), param('ns3::Time::Unit', 'unit', default_value='::ns3::Time::Unit::S')], 
                   is_static=True)
    ## ipv4-routing-helper.h (module 'internet'): static void ns3::Ipv4RoutingHelper::PrintNeighborCacheEvery(ns3::Time printInterval, ns3::Ptr<ns3::Node> node, ns3::Ptr<ns3::OutputStreamWrapper> stream, ns3::Time::Unit unit=::ns3::Time::Unit::S) [member function]
    cls.add_method('PrintNeighborCacheEvery', 
                   'void', 
                   [param('ns3::Time', 'printInterval'), param('ns3::Ptr< ns3::Node >', 'node'), param('ns3::Ptr< ns3::OutputStreamWrapper >', 'stream'), param('ns3::Time::Unit', 'unit', default_value='::ns3::Time::Unit::S')], 
                   is_static=True)
    ## ipv4-routing-helper.h (module 'internet'): static void ns3::Ipv4RoutingHelper::PrintRoutingTableAllAt(ns3::Time printTime, ns3::Ptr<ns3::OutputStreamWrapper> stream, ns3::Time::Unit unit=::ns3::Time::Unit::S) [member function]
    cls.add_method('PrintRoutingTableAllAt', 
                   'void', 
                   [param('ns3::Time', 'printTime'), param('ns3::Ptr< ns3::OutputStreamWrapper >', 'stream'), param('ns3::Time::Unit', 'unit', default_value='::ns3::Time::Unit::S')], 
                   is_static=True)
    ## ipv4-routing-helper.h (module 'internet'): static void ns3::Ipv4RoutingHelper::PrintRoutingTableAllEvery(ns3::Time printInterval, ns3::Ptr<ns3::OutputStreamWrapper> stream, ns3::Time::Unit unit=::ns3::Time::Unit::S) [member function]
    cls.add_method('PrintRoutingTableAllEvery', 
                   'void', 
                   [param('ns3::Time', 'printInterval'), param('ns3::Ptr< ns3::OutputStreamWrapper >', 'stream'), param('ns3::Time::Unit', 'unit', default_value='::ns3::Time::Unit::S')], 
                   is_static=True)
    ## ipv4-routing-helper.h (module 'internet'): static void ns3::Ipv4RoutingHelper::PrintRoutingTableAt(ns3::Time printTime, ns3::Ptr<ns3::Node> node, ns3::Ptr<ns3::OutputStreamWrapper> stream, ns3::Time::Unit unit=::ns3::Time::Unit::S) [member function]
    cls.add_method('PrintRoutingTableAt', 
                   'void', 
                   [param('ns3::Time', 'printTime'), param('ns3::Ptr< ns3::Node >', 'node'), param('ns3::Ptr< ns3::OutputStreamWrapper >', 'stream'), param('ns3::Time::Unit', 'unit', default_value='::ns3::Time::Unit::S')], 
                   is_static=True)
    ## ipv4-routing-helper.h (module 'internet'): static void ns3::Ipv4RoutingHelper::PrintRoutingTableEvery(ns3::Time printInterval, ns3::Ptr<ns3::Node> node, ns3::Ptr<ns3::OutputStreamWrapper> stream, ns3::Time::Unit unit=::ns3::Time::Unit::S) [member function]
    cls.add_method('PrintRoutingTableEvery', 
                   'void', 
                   [param('ns3::Time', 'printInterval'), param('ns3::Ptr< ns3::Node >', 'node'), param('ns3::Ptr< ns3::OutputStreamWrapper >', 'stream'), param('ns3::Time::Unit', 'unit', default_value='::ns3::Time::Unit::S')], 
                   is_static=True)
    return

def register_Ns3Ipv6Address_methods(root_module, cls):
    cls.add_output_stream_operator()
    cls.add_binary_comparison_operator('==')
    cls.add_binary_comparison_operator('!=')
    cls.add_binary_comparison_operator('<')
    ## ipv6-address.h (module 'network'): ns3::Ipv6Address::Ipv6Address() [constructor]
    cls.add_constructor([])
    ## ipv6-address.h (module 'network'): ns3::Ipv6Address::Ipv6Address(char const * address) [constructor]
    cls.add_constructor([param('char const *', 'address')])
    ## ipv6-address.h (module 'network'): ns3::Ipv6Address::Ipv6Address(uint8_t * address) [constructor]
    cls.add_constructor([param('uint8_t *', 'address')])
    ## ipv6-address.h (module 'network'): ns3::Ipv6Address::Ipv6Address(ns3::Ipv6Address const & addr) [constructor]
    cls.add_constructor([param('ns3::Ipv6Address const &', 'addr')])
    ## ipv6-address.h (module 'network'): ns3::Ipv6Address::Ipv6Address(ns3::Ipv6Address const * addr) [constructor]
    cls.add_constructor([param('ns3::Ipv6Address const *', 'addr')])
    ## ipv6-address.h (module 'network'): ns3::Ipv6Address ns3::Ipv6Address::CombinePrefix(ns3::Ipv6Prefix const & prefix) const [member function]
    cls.add_method('CombinePrefix', 
                   'ns3::Ipv6Address', 
                   [param('ns3::Ipv6Prefix const &', 'prefix')], 
                   is_const=True)
    ## ipv6-address.h (module 'network'): static ns3::Ipv6Address ns3::Ipv6Address::ConvertFrom(ns3::Address const & address) [member function]
    cls.add_method('ConvertFrom', 
                   'ns3::Ipv6Address', 
                   [param('ns3::Address const &', 'address')], 
                   is_static=True)
    ## ipv6-address.h (module 'network'): static ns3::Ipv6Address ns3::Ipv6Address::Deserialize(uint8_t const * buf) [member function]
    cls.add_method('Deserialize', 
                   'ns3::Ipv6Address', 
                   [param('uint8_t const *', 'buf')], 
                   is_static=True)
    ## ipv6-address.h (module 'network'): static ns3::Ipv6Address ns3::Ipv6Address::GetAllHostsMulticast() [member function]
    cls.add_method('GetAllHostsMulticast', 
                   'ns3::Ipv6Address', 
                   [], 
                   is_static=True)
    ## ipv6-address.h (module 'network'): static ns3::Ipv6Address ns3::Ipv6Address::GetAllNodesMulticast() [member function]
    cls.add_method('GetAllNodesMulticast', 
                   'ns3::Ipv6Address', 
                   [], 
                   is_static=True)
    ## ipv6-address.h (module 'network'): static ns3::Ipv6Address ns3::Ipv6Address::GetAllRoutersMulticast() [member function]
    cls.add_method('GetAllRoutersMulticast', 
                   'ns3::Ipv6Address', 
                   [], 
                   is_static=True)
    ## ipv6-address.h (module 'network'): static ns3::Ipv6Address ns3::Ipv6Address::GetAny() [member function]
    cls.add_method('GetAny', 
                   'ns3::Ipv6Address', 
                   [], 
                   is_static=True)
    ## ipv6-address.h (module 'network'): void ns3::Ipv6Address::GetBytes(uint8_t * buf) const [member function]
    cls.add_method('GetBytes', 
                   'void', 
                   [param('uint8_t *', 'buf')], 
                   is_const=True)
    ## ipv6-address.h (module 'network'): ns3::Ipv4Address ns3::Ipv6Address::GetIpv4MappedAddress() const [member function]
    cls.add_method('GetIpv4MappedAddress', 
                   'ns3::Ipv4Address', 
                   [], 
                   is_const=True)
    ## ipv6-address.h (module 'network'): static ns3::Ipv6Address ns3::Ipv6Address::GetLoopback() [member function]
    cls.add_method('GetLoopback', 
                   'ns3::Ipv6Address', 
                   [], 
                   is_static=True)
    ## ipv6-address.h (module 'network'): static ns3::Ipv6Address ns3::Ipv6Address::GetOnes() [member function]
    cls.add_method('GetOnes', 
                   'ns3::Ipv6Address', 
                   [], 
                   is_static=True)
    ## ipv6-address.h (module 'network'): static ns3::Ipv6Address ns3::Ipv6Address::GetZero() [member function]
    cls.add_method('GetZero', 
                   'ns3::Ipv6Address', 
                   [], 
                   is_static=True)
    ## ipv6-address.h (module 'network'): bool ns3::Ipv6Address::HasPrefix(ns3::Ipv6Prefix const & prefix) const [member function]
    cls.add_method('HasPrefix', 
                   'bool', 
                   [param('ns3::Ipv6Prefix const &', 'prefix')], 
                   is_const=True)
    ## ipv6-address.h (module 'network'): bool ns3::Ipv6Address::IsAllNodesMulticast() const [member function]
    cls.add_method('IsAllNodesMulticast', 
                   'bool', 
                   [], 
                   is_const=True)
    ## ipv6-address.h (module 'network'): bool ns3::Ipv6Address::IsAllRoutersMulticast() const [member function]
    cls.add_method('IsAllRoutersMulticast', 
                   'bool', 
                   [], 
                   is_const=True)
    ## ipv6-address.h (module 'network'): bool ns3::Ipv6Address::IsAny() const [member function]
    cls.add_method('IsAny', 
                   'bool', 
                   [], 
                   is_const=True)
    ## ipv6-address.h (module 'network'): bool ns3::Ipv6Address::IsDocumentation() const [member function]
    cls.add_method('IsDocumentation', 
                   'bool', 
                   [], 
                   is_const=True)
    ## ipv6-address.h (module 'network'): bool ns3::Ipv6Address::IsEqual(ns3::Ipv6Address const & other) const [member function]
    cls.add_method('IsEqual', 
                   'bool', 
                   [param('ns3::Ipv6Address const &', 'other')], 
                   is_const=True, deprecated=True)
    ## ipv6-address.h (module 'network'): bool ns3::Ipv6Address::IsInitialized() const [member function]
    cls.add_method('IsInitialized', 
                   'bool', 
                   [], 
                   is_const=True)
    ## ipv6-address.h (module 'network'): bool ns3::Ipv6Address::IsIpv4MappedAddress() const [member function]
    cls.add_method('IsIpv4MappedAddress', 
                   'bool', 
                   [], 
                   is_const=True)
    ## ipv6-address.h (module 'network'): bool ns3::Ipv6Address::IsLinkLocal() const [member function]
    cls.add_method('IsLinkLocal', 
                   'bool', 
                   [], 
                   is_const=True)
    ## ipv6-address.h (module 'network'): bool ns3::Ipv6Address::IsLinkLocalMulticast() const [member function]
    cls.add_method('IsLinkLocalMulticast', 
                   'bool', 
                   [], 
                   is_const=True)
    ## ipv6-address.h (module 'network'): bool ns3::Ipv6Address::IsLocalhost() const [member function]
    cls.add_method('IsLocalhost', 
                   'bool', 
                   [], 
                   is_const=True)
    ## ipv6-address.h (module 'network'): static bool ns3::Ipv6Address::IsMatchingType(ns3::Address const & address) [member function]
    cls.add_method('IsMatchingType', 
                   'bool', 
                   [param('ns3::Address const &', 'address')], 
                   is_static=True)
    ## ipv6-address.h (module 'network'): bool ns3::Ipv6Address::IsMulticast() const [member function]
    cls.add_method('IsMulticast', 
                   'bool', 
                   [], 
                   is_const=True)
    ## ipv6-address.h (module 'network'): bool ns3::Ipv6Address::IsSolicitedMulticast() const [member function]
    cls.add_method('IsSolicitedMulticast', 
                   'bool', 
                   [], 
                   is_const=True)
    ## ipv6-address.h (module 'network'): static ns3::Ipv6Address ns3::Ipv6Address::MakeAutoconfiguredAddress(ns3::Address addr, ns3::Ipv6Address prefix) [member function]
    cls.add_method('MakeAutoconfiguredAddress', 
                   'ns3::Ipv6Address', 
                   [param('ns3::Address', 'addr'), param('ns3::Ipv6Address', 'prefix')], 
                   is_static=True)
    ## ipv6-address.h (module 'network'): static ns3::Ipv6Address ns3::Ipv6Address::MakeAutoconfiguredAddress(ns3::Mac16Address addr, ns3::Ipv6Address prefix) [member function]
    cls.add_method('MakeAutoconfiguredAddress', 
                   'ns3::Ipv6Address', 
                   [param('ns3::Mac16Address', 'addr'), param('ns3::Ipv6Address', 'prefix')], 
                   is_static=True)
    ## ipv6-address.h (module 'network'): static ns3::Ipv6Address ns3::Ipv6Address::MakeAutoconfiguredAddress(ns3::Mac48Address addr, ns3::Ipv6Address prefix) [member function]
    cls.add_method('MakeAutoconfiguredAddress', 
                   'ns3::Ipv6Address', 
                   [param('ns3::Mac48Address', 'addr'), param('ns3::Ipv6Address', 'prefix')], 
                   is_static=True)
    ## ipv6-address.h (module 'network'): static ns3::Ipv6Address ns3::Ipv6Address::MakeAutoconfiguredAddress(ns3::Mac64Address addr, ns3::Ipv6Address prefix) [member function]
    cls.add_method('MakeAutoconfiguredAddress', 
                   'ns3::Ipv6Address', 
                   [param('ns3::Mac64Address', 'addr'), param('ns3::Ipv6Address', 'prefix')], 
                   is_static=True)
    ## ipv6-address.h (module 'network'): static ns3::Ipv6Address ns3::Ipv6Address::MakeAutoconfiguredAddress(ns3::Mac8Address addr, ns3::Ipv6Address prefix) [member function]
    cls.add_method('MakeAutoconfiguredAddress', 
                   'ns3::Ipv6Address', 
                   [param('ns3::Mac8Address', 'addr'), param('ns3::Ipv6Address', 'prefix')], 
                   is_static=True)
    ## ipv6-address.h (module 'network'): static ns3::Ipv6Address ns3::Ipv6Address::MakeAutoconfiguredLinkLocalAddress(ns3::Address mac) [member function]
    cls.add_method('MakeAutoconfiguredLinkLocalAddress', 
                   'ns3::Ipv6Address', 
                   [param('ns3::Address', 'mac')], 
                   is_static=True)
    ## ipv6-address.h (module 'network'): static ns3::Ipv6Address ns3::Ipv6Address::MakeAutoconfiguredLinkLocalAddress(ns3::Mac16Address mac) [member function]
    cls.add_method('MakeAutoconfiguredLinkLocalAddress', 
                   'ns3::Ipv6Address', 
                   [param('ns3::Mac16Address', 'mac')], 
                   is_static=True)
    ## ipv6-address.h (module 'network'): static ns3::Ipv6Address ns3::Ipv6Address::MakeAutoconfiguredLinkLocalAddress(ns3::Mac48Address mac) [member function]
    cls.add_method('MakeAutoconfiguredLinkLocalAddress', 
                   'ns3::Ipv6Address', 
                   [param('ns3::Mac48Address', 'mac')], 
                   is_static=True)
    ## ipv6-address.h (module 'network'): static ns3::Ipv6Address ns3::Ipv6Address::MakeAutoconfiguredLinkLocalAddress(ns3::Mac64Address mac) [member function]
    cls.add_method('MakeAutoconfiguredLinkLocalAddress', 
                   'ns3::Ipv6Address', 
                   [param('ns3::Mac64Address', 'mac')], 
                   is_static=True)
    ## ipv6-address.h (module 'network'): static ns3::Ipv6Address ns3::Ipv6Address::MakeAutoconfiguredLinkLocalAddress(ns3::Mac8Address mac) [member function]
    cls.add_method('MakeAutoconfiguredLinkLocalAddress', 
                   'ns3::Ipv6Address', 
                   [param('ns3::Mac8Address', 'mac')], 
                   is_static=True)
    ## ipv6-address.h (module 'network'): static ns3::Ipv6Address ns3::Ipv6Address::MakeIpv4MappedAddress(ns3::Ipv4Address addr) [member function]
    cls.add_method('MakeIpv4MappedAddress', 
                   'ns3::Ipv6Address', 
                   [param('ns3::Ipv4Address', 'addr')], 
                   is_static=True)
    ## ipv6-address.h (module 'network'): static ns3::Ipv6Address ns3::Ipv6Address::MakeSolicitedAddress(ns3::Ipv6Address addr) [member function]
    cls.add_method('MakeSolicitedAddress', 
                   'ns3::Ipv6Address', 
                   [param('ns3::Ipv6Address', 'addr')], 
                   is_static=True)
    ## ipv6-address.h (module 'network'): void ns3::Ipv6Address::Print(std::ostream & os) const [member function]
    cls.add_method('Print', 
                   'void', 
                   [param('std::ostream &', 'os')], 
                   is_const=True)
    ## ipv6-address.h (module 'network'): void ns3::Ipv6Address::Serialize(uint8_t * buf) const [member function]
    cls.add_method('Serialize', 
                   'void', 
                   [param('uint8_t *', 'buf')], 
                   is_const=True)
    ## ipv6-address.h (module 'network'): void ns3::Ipv6Address::Set(char const * address) [member function]
    cls.add_method('Set', 
                   'void', 
                   [param('char const *', 'address')])
    ## ipv6-address.h (module 'network'): void ns3::Ipv6Address::Set(uint8_t * address) [member function]
    cls.add_method('Set', 
                   'void', 
                   [param('uint8_t *', 'address')])
    return

def register_Ns3Ipv6Prefix_methods(root_module, cls):
    cls.add_output_stream_operator()
    cls.add_binary_comparison_operator('==')
    cls.add_binary_comparison_operator('!=')
    ## ipv6-address.h (module 'network'): ns3::Ipv6Prefix::Ipv6Prefix() [constructor]
    cls.add_constructor([])
    ## ipv6-address.h (module 'network'): ns3::Ipv6Prefix::Ipv6Prefix(uint8_t * prefix) [constructor]
    cls.add_constructor([param('uint8_t *', 'prefix')])
    ## ipv6-address.h (module 'network'): ns3::Ipv6Prefix::Ipv6Prefix(char const * prefix) [constructor]
    cls.add_constructor([param('char const *', 'prefix')])
    ## ipv6-address.h (module 'network'): ns3::Ipv6Prefix::Ipv6Prefix(uint8_t * prefix, uint8_t prefixLength) [constructor]
    cls.add_constructor([param('uint8_t *', 'prefix'), param('uint8_t', 'prefixLength')])
    ## ipv6-address.h (module 'network'): ns3::Ipv6Prefix::Ipv6Prefix(char const * prefix, uint8_t prefixLength) [constructor]
    cls.add_constructor([param('char const *', 'prefix'), param('uint8_t', 'prefixLength')])
    ## ipv6-address.h (module 'network'): ns3::Ipv6Prefix::Ipv6Prefix(uint8_t prefix) [constructor]
    cls.add_constructor([param('uint8_t', 'prefix')])
    ## ipv6-address.h (module 'network'): ns3::Ipv6Prefix::Ipv6Prefix(ns3::Ipv6Prefix const & prefix) [constructor]
    cls.add_constructor([param('ns3::Ipv6Prefix const &', 'prefix')])
    ## ipv6-address.h (module 'network'): ns3::Ipv6Prefix::Ipv6Prefix(ns3::Ipv6Prefix const * prefix) [constructor]
    cls.add_constructor([param('ns3::Ipv6Prefix const *', 'prefix')])
    ## ipv6-address.h (module 'network'): void ns3::Ipv6Prefix::GetBytes(uint8_t * buf) const [member function]
    cls.add_method('GetBytes', 
                   'void', 
                   [param('uint8_t *', 'buf')], 
                   is_const=True)
    ## ipv6-address.h (module 'network'): static ns3::Ipv6Prefix ns3::Ipv6Prefix::GetLoopback() [member function]
    cls.add_method('GetLoopback', 
                   'ns3::Ipv6Prefix', 
                   [], 
                   is_static=True)
    ## ipv6-address.h (module 'network'): uint8_t ns3::Ipv6Prefix::GetMinimumPrefixLength() const [member function]
    cls.add_method('GetMinimumPrefixLength', 
                   'uint8_t', 
                   [], 
                   is_const=True)
    ## ipv6-address.h (module 'network'): static ns3::Ipv6Prefix ns3::Ipv6Prefix::GetOnes() [member function]
    cls.add_method('GetOnes', 
                   'ns3::Ipv6Prefix', 
                   [], 
                   is_static=True)
    ## ipv6-address.h (module 'network'): uint8_t ns3::Ipv6Prefix::GetPrefixLength() const [member function]
    cls.add_method('GetPrefixLength', 
                   'uint8_t', 
                   [], 
                   is_const=True)
    ## ipv6-address.h (module 'network'): static ns3::Ipv6Prefix ns3::Ipv6Prefix::GetZero() [member function]
    cls.add_method('GetZero', 
                   'ns3::Ipv6Prefix', 
                   [], 
                   is_static=True)
    ## ipv6-address.h (module 'network'): bool ns3::Ipv6Prefix::IsEqual(ns3::Ipv6Prefix const & other) const [member function]
    cls.add_method('IsEqual', 
                   'bool', 
                   [param('ns3::Ipv6Prefix const &', 'other')], 
                   is_const=True, deprecated=True)
    ## ipv6-address.h (module 'network'): bool ns3::Ipv6Prefix::IsMatch(ns3::Ipv6Address a, ns3::Ipv6Address b) const [member function]
    cls.add_method('IsMatch', 
                   'bool', 
                   [param('ns3::Ipv6Address', 'a'), param('ns3::Ipv6Address', 'b')], 
                   is_const=True)
    ## ipv6-address.h (module 'network'): void ns3::Ipv6Prefix::Print(std::ostream & os) const [member function]
    cls.add_method('Print', 
                   'void', 
                   [param('std::ostream &', 'os')], 
                   is_const=True)
    ## ipv6-address.h (module 'network'): void ns3::Ipv6Prefix::SetPrefixLength(uint8_t prefixLength) [member function]
    cls.add_method('SetPrefixLength', 
                   'void', 
                   [param('uint8_t', 'prefixLength')])
    return

def register_Ns3LogComponent_methods(root_module, cls):
    ## log.h (module 'core'): ns3::LogComponent::LogComponent(ns3::LogComponent const & arg0) [constructor]
    cls.add_constructor([param('ns3::LogComponent const &', 'arg0')])
    ## log.h (module 'core'): ns3::LogComponent::LogComponent(std::string const & name, std::string const & file, ns3::LogLevel const mask=::ns3::LogLevel::LOG_NONE) [constructor]
    cls.add_constructor([param('std::string const &', 'name'), param('std::string const &', 'file'), param('ns3::LogLevel const', 'mask', default_value='::ns3::LogLevel::LOG_NONE')])
    ## log.h (module 'core'): void ns3::LogComponent::Disable(ns3::LogLevel const level) [member function]
    cls.add_method('Disable', 
                   'void', 
                   [param('ns3::LogLevel const', 'level')])
    ## log.h (module 'core'): void ns3::LogComponent::Enable(ns3::LogLevel const level) [member function]
    cls.add_method('Enable', 
                   'void', 
                   [param('ns3::LogLevel const', 'level')])
    ## log.h (module 'core'): std::string ns3::LogComponent::File() const [member function]
    cls.add_method('File', 
                   'std::string', 
                   [], 
                   is_const=True)
    ## log.h (module 'core'): static ns3::LogComponent::ComponentList * ns3::LogComponent::GetComponentList() [member function]
    cls.add_method('GetComponentList', 
                   'ns3::LogComponent::ComponentList *', 
                   [], 
                   is_static=True)
    ## log.h (module 'core'): static std::string ns3::LogComponent::GetLevelLabel(ns3::LogLevel const level) [member function]
    cls.add_method('GetLevelLabel', 
                   'std::string', 
                   [param('ns3::LogLevel const', 'level')], 
                   is_static=True)
    ## log.h (module 'core'): bool ns3::LogComponent::IsEnabled(ns3::LogLevel const level) const [member function]
    cls.add_method('IsEnabled', 
                   'bool', 
                   [param('ns3::LogLevel const', 'level')], 
                   is_const=True)
    ## log.h (module 'core'): bool ns3::LogComponent::IsNoneEnabled() const [member function]
    cls.add_method('IsNoneEnabled', 
                   'bool', 
                   [], 
                   is_const=True)
    ## log.h (module 'core'): char const * ns3::LogComponent::Name() const [member function]
    cls.add_method('Name', 
                   'char const *', 
                   [], 
                   is_const=True)
    ## log.h (module 'core'): void ns3::LogComponent::SetMask(ns3::LogLevel const level) [member function]
    cls.add_method('SetMask', 
                   'void', 
                   [param('ns3::LogLevel const', 'level')])
    return

def register_Ns3Mac48Address_methods(root_module, cls):
    cls.add_binary_comparison_operator('==')
    cls.add_binary_comparison_operator('!=')
    cls.add_binary_comparison_operator('<')
    cls.add_output_stream_operator()
    ## mac48-address.h (module 'network'): ns3::Mac48Address::Mac48Address(ns3::Mac48Address const & arg0) [constructor]
    cls.add_constructor([param('ns3::Mac48Address const &', 'arg0')])
    ## mac48-address.h (module 'network'): ns3::Mac48Address::Mac48Address() [constructor]
    cls.add_constructor([])
    ## mac48-address.h (module 'network'): ns3::Mac48Address::Mac48Address(char const * str) [constructor]
    cls.add_constructor([param('char const *', 'str')])
    ## mac48-address.h (module 'network'): static ns3::Mac48Address ns3::Mac48Address::Allocate() [member function]
    cls.add_method('Allocate', 
                   'ns3::Mac48Address', 
                   [], 
                   is_static=True)
    ## mac48-address.h (module 'network'): static ns3::Mac48Address ns3::Mac48Address::ConvertFrom(ns3::Address const & address) [member function]
    cls.add_method('ConvertFrom', 
                   'ns3::Mac48Address', 
                   [param('ns3::Address const &', 'address')], 
                   is_static=True)
    ## mac48-address.h (module 'network'): void ns3::Mac48Address::CopyFrom(uint8_t const * buffer) [member function]
    cls.add_method('CopyFrom', 
                   'void', 
                   [param('uint8_t const *', 'buffer')])
    ## mac48-address.h (module 'network'): void ns3::Mac48Address::CopyTo(uint8_t * buffer) const [member function]
    cls.add_method('CopyTo', 
                   'void', 
                   [param('uint8_t *', 'buffer')], 
                   is_const=True)
    ## mac48-address.h (module 'network'): static ns3::Mac48Address ns3::Mac48Address::GetBroadcast() [member function]
    cls.add_method('GetBroadcast', 
                   'ns3::Mac48Address', 
                   [], 
                   is_static=True)
    ## mac48-address.h (module 'network'): static ns3::Mac48Address ns3::Mac48Address::GetMulticast(ns3::Ipv4Address address) [member function]
    cls.add_method('GetMulticast', 
                   'ns3::Mac48Address', 
                   [param('ns3::Ipv4Address', 'address')], 
                   is_static=True)
    ## mac48-address.h (module 'network'): static ns3::Mac48Address ns3::Mac48Address::GetMulticast(ns3::Ipv6Address address) [member function]
    cls.add_method('GetMulticast', 
                   'ns3::Mac48Address', 
                   [param('ns3::Ipv6Address', 'address')], 
                   is_static=True)
    ## mac48-address.h (module 'network'): static ns3::Mac48Address ns3::Mac48Address::GetMulticast6Prefix() [member function]
    cls.add_method('GetMulticast6Prefix', 
                   'ns3::Mac48Address', 
                   [], 
                   is_static=True)
    ## mac48-address.h (module 'network'): static ns3::Mac48Address ns3::Mac48Address::GetMulticastPrefix() [member function]
    cls.add_method('GetMulticastPrefix', 
                   'ns3::Mac48Address', 
                   [], 
                   is_static=True)
    ## mac48-address.h (module 'network'): bool ns3::Mac48Address::IsBroadcast() const [member function]
    cls.add_method('IsBroadcast', 
                   'bool', 
                   [], 
                   is_const=True)
    ## mac48-address.h (module 'network'): bool ns3::Mac48Address::IsGroup() const [member function]
    cls.add_method('IsGroup', 
                   'bool', 
                   [], 
                   is_const=True)
    ## mac48-address.h (module 'network'): static bool ns3::Mac48Address::IsMatchingType(ns3::Address const & address) [member function]
    cls.add_method('IsMatchingType', 
                   'bool', 
                   [param('ns3::Address const &', 'address')], 
                   is_static=True)
    return

def register_Ns3Mac8Address_methods(root_module, cls):
    cls.add_binary_comparison_operator('<')
    cls.add_binary_comparison_operator('==')
    cls.add_binary_comparison_operator('!=')
    cls.add_output_stream_operator()
    ## mac8-address.h (module 'network'): ns3::Mac8Address::Mac8Address(ns3::Mac8Address const & arg0) [constructor]
    cls.add_constructor([param('ns3::Mac8Address const &', 'arg0')])
    ## mac8-address.h (module 'network'): ns3::Mac8Address::Mac8Address() [constructor]
    cls.add_constructor([])
    ## mac8-address.h (module 'network'): ns3::Mac8Address::Mac8Address(uint8_t addr) [constructor]
    cls.add_constructor([param('uint8_t', 'addr')])
    ## mac8-address.h (module 'network'): static ns3::Mac8Address ns3::Mac8Address::Allocate() [member function]
    cls.add_method('Allocate', 
                   'ns3::Mac8Address', 
                   [], 
                   is_static=True)
    ## mac8-address.h (module 'network'): static ns3::Mac8Address ns3::Mac8Address::ConvertFrom(ns3::Address const & address) [member function]
    cls.add_method('ConvertFrom', 
                   'ns3::Mac8Address', 
                   [param('ns3::Address const &', 'address')], 
                   is_static=True)
    ## mac8-address.h (module 'network'): void ns3::Mac8Address::CopyFrom(uint8_t const * pBuffer) [member function]
    cls.add_method('CopyFrom', 
                   'void', 
                   [param('uint8_t const *', 'pBuffer')])
    ## mac8-address.h (module 'network'): void ns3::Mac8Address::CopyTo(uint8_t * pBuffer) const [member function]
    cls.add_method('CopyTo', 
                   'void', 
                   [param('uint8_t *', 'pBuffer')], 
                   is_const=True)
    ## mac8-address.h (module 'network'): static ns3::Mac8Address ns3::Mac8Address::GetBroadcast() [member function]
    cls.add_method('GetBroadcast', 
                   'ns3::Mac8Address', 
                   [], 
                   is_static=True)
    ## mac8-address.h (module 'network'): static bool ns3::Mac8Address::IsMatchingType(ns3::Address const & address) [member function]
    cls.add_method('IsMatchingType', 
                   'bool', 
                   [param('ns3::Address const &', 'address')], 
                   is_static=True)
    return

def register_Ns3NetDeviceContainer_methods(root_module, cls):
    ## net-device-container.h (module 'network'): ns3::NetDeviceContainer::NetDeviceContainer(ns3::NetDeviceContainer const & arg0) [constructor]
    cls.add_constructor([param('ns3::NetDeviceContainer const &', 'arg0')])
    ## net-device-container.h (module 'network'): ns3::NetDeviceContainer::NetDeviceContainer() [constructor]
    cls.add_constructor([])
    ## net-device-container.h (module 'network'): ns3::NetDeviceContainer::NetDeviceContainer(ns3::Ptr<ns3::NetDevice> dev) [constructor]
    cls.add_constructor([param('ns3::Ptr< ns3::NetDevice >', 'dev')])
    ## net-device-container.h (module 'network'): ns3::NetDeviceContainer::NetDeviceContainer(std::string devName) [constructor]
    cls.add_constructor([param('std::string', 'devName')])
    ## net-device-container.h (module 'network'): ns3::NetDeviceContainer::NetDeviceContainer(ns3::NetDeviceContainer const & a, ns3::NetDeviceContainer const & b) [constructor]
    cls.add_constructor([param('ns3::NetDeviceContainer const &', 'a'), param('ns3::NetDeviceContainer const &', 'b')])
    ## net-device-container.h (module 'network'): void ns3::NetDeviceContainer::Add(ns3::NetDeviceContainer other) [member function]
    cls.add_method('Add', 
                   'void', 
                   [param('ns3::NetDeviceContainer', 'other')])
    ## net-device-container.h (module 'network'): void ns3::NetDeviceContainer::Add(ns3::Ptr<ns3::NetDevice> device) [member function]
    cls.add_method('Add', 
                   'void', 
                   [param('ns3::Ptr< ns3::NetDevice >', 'device')])
    ## net-device-container.h (module 'network'): void ns3::NetDeviceContainer::Add(std::string deviceName) [member function]
    cls.add_method('Add', 
                   'void', 
                   [param('std::string', 'deviceName')])
    ## net-device-container.h (module 'network'): ns3::NetDeviceContainer::Iterator ns3::NetDeviceContainer::Begin() const [member function]
    cls.add_method('Begin', 
                   'ns3::NetDeviceContainer::Iterator', 
                   [], 
                   is_const=True)
    ## net-device-container.h (module 'network'): ns3::NetDeviceContainer::Iterator ns3::NetDeviceContainer::End() const [member function]
    cls.add_method('End', 
                   'ns3::NetDeviceContainer::Iterator', 
                   [], 
                   is_const=True)
    ## net-device-container.h (module 'network'): ns3::Ptr<ns3::NetDevice> ns3::NetDeviceContainer::Get(uint32_t i) const [member function]
    cls.add_method('Get', 
                   'ns3::Ptr< ns3::NetDevice >', 
                   [param('uint32_t', 'i')], 
                   is_const=True)
    ## net-device-container.h (module 'network'): uint32_t ns3::NetDeviceContainer::GetN() const [member function]
    cls.add_method('GetN', 
                   'uint32_t', 
                   [], 
                   is_const=True)
    return

def register_Ns3NodeContainer_methods(root_module, cls):
    ## node-container.h (module 'network'): ns3::NodeContainer::NodeContainer(ns3::NodeContainer const & arg0) [constructor]
    cls.add_constructor([param('ns3::NodeContainer const &', 'arg0')])
    ## node-container.h (module 'network'): ns3::NodeContainer::NodeContainer() [constructor]
    cls.add_constructor([])
    ## node-container.h (module 'network'): ns3::NodeContainer::NodeContainer(ns3::Ptr<ns3::Node> node) [constructor]
    cls.add_constructor([param('ns3::Ptr< ns3::Node >', 'node')])
    ## node-container.h (module 'network'): ns3::NodeContainer::NodeContainer(std::string nodeName) [constructor]
    cls.add_constructor([param('std::string', 'nodeName')])
    ## node-container.h (module 'network'): ns3::NodeContainer::NodeContainer(uint32_t n, uint32_t systemId=0) [constructor]
    cls.add_constructor([param('uint32_t', 'n'), param('uint32_t', 'systemId', default_value='0')])
    ## node-container.h (module 'network'): ns3::NodeContainer::NodeContainer(ns3::NodeContainer const & a, ns3::NodeContainer const & b) [constructor]
    cls.add_constructor([param('ns3::NodeContainer const &', 'a'), param('ns3::NodeContainer const &', 'b')])
    ## node-container.h (module 'network'): ns3::NodeContainer::NodeContainer(ns3::NodeContainer const & a, ns3::NodeContainer const & b, ns3::NodeContainer const & c) [constructor]
    cls.add_constructor([param('ns3::NodeContainer const &', 'a'), param('ns3::NodeContainer const &', 'b'), param('ns3::NodeContainer const &', 'c')])
    ## node-container.h (module 'network'): ns3::NodeContainer::NodeContainer(ns3::NodeContainer const & a, ns3::NodeContainer const & b, ns3::NodeContainer const & c, ns3::NodeContainer const & d) [constructor]
    cls.add_constructor([param('ns3::NodeContainer const &', 'a'), param('ns3::NodeContainer const &', 'b'), param('ns3::NodeContainer const &', 'c'), param('ns3::NodeContainer const &', 'd')])
    ## node-container.h (module 'network'): ns3::NodeContainer::NodeContainer(ns3::NodeContainer const & a, ns3::NodeContainer const & b, ns3::NodeContainer const & c, ns3::NodeContainer const & d, ns3::NodeContainer const & e) [constructor]
    cls.add_constructor([param('ns3::NodeContainer const &', 'a'), param('ns3::NodeContainer const &', 'b'), param('ns3::NodeContainer const &', 'c'), param('ns3::NodeContainer const &', 'd'), param('ns3::NodeContainer const &', 'e')])
    ## node-container.h (module 'network'): void ns3::NodeContainer::Add(ns3::NodeContainer other) [member function]
    cls.add_method('Add', 
                   'void', 
                   [param('ns3::NodeContainer', 'other')])
    ## node-container.h (module 'network'): void ns3::NodeContainer::Add(ns3::Ptr<ns3::Node> node) [member function]
    cls.add_method('Add', 
                   'void', 
                   [param('ns3::Ptr< ns3::Node >', 'node')])
    ## node-container.h (module 'network'): void ns3::NodeContainer::Add(std::string nodeName) [member function]
    cls.add_method('Add', 
                   'void', 
                   [param('std::string', 'nodeName')])
    ## node-container.h (module 'network'): ns3::NodeContainer::Iterator ns3::NodeContainer::Begin() const [member function]
    cls.add_method('Begin', 
                   'ns3::NodeContainer::Iterator', 
                   [], 
                   is_const=True)
    ## node-container.h (module 'network'): bool ns3::NodeContainer::Contains(uint32_t id) const [member function]
    cls.add_method('Contains', 
                   'bool', 
                   [param('uint32_t', 'id')], 
                   is_const=True)
    ## node-container.h (module 'network'): void ns3::NodeContainer::Create(uint32_t n) [member function]
    cls.add_method('Create', 
                   'void', 
                   [param('uint32_t', 'n')])
    ## node-container.h (module 'network'): void ns3::NodeContainer::Create(uint32_t n, uint32_t systemId) [member function]
    cls.add_method('Create', 
                   'void', 
                   [param('uint32_t', 'n'), param('uint32_t', 'systemId')])
    ## node-container.h (module 'network'): ns3::NodeContainer::Iterator ns3::NodeContainer::End() const [member function]
    cls.add_method('End', 
                   'ns3::NodeContainer::Iterator', 
                   [], 
                   is_const=True)
    ## node-container.h (module 'network'): ns3::Ptr<ns3::Node> ns3::NodeContainer::Get(uint32_t i) const [member function]
    cls.add_method('Get', 
                   'ns3::Ptr< ns3::Node >', 
                   [param('uint32_t', 'i')], 
                   is_const=True)
    ## node-container.h (module 'network'): static ns3::NodeContainer ns3::NodeContainer::GetGlobal() [member function]
    cls.add_method('GetGlobal', 
                   'ns3::NodeContainer', 
                   [], 
                   is_static=True)
    ## node-container.h (module 'network'): uint32_t ns3::NodeContainer::GetN() const [member function]
    cls.add_method('GetN', 
                   'uint32_t', 
                   [], 
                   is_const=True)
    return

def register_Ns3NodeList_methods(root_module, cls):
    ## node-list.h (module 'network'): ns3::NodeList::NodeList() [constructor]
    cls.add_constructor([])
    ## node-list.h (module 'network'): ns3::NodeList::NodeList(ns3::NodeList const & arg0) [constructor]
    cls.add_constructor([param('ns3::NodeList const &', 'arg0')])
    ## node-list.h (module 'network'): static uint32_t ns3::NodeList::Add(ns3::Ptr<ns3::Node> node) [member function]
    cls.add_method('Add', 
                   'uint32_t', 
                   [param('ns3::Ptr< ns3::Node >', 'node')], 
                   is_static=True)
    ## node-list.h (module 'network'): static ns3::NodeList::Iterator ns3::NodeList::Begin() [member function]
    cls.add_method('Begin', 
                   'ns3::NodeList::Iterator', 
                   [], 
                   is_static=True)
    ## node-list.h (module 'network'): static ns3::NodeList::Iterator ns3::NodeList::End() [member function]
    cls.add_method('End', 
                   'ns3::NodeList::Iterator', 
                   [], 
                   is_static=True)
    ## node-list.h (module 'network'): static uint32_t ns3::NodeList::GetNNodes() [member function]
    cls.add_method('GetNNodes', 
                   'uint32_t', 
                   [], 
                   is_static=True)
    ## node-list.h (module 'network'): static ns3::Ptr<ns3::Node> ns3::NodeList::GetNode(uint32_t n) [member function]
    cls.add_method('GetNode', 
                   'ns3::Ptr< ns3::Node >', 
                   [param('uint32_t', 'n')], 
                   is_static=True)
    return

def register_Ns3ObjectBase_methods(root_module, cls):
    ## object-base.h (module 'core'): ns3::ObjectBase::ObjectBase() [constructor]
    cls.add_constructor([])
    ## object-base.h (module 'core'): ns3::ObjectBase::ObjectBase(ns3::ObjectBase const & arg0) [constructor]
    cls.add_constructor([param('ns3::ObjectBase const &', 'arg0')])
    ## object-base.h (module 'core'): void ns3::ObjectBase::GetAttribute(std::string name, ns3::AttributeValue & value) const [member function]
    cls.add_method('GetAttribute', 
                   'void', 
                   [param('std::string', 'name'), param('ns3::AttributeValue &', 'value')], 
                   is_const=True)
    ## object-base.h (module 'core'): bool ns3::ObjectBase::GetAttributeFailSafe(std::string name, ns3::AttributeValue & value) const [member function]
    cls.add_method('GetAttributeFailSafe', 
                   'bool', 
                   [param('std::string', 'name'), param('ns3::AttributeValue &', 'value')], 
                   is_const=True)
    ## object-base.h (module 'core'): ns3::TypeId ns3::ObjectBase::GetInstanceTypeId() const [member function]
    cls.add_method('GetInstanceTypeId', 
                   'ns3::TypeId', 
                   [], 
<<<<<<< HEAD
                   is_const=True, is_virtual=True, is_pure_virtual=True)
=======
                   is_const=True, is_pure_virtual=True, is_virtual=True)
>>>>>>> bc453bcb
    ## object-base.h (module 'core'): static ns3::TypeId ns3::ObjectBase::GetTypeId() [member function]
    cls.add_method('GetTypeId', 
                   'ns3::TypeId', 
                   [], 
                   is_static=True)
    ## object-base.h (module 'core'): void ns3::ObjectBase::SetAttribute(std::string name, ns3::AttributeValue const & value) [member function]
    cls.add_method('SetAttribute', 
                   'void', 
                   [param('std::string', 'name'), param('ns3::AttributeValue const &', 'value')])
    ## object-base.h (module 'core'): bool ns3::ObjectBase::SetAttributeFailSafe(std::string name, ns3::AttributeValue const & value) [member function]
    cls.add_method('SetAttributeFailSafe', 
                   'bool', 
                   [param('std::string', 'name'), param('ns3::AttributeValue const &', 'value')])
    ## object-base.h (module 'core'): bool ns3::ObjectBase::TraceConnect(std::string name, std::string context, ns3::CallbackBase const & cb) [member function]
    cls.add_method('TraceConnect', 
                   'bool', 
                   [param('std::string', 'name'), param('std::string', 'context'), param('ns3::CallbackBase const &', 'cb')])
    ## object-base.h (module 'core'): bool ns3::ObjectBase::TraceConnectWithoutContext(std::string name, ns3::CallbackBase const & cb) [member function]
    cls.add_method('TraceConnectWithoutContext', 
                   'bool', 
                   [param('std::string', 'name'), param('ns3::CallbackBase const &', 'cb')])
    ## object-base.h (module 'core'): bool ns3::ObjectBase::TraceDisconnect(std::string name, std::string context, ns3::CallbackBase const & cb) [member function]
    cls.add_method('TraceDisconnect', 
                   'bool', 
                   [param('std::string', 'name'), param('std::string', 'context'), param('ns3::CallbackBase const &', 'cb')])
    ## object-base.h (module 'core'): bool ns3::ObjectBase::TraceDisconnectWithoutContext(std::string name, ns3::CallbackBase const & cb) [member function]
    cls.add_method('TraceDisconnectWithoutContext', 
                   'bool', 
                   [param('std::string', 'name'), param('ns3::CallbackBase const &', 'cb')])
    ## object-base.h (module 'core'): void ns3::ObjectBase::ConstructSelf(ns3::AttributeConstructionList const & attributes) [member function]
    cls.add_method('ConstructSelf', 
                   'void', 
                   [param('ns3::AttributeConstructionList const &', 'attributes')], 
                   visibility='protected')
    ## object-base.h (module 'core'): void ns3::ObjectBase::NotifyConstructionCompleted() [member function]
    cls.add_method('NotifyConstructionCompleted', 
                   'void', 
                   [], 
                   is_virtual=True, visibility='protected')
    return

def register_Ns3ObjectDeleter_methods(root_module, cls):
    ## object.h (module 'core'): ns3::ObjectDeleter::ObjectDeleter() [constructor]
    cls.add_constructor([])
    ## object.h (module 'core'): ns3::ObjectDeleter::ObjectDeleter(ns3::ObjectDeleter const & arg0) [constructor]
    cls.add_constructor([param('ns3::ObjectDeleter const &', 'arg0')])
    ## object.h (module 'core'): static void ns3::ObjectDeleter::Delete(ns3::Object * object) [member function]
    cls.add_method('Delete', 
                   'void', 
                   [param('ns3::Object *', 'object')], 
                   is_static=True)
    return

def register_Ns3ObjectFactory_methods(root_module, cls):
    cls.add_output_stream_operator()
    ## object-factory.h (module 'core'): ns3::ObjectFactory::ObjectFactory(ns3::ObjectFactory const & arg0) [constructor]
    cls.add_constructor([param('ns3::ObjectFactory const &', 'arg0')])
    ## object-factory.h (module 'core'): ns3::ObjectFactory::ObjectFactory() [constructor]
    cls.add_constructor([])
    ## object-factory.h (module 'core'): ns3::Ptr<ns3::Object> ns3::ObjectFactory::Create() const [member function]
    cls.add_method('Create', 
                   'ns3::Ptr< ns3::Object >', 
                   [], 
                   is_const=True)
    ## object-factory.h (module 'core'): ns3::TypeId ns3::ObjectFactory::GetTypeId() const [member function]
    cls.add_method('GetTypeId', 
                   'ns3::TypeId', 
                   [], 
                   is_const=True)
    ## object-factory.h (module 'core'): bool ns3::ObjectFactory::IsTypeIdSet() const [member function]
    cls.add_method('IsTypeIdSet', 
                   'bool', 
                   [], 
                   is_const=True)
    ## object-factory.h (module 'core'): void ns3::ObjectFactory::Set() [member function]
    cls.add_method('Set', 
                   'void', 
                   [])
    ## object-factory.h (module 'core'): void ns3::ObjectFactory::SetTypeId(ns3::TypeId tid) [member function]
    cls.add_method('SetTypeId', 
                   'void', 
                   [param('ns3::TypeId', 'tid')])
    ## object-factory.h (module 'core'): void ns3::ObjectFactory::SetTypeId(char const * tid) [member function]
    cls.add_method('SetTypeId', 
                   'void', 
                   [param('char const *', 'tid')])
    ## object-factory.h (module 'core'): void ns3::ObjectFactory::SetTypeId(std::string tid) [member function]
    cls.add_method('SetTypeId', 
                   'void', 
                   [param('std::string', 'tid')])
    return

def register_Ns3PacketMetadata_methods(root_module, cls):
    ## packet-metadata.h (module 'network'): ns3::PacketMetadata::PacketMetadata(uint64_t uid, uint32_t size) [constructor]
    cls.add_constructor([param('uint64_t', 'uid'), param('uint32_t', 'size')])
    ## packet-metadata.h (module 'network'): ns3::PacketMetadata::PacketMetadata(ns3::PacketMetadata const & o) [constructor]
    cls.add_constructor([param('ns3::PacketMetadata const &', 'o')])
    ## packet-metadata.h (module 'network'): void ns3::PacketMetadata::AddAtEnd(ns3::PacketMetadata const & o) [member function]
    cls.add_method('AddAtEnd', 
                   'void', 
                   [param('ns3::PacketMetadata const &', 'o')])
    ## packet-metadata.h (module 'network'): void ns3::PacketMetadata::AddHeader(ns3::Header const & header, uint32_t size) [member function]
    cls.add_method('AddHeader', 
                   'void', 
                   [param('ns3::Header const &', 'header'), param('uint32_t', 'size')])
    ## packet-metadata.h (module 'network'): void ns3::PacketMetadata::AddPaddingAtEnd(uint32_t end) [member function]
    cls.add_method('AddPaddingAtEnd', 
                   'void', 
                   [param('uint32_t', 'end')])
    ## packet-metadata.h (module 'network'): void ns3::PacketMetadata::AddTrailer(ns3::Trailer const & trailer, uint32_t size) [member function]
    cls.add_method('AddTrailer', 
                   'void', 
                   [param('ns3::Trailer const &', 'trailer'), param('uint32_t', 'size')])
    ## packet-metadata.h (module 'network'): ns3::PacketMetadata::ItemIterator ns3::PacketMetadata::BeginItem(ns3::Buffer buffer) const [member function]
    cls.add_method('BeginItem', 
                   'ns3::PacketMetadata::ItemIterator', 
                   [param('ns3::Buffer', 'buffer')], 
                   is_const=True)
    ## packet-metadata.h (module 'network'): ns3::PacketMetadata ns3::PacketMetadata::CreateFragment(uint32_t start, uint32_t end) const [member function]
    cls.add_method('CreateFragment', 
                   'ns3::PacketMetadata', 
                   [param('uint32_t', 'start'), param('uint32_t', 'end')], 
                   is_const=True)
    ## packet-metadata.h (module 'network'): uint32_t ns3::PacketMetadata::Deserialize(uint8_t const * buffer, uint32_t size) [member function]
    cls.add_method('Deserialize', 
                   'uint32_t', 
                   [param('uint8_t const *', 'buffer'), param('uint32_t', 'size')])
    ## packet-metadata.h (module 'network'): static void ns3::PacketMetadata::Enable() [member function]
    cls.add_method('Enable', 
                   'void', 
                   [], 
                   is_static=True)
    ## packet-metadata.h (module 'network'): static void ns3::PacketMetadata::EnableChecking() [member function]
    cls.add_method('EnableChecking', 
                   'void', 
                   [], 
                   is_static=True)
    ## packet-metadata.h (module 'network'): uint32_t ns3::PacketMetadata::GetSerializedSize() const [member function]
    cls.add_method('GetSerializedSize', 
                   'uint32_t', 
                   [], 
                   is_const=True)
    ## packet-metadata.h (module 'network'): uint64_t ns3::PacketMetadata::GetUid() const [member function]
    cls.add_method('GetUid', 
                   'uint64_t', 
                   [], 
                   is_const=True)
    ## packet-metadata.h (module 'network'): void ns3::PacketMetadata::RemoveAtEnd(uint32_t end) [member function]
    cls.add_method('RemoveAtEnd', 
                   'void', 
                   [param('uint32_t', 'end')])
    ## packet-metadata.h (module 'network'): void ns3::PacketMetadata::RemoveAtStart(uint32_t start) [member function]
    cls.add_method('RemoveAtStart', 
                   'void', 
                   [param('uint32_t', 'start')])
    ## packet-metadata.h (module 'network'): void ns3::PacketMetadata::RemoveHeader(ns3::Header const & header, uint32_t size) [member function]
    cls.add_method('RemoveHeader', 
                   'void', 
                   [param('ns3::Header const &', 'header'), param('uint32_t', 'size')])
    ## packet-metadata.h (module 'network'): void ns3::PacketMetadata::RemoveTrailer(ns3::Trailer const & trailer, uint32_t size) [member function]
    cls.add_method('RemoveTrailer', 
                   'void', 
                   [param('ns3::Trailer const &', 'trailer'), param('uint32_t', 'size')])
    ## packet-metadata.h (module 'network'): uint32_t ns3::PacketMetadata::Serialize(uint8_t * buffer, uint32_t maxSize) const [member function]
    cls.add_method('Serialize', 
                   'uint32_t', 
                   [param('uint8_t *', 'buffer'), param('uint32_t', 'maxSize')], 
                   is_const=True)
    return

def register_Ns3PacketMetadataItem_methods(root_module, cls):
    ## packet-metadata.h (module 'network'): ns3::PacketMetadata::Item::Item() [constructor]
    cls.add_constructor([])
    ## packet-metadata.h (module 'network'): ns3::PacketMetadata::Item::Item(ns3::PacketMetadata::Item const & arg0) [constructor]
    cls.add_constructor([param('ns3::PacketMetadata::Item const &', 'arg0')])
    ## packet-metadata.h (module 'network'): ns3::PacketMetadata::Item::current [variable]
    cls.add_instance_attribute('current', 'ns3::Buffer::Iterator', is_const=False)
    ## packet-metadata.h (module 'network'): ns3::PacketMetadata::Item::currentSize [variable]
    cls.add_instance_attribute('currentSize', 'uint32_t', is_const=False)
    ## packet-metadata.h (module 'network'): ns3::PacketMetadata::Item::currentTrimedFromEnd [variable]
    cls.add_instance_attribute('currentTrimedFromEnd', 'uint32_t', is_const=False)
    ## packet-metadata.h (module 'network'): ns3::PacketMetadata::Item::currentTrimedFromStart [variable]
    cls.add_instance_attribute('currentTrimedFromStart', 'uint32_t', is_const=False)
    ## packet-metadata.h (module 'network'): ns3::PacketMetadata::Item::isFragment [variable]
    cls.add_instance_attribute('isFragment', 'bool', is_const=False)
    ## packet-metadata.h (module 'network'): ns3::PacketMetadata::Item::tid [variable]
    cls.add_instance_attribute('tid', 'ns3::TypeId', is_const=False)
    ## packet-metadata.h (module 'network'): ns3::PacketMetadata::Item::type [variable]
    cls.add_instance_attribute('type', 'ns3::PacketMetadata::Item::ItemType', is_const=False)
    return

def register_Ns3PacketMetadataItemIterator_methods(root_module, cls):
    ## packet-metadata.h (module 'network'): ns3::PacketMetadata::ItemIterator::ItemIterator(ns3::PacketMetadata::ItemIterator const & arg0) [constructor]
    cls.add_constructor([param('ns3::PacketMetadata::ItemIterator const &', 'arg0')])
    ## packet-metadata.h (module 'network'): ns3::PacketMetadata::ItemIterator::ItemIterator(ns3::PacketMetadata const * metadata, ns3::Buffer buffer) [constructor]
    cls.add_constructor([param('ns3::PacketMetadata const *', 'metadata'), param('ns3::Buffer', 'buffer')])
    ## packet-metadata.h (module 'network'): bool ns3::PacketMetadata::ItemIterator::HasNext() const [member function]
    cls.add_method('HasNext', 
                   'bool', 
                   [], 
                   is_const=True)
    ## packet-metadata.h (module 'network'): ns3::PacketMetadata::Item ns3::PacketMetadata::ItemIterator::Next() [member function]
    cls.add_method('Next', 
                   'ns3::PacketMetadata::Item', 
                   [])
    return

def register_Ns3PacketTagIterator_methods(root_module, cls):
    ## packet.h (module 'network'): ns3::PacketTagIterator::PacketTagIterator(ns3::PacketTagIterator const & arg0) [constructor]
    cls.add_constructor([param('ns3::PacketTagIterator const &', 'arg0')])
    ## packet.h (module 'network'): bool ns3::PacketTagIterator::HasNext() const [member function]
    cls.add_method('HasNext', 
                   'bool', 
                   [], 
                   is_const=True)
    ## packet.h (module 'network'): ns3::PacketTagIterator::Item ns3::PacketTagIterator::Next() [member function]
    cls.add_method('Next', 
                   'ns3::PacketTagIterator::Item', 
                   [])
    return

def register_Ns3PacketTagIteratorItem_methods(root_module, cls):
    ## packet.h (module 'network'): ns3::PacketTagIterator::Item::Item(ns3::PacketTagIterator::Item const & arg0) [constructor]
    cls.add_constructor([param('ns3::PacketTagIterator::Item const &', 'arg0')])
    ## packet.h (module 'network'): void ns3::PacketTagIterator::Item::GetTag(ns3::Tag & tag) const [member function]
    cls.add_method('GetTag', 
                   'void', 
                   [param('ns3::Tag &', 'tag')], 
                   is_const=True)
    ## packet.h (module 'network'): ns3::TypeId ns3::PacketTagIterator::Item::GetTypeId() const [member function]
    cls.add_method('GetTypeId', 
                   'ns3::TypeId', 
                   [], 
                   is_const=True)
    return

def register_Ns3PacketTagList_methods(root_module, cls):
    ## packet-tag-list.h (module 'network'): ns3::PacketTagList::PacketTagList() [constructor]
    cls.add_constructor([])
    ## packet-tag-list.h (module 'network'): ns3::PacketTagList::PacketTagList(ns3::PacketTagList const & o) [constructor]
    cls.add_constructor([param('ns3::PacketTagList const &', 'o')])
    ## packet-tag-list.h (module 'network'): void ns3::PacketTagList::Add(ns3::Tag const & tag) const [member function]
    cls.add_method('Add', 
                   'void', 
                   [param('ns3::Tag const &', 'tag')], 
                   is_const=True)
    ## packet-tag-list.h (module 'network'): uint32_t ns3::PacketTagList::Deserialize(uint32_t const * buffer, uint32_t size) [member function]
    cls.add_method('Deserialize', 
                   'uint32_t', 
                   [param('uint32_t const *', 'buffer'), param('uint32_t', 'size')])
    ## packet-tag-list.h (module 'network'): uint32_t ns3::PacketTagList::GetSerializedSize() const [member function]
    cls.add_method('GetSerializedSize', 
                   'uint32_t', 
                   [], 
                   is_const=True)
    ## packet-tag-list.h (module 'network'): ns3::PacketTagList::TagData const * ns3::PacketTagList::Head() const [member function]
    cls.add_method('Head', 
                   'ns3::PacketTagList::TagData const *', 
                   [], 
                   is_const=True)
    ## packet-tag-list.h (module 'network'): bool ns3::PacketTagList::Peek(ns3::Tag & tag) const [member function]
    cls.add_method('Peek', 
                   'bool', 
                   [param('ns3::Tag &', 'tag')], 
                   is_const=True)
    ## packet-tag-list.h (module 'network'): bool ns3::PacketTagList::Remove(ns3::Tag & tag) [member function]
    cls.add_method('Remove', 
                   'bool', 
                   [param('ns3::Tag &', 'tag')])
    ## packet-tag-list.h (module 'network'): void ns3::PacketTagList::RemoveAll() [member function]
    cls.add_method('RemoveAll', 
                   'void', 
                   [])
    ## packet-tag-list.h (module 'network'): bool ns3::PacketTagList::Replace(ns3::Tag & tag) [member function]
    cls.add_method('Replace', 
                   'bool', 
                   [param('ns3::Tag &', 'tag')])
    ## packet-tag-list.h (module 'network'): uint32_t ns3::PacketTagList::Serialize(uint32_t * buffer, uint32_t maxSize) const [member function]
    cls.add_method('Serialize', 
                   'uint32_t', 
                   [param('uint32_t *', 'buffer'), param('uint32_t', 'maxSize')], 
                   is_const=True)
    return

def register_Ns3PacketTagListTagData_methods(root_module, cls):
    ## packet-tag-list.h (module 'network'): ns3::PacketTagList::TagData::TagData() [constructor]
    cls.add_constructor([])
    ## packet-tag-list.h (module 'network'): ns3::PacketTagList::TagData::TagData(ns3::PacketTagList::TagData const & arg0) [constructor]
    cls.add_constructor([param('ns3::PacketTagList::TagData const &', 'arg0')])
    ## packet-tag-list.h (module 'network'): ns3::PacketTagList::TagData::count [variable]
    cls.add_instance_attribute('count', 'uint32_t', is_const=False)
    ## packet-tag-list.h (module 'network'): ns3::PacketTagList::TagData::data [variable]
    cls.add_instance_attribute('data', 'uint8_t [ 1 ]', is_const=False)
    ## packet-tag-list.h (module 'network'): ns3::PacketTagList::TagData::next [variable]
    cls.add_instance_attribute('next', 'ns3::PacketTagList::TagData *', is_const=False)
    ## packet-tag-list.h (module 'network'): ns3::PacketTagList::TagData::size [variable]
    cls.add_instance_attribute('size', 'uint32_t', is_const=False)
    ## packet-tag-list.h (module 'network'): ns3::PacketTagList::TagData::tid [variable]
    cls.add_instance_attribute('tid', 'ns3::TypeId', is_const=False)
    return

def register_Ns3ParameterLogger_methods(root_module, cls):
    ## log.h (module 'core'): ns3::ParameterLogger::ParameterLogger(ns3::ParameterLogger const & arg0) [constructor]
    cls.add_constructor([param('ns3::ParameterLogger const &', 'arg0')])
    ## log.h (module 'core'): ns3::ParameterLogger::ParameterLogger(std::ostream & os) [constructor]
    cls.add_constructor([param('std::ostream &', 'os')])
    return

def register_Ns3SimpleRefCount__Ns3Object_Ns3ObjectBase_Ns3ObjectDeleter_methods(root_module, cls):
    ## simple-ref-count.h (module 'core'): ns3::SimpleRefCount<ns3::Object, ns3::ObjectBase, ns3::ObjectDeleter>::SimpleRefCount() [constructor]
    cls.add_constructor([])
    ## simple-ref-count.h (module 'core'): ns3::SimpleRefCount<ns3::Object, ns3::ObjectBase, ns3::ObjectDeleter>::SimpleRefCount(ns3::SimpleRefCount<ns3::Object, ns3::ObjectBase, ns3::ObjectDeleter> const & o) [constructor]
    cls.add_constructor([param('ns3::SimpleRefCount< ns3::Object, ns3::ObjectBase, ns3::ObjectDeleter > const &', 'o')])
    return

def register_Ns3Simulator_methods(root_module, cls):
    ## simulator.h (module 'core'): ns3::Simulator::Simulator(ns3::Simulator const & arg0) [constructor]
    cls.add_constructor([param('ns3::Simulator const &', 'arg0')])
    ## simulator.h (module 'core'): static void ns3::Simulator::Cancel(ns3::EventId const & id) [member function]
    cls.add_method('Cancel', 
                   'void', 
                   [param('ns3::EventId const &', 'id')], 
                   is_static=True)
    ## simulator.h (module 'core'): static void ns3::Simulator::Destroy() [member function]
    cls.add_method('Destroy', 
                   'void', 
                   [], 
                   is_static=True)
    ## simulator.h (module 'core'): static uint32_t ns3::Simulator::GetContext() [member function]
    cls.add_method('GetContext', 
                   'uint32_t', 
                   [], 
                   is_static=True)
    ## simulator.h (module 'core'): static ns3::Time ns3::Simulator::GetDelayLeft(ns3::EventId const & id) [member function]
    cls.add_method('GetDelayLeft', 
                   'ns3::Time', 
                   [param('ns3::EventId const &', 'id')], 
                   is_static=True)
    ## simulator.h (module 'core'): static uint64_t ns3::Simulator::GetEventCount() [member function]
    cls.add_method('GetEventCount', 
                   'uint64_t', 
                   [], 
                   is_static=True)
    ## simulator.h (module 'core'): static ns3::Ptr<ns3::SimulatorImpl> ns3::Simulator::GetImplementation() [member function]
    cls.add_method('GetImplementation', 
                   'ns3::Ptr< ns3::SimulatorImpl >', 
                   [], 
                   is_static=True)
    ## simulator.h (module 'core'): static ns3::Time ns3::Simulator::GetMaximumSimulationTime() [member function]
    cls.add_method('GetMaximumSimulationTime', 
                   'ns3::Time', 
                   [], 
                   is_static=True)
    ## simulator.h (module 'core'): static uint32_t ns3::Simulator::GetSystemId() [member function]
    cls.add_method('GetSystemId', 
                   'uint32_t', 
                   [], 
                   is_static=True)
    ## simulator.h (module 'core'): static bool ns3::Simulator::IsExpired(ns3::EventId const & id) [member function]
    cls.add_method('IsExpired', 
                   'bool', 
                   [param('ns3::EventId const &', 'id')], 
                   is_static=True)
    ## simulator.h (module 'core'): static bool ns3::Simulator::IsFinished() [member function]
    cls.add_method('IsFinished', 
                   'bool', 
                   [], 
                   is_static=True)
    ## simulator.h (module 'core'): static ns3::Time ns3::Simulator::Now() [member function]
    cls.add_method('Now', 
                   'ns3::Time', 
                   [], 
                   is_static=True)
    ## simulator.h (module 'core'): static void ns3::Simulator::Remove(ns3::EventId const & id) [member function]
    cls.add_method('Remove', 
                   'void', 
                   [param('ns3::EventId const &', 'id')], 
                   is_static=True)
    ## simulator.h (module 'core'): static void ns3::Simulator::SetImplementation(ns3::Ptr<ns3::SimulatorImpl> impl) [member function]
    cls.add_method('SetImplementation', 
                   'void', 
                   [param('ns3::Ptr< ns3::SimulatorImpl >', 'impl')], 
                   is_static=True)
    ## simulator.h (module 'core'): static void ns3::Simulator::SetScheduler(ns3::ObjectFactory schedulerFactory) [member function]
    cls.add_method('SetScheduler', 
                   'void', 
                   [param('ns3::ObjectFactory', 'schedulerFactory')], 
                   is_static=True)
    ## simulator.h (module 'core'): static void ns3::Simulator::Stop() [member function]
    cls.add_method('Stop', 
                   'void', 
                   [], 
                   is_static=True)
    ## simulator.h (module 'core'): static void ns3::Simulator::Stop(ns3::Time const & delay) [member function]
    cls.add_method('Stop', 
                   'void', 
                   [param('ns3::Time const &', 'delay')], 
                   is_static=True)
    return

def register_Ns3Tag_methods(root_module, cls):
    ## tag.h (module 'network'): ns3::Tag::Tag() [constructor]
    cls.add_constructor([])
    ## tag.h (module 'network'): ns3::Tag::Tag(ns3::Tag const & arg0) [constructor]
    cls.add_constructor([param('ns3::Tag const &', 'arg0')])
    ## tag.h (module 'network'): void ns3::Tag::Deserialize(ns3::TagBuffer i) [member function]
    cls.add_method('Deserialize', 
                   'void', 
                   [param('ns3::TagBuffer', 'i')], 
                   is_pure_virtual=True, is_virtual=True)
    ## tag.h (module 'network'): uint32_t ns3::Tag::GetSerializedSize() const [member function]
    cls.add_method('GetSerializedSize', 
                   'uint32_t', 
                   [], 
<<<<<<< HEAD
                   is_const=True, is_virtual=True, is_pure_virtual=True)
=======
                   is_const=True, is_pure_virtual=True, is_virtual=True)
>>>>>>> bc453bcb
    ## tag.h (module 'network'): static ns3::TypeId ns3::Tag::GetTypeId() [member function]
    cls.add_method('GetTypeId', 
                   'ns3::TypeId', 
                   [], 
                   is_static=True)
    ## tag.h (module 'network'): void ns3::Tag::Print(std::ostream & os) const [member function]
    cls.add_method('Print', 
                   'void', 
                   [param('std::ostream &', 'os')], 
<<<<<<< HEAD
                   is_const=True, is_virtual=True, is_pure_virtual=True)
=======
                   is_const=True, is_pure_virtual=True, is_virtual=True)
>>>>>>> bc453bcb
    ## tag.h (module 'network'): void ns3::Tag::Serialize(ns3::TagBuffer i) const [member function]
    cls.add_method('Serialize', 
                   'void', 
                   [param('ns3::TagBuffer', 'i')], 
<<<<<<< HEAD
                   is_const=True, is_virtual=True, is_pure_virtual=True)
=======
                   is_const=True, is_pure_virtual=True, is_virtual=True)
>>>>>>> bc453bcb
    return

def register_Ns3TagBuffer_methods(root_module, cls):
    ## tag-buffer.h (module 'network'): ns3::TagBuffer::TagBuffer(ns3::TagBuffer const & arg0) [constructor]
    cls.add_constructor([param('ns3::TagBuffer const &', 'arg0')])
    ## tag-buffer.h (module 'network'): ns3::TagBuffer::TagBuffer(uint8_t * start, uint8_t * end) [constructor]
    cls.add_constructor([param('uint8_t *', 'start'), param('uint8_t *', 'end')])
    ## tag-buffer.h (module 'network'): void ns3::TagBuffer::CopyFrom(ns3::TagBuffer o) [member function]
    cls.add_method('CopyFrom', 
                   'void', 
                   [param('ns3::TagBuffer', 'o')])
    ## tag-buffer.h (module 'network'): void ns3::TagBuffer::Read(uint8_t * buffer, uint32_t size) [member function]
    cls.add_method('Read', 
                   'void', 
                   [param('uint8_t *', 'buffer'), param('uint32_t', 'size')])
    ## tag-buffer.h (module 'network'): double ns3::TagBuffer::ReadDouble() [member function]
    cls.add_method('ReadDouble', 
                   'double', 
                   [])
    ## tag-buffer.h (module 'network'): uint16_t ns3::TagBuffer::ReadU16() [member function]
    cls.add_method('ReadU16', 
                   'uint16_t', 
                   [])
    ## tag-buffer.h (module 'network'): uint32_t ns3::TagBuffer::ReadU32() [member function]
    cls.add_method('ReadU32', 
                   'uint32_t', 
                   [])
    ## tag-buffer.h (module 'network'): uint64_t ns3::TagBuffer::ReadU64() [member function]
    cls.add_method('ReadU64', 
                   'uint64_t', 
                   [])
    ## tag-buffer.h (module 'network'): uint8_t ns3::TagBuffer::ReadU8() [member function]
    cls.add_method('ReadU8', 
                   'uint8_t', 
                   [])
    ## tag-buffer.h (module 'network'): void ns3::TagBuffer::TrimAtEnd(uint32_t trim) [member function]
    cls.add_method('TrimAtEnd', 
                   'void', 
                   [param('uint32_t', 'trim')])
    ## tag-buffer.h (module 'network'): void ns3::TagBuffer::Write(uint8_t const * buffer, uint32_t size) [member function]
    cls.add_method('Write', 
                   'void', 
                   [param('uint8_t const *', 'buffer'), param('uint32_t', 'size')])
    ## tag-buffer.h (module 'network'): void ns3::TagBuffer::WriteDouble(double v) [member function]
    cls.add_method('WriteDouble', 
                   'void', 
                   [param('double', 'v')])
    ## tag-buffer.h (module 'network'): void ns3::TagBuffer::WriteU16(uint16_t v) [member function]
    cls.add_method('WriteU16', 
                   'void', 
                   [param('uint16_t', 'v')])
    ## tag-buffer.h (module 'network'): void ns3::TagBuffer::WriteU32(uint32_t v) [member function]
    cls.add_method('WriteU32', 
                   'void', 
                   [param('uint32_t', 'v')])
    ## tag-buffer.h (module 'network'): void ns3::TagBuffer::WriteU64(uint64_t v) [member function]
    cls.add_method('WriteU64', 
                   'void', 
                   [param('uint64_t', 'v')])
    ## tag-buffer.h (module 'network'): void ns3::TagBuffer::WriteU8(uint8_t v) [member function]
    cls.add_method('WriteU8', 
                   'void', 
                   [param('uint8_t', 'v')])
    return

def register_Ns3Time_methods(root_module, cls):
    cls.add_binary_comparison_operator('==')
    cls.add_binary_comparison_operator('!=')
    cls.add_binary_comparison_operator('<=')
    cls.add_binary_comparison_operator('>=')
    cls.add_binary_comparison_operator('<')
    cls.add_binary_comparison_operator('>')
    cls.add_binary_numeric_operator('+', root_module['ns3::Time'], root_module['ns3::Time'], param('ns3::Time const &', 'right'))
    cls.add_binary_numeric_operator('-', root_module['ns3::Time'], root_module['ns3::Time'], param('ns3::Time const &', 'right'))
    cls.add_binary_numeric_operator('*', root_module['ns3::Time'], root_module['ns3::Time'], param('ns3::int64x64_t const &', 'right'))
    cls.add_binary_numeric_operator('/', root_module['ns3::int64x64_t'], root_module['ns3::Time'], param('ns3::Time const &', 'right'))
    cls.add_binary_numeric_operator('/', root_module['ns3::Time'], root_module['ns3::Time'], param('ns3::int64x64_t const &', 'right'))
    cls.add_inplace_numeric_operator('+=', param('ns3::Time const &', 'right'))
    cls.add_inplace_numeric_operator('-=', param('ns3::Time const &', 'right'))
    cls.add_output_stream_operator()
    ## nstime.h (module 'core'): ns3::Time::Time() [constructor]
    cls.add_constructor([])
    ## nstime.h (module 'core'): ns3::Time::Time(ns3::Time const & o) [constructor]
    cls.add_constructor([param('ns3::Time const &', 'o')])
    ## nstime.h (module 'core'): ns3::Time::Time(double v) [constructor]
    cls.add_constructor([param('double', 'v')])
    ## nstime.h (module 'core'): ns3::Time::Time(int v) [constructor]
    cls.add_constructor([param('int', 'v')])
    ## nstime.h (module 'core'): ns3::Time::Time(long int v) [constructor]
    cls.add_constructor([param('long int', 'v')])
    ## nstime.h (module 'core'): ns3::Time::Time(long long int v) [constructor]
    cls.add_constructor([param('long long int', 'v')])
    ## nstime.h (module 'core'): ns3::Time::Time(unsigned int v) [constructor]
    cls.add_constructor([param('unsigned int', 'v')])
    ## nstime.h (module 'core'): ns3::Time::Time(long unsigned int v) [constructor]
    cls.add_constructor([param('long unsigned int', 'v')])
    ## nstime.h (module 'core'): ns3::Time::Time(long long unsigned int v) [constructor]
    cls.add_constructor([param('long long unsigned int', 'v')])
    ## nstime.h (module 'core'): ns3::Time::Time(ns3::int64x64_t const & v) [constructor]
    cls.add_constructor([param('ns3::int64x64_t const &', 'v')])
    ## nstime.h (module 'core'): ns3::Time::Time(std::string const & s) [constructor]
    cls.add_constructor([param('std::string const &', 's')])
    ## nstime.h (module 'core'): ns3::TimeWithUnit ns3::Time::As(ns3::Time::Unit const unit=::ns3::Time::Unit::AUTO) const [member function]
    cls.add_method('As', 
                   'ns3::TimeWithUnit', 
                   [param('ns3::Time::Unit const', 'unit', default_value='::ns3::Time::Unit::AUTO')], 
                   is_const=True)
    ## nstime.h (module 'core'): int ns3::Time::Compare(ns3::Time const & o) const [member function]
    cls.add_method('Compare', 
                   'int', 
                   [param('ns3::Time const &', 'o')], 
                   is_const=True)
    ## nstime.h (module 'core'): static ns3::Time ns3::Time::From(ns3::int64x64_t const & value) [member function]
    cls.add_method('From', 
                   'ns3::Time', 
                   [param('ns3::int64x64_t const &', 'value')], 
                   is_static=True)
    ## nstime.h (module 'core'): static ns3::Time ns3::Time::From(ns3::int64x64_t const & value, ns3::Time::Unit unit) [member function]
    cls.add_method('From', 
                   'ns3::Time', 
                   [param('ns3::int64x64_t const &', 'value'), param('ns3::Time::Unit', 'unit')], 
                   is_static=True)
    ## nstime.h (module 'core'): static ns3::Time ns3::Time::FromDouble(double value, ns3::Time::Unit unit) [member function]
    cls.add_method('FromDouble', 
                   'ns3::Time', 
                   [param('double', 'value'), param('ns3::Time::Unit', 'unit')], 
                   is_static=True)
    ## nstime.h (module 'core'): static ns3::Time ns3::Time::FromInteger(uint64_t value, ns3::Time::Unit unit) [member function]
    cls.add_method('FromInteger', 
                   'ns3::Time', 
                   [param('uint64_t', 'value'), param('ns3::Time::Unit', 'unit')], 
                   is_static=True)
    ## nstime.h (module 'core'): double ns3::Time::GetDays() const [member function]
    cls.add_method('GetDays', 
                   'double', 
                   [], 
                   is_const=True)
    ## nstime.h (module 'core'): double ns3::Time::GetDouble() const [member function]
    cls.add_method('GetDouble', 
                   'double', 
                   [], 
                   is_const=True)
    ## nstime.h (module 'core'): int64_t ns3::Time::GetFemtoSeconds() const [member function]
    cls.add_method('GetFemtoSeconds', 
                   'int64_t', 
                   [], 
                   is_const=True)
    ## nstime.h (module 'core'): double ns3::Time::GetHours() const [member function]
    cls.add_method('GetHours', 
                   'double', 
                   [], 
                   is_const=True)
    ## nstime.h (module 'core'): int64_t ns3::Time::GetInteger() const [member function]
    cls.add_method('GetInteger', 
                   'int64_t', 
                   [], 
                   is_const=True)
    ## nstime.h (module 'core'): int64_t ns3::Time::GetMicroSeconds() const [member function]
    cls.add_method('GetMicroSeconds', 
                   'int64_t', 
                   [], 
                   is_const=True)
    ## nstime.h (module 'core'): int64_t ns3::Time::GetMilliSeconds() const [member function]
    cls.add_method('GetMilliSeconds', 
                   'int64_t', 
                   [], 
                   is_const=True)
    ## nstime.h (module 'core'): double ns3::Time::GetMinutes() const [member function]
    cls.add_method('GetMinutes', 
                   'double', 
                   [], 
                   is_const=True)
    ## nstime.h (module 'core'): int64_t ns3::Time::GetNanoSeconds() const [member function]
    cls.add_method('GetNanoSeconds', 
                   'int64_t', 
                   [], 
                   is_const=True)
    ## nstime.h (module 'core'): int64_t ns3::Time::GetPicoSeconds() const [member function]
    cls.add_method('GetPicoSeconds', 
                   'int64_t', 
                   [], 
                   is_const=True)
    ## nstime.h (module 'core'): static ns3::Time::Unit ns3::Time::GetResolution() [member function]
    cls.add_method('GetResolution', 
                   'ns3::Time::Unit', 
                   [], 
                   is_static=True)
    ## nstime.h (module 'core'): double ns3::Time::GetSeconds() const [member function]
    cls.add_method('GetSeconds', 
                   'double', 
                   [], 
                   is_const=True)
    ## nstime.h (module 'core'): int64_t ns3::Time::GetTimeStep() const [member function]
    cls.add_method('GetTimeStep', 
                   'int64_t', 
                   [], 
                   is_const=True)
    ## nstime.h (module 'core'): double ns3::Time::GetYears() const [member function]
    cls.add_method('GetYears', 
                   'double', 
                   [], 
                   is_const=True)
    ## nstime.h (module 'core'): bool ns3::Time::IsNegative() const [member function]
    cls.add_method('IsNegative', 
                   'bool', 
                   [], 
                   is_const=True)
    ## nstime.h (module 'core'): bool ns3::Time::IsPositive() const [member function]
    cls.add_method('IsPositive', 
                   'bool', 
                   [], 
                   is_const=True)
    ## nstime.h (module 'core'): bool ns3::Time::IsStrictlyNegative() const [member function]
    cls.add_method('IsStrictlyNegative', 
                   'bool', 
                   [], 
                   is_const=True)
    ## nstime.h (module 'core'): bool ns3::Time::IsStrictlyPositive() const [member function]
    cls.add_method('IsStrictlyPositive', 
                   'bool', 
                   [], 
                   is_const=True)
    ## nstime.h (module 'core'): bool ns3::Time::IsZero() const [member function]
    cls.add_method('IsZero', 
                   'bool', 
                   [], 
                   is_const=True)
    ## nstime.h (module 'core'): static ns3::Time ns3::Time::Max() [member function]
    cls.add_method('Max', 
                   'ns3::Time', 
                   [], 
                   is_static=True)
    ## nstime.h (module 'core'): static ns3::Time ns3::Time::Min() [member function]
    cls.add_method('Min', 
                   'ns3::Time', 
                   [], 
                   is_static=True)
    ## nstime.h (module 'core'): ns3::Time ns3::Time::RoundTo(ns3::Time::Unit unit) const [member function]
    cls.add_method('RoundTo', 
                   'ns3::Time', 
                   [param('ns3::Time::Unit', 'unit')], 
                   is_const=True)
    ## nstime.h (module 'core'): static void ns3::Time::SetResolution(ns3::Time::Unit resolution) [member function]
    cls.add_method('SetResolution', 
                   'void', 
                   [param('ns3::Time::Unit', 'resolution')], 
                   is_static=True)
    ## nstime.h (module 'core'): static bool ns3::Time::StaticInit() [member function]
    cls.add_method('StaticInit', 
                   'bool', 
                   [], 
                   is_static=True)
    ## nstime.h (module 'core'): ns3::int64x64_t ns3::Time::To(ns3::Time::Unit unit) const [member function]
    cls.add_method('To', 
                   'ns3::int64x64_t', 
                   [param('ns3::Time::Unit', 'unit')], 
                   is_const=True)
    ## nstime.h (module 'core'): double ns3::Time::ToDouble(ns3::Time::Unit unit) const [member function]
    cls.add_method('ToDouble', 
                   'double', 
                   [param('ns3::Time::Unit', 'unit')], 
                   is_const=True)
    ## nstime.h (module 'core'): int64_t ns3::Time::ToInteger(ns3::Time::Unit unit) const [member function]
    cls.add_method('ToInteger', 
                   'int64_t', 
                   [param('ns3::Time::Unit', 'unit')], 
                   is_const=True)
    return

def register_Ns3TimeWithUnit_methods(root_module, cls):
    cls.add_output_stream_operator()
    ## nstime.h (module 'core'): ns3::TimeWithUnit::TimeWithUnit(ns3::TimeWithUnit const & arg0) [constructor]
    cls.add_constructor([param('ns3::TimeWithUnit const &', 'arg0')])
    ## nstime.h (module 'core'): ns3::TimeWithUnit::TimeWithUnit(ns3::Time const time, ns3::Time::Unit const unit) [constructor]
    cls.add_constructor([param('ns3::Time const', 'time'), param('ns3::Time::Unit const', 'unit')])
    return

def register_Ns3TypeId_methods(root_module, cls):
    cls.add_binary_comparison_operator('==')
    cls.add_binary_comparison_operator('!=')
    cls.add_output_stream_operator()
    cls.add_binary_comparison_operator('<')
    ## type-id.h (module 'core'): ns3::TypeId::TypeId(char const * name) [constructor]
    cls.add_constructor([param('char const *', 'name')])
    ## type-id.h (module 'core'): ns3::TypeId::TypeId() [constructor]
    cls.add_constructor([])
    ## type-id.h (module 'core'): ns3::TypeId::TypeId(ns3::TypeId const & o) [constructor]
    cls.add_constructor([param('ns3::TypeId const &', 'o')])
    ## type-id.h (module 'core'): ns3::TypeId ns3::TypeId::AddAttribute(std::string name, std::string help, ns3::AttributeValue const & initialValue, ns3::Ptr<const ns3::AttributeAccessor> accessor, ns3::Ptr<const ns3::AttributeChecker> checker, ns3::TypeId::SupportLevel supportLevel=::ns3::TypeId::SupportLevel::SUPPORTED, std::string const & supportMsg="") [member function]
    cls.add_method('AddAttribute', 
                   'ns3::TypeId', 
                   [param('std::string', 'name'), param('std::string', 'help'), param('ns3::AttributeValue const &', 'initialValue'), param('ns3::Ptr< ns3::AttributeAccessor const >', 'accessor'), param('ns3::Ptr< ns3::AttributeChecker const >', 'checker'), param('ns3::TypeId::SupportLevel', 'supportLevel', default_value='::ns3::TypeId::SupportLevel::SUPPORTED'), param('std::string const &', 'supportMsg', default_value='""')])
    ## type-id.h (module 'core'): ns3::TypeId ns3::TypeId::AddAttribute(std::string name, std::string help, uint32_t flags, ns3::AttributeValue const & initialValue, ns3::Ptr<const ns3::AttributeAccessor> accessor, ns3::Ptr<const ns3::AttributeChecker> checker, ns3::TypeId::SupportLevel supportLevel=::ns3::TypeId::SupportLevel::SUPPORTED, std::string const & supportMsg="") [member function]
    cls.add_method('AddAttribute', 
                   'ns3::TypeId', 
                   [param('std::string', 'name'), param('std::string', 'help'), param('uint32_t', 'flags'), param('ns3::AttributeValue const &', 'initialValue'), param('ns3::Ptr< ns3::AttributeAccessor const >', 'accessor'), param('ns3::Ptr< ns3::AttributeChecker const >', 'checker'), param('ns3::TypeId::SupportLevel', 'supportLevel', default_value='::ns3::TypeId::SupportLevel::SUPPORTED'), param('std::string const &', 'supportMsg', default_value='""')])
    ## type-id.h (module 'core'): ns3::TypeId ns3::TypeId::AddTraceSource(std::string name, std::string help, ns3::Ptr<const ns3::TraceSourceAccessor> accessor, std::string callback, ns3::TypeId::SupportLevel supportLevel=::ns3::TypeId::SupportLevel::SUPPORTED, std::string const & supportMsg="") [member function]
    cls.add_method('AddTraceSource', 
                   'ns3::TypeId', 
                   [param('std::string', 'name'), param('std::string', 'help'), param('ns3::Ptr< ns3::TraceSourceAccessor const >', 'accessor'), param('std::string', 'callback'), param('ns3::TypeId::SupportLevel', 'supportLevel', default_value='::ns3::TypeId::SupportLevel::SUPPORTED'), param('std::string const &', 'supportMsg', default_value='""')])
    ## type-id.h (module 'core'): ns3::TypeId::AttributeInformation ns3::TypeId::GetAttribute(std::size_t i) const [member function]
    cls.add_method('GetAttribute', 
                   'ns3::TypeId::AttributeInformation', 
                   [param('std::size_t', 'i')], 
                   is_const=True)
    ## type-id.h (module 'core'): std::string ns3::TypeId::GetAttributeFullName(std::size_t i) const [member function]
    cls.add_method('GetAttributeFullName', 
                   'std::string', 
                   [param('std::size_t', 'i')], 
                   is_const=True)
    ## type-id.h (module 'core'): std::size_t ns3::TypeId::GetAttributeN() const [member function]
    cls.add_method('GetAttributeN', 
                   'std::size_t', 
                   [], 
                   is_const=True)
    ## type-id.h (module 'core'): ns3::Callback<ns3::ObjectBase *, ns3::empty, ns3::empty, ns3::empty, ns3::empty, ns3::empty, ns3::empty, ns3::empty, ns3::empty, ns3::empty> ns3::TypeId::GetConstructor() const [member function]
    cls.add_method('GetConstructor', 
                   'ns3::Callback< ns3::ObjectBase *, ns3::empty, ns3::empty, ns3::empty, ns3::empty, ns3::empty, ns3::empty, ns3::empty, ns3::empty, ns3::empty >', 
                   [], 
                   is_const=True)
    ## type-id.h (module 'core'): std::string ns3::TypeId::GetGroupName() const [member function]
    cls.add_method('GetGroupName', 
                   'std::string', 
                   [], 
                   is_const=True)
    ## type-id.h (module 'core'): ns3::TypeId::hash_t ns3::TypeId::GetHash() const [member function]
    cls.add_method('GetHash', 
                   'ns3::TypeId::hash_t', 
                   [], 
                   is_const=True)
    ## type-id.h (module 'core'): std::string ns3::TypeId::GetName() const [member function]
    cls.add_method('GetName', 
                   'std::string', 
                   [], 
                   is_const=True)
    ## type-id.h (module 'core'): ns3::TypeId ns3::TypeId::GetParent() const [member function]
    cls.add_method('GetParent', 
                   'ns3::TypeId', 
                   [], 
                   is_const=True)
    ## type-id.h (module 'core'): static ns3::TypeId ns3::TypeId::GetRegistered(uint16_t i) [member function]
    cls.add_method('GetRegistered', 
                   'ns3::TypeId', 
                   [param('uint16_t', 'i')], 
                   is_static=True)
    ## type-id.h (module 'core'): static uint16_t ns3::TypeId::GetRegisteredN() [member function]
    cls.add_method('GetRegisteredN', 
                   'uint16_t', 
                   [], 
                   is_static=True)
    ## type-id.h (module 'core'): std::size_t ns3::TypeId::GetSize() const [member function]
    cls.add_method('GetSize', 
                   'std::size_t', 
                   [], 
                   is_const=True)
    ## type-id.h (module 'core'): ns3::TypeId::TraceSourceInformation ns3::TypeId::GetTraceSource(std::size_t i) const [member function]
    cls.add_method('GetTraceSource', 
                   'ns3::TypeId::TraceSourceInformation', 
                   [param('std::size_t', 'i')], 
                   is_const=True)
    ## type-id.h (module 'core'): std::size_t ns3::TypeId::GetTraceSourceN() const [member function]
    cls.add_method('GetTraceSourceN', 
                   'std::size_t', 
                   [], 
                   is_const=True)
    ## type-id.h (module 'core'): uint16_t ns3::TypeId::GetUid() const [member function]
    cls.add_method('GetUid', 
                   'uint16_t', 
                   [], 
                   is_const=True)
    ## type-id.h (module 'core'): bool ns3::TypeId::HasConstructor() const [member function]
    cls.add_method('HasConstructor', 
                   'bool', 
                   [], 
                   is_const=True)
    ## type-id.h (module 'core'): bool ns3::TypeId::HasParent() const [member function]
    cls.add_method('HasParent', 
                   'bool', 
                   [], 
                   is_const=True)
    ## type-id.h (module 'core'): ns3::TypeId ns3::TypeId::HideFromDocumentation() [member function]
    cls.add_method('HideFromDocumentation', 
                   'ns3::TypeId', 
                   [])
    ## type-id.h (module 'core'): bool ns3::TypeId::IsChildOf(ns3::TypeId other) const [member function]
    cls.add_method('IsChildOf', 
                   'bool', 
                   [param('ns3::TypeId', 'other')], 
                   is_const=True)
    ## type-id.h (module 'core'): bool ns3::TypeId::LookupAttributeByName(std::string name, ns3::TypeId::AttributeInformation * info) const [member function]
    cls.add_method('LookupAttributeByName', 
                   'bool', 
                   [param('std::string', 'name'), param('ns3::TypeId::AttributeInformation *', 'info', transfer_ownership=False)], 
                   is_const=True)
    ## type-id.h (module 'core'): static ns3::TypeId ns3::TypeId::LookupByHash(ns3::TypeId::hash_t hash) [member function]
    cls.add_method('LookupByHash', 
                   'ns3::TypeId', 
                   [param('uint32_t', 'hash')], 
                   is_static=True)
    ## type-id.h (module 'core'): static bool ns3::TypeId::LookupByHashFailSafe(ns3::TypeId::hash_t hash, ns3::TypeId * tid) [member function]
    cls.add_method('LookupByHashFailSafe', 
                   'bool', 
                   [param('uint32_t', 'hash'), param('ns3::TypeId *', 'tid')], 
                   is_static=True)
    ## type-id.h (module 'core'): static ns3::TypeId ns3::TypeId::LookupByName(std::string name) [member function]
    cls.add_method('LookupByName', 
                   'ns3::TypeId', 
                   [param('std::string', 'name')], 
                   is_static=True)
    ## type-id.h (module 'core'): ns3::Ptr<const ns3::TraceSourceAccessor> ns3::TypeId::LookupTraceSourceByName(std::string name) const [member function]
    cls.add_method('LookupTraceSourceByName', 
                   'ns3::Ptr< ns3::TraceSourceAccessor const >', 
                   [param('std::string', 'name')], 
                   is_const=True)
    ## type-id.h (module 'core'): ns3::Ptr<const ns3::TraceSourceAccessor> ns3::TypeId::LookupTraceSourceByName(std::string name, ns3::TypeId::TraceSourceInformation * info) const [member function]
    cls.add_method('LookupTraceSourceByName', 
                   'ns3::Ptr< ns3::TraceSourceAccessor const >', 
                   [param('std::string', 'name'), param('ns3::TypeId::TraceSourceInformation *', 'info')], 
                   is_const=True)
    ## type-id.h (module 'core'): bool ns3::TypeId::MustHideFromDocumentation() const [member function]
    cls.add_method('MustHideFromDocumentation', 
                   'bool', 
                   [], 
                   is_const=True)
    ## type-id.h (module 'core'): bool ns3::TypeId::SetAttributeInitialValue(std::size_t i, ns3::Ptr<const ns3::AttributeValue> initialValue) [member function]
    cls.add_method('SetAttributeInitialValue', 
                   'bool', 
                   [param('std::size_t', 'i'), param('ns3::Ptr< ns3::AttributeValue const >', 'initialValue')])
    ## type-id.h (module 'core'): ns3::TypeId ns3::TypeId::SetGroupName(std::string groupName) [member function]
    cls.add_method('SetGroupName', 
                   'ns3::TypeId', 
                   [param('std::string', 'groupName')])
    ## type-id.h (module 'core'): ns3::TypeId ns3::TypeId::SetParent(ns3::TypeId tid) [member function]
    cls.add_method('SetParent', 
                   'ns3::TypeId', 
                   [param('ns3::TypeId', 'tid')])
    ## type-id.h (module 'core'): ns3::TypeId ns3::TypeId::SetSize(std::size_t size) [member function]
    cls.add_method('SetSize', 
                   'ns3::TypeId', 
                   [param('std::size_t', 'size')])
    ## type-id.h (module 'core'): void ns3::TypeId::SetUid(uint16_t uid) [member function]
    cls.add_method('SetUid', 
                   'void', 
                   [param('uint16_t', 'uid')])
    return

def register_Ns3TypeIdAttributeInformation_methods(root_module, cls):
    ## type-id.h (module 'core'): ns3::TypeId::AttributeInformation::AttributeInformation() [constructor]
    cls.add_constructor([])
    ## type-id.h (module 'core'): ns3::TypeId::AttributeInformation::AttributeInformation(ns3::TypeId::AttributeInformation const & arg0) [constructor]
    cls.add_constructor([param('ns3::TypeId::AttributeInformation const &', 'arg0')])
    ## type-id.h (module 'core'): ns3::TypeId::AttributeInformation::accessor [variable]
    cls.add_instance_attribute('accessor', 'ns3::Ptr< ns3::AttributeAccessor const >', is_const=False)
    ## type-id.h (module 'core'): ns3::TypeId::AttributeInformation::checker [variable]
    cls.add_instance_attribute('checker', 'ns3::Ptr< ns3::AttributeChecker const >', is_const=False)
    cls.add_instance_attribute('flags', 'uint32_t', is_const=False)
    ## type-id.h (module 'core'): ns3::TypeId::AttributeInformation::help [variable]
    cls.add_instance_attribute('help', 'std::string', is_const=False)
    ## type-id.h (module 'core'): ns3::TypeId::AttributeInformation::initialValue [variable]
    cls.add_instance_attribute('initialValue', 'ns3::Ptr< ns3::AttributeValue const >', is_const=False)
    ## type-id.h (module 'core'): ns3::TypeId::AttributeInformation::name [variable]
    cls.add_instance_attribute('name', 'std::string', is_const=False)
    ## type-id.h (module 'core'): ns3::TypeId::AttributeInformation::originalInitialValue [variable]
    cls.add_instance_attribute('originalInitialValue', 'ns3::Ptr< ns3::AttributeValue const >', is_const=False)
    ## type-id.h (module 'core'): ns3::TypeId::AttributeInformation::supportLevel [variable]
    cls.add_instance_attribute('supportLevel', 'ns3::TypeId::SupportLevel', is_const=False)
    ## type-id.h (module 'core'): ns3::TypeId::AttributeInformation::supportMsg [variable]
    cls.add_instance_attribute('supportMsg', 'std::string', is_const=False)
    return

def register_Ns3TypeIdTraceSourceInformation_methods(root_module, cls):
    ## type-id.h (module 'core'): ns3::TypeId::TraceSourceInformation::TraceSourceInformation() [constructor]
    cls.add_constructor([])
    ## type-id.h (module 'core'): ns3::TypeId::TraceSourceInformation::TraceSourceInformation(ns3::TypeId::TraceSourceInformation const & arg0) [constructor]
    cls.add_constructor([param('ns3::TypeId::TraceSourceInformation const &', 'arg0')])
    ## type-id.h (module 'core'): ns3::TypeId::TraceSourceInformation::accessor [variable]
    cls.add_instance_attribute('accessor', 'ns3::Ptr< ns3::TraceSourceAccessor const >', is_const=False)
    ## type-id.h (module 'core'): ns3::TypeId::TraceSourceInformation::callback [variable]
    cls.add_instance_attribute('callback', 'std::string', is_const=False)
    ## type-id.h (module 'core'): ns3::TypeId::TraceSourceInformation::help [variable]
    cls.add_instance_attribute('help', 'std::string', is_const=False)
    ## type-id.h (module 'core'): ns3::TypeId::TraceSourceInformation::name [variable]
    cls.add_instance_attribute('name', 'std::string', is_const=False)
    ## type-id.h (module 'core'): ns3::TypeId::TraceSourceInformation::supportLevel [variable]
    cls.add_instance_attribute('supportLevel', 'ns3::TypeId::SupportLevel', is_const=False)
    ## type-id.h (module 'core'): ns3::TypeId::TraceSourceInformation::supportMsg [variable]
    cls.add_instance_attribute('supportMsg', 'std::string', is_const=False)
    return

def register_Ns3Empty_methods(root_module, cls):
    ## empty.h (module 'core'): ns3::empty::empty() [constructor]
    cls.add_constructor([])
    ## empty.h (module 'core'): ns3::empty::empty(ns3::empty const & arg0) [constructor]
    cls.add_constructor([param('ns3::empty const &', 'arg0')])
    return

def register_Ns3Int64x64_t_methods(root_module, cls):
    cls.add_binary_numeric_operator('*', root_module['ns3::Time'], root_module['ns3::int64x64_t'], param('ns3::Time const &', 'right'))
    cls.add_binary_numeric_operator('+', root_module['ns3::int64x64_t'], root_module['ns3::int64x64_t'], param('ns3::int64x64_t const &', 'right'))
    cls.add_binary_numeric_operator('-', root_module['ns3::int64x64_t'], root_module['ns3::int64x64_t'], param('ns3::int64x64_t const &', 'right'))
    cls.add_binary_numeric_operator('*', root_module['ns3::int64x64_t'], root_module['ns3::int64x64_t'], param('ns3::int64x64_t const &', 'right'))
    cls.add_binary_numeric_operator('/', root_module['ns3::int64x64_t'], root_module['ns3::int64x64_t'], param('ns3::int64x64_t const &', 'right'))
    cls.add_binary_comparison_operator('!=')
    cls.add_binary_comparison_operator('<=')
    cls.add_binary_comparison_operator('>=')
    cls.add_output_stream_operator()
    cls.add_binary_comparison_operator('==')
    cls.add_binary_comparison_operator('<')
    cls.add_binary_comparison_operator('>')
    cls.add_inplace_numeric_operator('+=', param('ns3::int64x64_t const &', 'right'))
    cls.add_inplace_numeric_operator('-=', param('ns3::int64x64_t const &', 'right'))
    cls.add_inplace_numeric_operator('*=', param('ns3::int64x64_t const &', 'right'))
    cls.add_inplace_numeric_operator('/=', param('ns3::int64x64_t const &', 'right'))
    cls.add_unary_numeric_operator('-')
    ## int64x64-128.h (module 'core'): ns3::int64x64_t::int64x64_t() [constructor]
    cls.add_constructor([])
    ## int64x64-128.h (module 'core'): ns3::int64x64_t::int64x64_t(double const value) [constructor]
    cls.add_constructor([param('double const', 'value')])
    ## int64x64-128.h (module 'core'): ns3::int64x64_t::int64x64_t(long double const value) [constructor]
    cls.add_constructor([param('long double const', 'value')])
    ## int64x64-128.h (module 'core'): ns3::int64x64_t::int64x64_t(int const v) [constructor]
    cls.add_constructor([param('int const', 'v')])
    ## int64x64-128.h (module 'core'): ns3::int64x64_t::int64x64_t(long int const v) [constructor]
    cls.add_constructor([param('long int const', 'v')])
    ## int64x64-128.h (module 'core'): ns3::int64x64_t::int64x64_t(long long int const v) [constructor]
    cls.add_constructor([param('long long int const', 'v')])
    ## int64x64-128.h (module 'core'): ns3::int64x64_t::int64x64_t(unsigned int const v) [constructor]
    cls.add_constructor([param('unsigned int const', 'v')])
    ## int64x64-128.h (module 'core'): ns3::int64x64_t::int64x64_t(long unsigned int const v) [constructor]
    cls.add_constructor([param('long unsigned int const', 'v')])
    ## int64x64-128.h (module 'core'): ns3::int64x64_t::int64x64_t(long long unsigned int const v) [constructor]
    cls.add_constructor([param('long long unsigned int const', 'v')])
    ## int64x64-128.h (module 'core'): ns3::int64x64_t::int64x64_t(int64_t const hi, uint64_t const lo) [constructor]
    cls.add_constructor([param('int64_t const', 'hi'), param('uint64_t const', 'lo')])
    ## int64x64-128.h (module 'core'): ns3::int64x64_t::int64x64_t(ns3::int64x64_t const & o) [constructor]
    cls.add_constructor([param('ns3::int64x64_t const &', 'o')])
    ## int64x64-128.h (module 'core'): double ns3::int64x64_t::GetDouble() const [member function]
    cls.add_method('GetDouble', 
                   'double', 
                   [], 
                   is_const=True)
    ## int64x64-128.h (module 'core'): int64_t ns3::int64x64_t::GetHigh() const [member function]
    cls.add_method('GetHigh', 
                   'int64_t', 
                   [], 
                   is_const=True)
    ## int64x64-128.h (module 'core'): int64_t ns3::int64x64_t::GetInt() const [member function]
    cls.add_method('GetInt', 
                   'int64_t', 
                   [], 
                   is_const=True)
    ## int64x64-128.h (module 'core'): uint64_t ns3::int64x64_t::GetLow() const [member function]
    cls.add_method('GetLow', 
                   'uint64_t', 
                   [], 
                   is_const=True)
    ## int64x64-128.h (module 'core'): static ns3::int64x64_t ns3::int64x64_t::Invert(uint64_t const v) [member function]
    cls.add_method('Invert', 
                   'ns3::int64x64_t', 
                   [param('uint64_t const', 'v')], 
                   is_static=True)
    ## int64x64-128.h (module 'core'): void ns3::int64x64_t::MulByInvert(ns3::int64x64_t const & o) [member function]
    cls.add_method('MulByInvert', 
                   'void', 
                   [param('ns3::int64x64_t const &', 'o')])
    ## int64x64-128.h (module 'core'): int64_t ns3::int64x64_t::Round() const [member function]
    cls.add_method('Round', 
                   'int64_t', 
                   [], 
                   is_const=True)
    ## int64x64-128.h (module 'core'): ns3::int64x64_t::implementation [variable]
    cls.add_static_attribute('implementation', 'ns3::int64x64_t::impl_type const', is_const=True)
    return

def register_Ns3Chunk_methods(root_module, cls):
    ## chunk.h (module 'network'): ns3::Chunk::Chunk() [constructor]
    cls.add_constructor([])
    ## chunk.h (module 'network'): ns3::Chunk::Chunk(ns3::Chunk const & arg0) [constructor]
    cls.add_constructor([param('ns3::Chunk const &', 'arg0')])
    ## chunk.h (module 'network'): uint32_t ns3::Chunk::Deserialize(ns3::Buffer::Iterator start) [member function]
    cls.add_method('Deserialize', 
                   'uint32_t', 
                   [param('ns3::Buffer::Iterator', 'start')], 
                   is_pure_virtual=True, is_virtual=True)
    ## chunk.h (module 'network'): uint32_t ns3::Chunk::Deserialize(ns3::Buffer::Iterator start, ns3::Buffer::Iterator end) [member function]
    cls.add_method('Deserialize', 
                   'uint32_t', 
                   [param('ns3::Buffer::Iterator', 'start'), param('ns3::Buffer::Iterator', 'end')], 
                   is_virtual=True)
    ## chunk.h (module 'network'): static ns3::TypeId ns3::Chunk::GetTypeId() [member function]
    cls.add_method('GetTypeId', 
                   'ns3::TypeId', 
                   [], 
                   is_static=True)
    ## chunk.h (module 'network'): void ns3::Chunk::Print(std::ostream & os) const [member function]
    cls.add_method('Print', 
                   'void', 
                   [param('std::ostream &', 'os')], 
<<<<<<< HEAD
                   is_const=True, is_virtual=True, is_pure_virtual=True)
=======
                   is_const=True, is_pure_virtual=True, is_virtual=True)
>>>>>>> bc453bcb
    return

def register_Ns3Header_methods(root_module, cls):
    cls.add_output_stream_operator()
    ## header.h (module 'network'): ns3::Header::Header() [constructor]
    cls.add_constructor([])
    ## header.h (module 'network'): ns3::Header::Header(ns3::Header const & arg0) [constructor]
    cls.add_constructor([param('ns3::Header const &', 'arg0')])
    ## header.h (module 'network'): uint32_t ns3::Header::Deserialize(ns3::Buffer::Iterator start) [member function]
    cls.add_method('Deserialize', 
                   'uint32_t', 
                   [param('ns3::Buffer::Iterator', 'start')], 
                   is_pure_virtual=True, is_virtual=True)
    ## header.h (module 'network'): uint32_t ns3::Header::GetSerializedSize() const [member function]
    cls.add_method('GetSerializedSize', 
                   'uint32_t', 
                   [], 
<<<<<<< HEAD
                   is_const=True, is_virtual=True, is_pure_virtual=True)
=======
                   is_const=True, is_pure_virtual=True, is_virtual=True)
>>>>>>> bc453bcb
    ## header.h (module 'network'): static ns3::TypeId ns3::Header::GetTypeId() [member function]
    cls.add_method('GetTypeId', 
                   'ns3::TypeId', 
                   [], 
                   is_static=True)
    ## header.h (module 'network'): void ns3::Header::Print(std::ostream & os) const [member function]
    cls.add_method('Print', 
                   'void', 
                   [param('std::ostream &', 'os')], 
<<<<<<< HEAD
                   is_const=True, is_virtual=True, is_pure_virtual=True)
=======
                   is_const=True, is_pure_virtual=True, is_virtual=True)
>>>>>>> bc453bcb
    ## header.h (module 'network'): void ns3::Header::Serialize(ns3::Buffer::Iterator start) const [member function]
    cls.add_method('Serialize', 
                   'void', 
                   [param('ns3::Buffer::Iterator', 'start')], 
<<<<<<< HEAD
                   is_const=True, is_virtual=True, is_pure_virtual=True)
=======
                   is_const=True, is_pure_virtual=True, is_virtual=True)
>>>>>>> bc453bcb
    return

def register_Ns3Ipv4Header_methods(root_module, cls):
    ## ipv4-header.h (module 'internet'): ns3::Ipv4Header::Ipv4Header(ns3::Ipv4Header const & arg0) [constructor]
    cls.add_constructor([param('ns3::Ipv4Header const &', 'arg0')])
    ## ipv4-header.h (module 'internet'): ns3::Ipv4Header::Ipv4Header() [constructor]
    cls.add_constructor([])
    ## ipv4-header.h (module 'internet'): uint32_t ns3::Ipv4Header::Deserialize(ns3::Buffer::Iterator start) [member function]
    cls.add_method('Deserialize', 
                   'uint32_t', 
                   [param('ns3::Buffer::Iterator', 'start')], 
                   is_virtual=True)
    ## ipv4-header.h (module 'internet'): std::string ns3::Ipv4Header::DscpTypeToString(ns3::Ipv4Header::DscpType dscp) const [member function]
    cls.add_method('DscpTypeToString', 
                   'std::string', 
                   [param('ns3::Ipv4Header::DscpType', 'dscp')], 
                   is_const=True)
    ## ipv4-header.h (module 'internet'): std::string ns3::Ipv4Header::EcnTypeToString(ns3::Ipv4Header::EcnType ecn) const [member function]
    cls.add_method('EcnTypeToString', 
                   'std::string', 
                   [param('ns3::Ipv4Header::EcnType', 'ecn')], 
                   is_const=True)
    ## ipv4-header.h (module 'internet'): void ns3::Ipv4Header::EnableChecksum() [member function]
    cls.add_method('EnableChecksum', 
                   'void', 
                   [])
    ## ipv4-header.h (module 'internet'): ns3::Ipv4Address ns3::Ipv4Header::GetDestination() const [member function]
    cls.add_method('GetDestination', 
                   'ns3::Ipv4Address', 
                   [], 
                   is_const=True)
    ## ipv4-header.h (module 'internet'): ns3::Ipv4Header::DscpType ns3::Ipv4Header::GetDscp() const [member function]
    cls.add_method('GetDscp', 
                   'ns3::Ipv4Header::DscpType', 
                   [], 
                   is_const=True)
    ## ipv4-header.h (module 'internet'): ns3::Ipv4Header::EcnType ns3::Ipv4Header::GetEcn() const [member function]
    cls.add_method('GetEcn', 
                   'ns3::Ipv4Header::EcnType', 
                   [], 
                   is_const=True)
    ## ipv4-header.h (module 'internet'): uint16_t ns3::Ipv4Header::GetFragmentOffset() const [member function]
    cls.add_method('GetFragmentOffset', 
                   'uint16_t', 
                   [], 
                   is_const=True)
    ## ipv4-header.h (module 'internet'): uint16_t ns3::Ipv4Header::GetIdentification() const [member function]
    cls.add_method('GetIdentification', 
                   'uint16_t', 
                   [], 
                   is_const=True)
    ## ipv4-header.h (module 'internet'): ns3::TypeId ns3::Ipv4Header::GetInstanceTypeId() const [member function]
    cls.add_method('GetInstanceTypeId', 
                   'ns3::TypeId', 
                   [], 
                   is_const=True, is_virtual=True)
    ## ipv4-header.h (module 'internet'): uint16_t ns3::Ipv4Header::GetPayloadSize() const [member function]
    cls.add_method('GetPayloadSize', 
                   'uint16_t', 
                   [], 
                   is_const=True)
    ## ipv4-header.h (module 'internet'): uint8_t ns3::Ipv4Header::GetProtocol() const [member function]
    cls.add_method('GetProtocol', 
                   'uint8_t', 
                   [], 
                   is_const=True)
    ## ipv4-header.h (module 'internet'): uint32_t ns3::Ipv4Header::GetSerializedSize() const [member function]
    cls.add_method('GetSerializedSize', 
                   'uint32_t', 
                   [], 
                   is_const=True, is_virtual=True)
    ## ipv4-header.h (module 'internet'): ns3::Ipv4Address ns3::Ipv4Header::GetSource() const [member function]
    cls.add_method('GetSource', 
                   'ns3::Ipv4Address', 
                   [], 
                   is_const=True)
    ## ipv4-header.h (module 'internet'): uint8_t ns3::Ipv4Header::GetTos() const [member function]
    cls.add_method('GetTos', 
                   'uint8_t', 
                   [], 
                   is_const=True)
    ## ipv4-header.h (module 'internet'): uint8_t ns3::Ipv4Header::GetTtl() const [member function]
    cls.add_method('GetTtl', 
                   'uint8_t', 
                   [], 
                   is_const=True)
    ## ipv4-header.h (module 'internet'): static ns3::TypeId ns3::Ipv4Header::GetTypeId() [member function]
    cls.add_method('GetTypeId', 
                   'ns3::TypeId', 
                   [], 
                   is_static=True)
    ## ipv4-header.h (module 'internet'): bool ns3::Ipv4Header::IsChecksumOk() const [member function]
    cls.add_method('IsChecksumOk', 
                   'bool', 
                   [], 
                   is_const=True)
    ## ipv4-header.h (module 'internet'): bool ns3::Ipv4Header::IsDontFragment() const [member function]
    cls.add_method('IsDontFragment', 
                   'bool', 
                   [], 
                   is_const=True)
    ## ipv4-header.h (module 'internet'): bool ns3::Ipv4Header::IsLastFragment() const [member function]
    cls.add_method('IsLastFragment', 
                   'bool', 
                   [], 
                   is_const=True)
    ## ipv4-header.h (module 'internet'): void ns3::Ipv4Header::Print(std::ostream & os) const [member function]
    cls.add_method('Print', 
                   'void', 
                   [param('std::ostream &', 'os')], 
                   is_const=True, is_virtual=True)
    ## ipv4-header.h (module 'internet'): void ns3::Ipv4Header::Serialize(ns3::Buffer::Iterator start) const [member function]
    cls.add_method('Serialize', 
                   'void', 
                   [param('ns3::Buffer::Iterator', 'start')], 
                   is_const=True, is_virtual=True)
    ## ipv4-header.h (module 'internet'): void ns3::Ipv4Header::SetDestination(ns3::Ipv4Address destination) [member function]
    cls.add_method('SetDestination', 
                   'void', 
                   [param('ns3::Ipv4Address', 'destination')])
    ## ipv4-header.h (module 'internet'): void ns3::Ipv4Header::SetDontFragment() [member function]
    cls.add_method('SetDontFragment', 
                   'void', 
                   [])
    ## ipv4-header.h (module 'internet'): void ns3::Ipv4Header::SetDscp(ns3::Ipv4Header::DscpType dscp) [member function]
    cls.add_method('SetDscp', 
                   'void', 
                   [param('ns3::Ipv4Header::DscpType', 'dscp')])
    ## ipv4-header.h (module 'internet'): void ns3::Ipv4Header::SetEcn(ns3::Ipv4Header::EcnType ecn) [member function]
    cls.add_method('SetEcn', 
                   'void', 
                   [param('ns3::Ipv4Header::EcnType', 'ecn')])
    ## ipv4-header.h (module 'internet'): void ns3::Ipv4Header::SetFragmentOffset(uint16_t offsetBytes) [member function]
    cls.add_method('SetFragmentOffset', 
                   'void', 
                   [param('uint16_t', 'offsetBytes')])
    ## ipv4-header.h (module 'internet'): void ns3::Ipv4Header::SetIdentification(uint16_t identification) [member function]
    cls.add_method('SetIdentification', 
                   'void', 
                   [param('uint16_t', 'identification')])
    ## ipv4-header.h (module 'internet'): void ns3::Ipv4Header::SetLastFragment() [member function]
    cls.add_method('SetLastFragment', 
                   'void', 
                   [])
    ## ipv4-header.h (module 'internet'): void ns3::Ipv4Header::SetMayFragment() [member function]
    cls.add_method('SetMayFragment', 
                   'void', 
                   [])
    ## ipv4-header.h (module 'internet'): void ns3::Ipv4Header::SetMoreFragments() [member function]
    cls.add_method('SetMoreFragments', 
                   'void', 
                   [])
    ## ipv4-header.h (module 'internet'): void ns3::Ipv4Header::SetPayloadSize(uint16_t size) [member function]
    cls.add_method('SetPayloadSize', 
                   'void', 
                   [param('uint16_t', 'size')])
    ## ipv4-header.h (module 'internet'): void ns3::Ipv4Header::SetProtocol(uint8_t num) [member function]
    cls.add_method('SetProtocol', 
                   'void', 
                   [param('uint8_t', 'num')])
    ## ipv4-header.h (module 'internet'): void ns3::Ipv4Header::SetSource(ns3::Ipv4Address source) [member function]
    cls.add_method('SetSource', 
                   'void', 
                   [param('ns3::Ipv4Address', 'source')])
    ## ipv4-header.h (module 'internet'): void ns3::Ipv4Header::SetTos(uint8_t tos) [member function]
    cls.add_method('SetTos', 
                   'void', 
                   [param('uint8_t', 'tos')])
    ## ipv4-header.h (module 'internet'): void ns3::Ipv4Header::SetTtl(uint8_t ttl) [member function]
    cls.add_method('SetTtl', 
                   'void', 
                   [param('uint8_t', 'ttl')])
    return

def register_Ns3Ipv4NixVectorHelper_methods(root_module, cls):
    ## ipv4-nix-vector-helper.h (module 'nix-vector-routing'): ns3::Ipv4NixVectorHelper::Ipv4NixVectorHelper() [constructor]
    cls.add_constructor([])
    ## ipv4-nix-vector-helper.h (module 'nix-vector-routing'): ns3::Ipv4NixVectorHelper::Ipv4NixVectorHelper(ns3::Ipv4NixVectorHelper const & arg0) [constructor]
    cls.add_constructor([param('ns3::Ipv4NixVectorHelper const &', 'arg0')])
    ## ipv4-nix-vector-helper.h (module 'nix-vector-routing'): ns3::Ipv4NixVectorHelper * ns3::Ipv4NixVectorHelper::Copy() const [member function]
    cls.add_method('Copy', 
                   'ns3::Ipv4NixVectorHelper *', 
                   [], 
                   is_const=True, is_virtual=True)
    ## ipv4-nix-vector-helper.h (module 'nix-vector-routing'): ns3::Ptr<ns3::Ipv4RoutingProtocol> ns3::Ipv4NixVectorHelper::Create(ns3::Ptr<ns3::Node> node) const [member function]
    cls.add_method('Create', 
                   'ns3::Ptr< ns3::Ipv4RoutingProtocol >', 
                   [param('ns3::Ptr< ns3::Node >', 'node')], 
                   is_const=True, is_virtual=True)
    return

def register_Ns3Object_methods(root_module, cls):
    ## object.h (module 'core'): ns3::Object::Object() [constructor]
    cls.add_constructor([])
    ## object.h (module 'core'): void ns3::Object::AggregateObject(ns3::Ptr<ns3::Object> other) [member function]
    cls.add_method('AggregateObject', 
                   'void', 
                   [param('ns3::Ptr< ns3::Object >', 'other')])
    ## object.h (module 'core'): void ns3::Object::Dispose() [member function]
    cls.add_method('Dispose', 
                   'void', 
                   [])
    ## object.h (module 'core'): ns3::Object::AggregateIterator ns3::Object::GetAggregateIterator() const [member function]
    cls.add_method('GetAggregateIterator', 
                   'ns3::Object::AggregateIterator', 
                   [], 
                   is_const=True)
    ## object.h (module 'core'): ns3::TypeId ns3::Object::GetInstanceTypeId() const [member function]
    cls.add_method('GetInstanceTypeId', 
                   'ns3::TypeId', 
                   [], 
                   is_const=True, is_virtual=True)
    ## object.h (module 'core'): ns3::Ptr<ns3::Object> ns3::Object::GetObject() const [member function]
    cls.add_method('GetObject', 
                   'ns3::Ptr< ns3::Object >', 
                   [], 
<<<<<<< HEAD
                   is_const=True, template_parameters=['ns3::Object'], custom_template_method_name='GetObject')
=======
                   custom_template_method_name='GetObject', is_const=True, template_parameters=['ns3::Object'])
>>>>>>> bc453bcb
    ## object.h (module 'core'): ns3::Ptr<ns3::Object> ns3::Object::GetObject(ns3::TypeId tid) const [member function]
    cls.add_method('GetObject', 
                   'ns3::Ptr< ns3::Object >', 
                   [param('ns3::TypeId', 'tid')], 
<<<<<<< HEAD
                   is_const=True, template_parameters=['ns3::Object'], custom_template_method_name='GetObject')
=======
                   custom_template_method_name='GetObject', is_const=True, template_parameters=['ns3::Object'])
>>>>>>> bc453bcb
    ## object.h (module 'core'): static ns3::TypeId ns3::Object::GetTypeId() [member function]
    cls.add_method('GetTypeId', 
                   'ns3::TypeId', 
                   [], 
                   is_static=True)
    ## object.h (module 'core'): void ns3::Object::Initialize() [member function]
    cls.add_method('Initialize', 
                   'void', 
                   [])
    ## object.h (module 'core'): bool ns3::Object::IsInitialized() const [member function]
    cls.add_method('IsInitialized', 
                   'bool', 
                   [], 
                   is_const=True)
    ## object.h (module 'core'): ns3::Object::Object(ns3::Object const & o) [constructor]
    cls.add_constructor([param('ns3::Object const &', 'o')], 
                        visibility='protected')
    ## object.h (module 'core'): void ns3::Object::DoDispose() [member function]
    cls.add_method('DoDispose', 
                   'void', 
                   [], 
                   is_virtual=True, visibility='protected')
    ## object.h (module 'core'): void ns3::Object::DoInitialize() [member function]
    cls.add_method('DoInitialize', 
                   'void', 
                   [], 
                   is_virtual=True, visibility='protected')
    ## object.h (module 'core'): void ns3::Object::NotifyNewAggregate() [member function]
    cls.add_method('NotifyNewAggregate', 
                   'void', 
                   [], 
                   is_virtual=True, visibility='protected')
    return

def register_Ns3ObjectAggregateIterator_methods(root_module, cls):
    ## object.h (module 'core'): ns3::Object::AggregateIterator::AggregateIterator(ns3::Object::AggregateIterator const & arg0) [constructor]
    cls.add_constructor([param('ns3::Object::AggregateIterator const &', 'arg0')])
    ## object.h (module 'core'): ns3::Object::AggregateIterator::AggregateIterator() [constructor]
    cls.add_constructor([])
    ## object.h (module 'core'): bool ns3::Object::AggregateIterator::HasNext() const [member function]
    cls.add_method('HasNext', 
                   'bool', 
                   [], 
                   is_const=True)
    ## object.h (module 'core'): ns3::Ptr<const ns3::Object> ns3::Object::AggregateIterator::Next() [member function]
    cls.add_method('Next', 
                   'ns3::Ptr< ns3::Object const >', 
                   [])
    return

def register_Ns3SimpleRefCount__Ns3AttributeAccessor_Ns3Empty_Ns3DefaultDeleter__lt__ns3AttributeAccessor__gt___methods(root_module, cls):
    ## simple-ref-count.h (module 'core'): ns3::SimpleRefCount<ns3::AttributeAccessor, ns3::empty, ns3::DefaultDeleter<ns3::AttributeAccessor> >::SimpleRefCount() [constructor]
    cls.add_constructor([])
    ## simple-ref-count.h (module 'core'): ns3::SimpleRefCount<ns3::AttributeAccessor, ns3::empty, ns3::DefaultDeleter<ns3::AttributeAccessor> >::SimpleRefCount(ns3::SimpleRefCount<ns3::AttributeAccessor, ns3::empty, ns3::DefaultDeleter<ns3::AttributeAccessor> > const & o) [constructor]
    cls.add_constructor([param('ns3::SimpleRefCount< ns3::AttributeAccessor, ns3::empty, ns3::DefaultDeleter< ns3::AttributeAccessor > > const &', 'o')])
    return

def register_Ns3SimpleRefCount__Ns3AttributeChecker_Ns3Empty_Ns3DefaultDeleter__lt__ns3AttributeChecker__gt___methods(root_module, cls):
    ## simple-ref-count.h (module 'core'): ns3::SimpleRefCount<ns3::AttributeChecker, ns3::empty, ns3::DefaultDeleter<ns3::AttributeChecker> >::SimpleRefCount() [constructor]
    cls.add_constructor([])
    ## simple-ref-count.h (module 'core'): ns3::SimpleRefCount<ns3::AttributeChecker, ns3::empty, ns3::DefaultDeleter<ns3::AttributeChecker> >::SimpleRefCount(ns3::SimpleRefCount<ns3::AttributeChecker, ns3::empty, ns3::DefaultDeleter<ns3::AttributeChecker> > const & o) [constructor]
    cls.add_constructor([param('ns3::SimpleRefCount< ns3::AttributeChecker, ns3::empty, ns3::DefaultDeleter< ns3::AttributeChecker > > const &', 'o')])
    return

def register_Ns3SimpleRefCount__Ns3AttributeValue_Ns3Empty_Ns3DefaultDeleter__lt__ns3AttributeValue__gt___methods(root_module, cls):
    ## simple-ref-count.h (module 'core'): ns3::SimpleRefCount<ns3::AttributeValue, ns3::empty, ns3::DefaultDeleter<ns3::AttributeValue> >::SimpleRefCount() [constructor]
    cls.add_constructor([])
    ## simple-ref-count.h (module 'core'): ns3::SimpleRefCount<ns3::AttributeValue, ns3::empty, ns3::DefaultDeleter<ns3::AttributeValue> >::SimpleRefCount(ns3::SimpleRefCount<ns3::AttributeValue, ns3::empty, ns3::DefaultDeleter<ns3::AttributeValue> > const & o) [constructor]
    cls.add_constructor([param('ns3::SimpleRefCount< ns3::AttributeValue, ns3::empty, ns3::DefaultDeleter< ns3::AttributeValue > > const &', 'o')])
    return

def register_Ns3SimpleRefCount__Ns3CallbackImplBase_Ns3Empty_Ns3DefaultDeleter__lt__ns3CallbackImplBase__gt___methods(root_module, cls):
    ## simple-ref-count.h (module 'core'): ns3::SimpleRefCount<ns3::CallbackImplBase, ns3::empty, ns3::DefaultDeleter<ns3::CallbackImplBase> >::SimpleRefCount() [constructor]
    cls.add_constructor([])
    ## simple-ref-count.h (module 'core'): ns3::SimpleRefCount<ns3::CallbackImplBase, ns3::empty, ns3::DefaultDeleter<ns3::CallbackImplBase> >::SimpleRefCount(ns3::SimpleRefCount<ns3::CallbackImplBase, ns3::empty, ns3::DefaultDeleter<ns3::CallbackImplBase> > const & o) [constructor]
    cls.add_constructor([param('ns3::SimpleRefCount< ns3::CallbackImplBase, ns3::empty, ns3::DefaultDeleter< ns3::CallbackImplBase > > const &', 'o')])
    return

def register_Ns3SimpleRefCount__Ns3EventImpl_Ns3Empty_Ns3DefaultDeleter__lt__ns3EventImpl__gt___methods(root_module, cls):
    ## simple-ref-count.h (module 'core'): ns3::SimpleRefCount<ns3::EventImpl, ns3::empty, ns3::DefaultDeleter<ns3::EventImpl> >::SimpleRefCount() [constructor]
    cls.add_constructor([])
    ## simple-ref-count.h (module 'core'): ns3::SimpleRefCount<ns3::EventImpl, ns3::empty, ns3::DefaultDeleter<ns3::EventImpl> >::SimpleRefCount(ns3::SimpleRefCount<ns3::EventImpl, ns3::empty, ns3::DefaultDeleter<ns3::EventImpl> > const & o) [constructor]
    cls.add_constructor([param('ns3::SimpleRefCount< ns3::EventImpl, ns3::empty, ns3::DefaultDeleter< ns3::EventImpl > > const &', 'o')])
    return

def register_Ns3SimpleRefCount__Ns3HashImplementation_Ns3Empty_Ns3DefaultDeleter__lt__ns3HashImplementation__gt___methods(root_module, cls):
    ## simple-ref-count.h (module 'core'): ns3::SimpleRefCount<ns3::Hash::Implementation, ns3::empty, ns3::DefaultDeleter<ns3::Hash::Implementation> >::SimpleRefCount() [constructor]
    cls.add_constructor([])
    ## simple-ref-count.h (module 'core'): ns3::SimpleRefCount<ns3::Hash::Implementation, ns3::empty, ns3::DefaultDeleter<ns3::Hash::Implementation> >::SimpleRefCount(ns3::SimpleRefCount<ns3::Hash::Implementation, ns3::empty, ns3::DefaultDeleter<ns3::Hash::Implementation> > const & o) [constructor]
    cls.add_constructor([param('ns3::SimpleRefCount< ns3::Hash::Implementation, ns3::empty, ns3::DefaultDeleter< ns3::Hash::Implementation > > const &', 'o')])
    return

def register_Ns3SimpleRefCount__Ns3Ipv4MulticastRoute_Ns3Empty_Ns3DefaultDeleter__lt__ns3Ipv4MulticastRoute__gt___methods(root_module, cls):
    ## simple-ref-count.h (module 'core'): ns3::SimpleRefCount<ns3::Ipv4MulticastRoute, ns3::empty, ns3::DefaultDeleter<ns3::Ipv4MulticastRoute> >::SimpleRefCount() [constructor]
    cls.add_constructor([])
    ## simple-ref-count.h (module 'core'): ns3::SimpleRefCount<ns3::Ipv4MulticastRoute, ns3::empty, ns3::DefaultDeleter<ns3::Ipv4MulticastRoute> >::SimpleRefCount(ns3::SimpleRefCount<ns3::Ipv4MulticastRoute, ns3::empty, ns3::DefaultDeleter<ns3::Ipv4MulticastRoute> > const & o) [constructor]
    cls.add_constructor([param('ns3::SimpleRefCount< ns3::Ipv4MulticastRoute, ns3::empty, ns3::DefaultDeleter< ns3::Ipv4MulticastRoute > > const &', 'o')])
    return

def register_Ns3SimpleRefCount__Ns3Ipv4Route_Ns3Empty_Ns3DefaultDeleter__lt__ns3Ipv4Route__gt___methods(root_module, cls):
    ## simple-ref-count.h (module 'core'): ns3::SimpleRefCount<ns3::Ipv4Route, ns3::empty, ns3::DefaultDeleter<ns3::Ipv4Route> >::SimpleRefCount() [constructor]
    cls.add_constructor([])
    ## simple-ref-count.h (module 'core'): ns3::SimpleRefCount<ns3::Ipv4Route, ns3::empty, ns3::DefaultDeleter<ns3::Ipv4Route> >::SimpleRefCount(ns3::SimpleRefCount<ns3::Ipv4Route, ns3::empty, ns3::DefaultDeleter<ns3::Ipv4Route> > const & o) [constructor]
    cls.add_constructor([param('ns3::SimpleRefCount< ns3::Ipv4Route, ns3::empty, ns3::DefaultDeleter< ns3::Ipv4Route > > const &', 'o')])
    return

def register_Ns3SimpleRefCount__Ns3NixVector_Ns3Empty_Ns3DefaultDeleter__lt__ns3NixVector__gt___methods(root_module, cls):
    ## simple-ref-count.h (module 'core'): ns3::SimpleRefCount<ns3::NixVector, ns3::empty, ns3::DefaultDeleter<ns3::NixVector> >::SimpleRefCount() [constructor]
    cls.add_constructor([])
    ## simple-ref-count.h (module 'core'): ns3::SimpleRefCount<ns3::NixVector, ns3::empty, ns3::DefaultDeleter<ns3::NixVector> >::SimpleRefCount(ns3::SimpleRefCount<ns3::NixVector, ns3::empty, ns3::DefaultDeleter<ns3::NixVector> > const & o) [constructor]
    cls.add_constructor([param('ns3::SimpleRefCount< ns3::NixVector, ns3::empty, ns3::DefaultDeleter< ns3::NixVector > > const &', 'o')])
    return

def register_Ns3SimpleRefCount__Ns3OutputStreamWrapper_Ns3Empty_Ns3DefaultDeleter__lt__ns3OutputStreamWrapper__gt___methods(root_module, cls):
    ## simple-ref-count.h (module 'core'): ns3::SimpleRefCount<ns3::OutputStreamWrapper, ns3::empty, ns3::DefaultDeleter<ns3::OutputStreamWrapper> >::SimpleRefCount() [constructor]
    cls.add_constructor([])
    ## simple-ref-count.h (module 'core'): ns3::SimpleRefCount<ns3::OutputStreamWrapper, ns3::empty, ns3::DefaultDeleter<ns3::OutputStreamWrapper> >::SimpleRefCount(ns3::SimpleRefCount<ns3::OutputStreamWrapper, ns3::empty, ns3::DefaultDeleter<ns3::OutputStreamWrapper> > const & o) [constructor]
    cls.add_constructor([param('ns3::SimpleRefCount< ns3::OutputStreamWrapper, ns3::empty, ns3::DefaultDeleter< ns3::OutputStreamWrapper > > const &', 'o')])
    return

def register_Ns3SimpleRefCount__Ns3Packet_Ns3Empty_Ns3DefaultDeleter__lt__ns3Packet__gt___methods(root_module, cls):
    ## simple-ref-count.h (module 'core'): ns3::SimpleRefCount<ns3::Packet, ns3::empty, ns3::DefaultDeleter<ns3::Packet> >::SimpleRefCount() [constructor]
    cls.add_constructor([])
    ## simple-ref-count.h (module 'core'): ns3::SimpleRefCount<ns3::Packet, ns3::empty, ns3::DefaultDeleter<ns3::Packet> >::SimpleRefCount(ns3::SimpleRefCount<ns3::Packet, ns3::empty, ns3::DefaultDeleter<ns3::Packet> > const & o) [constructor]
    cls.add_constructor([param('ns3::SimpleRefCount< ns3::Packet, ns3::empty, ns3::DefaultDeleter< ns3::Packet > > const &', 'o')])
    return

def register_Ns3SimpleRefCount__Ns3TraceSourceAccessor_Ns3Empty_Ns3DefaultDeleter__lt__ns3TraceSourceAccessor__gt___methods(root_module, cls):
    ## simple-ref-count.h (module 'core'): ns3::SimpleRefCount<ns3::TraceSourceAccessor, ns3::empty, ns3::DefaultDeleter<ns3::TraceSourceAccessor> >::SimpleRefCount() [constructor]
    cls.add_constructor([])
    ## simple-ref-count.h (module 'core'): ns3::SimpleRefCount<ns3::TraceSourceAccessor, ns3::empty, ns3::DefaultDeleter<ns3::TraceSourceAccessor> >::SimpleRefCount(ns3::SimpleRefCount<ns3::TraceSourceAccessor, ns3::empty, ns3::DefaultDeleter<ns3::TraceSourceAccessor> > const & o) [constructor]
    cls.add_constructor([param('ns3::SimpleRefCount< ns3::TraceSourceAccessor, ns3::empty, ns3::DefaultDeleter< ns3::TraceSourceAccessor > > const &', 'o')])
    return

def register_Ns3Socket_methods(root_module, cls):
    ## socket.h (module 'network'): ns3::Socket::Socket(ns3::Socket const & arg0) [constructor]
    cls.add_constructor([param('ns3::Socket const &', 'arg0')])
    ## socket.h (module 'network'): ns3::Socket::Socket() [constructor]
    cls.add_constructor([])
    ## socket.h (module 'network'): int ns3::Socket::Bind(ns3::Address const & address) [member function]
    cls.add_method('Bind', 
                   'int', 
                   [param('ns3::Address const &', 'address')], 
                   is_pure_virtual=True, is_virtual=True)
    ## socket.h (module 'network'): int ns3::Socket::Bind() [member function]
    cls.add_method('Bind', 
                   'int', 
                   [], 
                   is_pure_virtual=True, is_virtual=True)
    ## socket.h (module 'network'): int ns3::Socket::Bind6() [member function]
    cls.add_method('Bind6', 
                   'int', 
                   [], 
                   is_pure_virtual=True, is_virtual=True)
    ## socket.h (module 'network'): void ns3::Socket::BindToNetDevice(ns3::Ptr<ns3::NetDevice> netdevice) [member function]
    cls.add_method('BindToNetDevice', 
                   'void', 
                   [param('ns3::Ptr< ns3::NetDevice >', 'netdevice')], 
                   is_virtual=True)
    ## socket.h (module 'network'): int ns3::Socket::Close() [member function]
    cls.add_method('Close', 
                   'int', 
                   [], 
                   is_pure_virtual=True, is_virtual=True)
    ## socket.h (module 'network'): int ns3::Socket::Connect(ns3::Address const & address) [member function]
    cls.add_method('Connect', 
                   'int', 
                   [param('ns3::Address const &', 'address')], 
                   is_pure_virtual=True, is_virtual=True)
    ## socket.h (module 'network'): static ns3::Ptr<ns3::Socket> ns3::Socket::CreateSocket(ns3::Ptr<ns3::Node> node, ns3::TypeId tid) [member function]
    cls.add_method('CreateSocket', 
                   'ns3::Ptr< ns3::Socket >', 
                   [param('ns3::Ptr< ns3::Node >', 'node'), param('ns3::TypeId', 'tid')], 
                   is_static=True)
    ## socket.h (module 'network'): bool ns3::Socket::GetAllowBroadcast() const [member function]
    cls.add_method('GetAllowBroadcast', 
                   'bool', 
                   [], 
<<<<<<< HEAD
                   is_const=True, is_virtual=True, is_pure_virtual=True)
=======
                   is_const=True, is_pure_virtual=True, is_virtual=True)
>>>>>>> bc453bcb
    ## socket.h (module 'network'): ns3::Ptr<ns3::NetDevice> ns3::Socket::GetBoundNetDevice() [member function]
    cls.add_method('GetBoundNetDevice', 
                   'ns3::Ptr< ns3::NetDevice >', 
                   [])
    ## socket.h (module 'network'): ns3::Socket::SocketErrno ns3::Socket::GetErrno() const [member function]
    cls.add_method('GetErrno', 
                   'ns3::Socket::SocketErrno', 
                   [], 
<<<<<<< HEAD
                   is_const=True, is_virtual=True, is_pure_virtual=True)
=======
                   is_const=True, is_pure_virtual=True, is_virtual=True)
>>>>>>> bc453bcb
    ## socket.h (module 'network'): uint8_t ns3::Socket::GetIpTos() const [member function]
    cls.add_method('GetIpTos', 
                   'uint8_t', 
                   [], 
                   is_const=True)
    ## socket.h (module 'network'): uint8_t ns3::Socket::GetIpTtl() const [member function]
    cls.add_method('GetIpTtl', 
                   'uint8_t', 
                   [], 
                   is_const=True, is_virtual=True)
    ## socket.h (module 'network'): uint8_t ns3::Socket::GetIpv6HopLimit() const [member function]
    cls.add_method('GetIpv6HopLimit', 
                   'uint8_t', 
                   [], 
                   is_const=True, is_virtual=True)
    ## socket.h (module 'network'): uint8_t ns3::Socket::GetIpv6Tclass() const [member function]
    cls.add_method('GetIpv6Tclass', 
                   'uint8_t', 
                   [], 
                   is_const=True)
    ## socket.h (module 'network'): ns3::Ptr<ns3::Node> ns3::Socket::GetNode() const [member function]
    cls.add_method('GetNode', 
                   'ns3::Ptr< ns3::Node >', 
                   [], 
<<<<<<< HEAD
                   is_const=True, is_virtual=True, is_pure_virtual=True)
=======
                   is_const=True, is_pure_virtual=True, is_virtual=True)
>>>>>>> bc453bcb
    ## socket.h (module 'network'): int ns3::Socket::GetPeerName(ns3::Address & address) const [member function]
    cls.add_method('GetPeerName', 
                   'int', 
                   [param('ns3::Address &', 'address')], 
<<<<<<< HEAD
                   is_const=True, is_virtual=True, is_pure_virtual=True)
=======
                   is_const=True, is_pure_virtual=True, is_virtual=True)
>>>>>>> bc453bcb
    ## socket.h (module 'network'): uint8_t ns3::Socket::GetPriority() const [member function]
    cls.add_method('GetPriority', 
                   'uint8_t', 
                   [], 
                   is_const=True)
    ## socket.h (module 'network'): uint32_t ns3::Socket::GetRxAvailable() const [member function]
    cls.add_method('GetRxAvailable', 
                   'uint32_t', 
                   [], 
<<<<<<< HEAD
                   is_const=True, is_virtual=True, is_pure_virtual=True)
=======
                   is_const=True, is_pure_virtual=True, is_virtual=True)
>>>>>>> bc453bcb
    ## socket.h (module 'network'): int ns3::Socket::GetSockName(ns3::Address & address) const [member function]
    cls.add_method('GetSockName', 
                   'int', 
                   [param('ns3::Address &', 'address')], 
<<<<<<< HEAD
                   is_const=True, is_virtual=True, is_pure_virtual=True)
=======
                   is_const=True, is_pure_virtual=True, is_virtual=True)
>>>>>>> bc453bcb
    ## socket.h (module 'network'): ns3::Socket::SocketType ns3::Socket::GetSocketType() const [member function]
    cls.add_method('GetSocketType', 
                   'ns3::Socket::SocketType', 
                   [], 
<<<<<<< HEAD
                   is_const=True, is_virtual=True, is_pure_virtual=True)
=======
                   is_const=True, is_pure_virtual=True, is_virtual=True)
>>>>>>> bc453bcb
    ## socket.h (module 'network'): uint32_t ns3::Socket::GetTxAvailable() const [member function]
    cls.add_method('GetTxAvailable', 
                   'uint32_t', 
                   [], 
<<<<<<< HEAD
                   is_const=True, is_virtual=True, is_pure_virtual=True)
=======
                   is_const=True, is_pure_virtual=True, is_virtual=True)
>>>>>>> bc453bcb
    ## socket.h (module 'network'): static ns3::TypeId ns3::Socket::GetTypeId() [member function]
    cls.add_method('GetTypeId', 
                   'ns3::TypeId', 
                   [], 
                   is_static=True)
    ## socket.h (module 'network'): static uint8_t ns3::Socket::IpTos2Priority(uint8_t ipTos) [member function]
    cls.add_method('IpTos2Priority', 
                   'uint8_t', 
                   [param('uint8_t', 'ipTos')], 
                   is_static=True)
    ## socket.h (module 'network'): void ns3::Socket::Ipv6JoinGroup(ns3::Ipv6Address address, ns3::Socket::Ipv6MulticastFilterMode filterMode, std::vector<ns3::Ipv6Address, std::allocator<ns3::Ipv6Address> > sourceAddresses) [member function]
    cls.add_method('Ipv6JoinGroup', 
                   'void', 
                   [param('ns3::Ipv6Address', 'address'), param('ns3::Socket::Ipv6MulticastFilterMode', 'filterMode'), param('std::vector< ns3::Ipv6Address >', 'sourceAddresses')], 
                   is_virtual=True)
    ## socket.h (module 'network'): void ns3::Socket::Ipv6JoinGroup(ns3::Ipv6Address address) [member function]
    cls.add_method('Ipv6JoinGroup', 
                   'void', 
                   [param('ns3::Ipv6Address', 'address')], 
                   is_virtual=True)
    ## socket.h (module 'network'): void ns3::Socket::Ipv6LeaveGroup() [member function]
    cls.add_method('Ipv6LeaveGroup', 
                   'void', 
                   [], 
                   is_virtual=True)
    ## socket.h (module 'network'): bool ns3::Socket::IsIpRecvTos() const [member function]
    cls.add_method('IsIpRecvTos', 
                   'bool', 
                   [], 
                   is_const=True)
    ## socket.h (module 'network'): bool ns3::Socket::IsIpRecvTtl() const [member function]
    cls.add_method('IsIpRecvTtl', 
                   'bool', 
                   [], 
                   is_const=True)
    ## socket.h (module 'network'): bool ns3::Socket::IsIpv6RecvHopLimit() const [member function]
    cls.add_method('IsIpv6RecvHopLimit', 
                   'bool', 
                   [], 
                   is_const=True)
    ## socket.h (module 'network'): bool ns3::Socket::IsIpv6RecvTclass() const [member function]
    cls.add_method('IsIpv6RecvTclass', 
                   'bool', 
                   [], 
                   is_const=True)
    ## socket.h (module 'network'): bool ns3::Socket::IsRecvPktInfo() const [member function]
    cls.add_method('IsRecvPktInfo', 
                   'bool', 
                   [], 
                   is_const=True)
    ## socket.h (module 'network'): int ns3::Socket::Listen() [member function]
    cls.add_method('Listen', 
                   'int', 
                   [], 
                   is_pure_virtual=True, is_virtual=True)
    ## socket.h (module 'network'): ns3::Ptr<ns3::Packet> ns3::Socket::Recv(uint32_t maxSize, uint32_t flags) [member function]
    cls.add_method('Recv', 
                   'ns3::Ptr< ns3::Packet >', 
                   [param('uint32_t', 'maxSize'), param('uint32_t', 'flags')], 
                   is_pure_virtual=True, is_virtual=True)
    ## socket.h (module 'network'): ns3::Ptr<ns3::Packet> ns3::Socket::Recv() [member function]
    cls.add_method('Recv', 
                   'ns3::Ptr< ns3::Packet >', 
                   [])
    ## socket.h (module 'network'): int ns3::Socket::Recv(uint8_t * buf, uint32_t size, uint32_t flags) [member function]
    cls.add_method('Recv', 
                   'int', 
                   [param('uint8_t *', 'buf'), param('uint32_t', 'size'), param('uint32_t', 'flags')])
    ## socket.h (module 'network'): ns3::Ptr<ns3::Packet> ns3::Socket::RecvFrom(uint32_t maxSize, uint32_t flags, ns3::Address & fromAddress) [member function]
    cls.add_method('RecvFrom', 
                   'ns3::Ptr< ns3::Packet >', 
                   [param('uint32_t', 'maxSize'), param('uint32_t', 'flags'), param('ns3::Address &', 'fromAddress')], 
                   is_pure_virtual=True, is_virtual=True)
    ## socket.h (module 'network'): ns3::Ptr<ns3::Packet> ns3::Socket::RecvFrom(ns3::Address & fromAddress) [member function]
    cls.add_method('RecvFrom', 
                   'ns3::Ptr< ns3::Packet >', 
                   [param('ns3::Address &', 'fromAddress')])
    ## socket.h (module 'network'): int ns3::Socket::RecvFrom(uint8_t * buf, uint32_t size, uint32_t flags, ns3::Address & fromAddress) [member function]
    cls.add_method('RecvFrom', 
                   'int', 
                   [param('uint8_t *', 'buf'), param('uint32_t', 'size'), param('uint32_t', 'flags'), param('ns3::Address &', 'fromAddress')])
    ## socket.h (module 'network'): int ns3::Socket::Send(ns3::Ptr<ns3::Packet> p, uint32_t flags) [member function]
    cls.add_method('Send', 
                   'int', 
                   [param('ns3::Ptr< ns3::Packet >', 'p'), param('uint32_t', 'flags')], 
                   is_pure_virtual=True, is_virtual=True)
    ## socket.h (module 'network'): int ns3::Socket::Send(ns3::Ptr<ns3::Packet> p) [member function]
    cls.add_method('Send', 
                   'int', 
                   [param('ns3::Ptr< ns3::Packet >', 'p')])
    ## socket.h (module 'network'): int ns3::Socket::Send(uint8_t const * buf, uint32_t size, uint32_t flags) [member function]
    cls.add_method('Send', 
                   'int', 
                   [param('uint8_t const *', 'buf'), param('uint32_t', 'size'), param('uint32_t', 'flags')])
    ## socket.h (module 'network'): int ns3::Socket::SendTo(ns3::Ptr<ns3::Packet> p, uint32_t flags, ns3::Address const & toAddress) [member function]
    cls.add_method('SendTo', 
                   'int', 
                   [param('ns3::Ptr< ns3::Packet >', 'p'), param('uint32_t', 'flags'), param('ns3::Address const &', 'toAddress')], 
                   is_pure_virtual=True, is_virtual=True)
    ## socket.h (module 'network'): int ns3::Socket::SendTo(uint8_t const * buf, uint32_t size, uint32_t flags, ns3::Address const & address) [member function]
    cls.add_method('SendTo', 
                   'int', 
                   [param('uint8_t const *', 'buf'), param('uint32_t', 'size'), param('uint32_t', 'flags'), param('ns3::Address const &', 'address')])
    ## socket.h (module 'network'): void ns3::Socket::SetAcceptCallback(ns3::Callback<bool, ns3::Ptr<ns3::Socket>, const ns3::Address &, ns3::empty, ns3::empty, ns3::empty, ns3::empty, ns3::empty, ns3::empty, ns3::empty> connectionRequest, ns3::Callback<void, ns3::Ptr<ns3::Socket>, const ns3::Address &, ns3::empty, ns3::empty, ns3::empty, ns3::empty, ns3::empty, ns3::empty, ns3::empty> newConnectionCreated) [member function]
    cls.add_method('SetAcceptCallback', 
                   'void', 
                   [param('ns3::Callback< bool, ns3::Ptr< ns3::Socket >, ns3::Address const &, ns3::empty, ns3::empty, ns3::empty, ns3::empty, ns3::empty, ns3::empty, ns3::empty >', 'connectionRequest'), param('ns3::Callback< void, ns3::Ptr< ns3::Socket >, ns3::Address const &, ns3::empty, ns3::empty, ns3::empty, ns3::empty, ns3::empty, ns3::empty, ns3::empty >', 'newConnectionCreated')])
    ## socket.h (module 'network'): bool ns3::Socket::SetAllowBroadcast(bool allowBroadcast) [member function]
    cls.add_method('SetAllowBroadcast', 
                   'bool', 
                   [param('bool', 'allowBroadcast')], 
                   is_pure_virtual=True, is_virtual=True)
    ## socket.h (module 'network'): void ns3::Socket::SetCloseCallbacks(ns3::Callback<void, ns3::Ptr<ns3::Socket>, ns3::empty, ns3::empty, ns3::empty, ns3::empty, ns3::empty, ns3::empty, ns3::empty, ns3::empty> normalClose, ns3::Callback<void, ns3::Ptr<ns3::Socket>, ns3::empty, ns3::empty, ns3::empty, ns3::empty, ns3::empty, ns3::empty, ns3::empty, ns3::empty> errorClose) [member function]
    cls.add_method('SetCloseCallbacks', 
                   'void', 
                   [param('ns3::Callback< void, ns3::Ptr< ns3::Socket >, ns3::empty, ns3::empty, ns3::empty, ns3::empty, ns3::empty, ns3::empty, ns3::empty, ns3::empty >', 'normalClose'), param('ns3::Callback< void, ns3::Ptr< ns3::Socket >, ns3::empty, ns3::empty, ns3::empty, ns3::empty, ns3::empty, ns3::empty, ns3::empty, ns3::empty >', 'errorClose')])
    ## socket.h (module 'network'): void ns3::Socket::SetConnectCallback(ns3::Callback<void, ns3::Ptr<ns3::Socket>, ns3::empty, ns3::empty, ns3::empty, ns3::empty, ns3::empty, ns3::empty, ns3::empty, ns3::empty> connectionSucceeded, ns3::Callback<void, ns3::Ptr<ns3::Socket>, ns3::empty, ns3::empty, ns3::empty, ns3::empty, ns3::empty, ns3::empty, ns3::empty, ns3::empty> connectionFailed) [member function]
    cls.add_method('SetConnectCallback', 
                   'void', 
                   [param('ns3::Callback< void, ns3::Ptr< ns3::Socket >, ns3::empty, ns3::empty, ns3::empty, ns3::empty, ns3::empty, ns3::empty, ns3::empty, ns3::empty >', 'connectionSucceeded'), param('ns3::Callback< void, ns3::Ptr< ns3::Socket >, ns3::empty, ns3::empty, ns3::empty, ns3::empty, ns3::empty, ns3::empty, ns3::empty, ns3::empty >', 'connectionFailed')])
    ## socket.h (module 'network'): void ns3::Socket::SetDataSentCallback(ns3::Callback<void, ns3::Ptr<ns3::Socket>, unsigned int, ns3::empty, ns3::empty, ns3::empty, ns3::empty, ns3::empty, ns3::empty, ns3::empty> dataSent) [member function]
    cls.add_method('SetDataSentCallback', 
                   'void', 
                   [param('ns3::Callback< void, ns3::Ptr< ns3::Socket >, unsigned int, ns3::empty, ns3::empty, ns3::empty, ns3::empty, ns3::empty, ns3::empty, ns3::empty >', 'dataSent')])
    ## socket.h (module 'network'): void ns3::Socket::SetIpRecvTos(bool ipv4RecvTos) [member function]
    cls.add_method('SetIpRecvTos', 
                   'void', 
                   [param('bool', 'ipv4RecvTos')])
    ## socket.h (module 'network'): void ns3::Socket::SetIpRecvTtl(bool ipv4RecvTtl) [member function]
    cls.add_method('SetIpRecvTtl', 
                   'void', 
                   [param('bool', 'ipv4RecvTtl')])
    ## socket.h (module 'network'): void ns3::Socket::SetIpTos(uint8_t ipTos) [member function]
    cls.add_method('SetIpTos', 
                   'void', 
                   [param('uint8_t', 'ipTos')])
    ## socket.h (module 'network'): void ns3::Socket::SetIpTtl(uint8_t ipTtl) [member function]
    cls.add_method('SetIpTtl', 
                   'void', 
                   [param('uint8_t', 'ipTtl')], 
                   is_virtual=True)
    ## socket.h (module 'network'): void ns3::Socket::SetIpv6HopLimit(uint8_t ipHopLimit) [member function]
    cls.add_method('SetIpv6HopLimit', 
                   'void', 
                   [param('uint8_t', 'ipHopLimit')], 
                   is_virtual=True)
    ## socket.h (module 'network'): void ns3::Socket::SetIpv6RecvHopLimit(bool ipv6RecvHopLimit) [member function]
    cls.add_method('SetIpv6RecvHopLimit', 
                   'void', 
                   [param('bool', 'ipv6RecvHopLimit')])
    ## socket.h (module 'network'): void ns3::Socket::SetIpv6RecvTclass(bool ipv6RecvTclass) [member function]
    cls.add_method('SetIpv6RecvTclass', 
                   'void', 
                   [param('bool', 'ipv6RecvTclass')])
    ## socket.h (module 'network'): void ns3::Socket::SetIpv6Tclass(int ipTclass) [member function]
    cls.add_method('SetIpv6Tclass', 
                   'void', 
                   [param('int', 'ipTclass')])
    ## socket.h (module 'network'): void ns3::Socket::SetPriority(uint8_t priority) [member function]
    cls.add_method('SetPriority', 
                   'void', 
                   [param('uint8_t', 'priority')])
    ## socket.h (module 'network'): void ns3::Socket::SetRecvCallback(ns3::Callback<void, ns3::Ptr<ns3::Socket>, ns3::empty, ns3::empty, ns3::empty, ns3::empty, ns3::empty, ns3::empty, ns3::empty, ns3::empty> arg0) [member function]
    cls.add_method('SetRecvCallback', 
                   'void', 
                   [param('ns3::Callback< void, ns3::Ptr< ns3::Socket >, ns3::empty, ns3::empty, ns3::empty, ns3::empty, ns3::empty, ns3::empty, ns3::empty, ns3::empty >', 'arg0')])
    ## socket.h (module 'network'): void ns3::Socket::SetRecvPktInfo(bool flag) [member function]
    cls.add_method('SetRecvPktInfo', 
                   'void', 
                   [param('bool', 'flag')])
    ## socket.h (module 'network'): void ns3::Socket::SetSendCallback(ns3::Callback<void, ns3::Ptr<ns3::Socket>, unsigned int, ns3::empty, ns3::empty, ns3::empty, ns3::empty, ns3::empty, ns3::empty, ns3::empty> sendCb) [member function]
    cls.add_method('SetSendCallback', 
                   'void', 
                   [param('ns3::Callback< void, ns3::Ptr< ns3::Socket >, unsigned int, ns3::empty, ns3::empty, ns3::empty, ns3::empty, ns3::empty, ns3::empty, ns3::empty >', 'sendCb')])
    ## socket.h (module 'network'): int ns3::Socket::ShutdownRecv() [member function]
    cls.add_method('ShutdownRecv', 
                   'int', 
                   [], 
                   is_pure_virtual=True, is_virtual=True)
    ## socket.h (module 'network'): int ns3::Socket::ShutdownSend() [member function]
    cls.add_method('ShutdownSend', 
                   'int', 
                   [], 
                   is_pure_virtual=True, is_virtual=True)
    ## socket.h (module 'network'): void ns3::Socket::DoDispose() [member function]
    cls.add_method('DoDispose', 
                   'void', 
                   [], 
                   is_virtual=True, visibility='protected')
    ## socket.h (module 'network'): bool ns3::Socket::IsManualIpTtl() const [member function]
    cls.add_method('IsManualIpTtl', 
                   'bool', 
                   [], 
                   is_const=True, visibility='protected')
    ## socket.h (module 'network'): bool ns3::Socket::IsManualIpv6HopLimit() const [member function]
    cls.add_method('IsManualIpv6HopLimit', 
                   'bool', 
                   [], 
                   is_const=True, visibility='protected')
    ## socket.h (module 'network'): bool ns3::Socket::IsManualIpv6Tclass() const [member function]
    cls.add_method('IsManualIpv6Tclass', 
                   'bool', 
                   [], 
                   is_const=True, visibility='protected')
    ## socket.h (module 'network'): void ns3::Socket::NotifyConnectionFailed() [member function]
    cls.add_method('NotifyConnectionFailed', 
                   'void', 
                   [], 
                   visibility='protected')
    ## socket.h (module 'network'): bool ns3::Socket::NotifyConnectionRequest(ns3::Address const & from) [member function]
    cls.add_method('NotifyConnectionRequest', 
                   'bool', 
                   [param('ns3::Address const &', 'from')], 
                   visibility='protected')
    ## socket.h (module 'network'): void ns3::Socket::NotifyConnectionSucceeded() [member function]
    cls.add_method('NotifyConnectionSucceeded', 
                   'void', 
                   [], 
                   visibility='protected')
    ## socket.h (module 'network'): void ns3::Socket::NotifyDataRecv() [member function]
    cls.add_method('NotifyDataRecv', 
                   'void', 
                   [], 
                   visibility='protected')
    ## socket.h (module 'network'): void ns3::Socket::NotifyDataSent(uint32_t size) [member function]
    cls.add_method('NotifyDataSent', 
                   'void', 
                   [param('uint32_t', 'size')], 
                   visibility='protected')
    ## socket.h (module 'network'): void ns3::Socket::NotifyErrorClose() [member function]
    cls.add_method('NotifyErrorClose', 
                   'void', 
                   [], 
                   visibility='protected')
    ## socket.h (module 'network'): void ns3::Socket::NotifyNewConnectionCreated(ns3::Ptr<ns3::Socket> socket, ns3::Address const & from) [member function]
    cls.add_method('NotifyNewConnectionCreated', 
                   'void', 
                   [param('ns3::Ptr< ns3::Socket >', 'socket'), param('ns3::Address const &', 'from')], 
                   visibility='protected')
    ## socket.h (module 'network'): void ns3::Socket::NotifyNormalClose() [member function]
    cls.add_method('NotifyNormalClose', 
                   'void', 
                   [], 
                   visibility='protected')
    ## socket.h (module 'network'): void ns3::Socket::NotifySend(uint32_t spaceAvailable) [member function]
    cls.add_method('NotifySend', 
                   'void', 
                   [param('uint32_t', 'spaceAvailable')], 
                   visibility='protected')
    return

def register_Ns3SocketIpTosTag_methods(root_module, cls):
    ## socket.h (module 'network'): ns3::SocketIpTosTag::SocketIpTosTag(ns3::SocketIpTosTag const & arg0) [constructor]
    cls.add_constructor([param('ns3::SocketIpTosTag const &', 'arg0')])
    ## socket.h (module 'network'): ns3::SocketIpTosTag::SocketIpTosTag() [constructor]
    cls.add_constructor([])
    ## socket.h (module 'network'): void ns3::SocketIpTosTag::Deserialize(ns3::TagBuffer i) [member function]
    cls.add_method('Deserialize', 
                   'void', 
                   [param('ns3::TagBuffer', 'i')], 
                   is_virtual=True)
    ## socket.h (module 'network'): ns3::TypeId ns3::SocketIpTosTag::GetInstanceTypeId() const [member function]
    cls.add_method('GetInstanceTypeId', 
                   'ns3::TypeId', 
                   [], 
                   is_const=True, is_virtual=True)
    ## socket.h (module 'network'): uint32_t ns3::SocketIpTosTag::GetSerializedSize() const [member function]
    cls.add_method('GetSerializedSize', 
                   'uint32_t', 
                   [], 
                   is_const=True, is_virtual=True)
    ## socket.h (module 'network'): uint8_t ns3::SocketIpTosTag::GetTos() const [member function]
    cls.add_method('GetTos', 
                   'uint8_t', 
                   [], 
                   is_const=True)
    ## socket.h (module 'network'): static ns3::TypeId ns3::SocketIpTosTag::GetTypeId() [member function]
    cls.add_method('GetTypeId', 
                   'ns3::TypeId', 
                   [], 
                   is_static=True)
    ## socket.h (module 'network'): void ns3::SocketIpTosTag::Print(std::ostream & os) const [member function]
    cls.add_method('Print', 
                   'void', 
                   [param('std::ostream &', 'os')], 
                   is_const=True, is_virtual=True)
    ## socket.h (module 'network'): void ns3::SocketIpTosTag::Serialize(ns3::TagBuffer i) const [member function]
    cls.add_method('Serialize', 
                   'void', 
                   [param('ns3::TagBuffer', 'i')], 
                   is_const=True, is_virtual=True)
    ## socket.h (module 'network'): void ns3::SocketIpTosTag::SetTos(uint8_t tos) [member function]
    cls.add_method('SetTos', 
                   'void', 
                   [param('uint8_t', 'tos')])
    return

def register_Ns3SocketIpTtlTag_methods(root_module, cls):
    ## socket.h (module 'network'): ns3::SocketIpTtlTag::SocketIpTtlTag(ns3::SocketIpTtlTag const & arg0) [constructor]
    cls.add_constructor([param('ns3::SocketIpTtlTag const &', 'arg0')])
    ## socket.h (module 'network'): ns3::SocketIpTtlTag::SocketIpTtlTag() [constructor]
    cls.add_constructor([])
    ## socket.h (module 'network'): void ns3::SocketIpTtlTag::Deserialize(ns3::TagBuffer i) [member function]
    cls.add_method('Deserialize', 
                   'void', 
                   [param('ns3::TagBuffer', 'i')], 
                   is_virtual=True)
    ## socket.h (module 'network'): ns3::TypeId ns3::SocketIpTtlTag::GetInstanceTypeId() const [member function]
    cls.add_method('GetInstanceTypeId', 
                   'ns3::TypeId', 
                   [], 
                   is_const=True, is_virtual=True)
    ## socket.h (module 'network'): uint32_t ns3::SocketIpTtlTag::GetSerializedSize() const [member function]
    cls.add_method('GetSerializedSize', 
                   'uint32_t', 
                   [], 
                   is_const=True, is_virtual=True)
    ## socket.h (module 'network'): uint8_t ns3::SocketIpTtlTag::GetTtl() const [member function]
    cls.add_method('GetTtl', 
                   'uint8_t', 
                   [], 
                   is_const=True)
    ## socket.h (module 'network'): static ns3::TypeId ns3::SocketIpTtlTag::GetTypeId() [member function]
    cls.add_method('GetTypeId', 
                   'ns3::TypeId', 
                   [], 
                   is_static=True)
    ## socket.h (module 'network'): void ns3::SocketIpTtlTag::Print(std::ostream & os) const [member function]
    cls.add_method('Print', 
                   'void', 
                   [param('std::ostream &', 'os')], 
                   is_const=True, is_virtual=True)
    ## socket.h (module 'network'): void ns3::SocketIpTtlTag::Serialize(ns3::TagBuffer i) const [member function]
    cls.add_method('Serialize', 
                   'void', 
                   [param('ns3::TagBuffer', 'i')], 
                   is_const=True, is_virtual=True)
    ## socket.h (module 'network'): void ns3::SocketIpTtlTag::SetTtl(uint8_t ttl) [member function]
    cls.add_method('SetTtl', 
                   'void', 
                   [param('uint8_t', 'ttl')])
    return

def register_Ns3SocketIpv6HopLimitTag_methods(root_module, cls):
    ## socket.h (module 'network'): ns3::SocketIpv6HopLimitTag::SocketIpv6HopLimitTag(ns3::SocketIpv6HopLimitTag const & arg0) [constructor]
    cls.add_constructor([param('ns3::SocketIpv6HopLimitTag const &', 'arg0')])
    ## socket.h (module 'network'): ns3::SocketIpv6HopLimitTag::SocketIpv6HopLimitTag() [constructor]
    cls.add_constructor([])
    ## socket.h (module 'network'): void ns3::SocketIpv6HopLimitTag::Deserialize(ns3::TagBuffer i) [member function]
    cls.add_method('Deserialize', 
                   'void', 
                   [param('ns3::TagBuffer', 'i')], 
                   is_virtual=True)
    ## socket.h (module 'network'): uint8_t ns3::SocketIpv6HopLimitTag::GetHopLimit() const [member function]
    cls.add_method('GetHopLimit', 
                   'uint8_t', 
                   [], 
                   is_const=True)
    ## socket.h (module 'network'): ns3::TypeId ns3::SocketIpv6HopLimitTag::GetInstanceTypeId() const [member function]
    cls.add_method('GetInstanceTypeId', 
                   'ns3::TypeId', 
                   [], 
                   is_const=True, is_virtual=True)
    ## socket.h (module 'network'): uint32_t ns3::SocketIpv6HopLimitTag::GetSerializedSize() const [member function]
    cls.add_method('GetSerializedSize', 
                   'uint32_t', 
                   [], 
                   is_const=True, is_virtual=True)
    ## socket.h (module 'network'): static ns3::TypeId ns3::SocketIpv6HopLimitTag::GetTypeId() [member function]
    cls.add_method('GetTypeId', 
                   'ns3::TypeId', 
                   [], 
                   is_static=True)
    ## socket.h (module 'network'): void ns3::SocketIpv6HopLimitTag::Print(std::ostream & os) const [member function]
    cls.add_method('Print', 
                   'void', 
                   [param('std::ostream &', 'os')], 
                   is_const=True, is_virtual=True)
    ## socket.h (module 'network'): void ns3::SocketIpv6HopLimitTag::Serialize(ns3::TagBuffer i) const [member function]
    cls.add_method('Serialize', 
                   'void', 
                   [param('ns3::TagBuffer', 'i')], 
                   is_const=True, is_virtual=True)
    ## socket.h (module 'network'): void ns3::SocketIpv6HopLimitTag::SetHopLimit(uint8_t hopLimit) [member function]
    cls.add_method('SetHopLimit', 
                   'void', 
                   [param('uint8_t', 'hopLimit')])
    return

def register_Ns3SocketIpv6TclassTag_methods(root_module, cls):
    ## socket.h (module 'network'): ns3::SocketIpv6TclassTag::SocketIpv6TclassTag(ns3::SocketIpv6TclassTag const & arg0) [constructor]
    cls.add_constructor([param('ns3::SocketIpv6TclassTag const &', 'arg0')])
    ## socket.h (module 'network'): ns3::SocketIpv6TclassTag::SocketIpv6TclassTag() [constructor]
    cls.add_constructor([])
    ## socket.h (module 'network'): void ns3::SocketIpv6TclassTag::Deserialize(ns3::TagBuffer i) [member function]
    cls.add_method('Deserialize', 
                   'void', 
                   [param('ns3::TagBuffer', 'i')], 
                   is_virtual=True)
    ## socket.h (module 'network'): ns3::TypeId ns3::SocketIpv6TclassTag::GetInstanceTypeId() const [member function]
    cls.add_method('GetInstanceTypeId', 
                   'ns3::TypeId', 
                   [], 
                   is_const=True, is_virtual=True)
    ## socket.h (module 'network'): uint32_t ns3::SocketIpv6TclassTag::GetSerializedSize() const [member function]
    cls.add_method('GetSerializedSize', 
                   'uint32_t', 
                   [], 
                   is_const=True, is_virtual=True)
    ## socket.h (module 'network'): uint8_t ns3::SocketIpv6TclassTag::GetTclass() const [member function]
    cls.add_method('GetTclass', 
                   'uint8_t', 
                   [], 
                   is_const=True)
    ## socket.h (module 'network'): static ns3::TypeId ns3::SocketIpv6TclassTag::GetTypeId() [member function]
    cls.add_method('GetTypeId', 
                   'ns3::TypeId', 
                   [], 
                   is_static=True)
    ## socket.h (module 'network'): void ns3::SocketIpv6TclassTag::Print(std::ostream & os) const [member function]
    cls.add_method('Print', 
                   'void', 
                   [param('std::ostream &', 'os')], 
                   is_const=True, is_virtual=True)
    ## socket.h (module 'network'): void ns3::SocketIpv6TclassTag::Serialize(ns3::TagBuffer i) const [member function]
    cls.add_method('Serialize', 
                   'void', 
                   [param('ns3::TagBuffer', 'i')], 
                   is_const=True, is_virtual=True)
    ## socket.h (module 'network'): void ns3::SocketIpv6TclassTag::SetTclass(uint8_t tclass) [member function]
    cls.add_method('SetTclass', 
                   'void', 
                   [param('uint8_t', 'tclass')])
    return

def register_Ns3SocketPriorityTag_methods(root_module, cls):
    ## socket.h (module 'network'): ns3::SocketPriorityTag::SocketPriorityTag(ns3::SocketPriorityTag const & arg0) [constructor]
    cls.add_constructor([param('ns3::SocketPriorityTag const &', 'arg0')])
    ## socket.h (module 'network'): ns3::SocketPriorityTag::SocketPriorityTag() [constructor]
    cls.add_constructor([])
    ## socket.h (module 'network'): void ns3::SocketPriorityTag::Deserialize(ns3::TagBuffer i) [member function]
    cls.add_method('Deserialize', 
                   'void', 
                   [param('ns3::TagBuffer', 'i')], 
                   is_virtual=True)
    ## socket.h (module 'network'): ns3::TypeId ns3::SocketPriorityTag::GetInstanceTypeId() const [member function]
    cls.add_method('GetInstanceTypeId', 
                   'ns3::TypeId', 
                   [], 
                   is_const=True, is_virtual=True)
    ## socket.h (module 'network'): uint8_t ns3::SocketPriorityTag::GetPriority() const [member function]
    cls.add_method('GetPriority', 
                   'uint8_t', 
                   [], 
                   is_const=True)
    ## socket.h (module 'network'): uint32_t ns3::SocketPriorityTag::GetSerializedSize() const [member function]
    cls.add_method('GetSerializedSize', 
                   'uint32_t', 
                   [], 
                   is_const=True, is_virtual=True)
    ## socket.h (module 'network'): static ns3::TypeId ns3::SocketPriorityTag::GetTypeId() [member function]
    cls.add_method('GetTypeId', 
                   'ns3::TypeId', 
                   [], 
                   is_static=True)
    ## socket.h (module 'network'): void ns3::SocketPriorityTag::Print(std::ostream & os) const [member function]
    cls.add_method('Print', 
                   'void', 
                   [param('std::ostream &', 'os')], 
                   is_const=True, is_virtual=True)
    ## socket.h (module 'network'): void ns3::SocketPriorityTag::Serialize(ns3::TagBuffer i) const [member function]
    cls.add_method('Serialize', 
                   'void', 
                   [param('ns3::TagBuffer', 'i')], 
                   is_const=True, is_virtual=True)
    ## socket.h (module 'network'): void ns3::SocketPriorityTag::SetPriority(uint8_t priority) [member function]
    cls.add_method('SetPriority', 
                   'void', 
                   [param('uint8_t', 'priority')])
    return

def register_Ns3SocketSetDontFragmentTag_methods(root_module, cls):
    ## socket.h (module 'network'): ns3::SocketSetDontFragmentTag::SocketSetDontFragmentTag(ns3::SocketSetDontFragmentTag const & arg0) [constructor]
    cls.add_constructor([param('ns3::SocketSetDontFragmentTag const &', 'arg0')])
    ## socket.h (module 'network'): ns3::SocketSetDontFragmentTag::SocketSetDontFragmentTag() [constructor]
    cls.add_constructor([])
    ## socket.h (module 'network'): void ns3::SocketSetDontFragmentTag::Deserialize(ns3::TagBuffer i) [member function]
    cls.add_method('Deserialize', 
                   'void', 
                   [param('ns3::TagBuffer', 'i')], 
                   is_virtual=True)
    ## socket.h (module 'network'): void ns3::SocketSetDontFragmentTag::Disable() [member function]
    cls.add_method('Disable', 
                   'void', 
                   [])
    ## socket.h (module 'network'): void ns3::SocketSetDontFragmentTag::Enable() [member function]
    cls.add_method('Enable', 
                   'void', 
                   [])
    ## socket.h (module 'network'): ns3::TypeId ns3::SocketSetDontFragmentTag::GetInstanceTypeId() const [member function]
    cls.add_method('GetInstanceTypeId', 
                   'ns3::TypeId', 
                   [], 
                   is_const=True, is_virtual=True)
    ## socket.h (module 'network'): uint32_t ns3::SocketSetDontFragmentTag::GetSerializedSize() const [member function]
    cls.add_method('GetSerializedSize', 
                   'uint32_t', 
                   [], 
                   is_const=True, is_virtual=True)
    ## socket.h (module 'network'): static ns3::TypeId ns3::SocketSetDontFragmentTag::GetTypeId() [member function]
    cls.add_method('GetTypeId', 
                   'ns3::TypeId', 
                   [], 
                   is_static=True)
    ## socket.h (module 'network'): bool ns3::SocketSetDontFragmentTag::IsEnabled() const [member function]
    cls.add_method('IsEnabled', 
                   'bool', 
                   [], 
                   is_const=True)
    ## socket.h (module 'network'): void ns3::SocketSetDontFragmentTag::Print(std::ostream & os) const [member function]
    cls.add_method('Print', 
                   'void', 
                   [param('std::ostream &', 'os')], 
                   is_const=True, is_virtual=True)
    ## socket.h (module 'network'): void ns3::SocketSetDontFragmentTag::Serialize(ns3::TagBuffer i) const [member function]
    cls.add_method('Serialize', 
                   'void', 
                   [param('ns3::TagBuffer', 'i')], 
                   is_const=True, is_virtual=True)
    return

def register_Ns3TraceSourceAccessor_methods(root_module, cls):
    ## trace-source-accessor.h (module 'core'): ns3::TraceSourceAccessor::TraceSourceAccessor(ns3::TraceSourceAccessor const & arg0) [constructor]
    cls.add_constructor([param('ns3::TraceSourceAccessor const &', 'arg0')])
    ## trace-source-accessor.h (module 'core'): ns3::TraceSourceAccessor::TraceSourceAccessor() [constructor]
    cls.add_constructor([])
    ## trace-source-accessor.h (module 'core'): bool ns3::TraceSourceAccessor::Connect(ns3::ObjectBase * obj, std::string context, ns3::CallbackBase const & cb) const [member function]
    cls.add_method('Connect', 
                   'bool', 
                   [param('ns3::ObjectBase *', 'obj', transfer_ownership=False), param('std::string', 'context'), param('ns3::CallbackBase const &', 'cb')], 
<<<<<<< HEAD
                   is_const=True, is_virtual=True, is_pure_virtual=True)
=======
                   is_const=True, is_pure_virtual=True, is_virtual=True)
>>>>>>> bc453bcb
    ## trace-source-accessor.h (module 'core'): bool ns3::TraceSourceAccessor::ConnectWithoutContext(ns3::ObjectBase * obj, ns3::CallbackBase const & cb) const [member function]
    cls.add_method('ConnectWithoutContext', 
                   'bool', 
                   [param('ns3::ObjectBase *', 'obj', transfer_ownership=False), param('ns3::CallbackBase const &', 'cb')], 
<<<<<<< HEAD
                   is_const=True, is_virtual=True, is_pure_virtual=True)
=======
                   is_const=True, is_pure_virtual=True, is_virtual=True)
>>>>>>> bc453bcb
    ## trace-source-accessor.h (module 'core'): bool ns3::TraceSourceAccessor::Disconnect(ns3::ObjectBase * obj, std::string context, ns3::CallbackBase const & cb) const [member function]
    cls.add_method('Disconnect', 
                   'bool', 
                   [param('ns3::ObjectBase *', 'obj', transfer_ownership=False), param('std::string', 'context'), param('ns3::CallbackBase const &', 'cb')], 
<<<<<<< HEAD
                   is_const=True, is_virtual=True, is_pure_virtual=True)
=======
                   is_const=True, is_pure_virtual=True, is_virtual=True)
>>>>>>> bc453bcb
    ## trace-source-accessor.h (module 'core'): bool ns3::TraceSourceAccessor::DisconnectWithoutContext(ns3::ObjectBase * obj, ns3::CallbackBase const & cb) const [member function]
    cls.add_method('DisconnectWithoutContext', 
                   'bool', 
                   [param('ns3::ObjectBase *', 'obj', transfer_ownership=False), param('ns3::CallbackBase const &', 'cb')], 
<<<<<<< HEAD
                   is_const=True, is_virtual=True, is_pure_virtual=True)
=======
                   is_const=True, is_pure_virtual=True, is_virtual=True)
>>>>>>> bc453bcb
    return

def register_Ns3Trailer_methods(root_module, cls):
    cls.add_output_stream_operator()
    ## trailer.h (module 'network'): ns3::Trailer::Trailer() [constructor]
    cls.add_constructor([])
    ## trailer.h (module 'network'): ns3::Trailer::Trailer(ns3::Trailer const & arg0) [constructor]
    cls.add_constructor([param('ns3::Trailer const &', 'arg0')])
    ## trailer.h (module 'network'): uint32_t ns3::Trailer::Deserialize(ns3::Buffer::Iterator end) [member function]
    cls.add_method('Deserialize', 
                   'uint32_t', 
                   [param('ns3::Buffer::Iterator', 'end')], 
                   is_pure_virtual=True, is_virtual=True)
    ## trailer.h (module 'network'): uint32_t ns3::Trailer::Deserialize(ns3::Buffer::Iterator start, ns3::Buffer::Iterator end) [member function]
    cls.add_method('Deserialize', 
                   'uint32_t', 
                   [param('ns3::Buffer::Iterator', 'start'), param('ns3::Buffer::Iterator', 'end')], 
                   is_virtual=True)
    ## trailer.h (module 'network'): uint32_t ns3::Trailer::GetSerializedSize() const [member function]
    cls.add_method('GetSerializedSize', 
                   'uint32_t', 
                   [], 
<<<<<<< HEAD
                   is_const=True, is_virtual=True, is_pure_virtual=True)
=======
                   is_const=True, is_pure_virtual=True, is_virtual=True)
>>>>>>> bc453bcb
    ## trailer.h (module 'network'): static ns3::TypeId ns3::Trailer::GetTypeId() [member function]
    cls.add_method('GetTypeId', 
                   'ns3::TypeId', 
                   [], 
                   is_static=True)
    ## trailer.h (module 'network'): void ns3::Trailer::Print(std::ostream & os) const [member function]
    cls.add_method('Print', 
                   'void', 
                   [param('std::ostream &', 'os')], 
<<<<<<< HEAD
                   is_const=True, is_virtual=True, is_pure_virtual=True)
=======
                   is_const=True, is_pure_virtual=True, is_virtual=True)
>>>>>>> bc453bcb
    ## trailer.h (module 'network'): void ns3::Trailer::Serialize(ns3::Buffer::Iterator start) const [member function]
    cls.add_method('Serialize', 
                   'void', 
                   [param('ns3::Buffer::Iterator', 'start')], 
<<<<<<< HEAD
                   is_const=True, is_virtual=True, is_pure_virtual=True)
=======
                   is_const=True, is_pure_virtual=True, is_virtual=True)
>>>>>>> bc453bcb
    return

def register_Ns3AttributeAccessor_methods(root_module, cls):
    ## attribute.h (module 'core'): ns3::AttributeAccessor::AttributeAccessor(ns3::AttributeAccessor const & arg0) [constructor]
    cls.add_constructor([param('ns3::AttributeAccessor const &', 'arg0')])
    ## attribute.h (module 'core'): ns3::AttributeAccessor::AttributeAccessor() [constructor]
    cls.add_constructor([])
    ## attribute.h (module 'core'): bool ns3::AttributeAccessor::Get(ns3::ObjectBase const * object, ns3::AttributeValue & attribute) const [member function]
    cls.add_method('Get', 
                   'bool', 
                   [param('ns3::ObjectBase const *', 'object'), param('ns3::AttributeValue &', 'attribute')], 
<<<<<<< HEAD
                   is_const=True, is_virtual=True, is_pure_virtual=True)
=======
                   is_const=True, is_pure_virtual=True, is_virtual=True)
>>>>>>> bc453bcb
    ## attribute.h (module 'core'): bool ns3::AttributeAccessor::HasGetter() const [member function]
    cls.add_method('HasGetter', 
                   'bool', 
                   [], 
<<<<<<< HEAD
                   is_const=True, is_virtual=True, is_pure_virtual=True)
=======
                   is_const=True, is_pure_virtual=True, is_virtual=True)
>>>>>>> bc453bcb
    ## attribute.h (module 'core'): bool ns3::AttributeAccessor::HasSetter() const [member function]
    cls.add_method('HasSetter', 
                   'bool', 
                   [], 
<<<<<<< HEAD
                   is_const=True, is_virtual=True, is_pure_virtual=True)
=======
                   is_const=True, is_pure_virtual=True, is_virtual=True)
>>>>>>> bc453bcb
    ## attribute.h (module 'core'): bool ns3::AttributeAccessor::Set(ns3::ObjectBase * object, ns3::AttributeValue const & value) const [member function]
    cls.add_method('Set', 
                   'bool', 
                   [param('ns3::ObjectBase *', 'object', transfer_ownership=False), param('ns3::AttributeValue const &', 'value')], 
<<<<<<< HEAD
                   is_const=True, is_virtual=True, is_pure_virtual=True)
=======
                   is_const=True, is_pure_virtual=True, is_virtual=True)
>>>>>>> bc453bcb
    return

def register_Ns3AttributeChecker_methods(root_module, cls):
    ## attribute.h (module 'core'): ns3::AttributeChecker::AttributeChecker(ns3::AttributeChecker const & arg0) [constructor]
    cls.add_constructor([param('ns3::AttributeChecker const &', 'arg0')])
    ## attribute.h (module 'core'): ns3::AttributeChecker::AttributeChecker() [constructor]
    cls.add_constructor([])
    ## attribute.h (module 'core'): bool ns3::AttributeChecker::Check(ns3::AttributeValue const & value) const [member function]
    cls.add_method('Check', 
                   'bool', 
                   [param('ns3::AttributeValue const &', 'value')], 
<<<<<<< HEAD
                   is_const=True, is_virtual=True, is_pure_virtual=True)
=======
                   is_const=True, is_pure_virtual=True, is_virtual=True)
>>>>>>> bc453bcb
    ## attribute.h (module 'core'): bool ns3::AttributeChecker::Copy(ns3::AttributeValue const & source, ns3::AttributeValue & destination) const [member function]
    cls.add_method('Copy', 
                   'bool', 
                   [param('ns3::AttributeValue const &', 'source'), param('ns3::AttributeValue &', 'destination')], 
<<<<<<< HEAD
                   is_const=True, is_virtual=True, is_pure_virtual=True)
=======
                   is_const=True, is_pure_virtual=True, is_virtual=True)
>>>>>>> bc453bcb
    ## attribute.h (module 'core'): ns3::Ptr<ns3::AttributeValue> ns3::AttributeChecker::Create() const [member function]
    cls.add_method('Create', 
                   'ns3::Ptr< ns3::AttributeValue >', 
                   [], 
<<<<<<< HEAD
                   is_const=True, is_virtual=True, is_pure_virtual=True)
=======
                   is_const=True, is_pure_virtual=True, is_virtual=True)
>>>>>>> bc453bcb
    ## attribute.h (module 'core'): ns3::Ptr<ns3::AttributeValue> ns3::AttributeChecker::CreateValidValue(ns3::AttributeValue const & value) const [member function]
    cls.add_method('CreateValidValue', 
                   'ns3::Ptr< ns3::AttributeValue >', 
                   [param('ns3::AttributeValue const &', 'value')], 
                   is_const=True)
    ## attribute.h (module 'core'): std::string ns3::AttributeChecker::GetUnderlyingTypeInformation() const [member function]
    cls.add_method('GetUnderlyingTypeInformation', 
                   'std::string', 
                   [], 
<<<<<<< HEAD
                   is_const=True, is_virtual=True, is_pure_virtual=True)
=======
                   is_const=True, is_pure_virtual=True, is_virtual=True)
>>>>>>> bc453bcb
    ## attribute.h (module 'core'): std::string ns3::AttributeChecker::GetValueTypeName() const [member function]
    cls.add_method('GetValueTypeName', 
                   'std::string', 
                   [], 
<<<<<<< HEAD
                   is_const=True, is_virtual=True, is_pure_virtual=True)
=======
                   is_const=True, is_pure_virtual=True, is_virtual=True)
>>>>>>> bc453bcb
    ## attribute.h (module 'core'): bool ns3::AttributeChecker::HasUnderlyingTypeInformation() const [member function]
    cls.add_method('HasUnderlyingTypeInformation', 
                   'bool', 
                   [], 
<<<<<<< HEAD
                   is_const=True, is_virtual=True, is_pure_virtual=True)
=======
                   is_const=True, is_pure_virtual=True, is_virtual=True)
>>>>>>> bc453bcb
    return

def register_Ns3AttributeValue_methods(root_module, cls):
    ## attribute.h (module 'core'): ns3::AttributeValue::AttributeValue(ns3::AttributeValue const & arg0) [constructor]
    cls.add_constructor([param('ns3::AttributeValue const &', 'arg0')])
    ## attribute.h (module 'core'): ns3::AttributeValue::AttributeValue() [constructor]
    cls.add_constructor([])
    ## attribute.h (module 'core'): ns3::Ptr<ns3::AttributeValue> ns3::AttributeValue::Copy() const [member function]
    cls.add_method('Copy', 
                   'ns3::Ptr< ns3::AttributeValue >', 
                   [], 
<<<<<<< HEAD
                   is_const=True, is_virtual=True, is_pure_virtual=True)
=======
                   is_const=True, is_pure_virtual=True, is_virtual=True)
>>>>>>> bc453bcb
    ## attribute.h (module 'core'): bool ns3::AttributeValue::DeserializeFromString(std::string value, ns3::Ptr<const ns3::AttributeChecker> checker) [member function]
    cls.add_method('DeserializeFromString', 
                   'bool', 
                   [param('std::string', 'value'), param('ns3::Ptr< ns3::AttributeChecker const >', 'checker')], 
                   is_pure_virtual=True, is_virtual=True)
    ## attribute.h (module 'core'): std::string ns3::AttributeValue::SerializeToString(ns3::Ptr<const ns3::AttributeChecker> checker) const [member function]
    cls.add_method('SerializeToString', 
                   'std::string', 
                   [param('ns3::Ptr< ns3::AttributeChecker const >', 'checker')], 
<<<<<<< HEAD
                   is_const=True, is_virtual=True, is_pure_virtual=True)
=======
                   is_const=True, is_pure_virtual=True, is_virtual=True)
>>>>>>> bc453bcb
    return

def register_Ns3CallbackChecker_methods(root_module, cls):
    ## callback.h (module 'core'): ns3::CallbackChecker::CallbackChecker() [constructor]
    cls.add_constructor([])
    ## callback.h (module 'core'): ns3::CallbackChecker::CallbackChecker(ns3::CallbackChecker const & arg0) [constructor]
    cls.add_constructor([param('ns3::CallbackChecker const &', 'arg0')])
    return

def register_Ns3CallbackImplBase_methods(root_module, cls):
    ## callback.h (module 'core'): ns3::CallbackImplBase::CallbackImplBase() [constructor]
    cls.add_constructor([])
    ## callback.h (module 'core'): ns3::CallbackImplBase::CallbackImplBase(ns3::CallbackImplBase const & arg0) [constructor]
    cls.add_constructor([param('ns3::CallbackImplBase const &', 'arg0')])
    ## callback.h (module 'core'): std::string ns3::CallbackImplBase::GetTypeid() const [member function]
    cls.add_method('GetTypeid', 
                   'std::string', 
                   [], 
<<<<<<< HEAD
                   is_const=True, is_virtual=True, is_pure_virtual=True)
=======
                   is_const=True, is_pure_virtual=True, is_virtual=True)
>>>>>>> bc453bcb
    ## callback.h (module 'core'): bool ns3::CallbackImplBase::IsEqual(ns3::Ptr<const ns3::CallbackImplBase> other) const [member function]
    cls.add_method('IsEqual', 
                   'bool', 
                   [param('ns3::Ptr< ns3::CallbackImplBase const >', 'other')], 
<<<<<<< HEAD
                   is_const=True, is_virtual=True, is_pure_virtual=True)
=======
                   is_const=True, is_pure_virtual=True, is_virtual=True)
>>>>>>> bc453bcb
    ## callback.h (module 'core'): static std::string ns3::CallbackImplBase::Demangle(std::string const & mangled) [member function]
    cls.add_method('Demangle', 
                   'std::string', 
                   [param('std::string const &', 'mangled')], 
                   is_static=True, visibility='protected')
    ## callback.h (module 'core'): static std::string ns3::CallbackImplBase::GetCppTypeid() [member function]
    cls.add_method('GetCppTypeid', 
                   'std::string', 
                   [], 
                   is_static=True, template_parameters=['ns3::ObjectBase*'], visibility='protected')
    ## callback.h (module 'core'): static std::string ns3::CallbackImplBase::GetCppTypeid() [member function]
    cls.add_method('GetCppTypeid', 
                   'std::string', 
                   [], 
                   is_static=True, template_parameters=['void'], visibility='protected')
    ## callback.h (module 'core'): static std::string ns3::CallbackImplBase::GetCppTypeid() [member function]
    cls.add_method('GetCppTypeid', 
                   'std::string', 
                   [], 
                   is_static=True, template_parameters=['ns3::Ptr<ns3::Socket> '], visibility='protected')
    ## callback.h (module 'core'): static std::string ns3::CallbackImplBase::GetCppTypeid() [member function]
    cls.add_method('GetCppTypeid', 
                   'std::string', 
                   [], 
                   is_static=True, template_parameters=['bool'], visibility='protected')
    ## callback.h (module 'core'): static std::string ns3::CallbackImplBase::GetCppTypeid() [member function]
    cls.add_method('GetCppTypeid', 
                   'std::string', 
                   [], 
                   is_static=True, template_parameters=['ns3::Address const&'], visibility='protected')
    ## callback.h (module 'core'): static std::string ns3::CallbackImplBase::GetCppTypeid() [member function]
    cls.add_method('GetCppTypeid', 
                   'std::string', 
                   [], 
                   is_static=True, template_parameters=['unsigned int'], visibility='protected')
    ## callback.h (module 'core'): static std::string ns3::CallbackImplBase::GetCppTypeid() [member function]
    cls.add_method('GetCppTypeid', 
                   'std::string', 
                   [], 
                   is_static=True, template_parameters=['ns3::Ptr<ns3::NetDevice> '], visibility='protected')
    ## callback.h (module 'core'): static std::string ns3::CallbackImplBase::GetCppTypeid() [member function]
    cls.add_method('GetCppTypeid', 
                   'std::string', 
                   [], 
                   is_static=True, template_parameters=['ns3::Ptr<ns3::Packet const> '], visibility='protected')
    ## callback.h (module 'core'): static std::string ns3::CallbackImplBase::GetCppTypeid() [member function]
    cls.add_method('GetCppTypeid', 
                   'std::string', 
                   [], 
                   is_static=True, template_parameters=['unsigned short'], visibility='protected')
    ## callback.h (module 'core'): static std::string ns3::CallbackImplBase::GetCppTypeid() [member function]
    cls.add_method('GetCppTypeid', 
                   'std::string', 
                   [], 
                   is_static=True, template_parameters=['ns3::NetDevice::PacketType'], visibility='protected')
    return

def register_Ns3CallbackValue_methods(root_module, cls):
    ## callback.h (module 'core'): ns3::CallbackValue::CallbackValue(ns3::CallbackValue const & arg0) [constructor]
    cls.add_constructor([param('ns3::CallbackValue const &', 'arg0')])
    ## callback.h (module 'core'): ns3::CallbackValue::CallbackValue() [constructor]
    cls.add_constructor([])
    ## callback.h (module 'core'): ns3::CallbackValue::CallbackValue(ns3::CallbackBase const & base) [constructor]
    cls.add_constructor([param('ns3::CallbackBase const &', 'base')])
    ## callback.h (module 'core'): ns3::Ptr<ns3::AttributeValue> ns3::CallbackValue::Copy() const [member function]
    cls.add_method('Copy', 
                   'ns3::Ptr< ns3::AttributeValue >', 
                   [], 
                   is_const=True, is_virtual=True)
    ## callback.h (module 'core'): bool ns3::CallbackValue::DeserializeFromString(std::string value, ns3::Ptr<const ns3::AttributeChecker> checker) [member function]
    cls.add_method('DeserializeFromString', 
                   'bool', 
                   [param('std::string', 'value'), param('ns3::Ptr< ns3::AttributeChecker const >', 'checker')], 
                   is_virtual=True)
    ## callback.h (module 'core'): std::string ns3::CallbackValue::SerializeToString(ns3::Ptr<const ns3::AttributeChecker> checker) const [member function]
    cls.add_method('SerializeToString', 
                   'std::string', 
                   [param('ns3::Ptr< ns3::AttributeChecker const >', 'checker')], 
                   is_const=True, is_virtual=True)
    ## callback.h (module 'core'): void ns3::CallbackValue::Set(ns3::CallbackBase base) [member function]
    cls.add_method('Set', 
                   'void', 
                   [param('ns3::CallbackBase', 'base')])
    return

def register_Ns3Channel_methods(root_module, cls):
    ## channel.h (module 'network'): ns3::Channel::Channel(ns3::Channel const & arg0) [constructor]
    cls.add_constructor([param('ns3::Channel const &', 'arg0')])
    ## channel.h (module 'network'): ns3::Channel::Channel() [constructor]
    cls.add_constructor([])
    ## channel.h (module 'network'): ns3::Ptr<ns3::NetDevice> ns3::Channel::GetDevice(std::size_t i) const [member function]
    cls.add_method('GetDevice', 
                   'ns3::Ptr< ns3::NetDevice >', 
                   [param('std::size_t', 'i')], 
<<<<<<< HEAD
                   is_const=True, is_virtual=True, is_pure_virtual=True)
=======
                   is_const=True, is_pure_virtual=True, is_virtual=True)
>>>>>>> bc453bcb
    ## channel.h (module 'network'): uint32_t ns3::Channel::GetId() const [member function]
    cls.add_method('GetId', 
                   'uint32_t', 
                   [], 
                   is_const=True)
    ## channel.h (module 'network'): std::size_t ns3::Channel::GetNDevices() const [member function]
    cls.add_method('GetNDevices', 
                   'std::size_t', 
                   [], 
<<<<<<< HEAD
                   is_const=True, is_virtual=True, is_pure_virtual=True)
=======
                   is_const=True, is_pure_virtual=True, is_virtual=True)
>>>>>>> bc453bcb
    ## channel.h (module 'network'): static ns3::TypeId ns3::Channel::GetTypeId() [member function]
    cls.add_method('GetTypeId', 
                   'ns3::TypeId', 
                   [], 
                   is_static=True)
    return

def register_Ns3EmptyAttributeAccessor_methods(root_module, cls):
    ## attribute.h (module 'core'): ns3::EmptyAttributeAccessor::EmptyAttributeAccessor(ns3::EmptyAttributeAccessor const & arg0) [constructor]
    cls.add_constructor([param('ns3::EmptyAttributeAccessor const &', 'arg0')])
    ## attribute.h (module 'core'): ns3::EmptyAttributeAccessor::EmptyAttributeAccessor() [constructor]
    cls.add_constructor([])
    ## attribute.h (module 'core'): bool ns3::EmptyAttributeAccessor::Get(ns3::ObjectBase const * object, ns3::AttributeValue & attribute) const [member function]
    cls.add_method('Get', 
                   'bool', 
                   [param('ns3::ObjectBase const *', 'object'), param('ns3::AttributeValue &', 'attribute')], 
                   is_const=True, is_virtual=True)
    ## attribute.h (module 'core'): bool ns3::EmptyAttributeAccessor::HasGetter() const [member function]
    cls.add_method('HasGetter', 
                   'bool', 
                   [], 
                   is_const=True, is_virtual=True)
    ## attribute.h (module 'core'): bool ns3::EmptyAttributeAccessor::HasSetter() const [member function]
    cls.add_method('HasSetter', 
                   'bool', 
                   [], 
                   is_const=True, is_virtual=True)
    ## attribute.h (module 'core'): bool ns3::EmptyAttributeAccessor::Set(ns3::ObjectBase * object, ns3::AttributeValue const & value) const [member function]
    cls.add_method('Set', 
                   'bool', 
                   [param('ns3::ObjectBase *', 'object'), param('ns3::AttributeValue const &', 'value')], 
                   is_const=True, is_virtual=True)
    return

def register_Ns3EmptyAttributeChecker_methods(root_module, cls):
    ## attribute.h (module 'core'): ns3::EmptyAttributeChecker::EmptyAttributeChecker(ns3::EmptyAttributeChecker const & arg0) [constructor]
    cls.add_constructor([param('ns3::EmptyAttributeChecker const &', 'arg0')])
    ## attribute.h (module 'core'): ns3::EmptyAttributeChecker::EmptyAttributeChecker() [constructor]
    cls.add_constructor([])
    ## attribute.h (module 'core'): bool ns3::EmptyAttributeChecker::Check(ns3::AttributeValue const & value) const [member function]
    cls.add_method('Check', 
                   'bool', 
                   [param('ns3::AttributeValue const &', 'value')], 
                   is_const=True, is_virtual=True)
    ## attribute.h (module 'core'): bool ns3::EmptyAttributeChecker::Copy(ns3::AttributeValue const & source, ns3::AttributeValue & destination) const [member function]
    cls.add_method('Copy', 
                   'bool', 
                   [param('ns3::AttributeValue const &', 'source'), param('ns3::AttributeValue &', 'destination')], 
                   is_const=True, is_virtual=True)
    ## attribute.h (module 'core'): ns3::Ptr<ns3::AttributeValue> ns3::EmptyAttributeChecker::Create() const [member function]
    cls.add_method('Create', 
                   'ns3::Ptr< ns3::AttributeValue >', 
                   [], 
                   is_const=True, is_virtual=True)
    ## attribute.h (module 'core'): std::string ns3::EmptyAttributeChecker::GetUnderlyingTypeInformation() const [member function]
    cls.add_method('GetUnderlyingTypeInformation', 
                   'std::string', 
                   [], 
                   is_const=True, is_virtual=True)
    ## attribute.h (module 'core'): std::string ns3::EmptyAttributeChecker::GetValueTypeName() const [member function]
    cls.add_method('GetValueTypeName', 
                   'std::string', 
                   [], 
                   is_const=True, is_virtual=True)
    ## attribute.h (module 'core'): bool ns3::EmptyAttributeChecker::HasUnderlyingTypeInformation() const [member function]
    cls.add_method('HasUnderlyingTypeInformation', 
                   'bool', 
                   [], 
                   is_const=True, is_virtual=True)
    return

def register_Ns3EmptyAttributeValue_methods(root_module, cls):
    ## attribute.h (module 'core'): ns3::EmptyAttributeValue::EmptyAttributeValue(ns3::EmptyAttributeValue const & arg0) [constructor]
    cls.add_constructor([param('ns3::EmptyAttributeValue const &', 'arg0')])
    ## attribute.h (module 'core'): ns3::EmptyAttributeValue::EmptyAttributeValue() [constructor]
    cls.add_constructor([])
    ## attribute.h (module 'core'): ns3::Ptr<ns3::AttributeValue> ns3::EmptyAttributeValue::Copy() const [member function]
    cls.add_method('Copy', 
                   'ns3::Ptr< ns3::AttributeValue >', 
                   [], 
                   is_const=True, is_virtual=True, visibility='private')
    ## attribute.h (module 'core'): bool ns3::EmptyAttributeValue::DeserializeFromString(std::string value, ns3::Ptr<const ns3::AttributeChecker> checker) [member function]
    cls.add_method('DeserializeFromString', 
                   'bool', 
                   [param('std::string', 'value'), param('ns3::Ptr< ns3::AttributeChecker const >', 'checker')], 
                   is_virtual=True, visibility='private')
    ## attribute.h (module 'core'): std::string ns3::EmptyAttributeValue::SerializeToString(ns3::Ptr<const ns3::AttributeChecker> checker) const [member function]
    cls.add_method('SerializeToString', 
                   'std::string', 
                   [param('ns3::Ptr< ns3::AttributeChecker const >', 'checker')], 
                   is_const=True, is_virtual=True, visibility='private')
    return

def register_Ns3EventImpl_methods(root_module, cls):
    ## event-impl.h (module 'core'): ns3::EventImpl::EventImpl(ns3::EventImpl const & arg0) [constructor]
    cls.add_constructor([param('ns3::EventImpl const &', 'arg0')])
    ## event-impl.h (module 'core'): ns3::EventImpl::EventImpl() [constructor]
    cls.add_constructor([])
    ## event-impl.h (module 'core'): void ns3::EventImpl::Cancel() [member function]
    cls.add_method('Cancel', 
                   'void', 
                   [])
    ## event-impl.h (module 'core'): void ns3::EventImpl::Invoke() [member function]
    cls.add_method('Invoke', 
                   'void', 
                   [])
    ## event-impl.h (module 'core'): bool ns3::EventImpl::IsCancelled() [member function]
    cls.add_method('IsCancelled', 
                   'bool', 
                   [])
    ## event-impl.h (module 'core'): void ns3::EventImpl::Notify() [member function]
    cls.add_method('Notify', 
                   'void', 
                   [], 
                   is_pure_virtual=True, is_virtual=True, visibility='protected')
    return

def register_Ns3Ipv4_methods(root_module, cls):
    ## ipv4.h (module 'internet'): ns3::Ipv4::Ipv4(ns3::Ipv4 const & arg0) [constructor]
    cls.add_constructor([param('ns3::Ipv4 const &', 'arg0')])
    ## ipv4.h (module 'internet'): ns3::Ipv4::Ipv4() [constructor]
    cls.add_constructor([])
    ## ipv4.h (module 'internet'): bool ns3::Ipv4::AddAddress(uint32_t interface, ns3::Ipv4InterfaceAddress address) [member function]
    cls.add_method('AddAddress', 
                   'bool', 
                   [param('uint32_t', 'interface'), param('ns3::Ipv4InterfaceAddress', 'address')], 
                   is_pure_virtual=True, is_virtual=True)
    ## ipv4.h (module 'internet'): uint32_t ns3::Ipv4::AddInterface(ns3::Ptr<ns3::NetDevice> device) [member function]
    cls.add_method('AddInterface', 
                   'uint32_t', 
                   [param('ns3::Ptr< ns3::NetDevice >', 'device')], 
                   is_pure_virtual=True, is_virtual=True)
    ## ipv4.h (module 'internet'): ns3::Ptr<ns3::Socket> ns3::Ipv4::CreateRawSocket() [member function]
    cls.add_method('CreateRawSocket', 
                   'ns3::Ptr< ns3::Socket >', 
                   [], 
                   is_pure_virtual=True, is_virtual=True)
    ## ipv4.h (module 'internet'): void ns3::Ipv4::DeleteRawSocket(ns3::Ptr<ns3::Socket> socket) [member function]
    cls.add_method('DeleteRawSocket', 
                   'void', 
                   [param('ns3::Ptr< ns3::Socket >', 'socket')], 
                   is_pure_virtual=True, is_virtual=True)
    ## ipv4.h (module 'internet'): ns3::Ipv4InterfaceAddress ns3::Ipv4::GetAddress(uint32_t interface, uint32_t addressIndex) const [member function]
    cls.add_method('GetAddress', 
                   'ns3::Ipv4InterfaceAddress', 
                   [param('uint32_t', 'interface'), param('uint32_t', 'addressIndex')], 
<<<<<<< HEAD
                   is_const=True, is_virtual=True, is_pure_virtual=True)
=======
                   is_const=True, is_pure_virtual=True, is_virtual=True)
>>>>>>> bc453bcb
    ## ipv4.h (module 'internet'): int32_t ns3::Ipv4::GetInterfaceForAddress(ns3::Ipv4Address address) const [member function]
    cls.add_method('GetInterfaceForAddress', 
                   'int32_t', 
                   [param('ns3::Ipv4Address', 'address')], 
<<<<<<< HEAD
                   is_const=True, is_virtual=True, is_pure_virtual=True)
=======
                   is_const=True, is_pure_virtual=True, is_virtual=True)
>>>>>>> bc453bcb
    ## ipv4.h (module 'internet'): int32_t ns3::Ipv4::GetInterfaceForDevice(ns3::Ptr<const ns3::NetDevice> device) const [member function]
    cls.add_method('GetInterfaceForDevice', 
                   'int32_t', 
                   [param('ns3::Ptr< ns3::NetDevice const >', 'device')], 
<<<<<<< HEAD
                   is_const=True, is_virtual=True, is_pure_virtual=True)
=======
                   is_const=True, is_pure_virtual=True, is_virtual=True)
>>>>>>> bc453bcb
    ## ipv4.h (module 'internet'): int32_t ns3::Ipv4::GetInterfaceForPrefix(ns3::Ipv4Address address, ns3::Ipv4Mask mask) const [member function]
    cls.add_method('GetInterfaceForPrefix', 
                   'int32_t', 
                   [param('ns3::Ipv4Address', 'address'), param('ns3::Ipv4Mask', 'mask')], 
<<<<<<< HEAD
                   is_const=True, is_virtual=True, is_pure_virtual=True)
=======
                   is_const=True, is_pure_virtual=True, is_virtual=True)
>>>>>>> bc453bcb
    ## ipv4.h (module 'internet'): uint16_t ns3::Ipv4::GetMetric(uint32_t interface) const [member function]
    cls.add_method('GetMetric', 
                   'uint16_t', 
                   [param('uint32_t', 'interface')], 
<<<<<<< HEAD
                   is_const=True, is_virtual=True, is_pure_virtual=True)
=======
                   is_const=True, is_pure_virtual=True, is_virtual=True)
>>>>>>> bc453bcb
    ## ipv4.h (module 'internet'): uint16_t ns3::Ipv4::GetMtu(uint32_t interface) const [member function]
    cls.add_method('GetMtu', 
                   'uint16_t', 
                   [param('uint32_t', 'interface')], 
<<<<<<< HEAD
                   is_const=True, is_virtual=True, is_pure_virtual=True)
=======
                   is_const=True, is_pure_virtual=True, is_virtual=True)
>>>>>>> bc453bcb
    ## ipv4.h (module 'internet'): uint32_t ns3::Ipv4::GetNAddresses(uint32_t interface) const [member function]
    cls.add_method('GetNAddresses', 
                   'uint32_t', 
                   [param('uint32_t', 'interface')], 
<<<<<<< HEAD
                   is_const=True, is_virtual=True, is_pure_virtual=True)
=======
                   is_const=True, is_pure_virtual=True, is_virtual=True)
>>>>>>> bc453bcb
    ## ipv4.h (module 'internet'): uint32_t ns3::Ipv4::GetNInterfaces() const [member function]
    cls.add_method('GetNInterfaces', 
                   'uint32_t', 
                   [], 
<<<<<<< HEAD
                   is_const=True, is_virtual=True, is_pure_virtual=True)
=======
                   is_const=True, is_pure_virtual=True, is_virtual=True)
>>>>>>> bc453bcb
    ## ipv4.h (module 'internet'): ns3::Ptr<ns3::NetDevice> ns3::Ipv4::GetNetDevice(uint32_t interface) [member function]
    cls.add_method('GetNetDevice', 
                   'ns3::Ptr< ns3::NetDevice >', 
                   [param('uint32_t', 'interface')], 
                   is_pure_virtual=True, is_virtual=True)
    ## ipv4.h (module 'internet'): ns3::Ptr<ns3::IpL4Protocol> ns3::Ipv4::GetProtocol(int protocolNumber) const [member function]
    cls.add_method('GetProtocol', 
                   'ns3::Ptr< ns3::IpL4Protocol >', 
                   [param('int', 'protocolNumber')], 
<<<<<<< HEAD
                   is_const=True, is_virtual=True, is_pure_virtual=True)
=======
                   is_const=True, is_pure_virtual=True, is_virtual=True)
>>>>>>> bc453bcb
    ## ipv4.h (module 'internet'): ns3::Ptr<ns3::IpL4Protocol> ns3::Ipv4::GetProtocol(int protocolNumber, int32_t interfaceIndex) const [member function]
    cls.add_method('GetProtocol', 
                   'ns3::Ptr< ns3::IpL4Protocol >', 
                   [param('int', 'protocolNumber'), param('int32_t', 'interfaceIndex')], 
<<<<<<< HEAD
                   is_const=True, is_virtual=True, is_pure_virtual=True)
=======
                   is_const=True, is_pure_virtual=True, is_virtual=True)
>>>>>>> bc453bcb
    ## ipv4.h (module 'internet'): ns3::Ptr<ns3::Ipv4RoutingProtocol> ns3::Ipv4::GetRoutingProtocol() const [member function]
    cls.add_method('GetRoutingProtocol', 
                   'ns3::Ptr< ns3::Ipv4RoutingProtocol >', 
                   [], 
<<<<<<< HEAD
                   is_const=True, is_virtual=True, is_pure_virtual=True)
=======
                   is_const=True, is_pure_virtual=True, is_virtual=True)
>>>>>>> bc453bcb
    ## ipv4.h (module 'internet'): static ns3::TypeId ns3::Ipv4::GetTypeId() [member function]
    cls.add_method('GetTypeId', 
                   'ns3::TypeId', 
                   [], 
                   is_static=True)
    ## ipv4.h (module 'internet'): void ns3::Ipv4::Insert(ns3::Ptr<ns3::IpL4Protocol> protocol) [member function]
    cls.add_method('Insert', 
                   'void', 
                   [param('ns3::Ptr< ns3::IpL4Protocol >', 'protocol')], 
                   is_pure_virtual=True, is_virtual=True)
    ## ipv4.h (module 'internet'): void ns3::Ipv4::Insert(ns3::Ptr<ns3::IpL4Protocol> protocol, uint32_t interfaceIndex) [member function]
    cls.add_method('Insert', 
                   'void', 
                   [param('ns3::Ptr< ns3::IpL4Protocol >', 'protocol'), param('uint32_t', 'interfaceIndex')], 
                   is_pure_virtual=True, is_virtual=True)
    ## ipv4.h (module 'internet'): bool ns3::Ipv4::IsDestinationAddress(ns3::Ipv4Address address, uint32_t iif) const [member function]
    cls.add_method('IsDestinationAddress', 
                   'bool', 
                   [param('ns3::Ipv4Address', 'address'), param('uint32_t', 'iif')], 
<<<<<<< HEAD
                   is_const=True, is_virtual=True, is_pure_virtual=True)
=======
                   is_const=True, is_pure_virtual=True, is_virtual=True)
>>>>>>> bc453bcb
    ## ipv4.h (module 'internet'): bool ns3::Ipv4::IsForwarding(uint32_t interface) const [member function]
    cls.add_method('IsForwarding', 
                   'bool', 
                   [param('uint32_t', 'interface')], 
<<<<<<< HEAD
                   is_const=True, is_virtual=True, is_pure_virtual=True)
=======
                   is_const=True, is_pure_virtual=True, is_virtual=True)
>>>>>>> bc453bcb
    ## ipv4.h (module 'internet'): bool ns3::Ipv4::IsUp(uint32_t interface) const [member function]
    cls.add_method('IsUp', 
                   'bool', 
                   [param('uint32_t', 'interface')], 
<<<<<<< HEAD
                   is_const=True, is_virtual=True, is_pure_virtual=True)
=======
                   is_const=True, is_pure_virtual=True, is_virtual=True)
>>>>>>> bc453bcb
    ## ipv4.h (module 'internet'): void ns3::Ipv4::Remove(ns3::Ptr<ns3::IpL4Protocol> protocol) [member function]
    cls.add_method('Remove', 
                   'void', 
                   [param('ns3::Ptr< ns3::IpL4Protocol >', 'protocol')], 
                   is_pure_virtual=True, is_virtual=True)
    ## ipv4.h (module 'internet'): void ns3::Ipv4::Remove(ns3::Ptr<ns3::IpL4Protocol> protocol, uint32_t interfaceIndex) [member function]
    cls.add_method('Remove', 
                   'void', 
                   [param('ns3::Ptr< ns3::IpL4Protocol >', 'protocol'), param('uint32_t', 'interfaceIndex')], 
                   is_pure_virtual=True, is_virtual=True)
    ## ipv4.h (module 'internet'): bool ns3::Ipv4::RemoveAddress(uint32_t interface, uint32_t addressIndex) [member function]
    cls.add_method('RemoveAddress', 
                   'bool', 
                   [param('uint32_t', 'interface'), param('uint32_t', 'addressIndex')], 
                   is_pure_virtual=True, is_virtual=True)
    ## ipv4.h (module 'internet'): bool ns3::Ipv4::RemoveAddress(uint32_t interface, ns3::Ipv4Address address) [member function]
    cls.add_method('RemoveAddress', 
                   'bool', 
                   [param('uint32_t', 'interface'), param('ns3::Ipv4Address', 'address')], 
                   is_pure_virtual=True, is_virtual=True)
    ## ipv4.h (module 'internet'): ns3::Ipv4Address ns3::Ipv4::SelectSourceAddress(ns3::Ptr<const ns3::NetDevice> device, ns3::Ipv4Address dst, ns3::Ipv4InterfaceAddress::InterfaceAddressScope_e scope) [member function]
    cls.add_method('SelectSourceAddress', 
                   'ns3::Ipv4Address', 
                   [param('ns3::Ptr< ns3::NetDevice const >', 'device'), param('ns3::Ipv4Address', 'dst'), param('ns3::Ipv4InterfaceAddress::InterfaceAddressScope_e', 'scope')], 
                   is_pure_virtual=True, is_virtual=True)
    ## ipv4.h (module 'internet'): void ns3::Ipv4::Send(ns3::Ptr<ns3::Packet> packet, ns3::Ipv4Address source, ns3::Ipv4Address destination, uint8_t protocol, ns3::Ptr<ns3::Ipv4Route> route) [member function]
    cls.add_method('Send', 
                   'void', 
                   [param('ns3::Ptr< ns3::Packet >', 'packet'), param('ns3::Ipv4Address', 'source'), param('ns3::Ipv4Address', 'destination'), param('uint8_t', 'protocol'), param('ns3::Ptr< ns3::Ipv4Route >', 'route')], 
                   is_pure_virtual=True, is_virtual=True)
    ## ipv4.h (module 'internet'): void ns3::Ipv4::SendWithHeader(ns3::Ptr<ns3::Packet> packet, ns3::Ipv4Header ipHeader, ns3::Ptr<ns3::Ipv4Route> route) [member function]
    cls.add_method('SendWithHeader', 
                   'void', 
                   [param('ns3::Ptr< ns3::Packet >', 'packet'), param('ns3::Ipv4Header', 'ipHeader'), param('ns3::Ptr< ns3::Ipv4Route >', 'route')], 
                   is_pure_virtual=True, is_virtual=True)
    ## ipv4.h (module 'internet'): void ns3::Ipv4::SetDown(uint32_t interface) [member function]
    cls.add_method('SetDown', 
                   'void', 
                   [param('uint32_t', 'interface')], 
                   is_pure_virtual=True, is_virtual=True)
    ## ipv4.h (module 'internet'): void ns3::Ipv4::SetForwarding(uint32_t interface, bool val) [member function]
    cls.add_method('SetForwarding', 
                   'void', 
                   [param('uint32_t', 'interface'), param('bool', 'val')], 
                   is_pure_virtual=True, is_virtual=True)
    ## ipv4.h (module 'internet'): void ns3::Ipv4::SetMetric(uint32_t interface, uint16_t metric) [member function]
    cls.add_method('SetMetric', 
                   'void', 
                   [param('uint32_t', 'interface'), param('uint16_t', 'metric')], 
                   is_pure_virtual=True, is_virtual=True)
    ## ipv4.h (module 'internet'): void ns3::Ipv4::SetRoutingProtocol(ns3::Ptr<ns3::Ipv4RoutingProtocol> routingProtocol) [member function]
    cls.add_method('SetRoutingProtocol', 
                   'void', 
                   [param('ns3::Ptr< ns3::Ipv4RoutingProtocol >', 'routingProtocol')], 
                   is_pure_virtual=True, is_virtual=True)
    ## ipv4.h (module 'internet'): void ns3::Ipv4::SetUp(uint32_t interface) [member function]
    cls.add_method('SetUp', 
                   'void', 
                   [param('uint32_t', 'interface')], 
                   is_pure_virtual=True, is_virtual=True)
    ## ipv4.h (module 'internet'): ns3::Ipv4Address ns3::Ipv4::SourceAddressSelection(uint32_t interface, ns3::Ipv4Address dest) [member function]
    cls.add_method('SourceAddressSelection', 
                   'ns3::Ipv4Address', 
                   [param('uint32_t', 'interface'), param('ns3::Ipv4Address', 'dest')], 
                   is_pure_virtual=True, is_virtual=True)
    ## ipv4.h (module 'internet'): ns3::Ipv4::IF_ANY [variable]
    cls.add_static_attribute('IF_ANY', 'uint32_t const', is_const=True)
    ## ipv4.h (module 'internet'): bool ns3::Ipv4::GetIpForward() const [member function]
    cls.add_method('GetIpForward', 
                   'bool', 
                   [], 
<<<<<<< HEAD
                   is_const=True, is_virtual=True, is_pure_virtual=True, visibility='private')
=======
                   is_const=True, is_pure_virtual=True, is_virtual=True, visibility='private')
>>>>>>> bc453bcb
    ## ipv4.h (module 'internet'): bool ns3::Ipv4::GetWeakEsModel() const [member function]
    cls.add_method('GetWeakEsModel', 
                   'bool', 
                   [], 
<<<<<<< HEAD
                   is_const=True, is_virtual=True, is_pure_virtual=True, visibility='private')
=======
                   is_const=True, is_pure_virtual=True, is_virtual=True, visibility='private')
>>>>>>> bc453bcb
    ## ipv4.h (module 'internet'): void ns3::Ipv4::SetIpForward(bool forward) [member function]
    cls.add_method('SetIpForward', 
                   'void', 
                   [param('bool', 'forward')], 
                   is_pure_virtual=True, is_virtual=True, visibility='private')
    ## ipv4.h (module 'internet'): void ns3::Ipv4::SetWeakEsModel(bool model) [member function]
    cls.add_method('SetWeakEsModel', 
                   'void', 
                   [param('bool', 'model')], 
                   is_pure_virtual=True, is_virtual=True, visibility='private')
    return

def register_Ns3Ipv4AddressChecker_methods(root_module, cls):
    ## ipv4-address.h (module 'network'): ns3::Ipv4AddressChecker::Ipv4AddressChecker() [constructor]
    cls.add_constructor([])
    ## ipv4-address.h (module 'network'): ns3::Ipv4AddressChecker::Ipv4AddressChecker(ns3::Ipv4AddressChecker const & arg0) [constructor]
    cls.add_constructor([param('ns3::Ipv4AddressChecker const &', 'arg0')])
    return

def register_Ns3Ipv4AddressValue_methods(root_module, cls):
    ## ipv4-address.h (module 'network'): ns3::Ipv4AddressValue::Ipv4AddressValue() [constructor]
    cls.add_constructor([])
    ## ipv4-address.h (module 'network'): ns3::Ipv4AddressValue::Ipv4AddressValue(ns3::Ipv4Address const & value) [constructor]
    cls.add_constructor([param('ns3::Ipv4Address const &', 'value')])
    ## ipv4-address.h (module 'network'): ns3::Ipv4AddressValue::Ipv4AddressValue(ns3::Ipv4AddressValue const & arg0) [constructor]
    cls.add_constructor([param('ns3::Ipv4AddressValue const &', 'arg0')])
    ## ipv4-address.h (module 'network'): ns3::Ptr<ns3::AttributeValue> ns3::Ipv4AddressValue::Copy() const [member function]
    cls.add_method('Copy', 
                   'ns3::Ptr< ns3::AttributeValue >', 
                   [], 
                   is_const=True, is_virtual=True)
    ## ipv4-address.h (module 'network'): bool ns3::Ipv4AddressValue::DeserializeFromString(std::string value, ns3::Ptr<const ns3::AttributeChecker> checker) [member function]
    cls.add_method('DeserializeFromString', 
                   'bool', 
                   [param('std::string', 'value'), param('ns3::Ptr< ns3::AttributeChecker const >', 'checker')], 
                   is_virtual=True)
    ## ipv4-address.h (module 'network'): ns3::Ipv4Address ns3::Ipv4AddressValue::Get() const [member function]
    cls.add_method('Get', 
                   'ns3::Ipv4Address', 
                   [], 
                   is_const=True)
    ## ipv4-address.h (module 'network'): std::string ns3::Ipv4AddressValue::SerializeToString(ns3::Ptr<const ns3::AttributeChecker> checker) const [member function]
    cls.add_method('SerializeToString', 
                   'std::string', 
                   [param('ns3::Ptr< ns3::AttributeChecker const >', 'checker')], 
                   is_const=True, is_virtual=True)
    ## ipv4-address.h (module 'network'): void ns3::Ipv4AddressValue::Set(ns3::Ipv4Address const & value) [member function]
    cls.add_method('Set', 
                   'void', 
                   [param('ns3::Ipv4Address const &', 'value')])
    return

def register_Ns3Ipv4MaskChecker_methods(root_module, cls):
    ## ipv4-address.h (module 'network'): ns3::Ipv4MaskChecker::Ipv4MaskChecker() [constructor]
    cls.add_constructor([])
    ## ipv4-address.h (module 'network'): ns3::Ipv4MaskChecker::Ipv4MaskChecker(ns3::Ipv4MaskChecker const & arg0) [constructor]
    cls.add_constructor([param('ns3::Ipv4MaskChecker const &', 'arg0')])
    return

def register_Ns3Ipv4MaskValue_methods(root_module, cls):
    ## ipv4-address.h (module 'network'): ns3::Ipv4MaskValue::Ipv4MaskValue() [constructor]
    cls.add_constructor([])
    ## ipv4-address.h (module 'network'): ns3::Ipv4MaskValue::Ipv4MaskValue(ns3::Ipv4Mask const & value) [constructor]
    cls.add_constructor([param('ns3::Ipv4Mask const &', 'value')])
    ## ipv4-address.h (module 'network'): ns3::Ipv4MaskValue::Ipv4MaskValue(ns3::Ipv4MaskValue const & arg0) [constructor]
    cls.add_constructor([param('ns3::Ipv4MaskValue const &', 'arg0')])
    ## ipv4-address.h (module 'network'): ns3::Ptr<ns3::AttributeValue> ns3::Ipv4MaskValue::Copy() const [member function]
    cls.add_method('Copy', 
                   'ns3::Ptr< ns3::AttributeValue >', 
                   [], 
                   is_const=True, is_virtual=True)
    ## ipv4-address.h (module 'network'): bool ns3::Ipv4MaskValue::DeserializeFromString(std::string value, ns3::Ptr<const ns3::AttributeChecker> checker) [member function]
    cls.add_method('DeserializeFromString', 
                   'bool', 
                   [param('std::string', 'value'), param('ns3::Ptr< ns3::AttributeChecker const >', 'checker')], 
                   is_virtual=True)
    ## ipv4-address.h (module 'network'): ns3::Ipv4Mask ns3::Ipv4MaskValue::Get() const [member function]
    cls.add_method('Get', 
                   'ns3::Ipv4Mask', 
                   [], 
                   is_const=True)
    ## ipv4-address.h (module 'network'): std::string ns3::Ipv4MaskValue::SerializeToString(ns3::Ptr<const ns3::AttributeChecker> checker) const [member function]
    cls.add_method('SerializeToString', 
                   'std::string', 
                   [param('ns3::Ptr< ns3::AttributeChecker const >', 'checker')], 
                   is_const=True, is_virtual=True)
    ## ipv4-address.h (module 'network'): void ns3::Ipv4MaskValue::Set(ns3::Ipv4Mask const & value) [member function]
    cls.add_method('Set', 
                   'void', 
                   [param('ns3::Ipv4Mask const &', 'value')])
    return

def register_Ns3Ipv4MulticastRoute_methods(root_module, cls):
    ## ipv4-route.h (module 'internet'): ns3::Ipv4MulticastRoute::Ipv4MulticastRoute(ns3::Ipv4MulticastRoute const & arg0) [constructor]
    cls.add_constructor([param('ns3::Ipv4MulticastRoute const &', 'arg0')])
    ## ipv4-route.h (module 'internet'): ns3::Ipv4MulticastRoute::Ipv4MulticastRoute() [constructor]
    cls.add_constructor([])
    ## ipv4-route.h (module 'internet'): ns3::Ipv4Address ns3::Ipv4MulticastRoute::GetGroup() const [member function]
    cls.add_method('GetGroup', 
                   'ns3::Ipv4Address', 
                   [], 
                   is_const=True)
    ## ipv4-route.h (module 'internet'): ns3::Ipv4Address ns3::Ipv4MulticastRoute::GetOrigin() const [member function]
    cls.add_method('GetOrigin', 
                   'ns3::Ipv4Address', 
                   [], 
                   is_const=True)
    ## ipv4-route.h (module 'internet'): std::map<unsigned int, unsigned int, std::less<unsigned int>, std::allocator<std::pair<const unsigned int, unsigned int> > > ns3::Ipv4MulticastRoute::GetOutputTtlMap() const [member function]
    cls.add_method('GetOutputTtlMap', 
                   'std::map< unsigned int, unsigned int >', 
                   [], 
                   is_const=True)
    ## ipv4-route.h (module 'internet'): uint32_t ns3::Ipv4MulticastRoute::GetParent() const [member function]
    cls.add_method('GetParent', 
                   'uint32_t', 
                   [], 
                   is_const=True)
    ## ipv4-route.h (module 'internet'): void ns3::Ipv4MulticastRoute::SetGroup(ns3::Ipv4Address const group) [member function]
    cls.add_method('SetGroup', 
                   'void', 
                   [param('ns3::Ipv4Address const', 'group')])
    ## ipv4-route.h (module 'internet'): void ns3::Ipv4MulticastRoute::SetOrigin(ns3::Ipv4Address const origin) [member function]
    cls.add_method('SetOrigin', 
                   'void', 
                   [param('ns3::Ipv4Address const', 'origin')])
    ## ipv4-route.h (module 'internet'): void ns3::Ipv4MulticastRoute::SetOutputTtl(uint32_t oif, uint32_t ttl) [member function]
    cls.add_method('SetOutputTtl', 
                   'void', 
                   [param('uint32_t', 'oif'), param('uint32_t', 'ttl')])
    ## ipv4-route.h (module 'internet'): void ns3::Ipv4MulticastRoute::SetParent(uint32_t iif) [member function]
    cls.add_method('SetParent', 
                   'void', 
                   [param('uint32_t', 'iif')])
    ## ipv4-route.h (module 'internet'): ns3::Ipv4MulticastRoute::MAX_INTERFACES [variable]
    cls.add_static_attribute('MAX_INTERFACES', 'uint32_t const', is_const=True)
    ## ipv4-route.h (module 'internet'): ns3::Ipv4MulticastRoute::MAX_TTL [variable]
    cls.add_static_attribute('MAX_TTL', 'uint32_t const', is_const=True)
    return

def register_Ns3Ipv4Route_methods(root_module, cls):
    cls.add_output_stream_operator()
    ## ipv4-route.h (module 'internet'): ns3::Ipv4Route::Ipv4Route(ns3::Ipv4Route const & arg0) [constructor]
    cls.add_constructor([param('ns3::Ipv4Route const &', 'arg0')])
    ## ipv4-route.h (module 'internet'): ns3::Ipv4Route::Ipv4Route() [constructor]
    cls.add_constructor([])
    ## ipv4-route.h (module 'internet'): ns3::Ipv4Address ns3::Ipv4Route::GetDestination() const [member function]
    cls.add_method('GetDestination', 
                   'ns3::Ipv4Address', 
                   [], 
                   is_const=True)
    ## ipv4-route.h (module 'internet'): ns3::Ipv4Address ns3::Ipv4Route::GetGateway() const [member function]
    cls.add_method('GetGateway', 
                   'ns3::Ipv4Address', 
                   [], 
                   is_const=True)
    ## ipv4-route.h (module 'internet'): ns3::Ptr<ns3::NetDevice> ns3::Ipv4Route::GetOutputDevice() const [member function]
    cls.add_method('GetOutputDevice', 
                   'ns3::Ptr< ns3::NetDevice >', 
                   [], 
                   is_const=True)
    ## ipv4-route.h (module 'internet'): ns3::Ipv4Address ns3::Ipv4Route::GetSource() const [member function]
    cls.add_method('GetSource', 
                   'ns3::Ipv4Address', 
                   [], 
                   is_const=True)
    ## ipv4-route.h (module 'internet'): void ns3::Ipv4Route::SetDestination(ns3::Ipv4Address dest) [member function]
    cls.add_method('SetDestination', 
                   'void', 
                   [param('ns3::Ipv4Address', 'dest')])
    ## ipv4-route.h (module 'internet'): void ns3::Ipv4Route::SetGateway(ns3::Ipv4Address gw) [member function]
    cls.add_method('SetGateway', 
                   'void', 
                   [param('ns3::Ipv4Address', 'gw')])
    ## ipv4-route.h (module 'internet'): void ns3::Ipv4Route::SetOutputDevice(ns3::Ptr<ns3::NetDevice> outputDevice) [member function]
    cls.add_method('SetOutputDevice', 
                   'void', 
                   [param('ns3::Ptr< ns3::NetDevice >', 'outputDevice')])
    ## ipv4-route.h (module 'internet'): void ns3::Ipv4Route::SetSource(ns3::Ipv4Address src) [member function]
    cls.add_method('SetSource', 
                   'void', 
                   [param('ns3::Ipv4Address', 'src')])
    return

def register_Ns3Ipv4RoutingProtocol_methods(root_module, cls):
    ## ipv4-routing-protocol.h (module 'internet'): ns3::Ipv4RoutingProtocol::Ipv4RoutingProtocol() [constructor]
    cls.add_constructor([])
    ## ipv4-routing-protocol.h (module 'internet'): ns3::Ipv4RoutingProtocol::Ipv4RoutingProtocol(ns3::Ipv4RoutingProtocol const & arg0) [constructor]
    cls.add_constructor([param('ns3::Ipv4RoutingProtocol const &', 'arg0')])
    ## ipv4-routing-protocol.h (module 'internet'): static ns3::TypeId ns3::Ipv4RoutingProtocol::GetTypeId() [member function]
    cls.add_method('GetTypeId', 
                   'ns3::TypeId', 
                   [], 
                   is_static=True)
    ## ipv4-routing-protocol.h (module 'internet'): void ns3::Ipv4RoutingProtocol::NotifyAddAddress(uint32_t interface, ns3::Ipv4InterfaceAddress address) [member function]
    cls.add_method('NotifyAddAddress', 
                   'void', 
                   [param('uint32_t', 'interface'), param('ns3::Ipv4InterfaceAddress', 'address')], 
                   is_pure_virtual=True, is_virtual=True)
    ## ipv4-routing-protocol.h (module 'internet'): void ns3::Ipv4RoutingProtocol::NotifyInterfaceDown(uint32_t interface) [member function]
    cls.add_method('NotifyInterfaceDown', 
                   'void', 
                   [param('uint32_t', 'interface')], 
                   is_pure_virtual=True, is_virtual=True)
    ## ipv4-routing-protocol.h (module 'internet'): void ns3::Ipv4RoutingProtocol::NotifyInterfaceUp(uint32_t interface) [member function]
    cls.add_method('NotifyInterfaceUp', 
                   'void', 
                   [param('uint32_t', 'interface')], 
                   is_pure_virtual=True, is_virtual=True)
    ## ipv4-routing-protocol.h (module 'internet'): void ns3::Ipv4RoutingProtocol::NotifyRemoveAddress(uint32_t interface, ns3::Ipv4InterfaceAddress address) [member function]
    cls.add_method('NotifyRemoveAddress', 
                   'void', 
                   [param('uint32_t', 'interface'), param('ns3::Ipv4InterfaceAddress', 'address')], 
                   is_pure_virtual=True, is_virtual=True)
    ## ipv4-routing-protocol.h (module 'internet'): void ns3::Ipv4RoutingProtocol::PrintRoutingTable(ns3::Ptr<ns3::OutputStreamWrapper> stream, ns3::Time::Unit unit=::ns3::Time::Unit::S) const [member function]
    cls.add_method('PrintRoutingTable', 
                   'void', 
                   [param('ns3::Ptr< ns3::OutputStreamWrapper >', 'stream'), param('ns3::Time::Unit', 'unit', default_value='::ns3::Time::Unit::S')], 
<<<<<<< HEAD
                   is_const=True, is_virtual=True, is_pure_virtual=True)
=======
                   is_const=True, is_pure_virtual=True, is_virtual=True)
>>>>>>> bc453bcb
    ## ipv4-routing-protocol.h (module 'internet'): bool ns3::Ipv4RoutingProtocol::RouteInput(ns3::Ptr<const ns3::Packet> p, ns3::Ipv4Header const & header, ns3::Ptr<const ns3::NetDevice> idev, ns3::Ipv4RoutingProtocol::UnicastForwardCallback ucb, ns3::Ipv4RoutingProtocol::MulticastForwardCallback mcb, ns3::Ipv4RoutingProtocol::LocalDeliverCallback lcb, ns3::Ipv4RoutingProtocol::ErrorCallback ecb) [member function]
    cls.add_method('RouteInput', 
                   'bool', 
                   [param('ns3::Ptr< ns3::Packet const >', 'p'), param('ns3::Ipv4Header const &', 'header'), param('ns3::Ptr< ns3::NetDevice const >', 'idev'), param('ns3::Callback< void, ns3::Ptr< ns3::Ipv4Route >, ns3::Ptr< ns3::Packet const >, ns3::Ipv4Header const &, ns3::empty, ns3::empty, ns3::empty, ns3::empty, ns3::empty, ns3::empty >', 'ucb'), param('ns3::Callback< void, ns3::Ptr< ns3::Ipv4MulticastRoute >, ns3::Ptr< ns3::Packet const >, ns3::Ipv4Header const &, ns3::empty, ns3::empty, ns3::empty, ns3::empty, ns3::empty, ns3::empty >', 'mcb'), param('ns3::Callback< void, ns3::Ptr< ns3::Packet const >, ns3::Ipv4Header const &, unsigned int, ns3::empty, ns3::empty, ns3::empty, ns3::empty, ns3::empty, ns3::empty >', 'lcb'), param('ns3::Callback< void, ns3::Ptr< ns3::Packet const >, ns3::Ipv4Header const &, ns3::Socket::SocketErrno, ns3::empty, ns3::empty, ns3::empty, ns3::empty, ns3::empty, ns3::empty >', 'ecb')], 
                   is_pure_virtual=True, is_virtual=True)
    ## ipv4-routing-protocol.h (module 'internet'): ns3::Ptr<ns3::Ipv4Route> ns3::Ipv4RoutingProtocol::RouteOutput(ns3::Ptr<ns3::Packet> p, ns3::Ipv4Header const & header, ns3::Ptr<ns3::NetDevice> oif, ns3::Socket::SocketErrno & sockerr) [member function]
    cls.add_method('RouteOutput', 
                   'ns3::Ptr< ns3::Ipv4Route >', 
                   [param('ns3::Ptr< ns3::Packet >', 'p'), param('ns3::Ipv4Header const &', 'header'), param('ns3::Ptr< ns3::NetDevice >', 'oif'), param('ns3::Socket::SocketErrno &', 'sockerr')], 
                   is_pure_virtual=True, is_virtual=True)
    ## ipv4-routing-protocol.h (module 'internet'): void ns3::Ipv4RoutingProtocol::SetIpv4(ns3::Ptr<ns3::Ipv4> ipv4) [member function]
    cls.add_method('SetIpv4', 
                   'void', 
                   [param('ns3::Ptr< ns3::Ipv4 >', 'ipv4')], 
                   is_pure_virtual=True, is_virtual=True)
    return

def register_Ns3Ipv6AddressChecker_methods(root_module, cls):
    ## ipv6-address.h (module 'network'): ns3::Ipv6AddressChecker::Ipv6AddressChecker() [constructor]
    cls.add_constructor([])
    ## ipv6-address.h (module 'network'): ns3::Ipv6AddressChecker::Ipv6AddressChecker(ns3::Ipv6AddressChecker const & arg0) [constructor]
    cls.add_constructor([param('ns3::Ipv6AddressChecker const &', 'arg0')])
    return

def register_Ns3Ipv6AddressValue_methods(root_module, cls):
    ## ipv6-address.h (module 'network'): ns3::Ipv6AddressValue::Ipv6AddressValue() [constructor]
    cls.add_constructor([])
    ## ipv6-address.h (module 'network'): ns3::Ipv6AddressValue::Ipv6AddressValue(ns3::Ipv6Address const & value) [constructor]
    cls.add_constructor([param('ns3::Ipv6Address const &', 'value')])
    ## ipv6-address.h (module 'network'): ns3::Ipv6AddressValue::Ipv6AddressValue(ns3::Ipv6AddressValue const & arg0) [constructor]
    cls.add_constructor([param('ns3::Ipv6AddressValue const &', 'arg0')])
    ## ipv6-address.h (module 'network'): ns3::Ptr<ns3::AttributeValue> ns3::Ipv6AddressValue::Copy() const [member function]
    cls.add_method('Copy', 
                   'ns3::Ptr< ns3::AttributeValue >', 
                   [], 
                   is_const=True, is_virtual=True)
    ## ipv6-address.h (module 'network'): bool ns3::Ipv6AddressValue::DeserializeFromString(std::string value, ns3::Ptr<const ns3::AttributeChecker> checker) [member function]
    cls.add_method('DeserializeFromString', 
                   'bool', 
                   [param('std::string', 'value'), param('ns3::Ptr< ns3::AttributeChecker const >', 'checker')], 
                   is_virtual=True)
    ## ipv6-address.h (module 'network'): ns3::Ipv6Address ns3::Ipv6AddressValue::Get() const [member function]
    cls.add_method('Get', 
                   'ns3::Ipv6Address', 
                   [], 
                   is_const=True)
    ## ipv6-address.h (module 'network'): std::string ns3::Ipv6AddressValue::SerializeToString(ns3::Ptr<const ns3::AttributeChecker> checker) const [member function]
    cls.add_method('SerializeToString', 
                   'std::string', 
                   [param('ns3::Ptr< ns3::AttributeChecker const >', 'checker')], 
                   is_const=True, is_virtual=True)
    ## ipv6-address.h (module 'network'): void ns3::Ipv6AddressValue::Set(ns3::Ipv6Address const & value) [member function]
    cls.add_method('Set', 
                   'void', 
                   [param('ns3::Ipv6Address const &', 'value')])
    return

def register_Ns3Ipv6PrefixChecker_methods(root_module, cls):
    ## ipv6-address.h (module 'network'): ns3::Ipv6PrefixChecker::Ipv6PrefixChecker() [constructor]
    cls.add_constructor([])
    ## ipv6-address.h (module 'network'): ns3::Ipv6PrefixChecker::Ipv6PrefixChecker(ns3::Ipv6PrefixChecker const & arg0) [constructor]
    cls.add_constructor([param('ns3::Ipv6PrefixChecker const &', 'arg0')])
    return

def register_Ns3Ipv6PrefixValue_methods(root_module, cls):
    ## ipv6-address.h (module 'network'): ns3::Ipv6PrefixValue::Ipv6PrefixValue() [constructor]
    cls.add_constructor([])
    ## ipv6-address.h (module 'network'): ns3::Ipv6PrefixValue::Ipv6PrefixValue(ns3::Ipv6Prefix const & value) [constructor]
    cls.add_constructor([param('ns3::Ipv6Prefix const &', 'value')])
    ## ipv6-address.h (module 'network'): ns3::Ipv6PrefixValue::Ipv6PrefixValue(ns3::Ipv6PrefixValue const & arg0) [constructor]
    cls.add_constructor([param('ns3::Ipv6PrefixValue const &', 'arg0')])
    ## ipv6-address.h (module 'network'): ns3::Ptr<ns3::AttributeValue> ns3::Ipv6PrefixValue::Copy() const [member function]
    cls.add_method('Copy', 
                   'ns3::Ptr< ns3::AttributeValue >', 
                   [], 
                   is_const=True, is_virtual=True)
    ## ipv6-address.h (module 'network'): bool ns3::Ipv6PrefixValue::DeserializeFromString(std::string value, ns3::Ptr<const ns3::AttributeChecker> checker) [member function]
    cls.add_method('DeserializeFromString', 
                   'bool', 
                   [param('std::string', 'value'), param('ns3::Ptr< ns3::AttributeChecker const >', 'checker')], 
                   is_virtual=True)
    ## ipv6-address.h (module 'network'): ns3::Ipv6Prefix ns3::Ipv6PrefixValue::Get() const [member function]
    cls.add_method('Get', 
                   'ns3::Ipv6Prefix', 
                   [], 
                   is_const=True)
    ## ipv6-address.h (module 'network'): std::string ns3::Ipv6PrefixValue::SerializeToString(ns3::Ptr<const ns3::AttributeChecker> checker) const [member function]
    cls.add_method('SerializeToString', 
                   'std::string', 
                   [param('ns3::Ptr< ns3::AttributeChecker const >', 'checker')], 
                   is_const=True, is_virtual=True)
    ## ipv6-address.h (module 'network'): void ns3::Ipv6PrefixValue::Set(ns3::Ipv6Prefix const & value) [member function]
    cls.add_method('Set', 
                   'void', 
                   [param('ns3::Ipv6Prefix const &', 'value')])
    return

def register_Ns3Mac48AddressChecker_methods(root_module, cls):
    ## mac48-address.h (module 'network'): ns3::Mac48AddressChecker::Mac48AddressChecker() [constructor]
    cls.add_constructor([])
    ## mac48-address.h (module 'network'): ns3::Mac48AddressChecker::Mac48AddressChecker(ns3::Mac48AddressChecker const & arg0) [constructor]
    cls.add_constructor([param('ns3::Mac48AddressChecker const &', 'arg0')])
    return

def register_Ns3Mac48AddressValue_methods(root_module, cls):
    ## mac48-address.h (module 'network'): ns3::Mac48AddressValue::Mac48AddressValue() [constructor]
    cls.add_constructor([])
    ## mac48-address.h (module 'network'): ns3::Mac48AddressValue::Mac48AddressValue(ns3::Mac48Address const & value) [constructor]
    cls.add_constructor([param('ns3::Mac48Address const &', 'value')])
    ## mac48-address.h (module 'network'): ns3::Mac48AddressValue::Mac48AddressValue(ns3::Mac48AddressValue const & arg0) [constructor]
    cls.add_constructor([param('ns3::Mac48AddressValue const &', 'arg0')])
    ## mac48-address.h (module 'network'): ns3::Ptr<ns3::AttributeValue> ns3::Mac48AddressValue::Copy() const [member function]
    cls.add_method('Copy', 
                   'ns3::Ptr< ns3::AttributeValue >', 
                   [], 
                   is_const=True, is_virtual=True)
    ## mac48-address.h (module 'network'): bool ns3::Mac48AddressValue::DeserializeFromString(std::string value, ns3::Ptr<const ns3::AttributeChecker> checker) [member function]
    cls.add_method('DeserializeFromString', 
                   'bool', 
                   [param('std::string', 'value'), param('ns3::Ptr< ns3::AttributeChecker const >', 'checker')], 
                   is_virtual=True)
    ## mac48-address.h (module 'network'): ns3::Mac48Address ns3::Mac48AddressValue::Get() const [member function]
    cls.add_method('Get', 
                   'ns3::Mac48Address', 
                   [], 
                   is_const=True)
    ## mac48-address.h (module 'network'): std::string ns3::Mac48AddressValue::SerializeToString(ns3::Ptr<const ns3::AttributeChecker> checker) const [member function]
    cls.add_method('SerializeToString', 
                   'std::string', 
                   [param('ns3::Ptr< ns3::AttributeChecker const >', 'checker')], 
                   is_const=True, is_virtual=True)
    ## mac48-address.h (module 'network'): void ns3::Mac48AddressValue::Set(ns3::Mac48Address const & value) [member function]
    cls.add_method('Set', 
                   'void', 
                   [param('ns3::Mac48Address const &', 'value')])
    return

def register_Ns3NetDevice_methods(root_module, cls):
    ## net-device.h (module 'network'): ns3::NetDevice::NetDevice() [constructor]
    cls.add_constructor([])
    ## net-device.h (module 'network'): ns3::NetDevice::NetDevice(ns3::NetDevice const & arg0) [constructor]
    cls.add_constructor([param('ns3::NetDevice const &', 'arg0')])
    ## net-device.h (module 'network'): void ns3::NetDevice::AddLinkChangeCallback(ns3::Callback<void, ns3::empty, ns3::empty, ns3::empty, ns3::empty, ns3::empty, ns3::empty, ns3::empty, ns3::empty, ns3::empty> callback) [member function]
    cls.add_method('AddLinkChangeCallback', 
                   'void', 
                   [param('ns3::Callback< void, ns3::empty, ns3::empty, ns3::empty, ns3::empty, ns3::empty, ns3::empty, ns3::empty, ns3::empty, ns3::empty >', 'callback')], 
                   is_pure_virtual=True, is_virtual=True)
    ## net-device.h (module 'network'): ns3::Address ns3::NetDevice::GetAddress() const [member function]
    cls.add_method('GetAddress', 
                   'ns3::Address', 
                   [], 
<<<<<<< HEAD
                   is_const=True, is_virtual=True, is_pure_virtual=True)
=======
                   is_const=True, is_pure_virtual=True, is_virtual=True)
>>>>>>> bc453bcb
    ## net-device.h (module 'network'): ns3::Address ns3::NetDevice::GetBroadcast() const [member function]
    cls.add_method('GetBroadcast', 
                   'ns3::Address', 
                   [], 
<<<<<<< HEAD
                   is_const=True, is_virtual=True, is_pure_virtual=True)
=======
                   is_const=True, is_pure_virtual=True, is_virtual=True)
>>>>>>> bc453bcb
    ## net-device.h (module 'network'): ns3::Ptr<ns3::Channel> ns3::NetDevice::GetChannel() const [member function]
    cls.add_method('GetChannel', 
                   'ns3::Ptr< ns3::Channel >', 
                   [], 
<<<<<<< HEAD
                   is_const=True, is_virtual=True, is_pure_virtual=True)
=======
                   is_const=True, is_pure_virtual=True, is_virtual=True)
>>>>>>> bc453bcb
    ## net-device.h (module 'network'): uint32_t ns3::NetDevice::GetIfIndex() const [member function]
    cls.add_method('GetIfIndex', 
                   'uint32_t', 
                   [], 
<<<<<<< HEAD
                   is_const=True, is_virtual=True, is_pure_virtual=True)
=======
                   is_const=True, is_pure_virtual=True, is_virtual=True)
>>>>>>> bc453bcb
    ## net-device.h (module 'network'): uint16_t ns3::NetDevice::GetMtu() const [member function]
    cls.add_method('GetMtu', 
                   'uint16_t', 
                   [], 
<<<<<<< HEAD
                   is_const=True, is_virtual=True, is_pure_virtual=True)
=======
                   is_const=True, is_pure_virtual=True, is_virtual=True)
>>>>>>> bc453bcb
    ## net-device.h (module 'network'): ns3::Address ns3::NetDevice::GetMulticast(ns3::Ipv4Address multicastGroup) const [member function]
    cls.add_method('GetMulticast', 
                   'ns3::Address', 
                   [param('ns3::Ipv4Address', 'multicastGroup')], 
<<<<<<< HEAD
                   is_const=True, is_virtual=True, is_pure_virtual=True)
=======
                   is_const=True, is_pure_virtual=True, is_virtual=True)
>>>>>>> bc453bcb
    ## net-device.h (module 'network'): ns3::Address ns3::NetDevice::GetMulticast(ns3::Ipv6Address addr) const [member function]
    cls.add_method('GetMulticast', 
                   'ns3::Address', 
                   [param('ns3::Ipv6Address', 'addr')], 
<<<<<<< HEAD
                   is_const=True, is_virtual=True, is_pure_virtual=True)
=======
                   is_const=True, is_pure_virtual=True, is_virtual=True)
>>>>>>> bc453bcb
    ## net-device.h (module 'network'): ns3::Ptr<ns3::Node> ns3::NetDevice::GetNode() const [member function]
    cls.add_method('GetNode', 
                   'ns3::Ptr< ns3::Node >', 
                   [], 
<<<<<<< HEAD
                   is_const=True, is_virtual=True, is_pure_virtual=True)
=======
                   is_const=True, is_pure_virtual=True, is_virtual=True)
>>>>>>> bc453bcb
    ## net-device.h (module 'network'): static ns3::TypeId ns3::NetDevice::GetTypeId() [member function]
    cls.add_method('GetTypeId', 
                   'ns3::TypeId', 
                   [], 
                   is_static=True)
    ## net-device.h (module 'network'): bool ns3::NetDevice::IsBridge() const [member function]
    cls.add_method('IsBridge', 
                   'bool', 
                   [], 
<<<<<<< HEAD
                   is_const=True, is_virtual=True, is_pure_virtual=True)
=======
                   is_const=True, is_pure_virtual=True, is_virtual=True)
>>>>>>> bc453bcb
    ## net-device.h (module 'network'): bool ns3::NetDevice::IsBroadcast() const [member function]
    cls.add_method('IsBroadcast', 
                   'bool', 
                   [], 
<<<<<<< HEAD
                   is_const=True, is_virtual=True, is_pure_virtual=True)
=======
                   is_const=True, is_pure_virtual=True, is_virtual=True)
>>>>>>> bc453bcb
    ## net-device.h (module 'network'): bool ns3::NetDevice::IsLinkUp() const [member function]
    cls.add_method('IsLinkUp', 
                   'bool', 
                   [], 
<<<<<<< HEAD
                   is_const=True, is_virtual=True, is_pure_virtual=True)
=======
                   is_const=True, is_pure_virtual=True, is_virtual=True)
>>>>>>> bc453bcb
    ## net-device.h (module 'network'): bool ns3::NetDevice::IsMulticast() const [member function]
    cls.add_method('IsMulticast', 
                   'bool', 
                   [], 
<<<<<<< HEAD
                   is_const=True, is_virtual=True, is_pure_virtual=True)
=======
                   is_const=True, is_pure_virtual=True, is_virtual=True)
>>>>>>> bc453bcb
    ## net-device.h (module 'network'): bool ns3::NetDevice::IsPointToPoint() const [member function]
    cls.add_method('IsPointToPoint', 
                   'bool', 
                   [], 
<<<<<<< HEAD
                   is_const=True, is_virtual=True, is_pure_virtual=True)
=======
                   is_const=True, is_pure_virtual=True, is_virtual=True)
>>>>>>> bc453bcb
    ## net-device.h (module 'network'): bool ns3::NetDevice::NeedsArp() const [member function]
    cls.add_method('NeedsArp', 
                   'bool', 
                   [], 
<<<<<<< HEAD
                   is_const=True, is_virtual=True, is_pure_virtual=True)
=======
                   is_const=True, is_pure_virtual=True, is_virtual=True)
>>>>>>> bc453bcb
    ## net-device.h (module 'network'): bool ns3::NetDevice::Send(ns3::Ptr<ns3::Packet> packet, ns3::Address const & dest, uint16_t protocolNumber) [member function]
    cls.add_method('Send', 
                   'bool', 
                   [param('ns3::Ptr< ns3::Packet >', 'packet'), param('ns3::Address const &', 'dest'), param('uint16_t', 'protocolNumber')], 
                   is_pure_virtual=True, is_virtual=True)
    ## net-device.h (module 'network'): bool ns3::NetDevice::SendFrom(ns3::Ptr<ns3::Packet> packet, ns3::Address const & source, ns3::Address const & dest, uint16_t protocolNumber) [member function]
    cls.add_method('SendFrom', 
                   'bool', 
                   [param('ns3::Ptr< ns3::Packet >', 'packet'), param('ns3::Address const &', 'source'), param('ns3::Address const &', 'dest'), param('uint16_t', 'protocolNumber')], 
                   is_pure_virtual=True, is_virtual=True)
    ## net-device.h (module 'network'): void ns3::NetDevice::SetAddress(ns3::Address address) [member function]
    cls.add_method('SetAddress', 
                   'void', 
                   [param('ns3::Address', 'address')], 
                   is_pure_virtual=True, is_virtual=True)
    ## net-device.h (module 'network'): void ns3::NetDevice::SetIfIndex(uint32_t const index) [member function]
    cls.add_method('SetIfIndex', 
                   'void', 
                   [param('uint32_t const', 'index')], 
                   is_pure_virtual=True, is_virtual=True)
    ## net-device.h (module 'network'): bool ns3::NetDevice::SetMtu(uint16_t const mtu) [member function]
    cls.add_method('SetMtu', 
                   'bool', 
                   [param('uint16_t const', 'mtu')], 
                   is_pure_virtual=True, is_virtual=True)
    ## net-device.h (module 'network'): void ns3::NetDevice::SetNode(ns3::Ptr<ns3::Node> node) [member function]
    cls.add_method('SetNode', 
                   'void', 
                   [param('ns3::Ptr< ns3::Node >', 'node')], 
                   is_pure_virtual=True, is_virtual=True)
    ## net-device.h (module 'network'): void ns3::NetDevice::SetPromiscReceiveCallback(ns3::NetDevice::PromiscReceiveCallback cb) [member function]
    cls.add_method('SetPromiscReceiveCallback', 
                   'void', 
                   [param('ns3::Callback< bool, ns3::Ptr< ns3::NetDevice >, ns3::Ptr< ns3::Packet const >, unsigned short, ns3::Address const &, ns3::Address const &, ns3::NetDevice::PacketType, ns3::empty, ns3::empty, ns3::empty >', 'cb')], 
                   is_pure_virtual=True, is_virtual=True)
    ## net-device.h (module 'network'): void ns3::NetDevice::SetReceiveCallback(ns3::NetDevice::ReceiveCallback cb) [member function]
    cls.add_method('SetReceiveCallback', 
                   'void', 
                   [param('ns3::Callback< bool, ns3::Ptr< ns3::NetDevice >, ns3::Ptr< ns3::Packet const >, unsigned short, ns3::Address const &, ns3::empty, ns3::empty, ns3::empty, ns3::empty, ns3::empty >', 'cb')], 
                   is_pure_virtual=True, is_virtual=True)
    ## net-device.h (module 'network'): bool ns3::NetDevice::SupportsSendFrom() const [member function]
    cls.add_method('SupportsSendFrom', 
                   'bool', 
                   [], 
<<<<<<< HEAD
                   is_const=True, is_virtual=True, is_pure_virtual=True)
=======
                   is_const=True, is_pure_virtual=True, is_virtual=True)
>>>>>>> bc453bcb
    return

def register_Ns3NixVector_methods(root_module, cls):
    cls.add_output_stream_operator()
    ## nix-vector.h (module 'network'): ns3::NixVector::NixVector() [constructor]
    cls.add_constructor([])
    ## nix-vector.h (module 'network'): ns3::NixVector::NixVector(ns3::NixVector const & o) [constructor]
    cls.add_constructor([param('ns3::NixVector const &', 'o')])
    ## nix-vector.h (module 'network'): void ns3::NixVector::AddNeighborIndex(uint32_t newBits, uint32_t numberOfBits) [member function]
    cls.add_method('AddNeighborIndex', 
                   'void', 
                   [param('uint32_t', 'newBits'), param('uint32_t', 'numberOfBits')])
    ## nix-vector.h (module 'network'): uint32_t ns3::NixVector::BitCount(uint32_t numberOfNeighbors) const [member function]
    cls.add_method('BitCount', 
                   'uint32_t', 
                   [param('uint32_t', 'numberOfNeighbors')], 
                   is_const=True)
    ## nix-vector.h (module 'network'): ns3::Ptr<ns3::NixVector> ns3::NixVector::Copy() const [member function]
    cls.add_method('Copy', 
                   'ns3::Ptr< ns3::NixVector >', 
                   [], 
                   is_const=True)
    ## nix-vector.h (module 'network'): uint32_t ns3::NixVector::Deserialize(uint32_t const * buffer, uint32_t size) [member function]
    cls.add_method('Deserialize', 
                   'uint32_t', 
                   [param('uint32_t const *', 'buffer'), param('uint32_t', 'size')])
    ## nix-vector.h (module 'network'): uint32_t ns3::NixVector::ExtractNeighborIndex(uint32_t numberOfBits) [member function]
    cls.add_method('ExtractNeighborIndex', 
                   'uint32_t', 
                   [param('uint32_t', 'numberOfBits')])
    ## nix-vector.h (module 'network'): uint32_t ns3::NixVector::GetRemainingBits() [member function]
    cls.add_method('GetRemainingBits', 
                   'uint32_t', 
                   [])
    ## nix-vector.h (module 'network'): uint32_t ns3::NixVector::GetSerializedSize() const [member function]
    cls.add_method('GetSerializedSize', 
                   'uint32_t', 
                   [], 
                   is_const=True)
    ## nix-vector.h (module 'network'): uint32_t ns3::NixVector::Serialize(uint32_t * buffer, uint32_t maxSize) const [member function]
    cls.add_method('Serialize', 
                   'uint32_t', 
                   [param('uint32_t *', 'buffer'), param('uint32_t', 'maxSize')], 
                   is_const=True)
    return

def register_Ns3Node_methods(root_module, cls):
    ## node.h (module 'network'): ns3::Node::Node(ns3::Node const & arg0) [constructor]
    cls.add_constructor([param('ns3::Node const &', 'arg0')])
    ## node.h (module 'network'): ns3::Node::Node() [constructor]
    cls.add_constructor([])
    ## node.h (module 'network'): ns3::Node::Node(uint32_t systemId) [constructor]
    cls.add_constructor([param('uint32_t', 'systemId')])
    ## node.h (module 'network'): uint32_t ns3::Node::AddApplication(ns3::Ptr<ns3::Application> application) [member function]
    cls.add_method('AddApplication', 
                   'uint32_t', 
                   [param('ns3::Ptr< ns3::Application >', 'application')])
    ## node.h (module 'network'): uint32_t ns3::Node::AddDevice(ns3::Ptr<ns3::NetDevice> device) [member function]
    cls.add_method('AddDevice', 
                   'uint32_t', 
                   [param('ns3::Ptr< ns3::NetDevice >', 'device')])
    ## node.h (module 'network'): static bool ns3::Node::ChecksumEnabled() [member function]
    cls.add_method('ChecksumEnabled', 
                   'bool', 
                   [], 
                   is_static=True)
    ## node.h (module 'network'): ns3::Ptr<ns3::Application> ns3::Node::GetApplication(uint32_t index) const [member function]
    cls.add_method('GetApplication', 
                   'ns3::Ptr< ns3::Application >', 
                   [param('uint32_t', 'index')], 
                   is_const=True)
    ## node.h (module 'network'): ns3::Ptr<ns3::NetDevice> ns3::Node::GetDevice(uint32_t index) const [member function]
    cls.add_method('GetDevice', 
                   'ns3::Ptr< ns3::NetDevice >', 
                   [param('uint32_t', 'index')], 
                   is_const=True)
    ## node.h (module 'network'): uint32_t ns3::Node::GetId() const [member function]
    cls.add_method('GetId', 
                   'uint32_t', 
                   [], 
                   is_const=True)
    ## node.h (module 'network'): ns3::Time ns3::Node::GetLocalTime() const [member function]
    cls.add_method('GetLocalTime', 
                   'ns3::Time', 
                   [], 
                   is_const=True)
    ## node.h (module 'network'): uint32_t ns3::Node::GetNApplications() const [member function]
    cls.add_method('GetNApplications', 
                   'uint32_t', 
                   [], 
                   is_const=True)
    ## node.h (module 'network'): uint32_t ns3::Node::GetNDevices() const [member function]
    cls.add_method('GetNDevices', 
                   'uint32_t', 
                   [], 
                   is_const=True)
    ## node.h (module 'network'): uint32_t ns3::Node::GetSystemId() const [member function]
    cls.add_method('GetSystemId', 
                   'uint32_t', 
                   [], 
                   is_const=True)
    ## node.h (module 'network'): static ns3::TypeId ns3::Node::GetTypeId() [member function]
    cls.add_method('GetTypeId', 
                   'ns3::TypeId', 
                   [], 
                   is_static=True)
    ## node.h (module 'network'): void ns3::Node::RegisterDeviceAdditionListener(ns3::Node::DeviceAdditionListener listener) [member function]
    cls.add_method('RegisterDeviceAdditionListener', 
                   'void', 
                   [param('ns3::Callback< void, ns3::Ptr< ns3::NetDevice >, ns3::empty, ns3::empty, ns3::empty, ns3::empty, ns3::empty, ns3::empty, ns3::empty, ns3::empty >', 'listener')])
    ## node.h (module 'network'): void ns3::Node::RegisterProtocolHandler(ns3::Node::ProtocolHandler handler, uint16_t protocolType, ns3::Ptr<ns3::NetDevice> device, bool promiscuous=false) [member function]
    cls.add_method('RegisterProtocolHandler', 
                   'void', 
                   [param('ns3::Callback< void, ns3::Ptr< ns3::NetDevice >, ns3::Ptr< ns3::Packet const >, unsigned short, ns3::Address const &, ns3::Address const &, ns3::NetDevice::PacketType, ns3::empty, ns3::empty, ns3::empty >', 'handler'), param('uint16_t', 'protocolType'), param('ns3::Ptr< ns3::NetDevice >', 'device'), param('bool', 'promiscuous', default_value='false')])
    ## node.h (module 'network'): void ns3::Node::RemoveDevice(ns3::Ptr<ns3::NetDevice> device) [member function]
    cls.add_method('RemoveDevice', 
                   'void', 
                   [param('ns3::Ptr< ns3::NetDevice >', 'device')])
    ## node.h (module 'network'): void ns3::Node::UnregisterDeviceAdditionListener(ns3::Node::DeviceAdditionListener listener) [member function]
    cls.add_method('UnregisterDeviceAdditionListener', 
                   'void', 
                   [param('ns3::Callback< void, ns3::Ptr< ns3::NetDevice >, ns3::empty, ns3::empty, ns3::empty, ns3::empty, ns3::empty, ns3::empty, ns3::empty, ns3::empty >', 'listener')])
    ## node.h (module 'network'): void ns3::Node::UnregisterProtocolHandler(ns3::Node::ProtocolHandler handler) [member function]
    cls.add_method('UnregisterProtocolHandler', 
                   'void', 
                   [param('ns3::Callback< void, ns3::Ptr< ns3::NetDevice >, ns3::Ptr< ns3::Packet const >, unsigned short, ns3::Address const &, ns3::Address const &, ns3::NetDevice::PacketType, ns3::empty, ns3::empty, ns3::empty >', 'handler')])
    ## node.h (module 'network'): void ns3::Node::DoDispose() [member function]
    cls.add_method('DoDispose', 
                   'void', 
                   [], 
                   is_virtual=True, visibility='protected')
    ## node.h (module 'network'): void ns3::Node::DoInitialize() [member function]
    cls.add_method('DoInitialize', 
                   'void', 
                   [], 
                   is_virtual=True, visibility='protected')
    return

def register_Ns3ObjectFactoryChecker_methods(root_module, cls):
    ## object-factory.h (module 'core'): ns3::ObjectFactoryChecker::ObjectFactoryChecker() [constructor]
    cls.add_constructor([])
    ## object-factory.h (module 'core'): ns3::ObjectFactoryChecker::ObjectFactoryChecker(ns3::ObjectFactoryChecker const & arg0) [constructor]
    cls.add_constructor([param('ns3::ObjectFactoryChecker const &', 'arg0')])
    return

def register_Ns3ObjectFactoryValue_methods(root_module, cls):
    ## object-factory.h (module 'core'): ns3::ObjectFactoryValue::ObjectFactoryValue() [constructor]
    cls.add_constructor([])
    ## object-factory.h (module 'core'): ns3::ObjectFactoryValue::ObjectFactoryValue(ns3::ObjectFactory const & value) [constructor]
    cls.add_constructor([param('ns3::ObjectFactory const &', 'value')])
    ## object-factory.h (module 'core'): ns3::ObjectFactoryValue::ObjectFactoryValue(ns3::ObjectFactoryValue const & arg0) [constructor]
    cls.add_constructor([param('ns3::ObjectFactoryValue const &', 'arg0')])
    ## object-factory.h (module 'core'): ns3::Ptr<ns3::AttributeValue> ns3::ObjectFactoryValue::Copy() const [member function]
    cls.add_method('Copy', 
                   'ns3::Ptr< ns3::AttributeValue >', 
                   [], 
                   is_const=True, is_virtual=True)
    ## object-factory.h (module 'core'): bool ns3::ObjectFactoryValue::DeserializeFromString(std::string value, ns3::Ptr<const ns3::AttributeChecker> checker) [member function]
    cls.add_method('DeserializeFromString', 
                   'bool', 
                   [param('std::string', 'value'), param('ns3::Ptr< ns3::AttributeChecker const >', 'checker')], 
                   is_virtual=True)
    ## object-factory.h (module 'core'): ns3::ObjectFactory ns3::ObjectFactoryValue::Get() const [member function]
    cls.add_method('Get', 
                   'ns3::ObjectFactory', 
                   [], 
                   is_const=True)
    ## object-factory.h (module 'core'): std::string ns3::ObjectFactoryValue::SerializeToString(ns3::Ptr<const ns3::AttributeChecker> checker) const [member function]
    cls.add_method('SerializeToString', 
                   'std::string', 
                   [param('ns3::Ptr< ns3::AttributeChecker const >', 'checker')], 
                   is_const=True, is_virtual=True)
    ## object-factory.h (module 'core'): void ns3::ObjectFactoryValue::Set(ns3::ObjectFactory const & value) [member function]
    cls.add_method('Set', 
                   'void', 
                   [param('ns3::ObjectFactory const &', 'value')])
    return

def register_Ns3OutputStreamWrapper_methods(root_module, cls):
    ## output-stream-wrapper.h (module 'network'): ns3::OutputStreamWrapper::OutputStreamWrapper(ns3::OutputStreamWrapper const & arg0) [constructor]
    cls.add_constructor([param('ns3::OutputStreamWrapper const &', 'arg0')])
    ## output-stream-wrapper.h (module 'network'): ns3::OutputStreamWrapper::OutputStreamWrapper(std::string filename, std::ios_base::openmode filemode) [constructor]
    cls.add_constructor([param('std::string', 'filename'), param('std::ios_base::openmode', 'filemode')])
    ## output-stream-wrapper.h (module 'network'): ns3::OutputStreamWrapper::OutputStreamWrapper(std::ostream * os) [constructor]
    cls.add_constructor([param('std::ostream *', 'os')])
    ## output-stream-wrapper.h (module 'network'): std::ostream * ns3::OutputStreamWrapper::GetStream() [member function]
    cls.add_method('GetStream', 
                   'std::ostream *', 
                   [])
    return

def register_Ns3Packet_methods(root_module, cls):
    cls.add_output_stream_operator()
    ## packet.h (module 'network'): ns3::Packet::Packet() [constructor]
    cls.add_constructor([])
    ## packet.h (module 'network'): ns3::Packet::Packet(ns3::Packet const & o) [constructor]
    cls.add_constructor([param('ns3::Packet const &', 'o')])
    ## packet.h (module 'network'): ns3::Packet::Packet(uint32_t size) [constructor]
    cls.add_constructor([param('uint32_t', 'size')])
    ## packet.h (module 'network'): ns3::Packet::Packet(uint8_t const * buffer, uint32_t size, bool magic) [constructor]
    cls.add_constructor([param('uint8_t const *', 'buffer'), param('uint32_t', 'size'), param('bool', 'magic')])
    ## packet.h (module 'network'): ns3::Packet::Packet(uint8_t const * buffer, uint32_t size) [constructor]
    cls.add_constructor([param('uint8_t const *', 'buffer'), param('uint32_t', 'size')])
    ## packet.h (module 'network'): void ns3::Packet::AddAtEnd(ns3::Ptr<const ns3::Packet> packet) [member function]
    cls.add_method('AddAtEnd', 
                   'void', 
                   [param('ns3::Ptr< ns3::Packet const >', 'packet')])
    ## packet.h (module 'network'): void ns3::Packet::AddByteTag(ns3::Tag const & tag) const [member function]
    cls.add_method('AddByteTag', 
                   'void', 
                   [param('ns3::Tag const &', 'tag')], 
                   is_const=True)
    ## packet.h (module 'network'): void ns3::Packet::AddByteTag(ns3::Tag const & tag, uint32_t start, uint32_t end) const [member function]
    cls.add_method('AddByteTag', 
                   'void', 
                   [param('ns3::Tag const &', 'tag'), param('uint32_t', 'start'), param('uint32_t', 'end')], 
                   is_const=True)
    ## packet.h (module 'network'): void ns3::Packet::AddHeader(ns3::Header const & header) [member function]
    cls.add_method('AddHeader', 
                   'void', 
                   [param('ns3::Header const &', 'header')])
    ## packet.h (module 'network'): void ns3::Packet::AddPacketTag(ns3::Tag const & tag) const [member function]
    cls.add_method('AddPacketTag', 
                   'void', 
                   [param('ns3::Tag const &', 'tag')], 
                   is_const=True)
    ## packet.h (module 'network'): void ns3::Packet::AddPaddingAtEnd(uint32_t size) [member function]
    cls.add_method('AddPaddingAtEnd', 
                   'void', 
                   [param('uint32_t', 'size')])
    ## packet.h (module 'network'): void ns3::Packet::AddTrailer(ns3::Trailer const & trailer) [member function]
    cls.add_method('AddTrailer', 
                   'void', 
                   [param('ns3::Trailer const &', 'trailer')])
    ## packet.h (module 'network'): ns3::PacketMetadata::ItemIterator ns3::Packet::BeginItem() const [member function]
    cls.add_method('BeginItem', 
                   'ns3::PacketMetadata::ItemIterator', 
                   [], 
                   is_const=True)
    ## packet.h (module 'network'): ns3::Ptr<ns3::Packet> ns3::Packet::Copy() const [member function]
    cls.add_method('Copy', 
                   'ns3::Ptr< ns3::Packet >', 
                   [], 
                   is_const=True)
    ## packet.h (module 'network'): uint32_t ns3::Packet::CopyData(uint8_t * buffer, uint32_t size) const [member function]
    cls.add_method('CopyData', 
                   'uint32_t', 
                   [param('uint8_t *', 'buffer'), param('uint32_t', 'size')], 
                   is_const=True)
    ## packet.h (module 'network'): void ns3::Packet::CopyData(std::ostream * os, uint32_t size) const [member function]
    cls.add_method('CopyData', 
                   'void', 
                   [param('std::ostream *', 'os'), param('uint32_t', 'size')], 
                   is_const=True)
    ## packet.h (module 'network'): ns3::Ptr<ns3::Packet> ns3::Packet::CreateFragment(uint32_t start, uint32_t length) const [member function]
    cls.add_method('CreateFragment', 
                   'ns3::Ptr< ns3::Packet >', 
                   [param('uint32_t', 'start'), param('uint32_t', 'length')], 
                   is_const=True)
    ## packet.h (module 'network'): static void ns3::Packet::EnableChecking() [member function]
    cls.add_method('EnableChecking', 
                   'void', 
                   [], 
                   is_static=True)
    ## packet.h (module 'network'): static void ns3::Packet::EnablePrinting() [member function]
    cls.add_method('EnablePrinting', 
                   'void', 
                   [], 
                   is_static=True)
    ## packet.h (module 'network'): bool ns3::Packet::FindFirstMatchingByteTag(ns3::Tag & tag) const [member function]
    cls.add_method('FindFirstMatchingByteTag', 
                   'bool', 
                   [param('ns3::Tag &', 'tag')], 
                   is_const=True)
    ## packet.h (module 'network'): ns3::ByteTagIterator ns3::Packet::GetByteTagIterator() const [member function]
    cls.add_method('GetByteTagIterator', 
                   'ns3::ByteTagIterator', 
                   [], 
                   is_const=True)
    ## packet.h (module 'network'): ns3::Ptr<ns3::NixVector> ns3::Packet::GetNixVector() const [member function]
    cls.add_method('GetNixVector', 
                   'ns3::Ptr< ns3::NixVector >', 
                   [], 
                   is_const=True)
    ## packet.h (module 'network'): ns3::PacketTagIterator ns3::Packet::GetPacketTagIterator() const [member function]
    cls.add_method('GetPacketTagIterator', 
                   'ns3::PacketTagIterator', 
                   [], 
                   is_const=True)
    ## packet.h (module 'network'): uint32_t ns3::Packet::GetSerializedSize() const [member function]
    cls.add_method('GetSerializedSize', 
                   'uint32_t', 
                   [], 
                   is_const=True)
    ## packet.h (module 'network'): uint32_t ns3::Packet::GetSize() const [member function]
    cls.add_method('GetSize', 
                   'uint32_t', 
                   [], 
                   is_const=True)
    ## packet.h (module 'network'): uint64_t ns3::Packet::GetUid() const [member function]
    cls.add_method('GetUid', 
                   'uint64_t', 
                   [], 
                   is_const=True)
    ## packet.h (module 'network'): uint32_t ns3::Packet::PeekHeader(ns3::Header & header) const [member function]
    cls.add_method('PeekHeader', 
                   'uint32_t', 
                   [param('ns3::Header &', 'header')], 
                   is_const=True)
    ## packet.h (module 'network'): uint32_t ns3::Packet::PeekHeader(ns3::Header & header, uint32_t size) const [member function]
    cls.add_method('PeekHeader', 
                   'uint32_t', 
                   [param('ns3::Header &', 'header'), param('uint32_t', 'size')], 
                   is_const=True)
    ## packet.h (module 'network'): bool ns3::Packet::PeekPacketTag(ns3::Tag & tag) const [member function]
    cls.add_method('PeekPacketTag', 
                   'bool', 
                   [param('ns3::Tag &', 'tag')], 
                   is_const=True)
    ## packet.h (module 'network'): uint32_t ns3::Packet::PeekTrailer(ns3::Trailer & trailer) [member function]
    cls.add_method('PeekTrailer', 
                   'uint32_t', 
                   [param('ns3::Trailer &', 'trailer')])
    ## packet.h (module 'network'): void ns3::Packet::Print(std::ostream & os) const [member function]
    cls.add_method('Print', 
                   'void', 
                   [param('std::ostream &', 'os')], 
                   is_const=True)
    ## packet.h (module 'network'): void ns3::Packet::PrintByteTags(std::ostream & os) const [member function]
    cls.add_method('PrintByteTags', 
                   'void', 
                   [param('std::ostream &', 'os')], 
                   is_const=True)
    ## packet.h (module 'network'): void ns3::Packet::PrintPacketTags(std::ostream & os) const [member function]
    cls.add_method('PrintPacketTags', 
                   'void', 
                   [param('std::ostream &', 'os')], 
                   is_const=True)
    ## packet.h (module 'network'): void ns3::Packet::RemoveAllByteTags() [member function]
    cls.add_method('RemoveAllByteTags', 
                   'void', 
                   [])
    ## packet.h (module 'network'): void ns3::Packet::RemoveAllPacketTags() [member function]
    cls.add_method('RemoveAllPacketTags', 
                   'void', 
                   [])
    ## packet.h (module 'network'): void ns3::Packet::RemoveAtEnd(uint32_t size) [member function]
    cls.add_method('RemoveAtEnd', 
                   'void', 
                   [param('uint32_t', 'size')])
    ## packet.h (module 'network'): void ns3::Packet::RemoveAtStart(uint32_t size) [member function]
    cls.add_method('RemoveAtStart', 
                   'void', 
                   [param('uint32_t', 'size')])
    ## packet.h (module 'network'): uint32_t ns3::Packet::RemoveHeader(ns3::Header & header) [member function]
    cls.add_method('RemoveHeader', 
                   'uint32_t', 
                   [param('ns3::Header &', 'header')])
    ## packet.h (module 'network'): uint32_t ns3::Packet::RemoveHeader(ns3::Header & header, uint32_t size) [member function]
    cls.add_method('RemoveHeader', 
                   'uint32_t', 
                   [param('ns3::Header &', 'header'), param('uint32_t', 'size')])
    ## packet.h (module 'network'): bool ns3::Packet::RemovePacketTag(ns3::Tag & tag) [member function]
    cls.add_method('RemovePacketTag', 
                   'bool', 
                   [param('ns3::Tag &', 'tag')])
    ## packet.h (module 'network'): uint32_t ns3::Packet::RemoveTrailer(ns3::Trailer & trailer) [member function]
    cls.add_method('RemoveTrailer', 
                   'uint32_t', 
                   [param('ns3::Trailer &', 'trailer')])
    ## packet.h (module 'network'): bool ns3::Packet::ReplacePacketTag(ns3::Tag & tag) [member function]
    cls.add_method('ReplacePacketTag', 
                   'bool', 
                   [param('ns3::Tag &', 'tag')])
    ## packet.h (module 'network'): uint32_t ns3::Packet::Serialize(uint8_t * buffer, uint32_t maxSize) const [member function]
    cls.add_method('Serialize', 
                   'uint32_t', 
                   [param('uint8_t *', 'buffer'), param('uint32_t', 'maxSize')], 
                   is_const=True)
    ## packet.h (module 'network'): void ns3::Packet::SetNixVector(ns3::Ptr<ns3::NixVector> nixVector) [member function]
    cls.add_method('SetNixVector', 
                   'void', 
                   [param('ns3::Ptr< ns3::NixVector >', 'nixVector')])
    ## packet.h (module 'network'): std::string ns3::Packet::ToString() const [member function]
    cls.add_method('ToString', 
                   'std::string', 
                   [], 
                   is_const=True)
    return

def register_Ns3TimeValue_methods(root_module, cls):
    ## nstime.h (module 'core'): ns3::TimeValue::TimeValue() [constructor]
    cls.add_constructor([])
    ## nstime.h (module 'core'): ns3::TimeValue::TimeValue(ns3::Time const & value) [constructor]
    cls.add_constructor([param('ns3::Time const &', 'value')])
    ## nstime.h (module 'core'): ns3::TimeValue::TimeValue(ns3::TimeValue const & arg0) [constructor]
    cls.add_constructor([param('ns3::TimeValue const &', 'arg0')])
    ## nstime.h (module 'core'): ns3::Ptr<ns3::AttributeValue> ns3::TimeValue::Copy() const [member function]
    cls.add_method('Copy', 
                   'ns3::Ptr< ns3::AttributeValue >', 
                   [], 
                   is_const=True, is_virtual=True)
    ## nstime.h (module 'core'): bool ns3::TimeValue::DeserializeFromString(std::string value, ns3::Ptr<const ns3::AttributeChecker> checker) [member function]
    cls.add_method('DeserializeFromString', 
                   'bool', 
                   [param('std::string', 'value'), param('ns3::Ptr< ns3::AttributeChecker const >', 'checker')], 
                   is_virtual=True)
    ## nstime.h (module 'core'): ns3::Time ns3::TimeValue::Get() const [member function]
    cls.add_method('Get', 
                   'ns3::Time', 
                   [], 
                   is_const=True)
    ## nstime.h (module 'core'): std::string ns3::TimeValue::SerializeToString(ns3::Ptr<const ns3::AttributeChecker> checker) const [member function]
    cls.add_method('SerializeToString', 
                   'std::string', 
                   [param('ns3::Ptr< ns3::AttributeChecker const >', 'checker')], 
                   is_const=True, is_virtual=True)
    ## nstime.h (module 'core'): void ns3::TimeValue::Set(ns3::Time const & value) [member function]
    cls.add_method('Set', 
                   'void', 
                   [param('ns3::Time const &', 'value')])
    return

def register_Ns3TypeIdChecker_methods(root_module, cls):
    ## type-id.h (module 'core'): ns3::TypeIdChecker::TypeIdChecker() [constructor]
    cls.add_constructor([])
    ## type-id.h (module 'core'): ns3::TypeIdChecker::TypeIdChecker(ns3::TypeIdChecker const & arg0) [constructor]
    cls.add_constructor([param('ns3::TypeIdChecker const &', 'arg0')])
    return

def register_Ns3TypeIdValue_methods(root_module, cls):
    ## type-id.h (module 'core'): ns3::TypeIdValue::TypeIdValue() [constructor]
    cls.add_constructor([])
    ## type-id.h (module 'core'): ns3::TypeIdValue::TypeIdValue(ns3::TypeId const & value) [constructor]
    cls.add_constructor([param('ns3::TypeId const &', 'value')])
    ## type-id.h (module 'core'): ns3::TypeIdValue::TypeIdValue(ns3::TypeIdValue const & arg0) [constructor]
    cls.add_constructor([param('ns3::TypeIdValue const &', 'arg0')])
    ## type-id.h (module 'core'): ns3::Ptr<ns3::AttributeValue> ns3::TypeIdValue::Copy() const [member function]
    cls.add_method('Copy', 
                   'ns3::Ptr< ns3::AttributeValue >', 
                   [], 
                   is_const=True, is_virtual=True)
    ## type-id.h (module 'core'): bool ns3::TypeIdValue::DeserializeFromString(std::string value, ns3::Ptr<const ns3::AttributeChecker> checker) [member function]
    cls.add_method('DeserializeFromString', 
                   'bool', 
                   [param('std::string', 'value'), param('ns3::Ptr< ns3::AttributeChecker const >', 'checker')], 
                   is_virtual=True)
    ## type-id.h (module 'core'): ns3::TypeId ns3::TypeIdValue::Get() const [member function]
    cls.add_method('Get', 
                   'ns3::TypeId', 
                   [], 
                   is_const=True)
    ## type-id.h (module 'core'): std::string ns3::TypeIdValue::SerializeToString(ns3::Ptr<const ns3::AttributeChecker> checker) const [member function]
    cls.add_method('SerializeToString', 
                   'std::string', 
                   [param('ns3::Ptr< ns3::AttributeChecker const >', 'checker')], 
                   is_const=True, is_virtual=True)
    ## type-id.h (module 'core'): void ns3::TypeIdValue::Set(ns3::TypeId const & value) [member function]
    cls.add_method('Set', 
                   'void', 
                   [param('ns3::TypeId const &', 'value')])
    return

def register_Ns3AddressChecker_methods(root_module, cls):
    ## address.h (module 'network'): ns3::AddressChecker::AddressChecker() [constructor]
    cls.add_constructor([])
    ## address.h (module 'network'): ns3::AddressChecker::AddressChecker(ns3::AddressChecker const & arg0) [constructor]
    cls.add_constructor([param('ns3::AddressChecker const &', 'arg0')])
    return

def register_Ns3AddressValue_methods(root_module, cls):
    ## address.h (module 'network'): ns3::AddressValue::AddressValue() [constructor]
    cls.add_constructor([])
    ## address.h (module 'network'): ns3::AddressValue::AddressValue(ns3::Address const & value) [constructor]
    cls.add_constructor([param('ns3::Address const &', 'value')])
    ## address.h (module 'network'): ns3::AddressValue::AddressValue(ns3::AddressValue const & arg0) [constructor]
    cls.add_constructor([param('ns3::AddressValue const &', 'arg0')])
    ## address.h (module 'network'): ns3::Ptr<ns3::AttributeValue> ns3::AddressValue::Copy() const [member function]
    cls.add_method('Copy', 
                   'ns3::Ptr< ns3::AttributeValue >', 
                   [], 
                   is_const=True, is_virtual=True)
    ## address.h (module 'network'): bool ns3::AddressValue::DeserializeFromString(std::string value, ns3::Ptr<const ns3::AttributeChecker> checker) [member function]
    cls.add_method('DeserializeFromString', 
                   'bool', 
                   [param('std::string', 'value'), param('ns3::Ptr< ns3::AttributeChecker const >', 'checker')], 
                   is_virtual=True)
    ## address.h (module 'network'): ns3::Address ns3::AddressValue::Get() const [member function]
    cls.add_method('Get', 
                   'ns3::Address', 
                   [], 
                   is_const=True)
    ## address.h (module 'network'): std::string ns3::AddressValue::SerializeToString(ns3::Ptr<const ns3::AttributeChecker> checker) const [member function]
    cls.add_method('SerializeToString', 
                   'std::string', 
                   [param('ns3::Ptr< ns3::AttributeChecker const >', 'checker')], 
                   is_const=True, is_virtual=True)
    ## address.h (module 'network'): void ns3::AddressValue::Set(ns3::Address const & value) [member function]
    cls.add_method('Set', 
                   'void', 
                   [param('ns3::Address const &', 'value')])
    return

def register_Ns3BridgeChannel_methods(root_module, cls):
    ## bridge-channel.h (module 'bridge'): static ns3::TypeId ns3::BridgeChannel::GetTypeId() [member function]
    cls.add_method('GetTypeId', 
                   'ns3::TypeId', 
                   [], 
                   is_static=True)
    ## bridge-channel.h (module 'bridge'): ns3::BridgeChannel::BridgeChannel() [constructor]
    cls.add_constructor([])
    ## bridge-channel.h (module 'bridge'): void ns3::BridgeChannel::AddChannel(ns3::Ptr<ns3::Channel> bridgedChannel) [member function]
    cls.add_method('AddChannel', 
                   'void', 
                   [param('ns3::Ptr< ns3::Channel >', 'bridgedChannel')])
    ## bridge-channel.h (module 'bridge'): std::size_t ns3::BridgeChannel::GetNDevices() const [member function]
    cls.add_method('GetNDevices', 
                   'std::size_t', 
                   [], 
                   is_const=True, is_virtual=True)
    ## bridge-channel.h (module 'bridge'): ns3::Ptr<ns3::NetDevice> ns3::BridgeChannel::GetDevice(std::size_t i) const [member function]
    cls.add_method('GetDevice', 
                   'ns3::Ptr< ns3::NetDevice >', 
                   [param('std::size_t', 'i')], 
                   is_const=True, is_virtual=True)
    return

def register_Ns3BridgeNetDevice_methods(root_module, cls):
    ## bridge-net-device.h (module 'bridge'): ns3::BridgeNetDevice::BridgeNetDevice() [constructor]
    cls.add_constructor([])
    ## bridge-net-device.h (module 'bridge'): void ns3::BridgeNetDevice::AddBridgePort(ns3::Ptr<ns3::NetDevice> bridgePort) [member function]
    cls.add_method('AddBridgePort', 
                   'void', 
                   [param('ns3::Ptr< ns3::NetDevice >', 'bridgePort')])
    ## bridge-net-device.h (module 'bridge'): void ns3::BridgeNetDevice::AddLinkChangeCallback(ns3::Callback<void, ns3::empty, ns3::empty, ns3::empty, ns3::empty, ns3::empty, ns3::empty, ns3::empty, ns3::empty, ns3::empty> callback) [member function]
    cls.add_method('AddLinkChangeCallback', 
                   'void', 
                   [param('ns3::Callback< void, ns3::empty, ns3::empty, ns3::empty, ns3::empty, ns3::empty, ns3::empty, ns3::empty, ns3::empty, ns3::empty >', 'callback')], 
                   is_virtual=True)
    ## bridge-net-device.h (module 'bridge'): ns3::Address ns3::BridgeNetDevice::GetAddress() const [member function]
    cls.add_method('GetAddress', 
                   'ns3::Address', 
                   [], 
                   is_const=True, is_virtual=True)
    ## bridge-net-device.h (module 'bridge'): ns3::Ptr<ns3::NetDevice> ns3::BridgeNetDevice::GetBridgePort(uint32_t n) const [member function]
    cls.add_method('GetBridgePort', 
                   'ns3::Ptr< ns3::NetDevice >', 
                   [param('uint32_t', 'n')], 
                   is_const=True)
    ## bridge-net-device.h (module 'bridge'): ns3::Address ns3::BridgeNetDevice::GetBroadcast() const [member function]
    cls.add_method('GetBroadcast', 
                   'ns3::Address', 
                   [], 
                   is_const=True, is_virtual=True)
    ## bridge-net-device.h (module 'bridge'): ns3::Ptr<ns3::Channel> ns3::BridgeNetDevice::GetChannel() const [member function]
    cls.add_method('GetChannel', 
                   'ns3::Ptr< ns3::Channel >', 
                   [], 
                   is_const=True, is_virtual=True)
    ## bridge-net-device.h (module 'bridge'): uint32_t ns3::BridgeNetDevice::GetIfIndex() const [member function]
    cls.add_method('GetIfIndex', 
                   'uint32_t', 
                   [], 
                   is_const=True, is_virtual=True)
    ## bridge-net-device.h (module 'bridge'): uint16_t ns3::BridgeNetDevice::GetMtu() const [member function]
    cls.add_method('GetMtu', 
                   'uint16_t', 
                   [], 
                   is_const=True, is_virtual=True)
    ## bridge-net-device.h (module 'bridge'): ns3::Address ns3::BridgeNetDevice::GetMulticast(ns3::Ipv4Address multicastGroup) const [member function]
    cls.add_method('GetMulticast', 
                   'ns3::Address', 
                   [param('ns3::Ipv4Address', 'multicastGroup')], 
                   is_const=True, is_virtual=True)
    ## bridge-net-device.h (module 'bridge'): ns3::Address ns3::BridgeNetDevice::GetMulticast(ns3::Ipv6Address addr) const [member function]
    cls.add_method('GetMulticast', 
                   'ns3::Address', 
                   [param('ns3::Ipv6Address', 'addr')], 
                   is_const=True, is_virtual=True)
    ## bridge-net-device.h (module 'bridge'): uint32_t ns3::BridgeNetDevice::GetNBridgePorts() const [member function]
    cls.add_method('GetNBridgePorts', 
                   'uint32_t', 
                   [], 
                   is_const=True)
    ## bridge-net-device.h (module 'bridge'): ns3::Ptr<ns3::Node> ns3::BridgeNetDevice::GetNode() const [member function]
    cls.add_method('GetNode', 
                   'ns3::Ptr< ns3::Node >', 
                   [], 
                   is_const=True, is_virtual=True)
    ## bridge-net-device.h (module 'bridge'): static ns3::TypeId ns3::BridgeNetDevice::GetTypeId() [member function]
    cls.add_method('GetTypeId', 
                   'ns3::TypeId', 
                   [], 
                   is_static=True)
    ## bridge-net-device.h (module 'bridge'): bool ns3::BridgeNetDevice::IsBridge() const [member function]
    cls.add_method('IsBridge', 
                   'bool', 
                   [], 
                   is_const=True, is_virtual=True)
    ## bridge-net-device.h (module 'bridge'): bool ns3::BridgeNetDevice::IsBroadcast() const [member function]
    cls.add_method('IsBroadcast', 
                   'bool', 
                   [], 
                   is_const=True, is_virtual=True)
    ## bridge-net-device.h (module 'bridge'): bool ns3::BridgeNetDevice::IsLinkUp() const [member function]
    cls.add_method('IsLinkUp', 
                   'bool', 
                   [], 
                   is_const=True, is_virtual=True)
    ## bridge-net-device.h (module 'bridge'): bool ns3::BridgeNetDevice::IsMulticast() const [member function]
    cls.add_method('IsMulticast', 
                   'bool', 
                   [], 
                   is_const=True, is_virtual=True)
    ## bridge-net-device.h (module 'bridge'): bool ns3::BridgeNetDevice::IsPointToPoint() const [member function]
    cls.add_method('IsPointToPoint', 
                   'bool', 
                   [], 
                   is_const=True, is_virtual=True)
    ## bridge-net-device.h (module 'bridge'): bool ns3::BridgeNetDevice::NeedsArp() const [member function]
    cls.add_method('NeedsArp', 
                   'bool', 
                   [], 
                   is_const=True, is_virtual=True)
    ## bridge-net-device.h (module 'bridge'): bool ns3::BridgeNetDevice::Send(ns3::Ptr<ns3::Packet> packet, ns3::Address const & dest, uint16_t protocolNumber) [member function]
    cls.add_method('Send', 
                   'bool', 
                   [param('ns3::Ptr< ns3::Packet >', 'packet'), param('ns3::Address const &', 'dest'), param('uint16_t', 'protocolNumber')], 
                   is_virtual=True)
    ## bridge-net-device.h (module 'bridge'): bool ns3::BridgeNetDevice::SendFrom(ns3::Ptr<ns3::Packet> packet, ns3::Address const & source, ns3::Address const & dest, uint16_t protocolNumber) [member function]
    cls.add_method('SendFrom', 
                   'bool', 
                   [param('ns3::Ptr< ns3::Packet >', 'packet'), param('ns3::Address const &', 'source'), param('ns3::Address const &', 'dest'), param('uint16_t', 'protocolNumber')], 
                   is_virtual=True)
    ## bridge-net-device.h (module 'bridge'): void ns3::BridgeNetDevice::SetAddress(ns3::Address address) [member function]
    cls.add_method('SetAddress', 
                   'void', 
                   [param('ns3::Address', 'address')], 
                   is_virtual=True)
    ## bridge-net-device.h (module 'bridge'): void ns3::BridgeNetDevice::SetIfIndex(uint32_t const index) [member function]
    cls.add_method('SetIfIndex', 
                   'void', 
                   [param('uint32_t const', 'index')], 
                   is_virtual=True)
    ## bridge-net-device.h (module 'bridge'): bool ns3::BridgeNetDevice::SetMtu(uint16_t const mtu) [member function]
    cls.add_method('SetMtu', 
                   'bool', 
                   [param('uint16_t const', 'mtu')], 
                   is_virtual=True)
    ## bridge-net-device.h (module 'bridge'): void ns3::BridgeNetDevice::SetNode(ns3::Ptr<ns3::Node> node) [member function]
    cls.add_method('SetNode', 
                   'void', 
                   [param('ns3::Ptr< ns3::Node >', 'node')], 
                   is_virtual=True)
    ## bridge-net-device.h (module 'bridge'): void ns3::BridgeNetDevice::SetPromiscReceiveCallback(ns3::NetDevice::PromiscReceiveCallback cb) [member function]
    cls.add_method('SetPromiscReceiveCallback', 
                   'void', 
                   [param('ns3::Callback< bool, ns3::Ptr< ns3::NetDevice >, ns3::Ptr< ns3::Packet const >, unsigned short, ns3::Address const &, ns3::Address const &, ns3::NetDevice::PacketType, ns3::empty, ns3::empty, ns3::empty >', 'cb')], 
                   is_virtual=True)
    ## bridge-net-device.h (module 'bridge'): void ns3::BridgeNetDevice::SetReceiveCallback(ns3::NetDevice::ReceiveCallback cb) [member function]
    cls.add_method('SetReceiveCallback', 
                   'void', 
                   [param('ns3::Callback< bool, ns3::Ptr< ns3::NetDevice >, ns3::Ptr< ns3::Packet const >, unsigned short, ns3::Address const &, ns3::empty, ns3::empty, ns3::empty, ns3::empty, ns3::empty >', 'cb')], 
                   is_virtual=True)
    ## bridge-net-device.h (module 'bridge'): bool ns3::BridgeNetDevice::SupportsSendFrom() const [member function]
    cls.add_method('SupportsSendFrom', 
                   'bool', 
                   [], 
                   is_const=True, is_virtual=True)
    ## bridge-net-device.h (module 'bridge'): void ns3::BridgeNetDevice::DoDispose() [member function]
    cls.add_method('DoDispose', 
                   'void', 
                   [], 
                   is_virtual=True, visibility='protected')
    ## bridge-net-device.h (module 'bridge'): void ns3::BridgeNetDevice::ForwardBroadcast(ns3::Ptr<ns3::NetDevice> incomingPort, ns3::Ptr<const ns3::Packet> packet, uint16_t protocol, ns3::Mac48Address src, ns3::Mac48Address dst) [member function]
    cls.add_method('ForwardBroadcast', 
                   'void', 
                   [param('ns3::Ptr< ns3::NetDevice >', 'incomingPort'), param('ns3::Ptr< ns3::Packet const >', 'packet'), param('uint16_t', 'protocol'), param('ns3::Mac48Address', 'src'), param('ns3::Mac48Address', 'dst')], 
                   visibility='protected')
    ## bridge-net-device.h (module 'bridge'): void ns3::BridgeNetDevice::ForwardUnicast(ns3::Ptr<ns3::NetDevice> incomingPort, ns3::Ptr<const ns3::Packet> packet, uint16_t protocol, ns3::Mac48Address src, ns3::Mac48Address dst) [member function]
    cls.add_method('ForwardUnicast', 
                   'void', 
                   [param('ns3::Ptr< ns3::NetDevice >', 'incomingPort'), param('ns3::Ptr< ns3::Packet const >', 'packet'), param('uint16_t', 'protocol'), param('ns3::Mac48Address', 'src'), param('ns3::Mac48Address', 'dst')], 
                   visibility='protected')
    ## bridge-net-device.h (module 'bridge'): ns3::Ptr<ns3::NetDevice> ns3::BridgeNetDevice::GetLearnedState(ns3::Mac48Address source) [member function]
    cls.add_method('GetLearnedState', 
                   'ns3::Ptr< ns3::NetDevice >', 
                   [param('ns3::Mac48Address', 'source')], 
                   visibility='protected')
    ## bridge-net-device.h (module 'bridge'): void ns3::BridgeNetDevice::Learn(ns3::Mac48Address source, ns3::Ptr<ns3::NetDevice> port) [member function]
    cls.add_method('Learn', 
                   'void', 
                   [param('ns3::Mac48Address', 'source'), param('ns3::Ptr< ns3::NetDevice >', 'port')], 
                   visibility='protected')
    ## bridge-net-device.h (module 'bridge'): void ns3::BridgeNetDevice::ReceiveFromDevice(ns3::Ptr<ns3::NetDevice> device, ns3::Ptr<const ns3::Packet> packet, uint16_t protocol, ns3::Address const & source, ns3::Address const & destination, ns3::NetDevice::PacketType packetType) [member function]
    cls.add_method('ReceiveFromDevice', 
                   'void', 
                   [param('ns3::Ptr< ns3::NetDevice >', 'device'), param('ns3::Ptr< ns3::Packet const >', 'packet'), param('uint16_t', 'protocol'), param('ns3::Address const &', 'source'), param('ns3::Address const &', 'destination'), param('ns3::NetDevice::PacketType', 'packetType')], 
                   visibility='protected')
    return

def register_Ns3CallbackImpl__Bool_Ns3Ptr__lt__ns3Socket__gt___Const_ns3Address___amp___Ns3Empty_Ns3Empty_Ns3Empty_Ns3Empty_Ns3Empty_Ns3Empty_Ns3Empty_methods(root_module, cls):
    ## callback.h (module 'core'): ns3::CallbackImpl<bool, ns3::Ptr<ns3::Socket>, const ns3::Address &, ns3::empty, ns3::empty, ns3::empty, ns3::empty, ns3::empty, ns3::empty, ns3::empty>::CallbackImpl() [constructor]
    cls.add_constructor([])
    ## callback.h (module 'core'): ns3::CallbackImpl<bool, ns3::Ptr<ns3::Socket>, const ns3::Address &, ns3::empty, ns3::empty, ns3::empty, ns3::empty, ns3::empty, ns3::empty, ns3::empty>::CallbackImpl(ns3::CallbackImpl<bool, ns3::Ptr<ns3::Socket>, const ns3::Address &, ns3::empty, ns3::empty, ns3::empty, ns3::empty, ns3::empty, ns3::empty, ns3::empty> const & arg0) [constructor]
    cls.add_constructor([param('ns3::CallbackImpl< bool, ns3::Ptr< ns3::Socket >, ns3::Address const &, ns3::empty, ns3::empty, ns3::empty, ns3::empty, ns3::empty, ns3::empty, ns3::empty > const &', 'arg0')])
    ## callback.h (module 'core'): static std::string ns3::CallbackImpl<bool, ns3::Ptr<ns3::Socket>, const ns3::Address &, ns3::empty, ns3::empty, ns3::empty, ns3::empty, ns3::empty, ns3::empty, ns3::empty>::DoGetTypeid() [member function]
    cls.add_method('DoGetTypeid', 
                   'std::string', 
                   [], 
                   is_static=True)
    ## callback.h (module 'core'): std::string ns3::CallbackImpl<bool, ns3::Ptr<ns3::Socket>, const ns3::Address &, ns3::empty, ns3::empty, ns3::empty, ns3::empty, ns3::empty, ns3::empty, ns3::empty>::GetTypeid() const [member function]
    cls.add_method('GetTypeid', 
                   'std::string', 
                   [], 
                   is_const=True, is_virtual=True)
    ## callback.h (module 'core'): bool ns3::CallbackImpl<bool, ns3::Ptr<ns3::Socket>, const ns3::Address &, ns3::empty, ns3::empty, ns3::empty, ns3::empty, ns3::empty, ns3::empty, ns3::empty>::operator()(ns3::Ptr<ns3::Socket> arg0, ns3::Address const & arg1) [member operator]
    cls.add_method('operator()', 
                   'bool', 
                   [param('ns3::Ptr< ns3::Socket >', 'arg0'), param('ns3::Address const &', 'arg1')], 
<<<<<<< HEAD
                   custom_name='__call__', is_virtual=True, is_pure_virtual=True)
=======
                   custom_name='__call__', is_pure_virtual=True, is_virtual=True)
>>>>>>> bc453bcb
    return

def register_Ns3CallbackImpl__Ns3ObjectBase___star___Ns3Empty_Ns3Empty_Ns3Empty_Ns3Empty_Ns3Empty_Ns3Empty_Ns3Empty_Ns3Empty_Ns3Empty_methods(root_module, cls):
    ## callback.h (module 'core'): ns3::CallbackImpl<ns3::ObjectBase *, ns3::empty, ns3::empty, ns3::empty, ns3::empty, ns3::empty, ns3::empty, ns3::empty, ns3::empty, ns3::empty>::CallbackImpl() [constructor]
    cls.add_constructor([])
    ## callback.h (module 'core'): ns3::CallbackImpl<ns3::ObjectBase *, ns3::empty, ns3::empty, ns3::empty, ns3::empty, ns3::empty, ns3::empty, ns3::empty, ns3::empty, ns3::empty>::CallbackImpl(ns3::CallbackImpl<ns3::ObjectBase *, ns3::empty, ns3::empty, ns3::empty, ns3::empty, ns3::empty, ns3::empty, ns3::empty, ns3::empty, ns3::empty> const & arg0) [constructor]
    cls.add_constructor([param('ns3::CallbackImpl< ns3::ObjectBase *, ns3::empty, ns3::empty, ns3::empty, ns3::empty, ns3::empty, ns3::empty, ns3::empty, ns3::empty, ns3::empty > const &', 'arg0')])
    ## callback.h (module 'core'): static std::string ns3::CallbackImpl<ns3::ObjectBase *, ns3::empty, ns3::empty, ns3::empty, ns3::empty, ns3::empty, ns3::empty, ns3::empty, ns3::empty, ns3::empty>::DoGetTypeid() [member function]
    cls.add_method('DoGetTypeid', 
                   'std::string', 
                   [], 
                   is_static=True)
    ## callback.h (module 'core'): std::string ns3::CallbackImpl<ns3::ObjectBase *, ns3::empty, ns3::empty, ns3::empty, ns3::empty, ns3::empty, ns3::empty, ns3::empty, ns3::empty, ns3::empty>::GetTypeid() const [member function]
    cls.add_method('GetTypeid', 
                   'std::string', 
                   [], 
                   is_const=True, is_virtual=True)
    ## callback.h (module 'core'): ns3::ObjectBase * ns3::CallbackImpl<ns3::ObjectBase *, ns3::empty, ns3::empty, ns3::empty, ns3::empty, ns3::empty, ns3::empty, ns3::empty, ns3::empty, ns3::empty>::operator()() [member operator]
    cls.add_method('operator()', 
                   'ns3::ObjectBase *', 
                   [], 
<<<<<<< HEAD
                   custom_name='__call__', is_virtual=True, is_pure_virtual=True)
=======
                   custom_name='__call__', is_pure_virtual=True, is_virtual=True)
>>>>>>> bc453bcb
    return

def register_Ns3CallbackImpl__Void_Ns3Ptr__lt__ns3NetDevice__gt___Ns3Ptr__lt__const_ns3Packet__gt___Unsigned_short_Const_ns3Address___amp___Const_ns3Address___amp___Ns3NetDevicePacketType_Ns3Empty_Ns3Empty_Ns3Empty_methods(root_module, cls):
    ## callback.h (module 'core'): ns3::CallbackImpl<void, ns3::Ptr<ns3::NetDevice>, ns3::Ptr<const ns3::Packet>, unsigned short, const ns3::Address &, const ns3::Address &, ns3::NetDevice::PacketType, ns3::empty, ns3::empty, ns3::empty>::CallbackImpl() [constructor]
    cls.add_constructor([])
    ## callback.h (module 'core'): ns3::CallbackImpl<void, ns3::Ptr<ns3::NetDevice>, ns3::Ptr<const ns3::Packet>, unsigned short, const ns3::Address &, const ns3::Address &, ns3::NetDevice::PacketType, ns3::empty, ns3::empty, ns3::empty>::CallbackImpl(ns3::CallbackImpl<void, ns3::Ptr<ns3::NetDevice>, ns3::Ptr<const ns3::Packet>, unsigned short, const ns3::Address &, const ns3::Address &, ns3::NetDevice::PacketType, ns3::empty, ns3::empty, ns3::empty> const & arg0) [constructor]
    cls.add_constructor([param('ns3::CallbackImpl< void, ns3::Ptr< ns3::NetDevice >, ns3::Ptr< ns3::Packet const >, unsigned short, ns3::Address const &, ns3::Address const &, ns3::NetDevice::PacketType, ns3::empty, ns3::empty, ns3::empty > const &', 'arg0')])
    ## callback.h (module 'core'): static std::string ns3::CallbackImpl<void, ns3::Ptr<ns3::NetDevice>, ns3::Ptr<const ns3::Packet>, unsigned short, const ns3::Address &, const ns3::Address &, ns3::NetDevice::PacketType, ns3::empty, ns3::empty, ns3::empty>::DoGetTypeid() [member function]
    cls.add_method('DoGetTypeid', 
                   'std::string', 
                   [], 
                   is_static=True)
    ## callback.h (module 'core'): std::string ns3::CallbackImpl<void, ns3::Ptr<ns3::NetDevice>, ns3::Ptr<const ns3::Packet>, unsigned short, const ns3::Address &, const ns3::Address &, ns3::NetDevice::PacketType, ns3::empty, ns3::empty, ns3::empty>::GetTypeid() const [member function]
    cls.add_method('GetTypeid', 
                   'std::string', 
                   [], 
                   is_const=True, is_virtual=True)
    ## callback.h (module 'core'): void ns3::CallbackImpl<void, ns3::Ptr<ns3::NetDevice>, ns3::Ptr<const ns3::Packet>, unsigned short, const ns3::Address &, const ns3::Address &, ns3::NetDevice::PacketType, ns3::empty, ns3::empty, ns3::empty>::operator()(ns3::Ptr<ns3::NetDevice> arg0, ns3::Ptr<const ns3::Packet> arg1, short unsigned int arg2, ns3::Address const & arg3, ns3::Address const & arg4, ns3::NetDevice::PacketType arg5) [member operator]
    cls.add_method('operator()', 
                   'void', 
                   [param('ns3::Ptr< ns3::NetDevice >', 'arg0'), param('ns3::Ptr< ns3::Packet const >', 'arg1'), param('short unsigned int', 'arg2'), param('ns3::Address const &', 'arg3'), param('ns3::Address const &', 'arg4'), param('ns3::NetDevice::PacketType', 'arg5')], 
<<<<<<< HEAD
                   custom_name='__call__', is_virtual=True, is_pure_virtual=True)
=======
                   custom_name='__call__', is_pure_virtual=True, is_virtual=True)
>>>>>>> bc453bcb
    return

def register_Ns3CallbackImpl__Void_Ns3Ptr__lt__ns3NetDevice__gt___Ns3Empty_Ns3Empty_Ns3Empty_Ns3Empty_Ns3Empty_Ns3Empty_Ns3Empty_Ns3Empty_methods(root_module, cls):
    ## callback.h (module 'core'): ns3::CallbackImpl<void, ns3::Ptr<ns3::NetDevice>, ns3::empty, ns3::empty, ns3::empty, ns3::empty, ns3::empty, ns3::empty, ns3::empty, ns3::empty>::CallbackImpl() [constructor]
    cls.add_constructor([])
    ## callback.h (module 'core'): ns3::CallbackImpl<void, ns3::Ptr<ns3::NetDevice>, ns3::empty, ns3::empty, ns3::empty, ns3::empty, ns3::empty, ns3::empty, ns3::empty, ns3::empty>::CallbackImpl(ns3::CallbackImpl<void, ns3::Ptr<ns3::NetDevice>, ns3::empty, ns3::empty, ns3::empty, ns3::empty, ns3::empty, ns3::empty, ns3::empty, ns3::empty> const & arg0) [constructor]
    cls.add_constructor([param('ns3::CallbackImpl< void, ns3::Ptr< ns3::NetDevice >, ns3::empty, ns3::empty, ns3::empty, ns3::empty, ns3::empty, ns3::empty, ns3::empty, ns3::empty > const &', 'arg0')])
    ## callback.h (module 'core'): static std::string ns3::CallbackImpl<void, ns3::Ptr<ns3::NetDevice>, ns3::empty, ns3::empty, ns3::empty, ns3::empty, ns3::empty, ns3::empty, ns3::empty, ns3::empty>::DoGetTypeid() [member function]
    cls.add_method('DoGetTypeid', 
                   'std::string', 
                   [], 
                   is_static=True)
    ## callback.h (module 'core'): std::string ns3::CallbackImpl<void, ns3::Ptr<ns3::NetDevice>, ns3::empty, ns3::empty, ns3::empty, ns3::empty, ns3::empty, ns3::empty, ns3::empty, ns3::empty>::GetTypeid() const [member function]
    cls.add_method('GetTypeid', 
                   'std::string', 
                   [], 
                   is_const=True, is_virtual=True)
    ## callback.h (module 'core'): void ns3::CallbackImpl<void, ns3::Ptr<ns3::NetDevice>, ns3::empty, ns3::empty, ns3::empty, ns3::empty, ns3::empty, ns3::empty, ns3::empty, ns3::empty>::operator()(ns3::Ptr<ns3::NetDevice> arg0) [member operator]
    cls.add_method('operator()', 
                   'void', 
                   [param('ns3::Ptr< ns3::NetDevice >', 'arg0')], 
<<<<<<< HEAD
                   custom_name='__call__', is_virtual=True, is_pure_virtual=True)
=======
                   custom_name='__call__', is_pure_virtual=True, is_virtual=True)
>>>>>>> bc453bcb
    return

def register_Ns3CallbackImpl__Void_Ns3Ptr__lt__ns3Socket__gt___Const_ns3Address___amp___Ns3Empty_Ns3Empty_Ns3Empty_Ns3Empty_Ns3Empty_Ns3Empty_Ns3Empty_methods(root_module, cls):
    ## callback.h (module 'core'): ns3::CallbackImpl<void, ns3::Ptr<ns3::Socket>, const ns3::Address &, ns3::empty, ns3::empty, ns3::empty, ns3::empty, ns3::empty, ns3::empty, ns3::empty>::CallbackImpl() [constructor]
    cls.add_constructor([])
    ## callback.h (module 'core'): ns3::CallbackImpl<void, ns3::Ptr<ns3::Socket>, const ns3::Address &, ns3::empty, ns3::empty, ns3::empty, ns3::empty, ns3::empty, ns3::empty, ns3::empty>::CallbackImpl(ns3::CallbackImpl<void, ns3::Ptr<ns3::Socket>, const ns3::Address &, ns3::empty, ns3::empty, ns3::empty, ns3::empty, ns3::empty, ns3::empty, ns3::empty> const & arg0) [constructor]
    cls.add_constructor([param('ns3::CallbackImpl< void, ns3::Ptr< ns3::Socket >, ns3::Address const &, ns3::empty, ns3::empty, ns3::empty, ns3::empty, ns3::empty, ns3::empty, ns3::empty > const &', 'arg0')])
    ## callback.h (module 'core'): static std::string ns3::CallbackImpl<void, ns3::Ptr<ns3::Socket>, const ns3::Address &, ns3::empty, ns3::empty, ns3::empty, ns3::empty, ns3::empty, ns3::empty, ns3::empty>::DoGetTypeid() [member function]
    cls.add_method('DoGetTypeid', 
                   'std::string', 
                   [], 
                   is_static=True)
    ## callback.h (module 'core'): std::string ns3::CallbackImpl<void, ns3::Ptr<ns3::Socket>, const ns3::Address &, ns3::empty, ns3::empty, ns3::empty, ns3::empty, ns3::empty, ns3::empty, ns3::empty>::GetTypeid() const [member function]
    cls.add_method('GetTypeid', 
                   'std::string', 
                   [], 
                   is_const=True, is_virtual=True)
    ## callback.h (module 'core'): void ns3::CallbackImpl<void, ns3::Ptr<ns3::Socket>, const ns3::Address &, ns3::empty, ns3::empty, ns3::empty, ns3::empty, ns3::empty, ns3::empty, ns3::empty>::operator()(ns3::Ptr<ns3::Socket> arg0, ns3::Address const & arg1) [member operator]
    cls.add_method('operator()', 
                   'void', 
                   [param('ns3::Ptr< ns3::Socket >', 'arg0'), param('ns3::Address const &', 'arg1')], 
<<<<<<< HEAD
                   custom_name='__call__', is_virtual=True, is_pure_virtual=True)
=======
                   custom_name='__call__', is_pure_virtual=True, is_virtual=True)
>>>>>>> bc453bcb
    return

def register_Ns3CallbackImpl__Void_Ns3Ptr__lt__ns3Socket__gt___Ns3Empty_Ns3Empty_Ns3Empty_Ns3Empty_Ns3Empty_Ns3Empty_Ns3Empty_Ns3Empty_methods(root_module, cls):
    ## callback.h (module 'core'): ns3::CallbackImpl<void, ns3::Ptr<ns3::Socket>, ns3::empty, ns3::empty, ns3::empty, ns3::empty, ns3::empty, ns3::empty, ns3::empty, ns3::empty>::CallbackImpl() [constructor]
    cls.add_constructor([])
    ## callback.h (module 'core'): ns3::CallbackImpl<void, ns3::Ptr<ns3::Socket>, ns3::empty, ns3::empty, ns3::empty, ns3::empty, ns3::empty, ns3::empty, ns3::empty, ns3::empty>::CallbackImpl(ns3::CallbackImpl<void, ns3::Ptr<ns3::Socket>, ns3::empty, ns3::empty, ns3::empty, ns3::empty, ns3::empty, ns3::empty, ns3::empty, ns3::empty> const & arg0) [constructor]
    cls.add_constructor([param('ns3::CallbackImpl< void, ns3::Ptr< ns3::Socket >, ns3::empty, ns3::empty, ns3::empty, ns3::empty, ns3::empty, ns3::empty, ns3::empty, ns3::empty > const &', 'arg0')])
    ## callback.h (module 'core'): static std::string ns3::CallbackImpl<void, ns3::Ptr<ns3::Socket>, ns3::empty, ns3::empty, ns3::empty, ns3::empty, ns3::empty, ns3::empty, ns3::empty, ns3::empty>::DoGetTypeid() [member function]
    cls.add_method('DoGetTypeid', 
                   'std::string', 
                   [], 
                   is_static=True)
    ## callback.h (module 'core'): std::string ns3::CallbackImpl<void, ns3::Ptr<ns3::Socket>, ns3::empty, ns3::empty, ns3::empty, ns3::empty, ns3::empty, ns3::empty, ns3::empty, ns3::empty>::GetTypeid() const [member function]
    cls.add_method('GetTypeid', 
                   'std::string', 
                   [], 
                   is_const=True, is_virtual=True)
    ## callback.h (module 'core'): void ns3::CallbackImpl<void, ns3::Ptr<ns3::Socket>, ns3::empty, ns3::empty, ns3::empty, ns3::empty, ns3::empty, ns3::empty, ns3::empty, ns3::empty>::operator()(ns3::Ptr<ns3::Socket> arg0) [member operator]
    cls.add_method('operator()', 
                   'void', 
                   [param('ns3::Ptr< ns3::Socket >', 'arg0')], 
<<<<<<< HEAD
                   custom_name='__call__', is_virtual=True, is_pure_virtual=True)
=======
                   custom_name='__call__', is_pure_virtual=True, is_virtual=True)
>>>>>>> bc453bcb
    return

def register_Ns3CallbackImpl__Void_Ns3Ptr__lt__ns3Socket__gt___Unsigned_int_Ns3Empty_Ns3Empty_Ns3Empty_Ns3Empty_Ns3Empty_Ns3Empty_Ns3Empty_methods(root_module, cls):
    ## callback.h (module 'core'): ns3::CallbackImpl<void, ns3::Ptr<ns3::Socket>, unsigned int, ns3::empty, ns3::empty, ns3::empty, ns3::empty, ns3::empty, ns3::empty, ns3::empty>::CallbackImpl() [constructor]
    cls.add_constructor([])
    ## callback.h (module 'core'): ns3::CallbackImpl<void, ns3::Ptr<ns3::Socket>, unsigned int, ns3::empty, ns3::empty, ns3::empty, ns3::empty, ns3::empty, ns3::empty, ns3::empty>::CallbackImpl(ns3::CallbackImpl<void, ns3::Ptr<ns3::Socket>, unsigned int, ns3::empty, ns3::empty, ns3::empty, ns3::empty, ns3::empty, ns3::empty, ns3::empty> const & arg0) [constructor]
    cls.add_constructor([param('ns3::CallbackImpl< void, ns3::Ptr< ns3::Socket >, unsigned int, ns3::empty, ns3::empty, ns3::empty, ns3::empty, ns3::empty, ns3::empty, ns3::empty > const &', 'arg0')])
    ## callback.h (module 'core'): static std::string ns3::CallbackImpl<void, ns3::Ptr<ns3::Socket>, unsigned int, ns3::empty, ns3::empty, ns3::empty, ns3::empty, ns3::empty, ns3::empty, ns3::empty>::DoGetTypeid() [member function]
    cls.add_method('DoGetTypeid', 
                   'std::string', 
                   [], 
                   is_static=True)
    ## callback.h (module 'core'): std::string ns3::CallbackImpl<void, ns3::Ptr<ns3::Socket>, unsigned int, ns3::empty, ns3::empty, ns3::empty, ns3::empty, ns3::empty, ns3::empty, ns3::empty>::GetTypeid() const [member function]
    cls.add_method('GetTypeid', 
                   'std::string', 
                   [], 
                   is_const=True, is_virtual=True)
    ## callback.h (module 'core'): void ns3::CallbackImpl<void, ns3::Ptr<ns3::Socket>, unsigned int, ns3::empty, ns3::empty, ns3::empty, ns3::empty, ns3::empty, ns3::empty, ns3::empty>::operator()(ns3::Ptr<ns3::Socket> arg0, unsigned int arg1) [member operator]
    cls.add_method('operator()', 
                   'void', 
                   [param('ns3::Ptr< ns3::Socket >', 'arg0'), param('unsigned int', 'arg1')], 
<<<<<<< HEAD
                   custom_name='__call__', is_virtual=True, is_pure_virtual=True)
=======
                   custom_name='__call__', is_pure_virtual=True, is_virtual=True)
>>>>>>> bc453bcb
    return

def register_Ns3Ipv4ListRouting_methods(root_module, cls):
    ## ipv4-list-routing.h (module 'internet'): ns3::Ipv4ListRouting::Ipv4ListRouting(ns3::Ipv4ListRouting const & arg0) [constructor]
    cls.add_constructor([param('ns3::Ipv4ListRouting const &', 'arg0')])
    ## ipv4-list-routing.h (module 'internet'): ns3::Ipv4ListRouting::Ipv4ListRouting() [constructor]
    cls.add_constructor([])
    ## ipv4-list-routing.h (module 'internet'): void ns3::Ipv4ListRouting::AddRoutingProtocol(ns3::Ptr<ns3::Ipv4RoutingProtocol> routingProtocol, int16_t priority) [member function]
    cls.add_method('AddRoutingProtocol', 
                   'void', 
                   [param('ns3::Ptr< ns3::Ipv4RoutingProtocol >', 'routingProtocol'), param('int16_t', 'priority')], 
                   is_virtual=True)
    ## ipv4-list-routing.h (module 'internet'): uint32_t ns3::Ipv4ListRouting::GetNRoutingProtocols() const [member function]
    cls.add_method('GetNRoutingProtocols', 
                   'uint32_t', 
                   [], 
                   is_const=True, is_virtual=True)
    ## ipv4-list-routing.h (module 'internet'): ns3::Ptr<ns3::Ipv4RoutingProtocol> ns3::Ipv4ListRouting::GetRoutingProtocol(uint32_t index, int16_t & priority) const [member function]
    cls.add_method('GetRoutingProtocol', 
                   'ns3::Ptr< ns3::Ipv4RoutingProtocol >', 
                   [param('uint32_t', 'index'), param('int16_t &', 'priority', direction=2)], 
                   is_const=True, is_virtual=True)
    ## ipv4-list-routing.h (module 'internet'): static ns3::TypeId ns3::Ipv4ListRouting::GetTypeId() [member function]
    cls.add_method('GetTypeId', 
                   'ns3::TypeId', 
                   [], 
                   is_static=True)
    ## ipv4-list-routing.h (module 'internet'): void ns3::Ipv4ListRouting::NotifyAddAddress(uint32_t interface, ns3::Ipv4InterfaceAddress address) [member function]
    cls.add_method('NotifyAddAddress', 
                   'void', 
                   [param('uint32_t', 'interface'), param('ns3::Ipv4InterfaceAddress', 'address')], 
                   is_virtual=True)
    ## ipv4-list-routing.h (module 'internet'): void ns3::Ipv4ListRouting::NotifyInterfaceDown(uint32_t interface) [member function]
    cls.add_method('NotifyInterfaceDown', 
                   'void', 
                   [param('uint32_t', 'interface')], 
                   is_virtual=True)
    ## ipv4-list-routing.h (module 'internet'): void ns3::Ipv4ListRouting::NotifyInterfaceUp(uint32_t interface) [member function]
    cls.add_method('NotifyInterfaceUp', 
                   'void', 
                   [param('uint32_t', 'interface')], 
                   is_virtual=True)
    ## ipv4-list-routing.h (module 'internet'): void ns3::Ipv4ListRouting::NotifyRemoveAddress(uint32_t interface, ns3::Ipv4InterfaceAddress address) [member function]
    cls.add_method('NotifyRemoveAddress', 
                   'void', 
                   [param('uint32_t', 'interface'), param('ns3::Ipv4InterfaceAddress', 'address')], 
                   is_virtual=True)
    ## ipv4-list-routing.h (module 'internet'): void ns3::Ipv4ListRouting::PrintRoutingTable(ns3::Ptr<ns3::OutputStreamWrapper> stream, ns3::Time::Unit unit=::ns3::Time::Unit::S) const [member function]
    cls.add_method('PrintRoutingTable', 
                   'void', 
                   [param('ns3::Ptr< ns3::OutputStreamWrapper >', 'stream'), param('ns3::Time::Unit', 'unit', default_value='::ns3::Time::Unit::S')], 
                   is_const=True, is_virtual=True)
    ## ipv4-list-routing.h (module 'internet'): bool ns3::Ipv4ListRouting::RouteInput(ns3::Ptr<const ns3::Packet> p, ns3::Ipv4Header const & header, ns3::Ptr<const ns3::NetDevice> idev, ns3::Ipv4RoutingProtocol::UnicastForwardCallback ucb, ns3::Ipv4RoutingProtocol::MulticastForwardCallback mcb, ns3::Ipv4RoutingProtocol::LocalDeliverCallback lcb, ns3::Ipv4RoutingProtocol::ErrorCallback ecb) [member function]
    cls.add_method('RouteInput', 
                   'bool', 
                   [param('ns3::Ptr< ns3::Packet const >', 'p'), param('ns3::Ipv4Header const &', 'header'), param('ns3::Ptr< ns3::NetDevice const >', 'idev'), param('ns3::Callback< void, ns3::Ptr< ns3::Ipv4Route >, ns3::Ptr< ns3::Packet const >, ns3::Ipv4Header const &, ns3::empty, ns3::empty, ns3::empty, ns3::empty, ns3::empty, ns3::empty >', 'ucb'), param('ns3::Callback< void, ns3::Ptr< ns3::Ipv4MulticastRoute >, ns3::Ptr< ns3::Packet const >, ns3::Ipv4Header const &, ns3::empty, ns3::empty, ns3::empty, ns3::empty, ns3::empty, ns3::empty >', 'mcb'), param('ns3::Callback< void, ns3::Ptr< ns3::Packet const >, ns3::Ipv4Header const &, unsigned int, ns3::empty, ns3::empty, ns3::empty, ns3::empty, ns3::empty, ns3::empty >', 'lcb'), param('ns3::Callback< void, ns3::Ptr< ns3::Packet const >, ns3::Ipv4Header const &, ns3::Socket::SocketErrno, ns3::empty, ns3::empty, ns3::empty, ns3::empty, ns3::empty, ns3::empty >', 'ecb')], 
                   is_virtual=True)
    ## ipv4-list-routing.h (module 'internet'): ns3::Ptr<ns3::Ipv4Route> ns3::Ipv4ListRouting::RouteOutput(ns3::Ptr<ns3::Packet> p, ns3::Ipv4Header const & header, ns3::Ptr<ns3::NetDevice> oif, ns3::Socket::SocketErrno & sockerr) [member function]
    cls.add_method('RouteOutput', 
                   'ns3::Ptr< ns3::Ipv4Route >', 
                   [param('ns3::Ptr< ns3::Packet >', 'p'), param('ns3::Ipv4Header const &', 'header'), param('ns3::Ptr< ns3::NetDevice >', 'oif'), param('ns3::Socket::SocketErrno &', 'sockerr')], 
                   is_virtual=True)
    ## ipv4-list-routing.h (module 'internet'): void ns3::Ipv4ListRouting::SetIpv4(ns3::Ptr<ns3::Ipv4> ipv4) [member function]
    cls.add_method('SetIpv4', 
                   'void', 
                   [param('ns3::Ptr< ns3::Ipv4 >', 'ipv4')], 
                   is_virtual=True)
    ## ipv4-list-routing.h (module 'internet'): void ns3::Ipv4ListRouting::DoDispose() [member function]
    cls.add_method('DoDispose', 
                   'void', 
                   [], 
                   is_virtual=True, visibility='protected')
    ## ipv4-list-routing.h (module 'internet'): void ns3::Ipv4ListRouting::DoInitialize() [member function]
    cls.add_method('DoInitialize', 
                   'void', 
                   [], 
                   is_virtual=True, visibility='protected')
    return

def register_Ns3Ipv4NixVectorRouting_methods(root_module, cls):
    ## ipv4-nix-vector-routing.h (module 'nix-vector-routing'): ns3::Ipv4NixVectorRouting::Ipv4NixVectorRouting(ns3::Ipv4NixVectorRouting const & arg0) [constructor]
    cls.add_constructor([param('ns3::Ipv4NixVectorRouting const &', 'arg0')])
    ## ipv4-nix-vector-routing.h (module 'nix-vector-routing'): ns3::Ipv4NixVectorRouting::Ipv4NixVectorRouting() [constructor]
    cls.add_constructor([])
    ## ipv4-nix-vector-routing.h (module 'nix-vector-routing'): void ns3::Ipv4NixVectorRouting::FlushGlobalNixRoutingCache() const [member function]
    cls.add_method('FlushGlobalNixRoutingCache', 
                   'void', 
                   [], 
                   is_const=True)
    ## ipv4-nix-vector-routing.h (module 'nix-vector-routing'): static ns3::TypeId ns3::Ipv4NixVectorRouting::GetTypeId() [member function]
    cls.add_method('GetTypeId', 
                   'ns3::TypeId', 
                   [], 
                   is_static=True)
    ## ipv4-nix-vector-routing.h (module 'nix-vector-routing'): void ns3::Ipv4NixVectorRouting::SetNode(ns3::Ptr<ns3::Node> node) [member function]
    cls.add_method('SetNode', 
                   'void', 
                   [param('ns3::Ptr< ns3::Node >', 'node')])
    ## ipv4-nix-vector-routing.h (module 'nix-vector-routing'): void ns3::Ipv4NixVectorRouting::DoDispose() [member function]
    cls.add_method('DoDispose', 
                   'void', 
                   [], 
                   is_virtual=True, visibility='private')
    ## ipv4-nix-vector-routing.h (module 'nix-vector-routing'): void ns3::Ipv4NixVectorRouting::NotifyAddAddress(uint32_t interface, ns3::Ipv4InterfaceAddress address) [member function]
    cls.add_method('NotifyAddAddress', 
                   'void', 
                   [param('uint32_t', 'interface'), param('ns3::Ipv4InterfaceAddress', 'address')], 
                   is_virtual=True, visibility='private')
    ## ipv4-nix-vector-routing.h (module 'nix-vector-routing'): void ns3::Ipv4NixVectorRouting::NotifyInterfaceDown(uint32_t interface) [member function]
    cls.add_method('NotifyInterfaceDown', 
                   'void', 
                   [param('uint32_t', 'interface')], 
                   is_virtual=True, visibility='private')
    ## ipv4-nix-vector-routing.h (module 'nix-vector-routing'): void ns3::Ipv4NixVectorRouting::NotifyInterfaceUp(uint32_t interface) [member function]
    cls.add_method('NotifyInterfaceUp', 
                   'void', 
                   [param('uint32_t', 'interface')], 
                   is_virtual=True, visibility='private')
    ## ipv4-nix-vector-routing.h (module 'nix-vector-routing'): void ns3::Ipv4NixVectorRouting::NotifyRemoveAddress(uint32_t interface, ns3::Ipv4InterfaceAddress address) [member function]
    cls.add_method('NotifyRemoveAddress', 
                   'void', 
                   [param('uint32_t', 'interface'), param('ns3::Ipv4InterfaceAddress', 'address')], 
                   is_virtual=True, visibility='private')
    ## ipv4-nix-vector-routing.h (module 'nix-vector-routing'): void ns3::Ipv4NixVectorRouting::PrintRoutingTable(ns3::Ptr<ns3::OutputStreamWrapper> stream, ns3::Time::Unit unit=::ns3::Time::Unit::S) const [member function]
    cls.add_method('PrintRoutingTable', 
                   'void', 
                   [param('ns3::Ptr< ns3::OutputStreamWrapper >', 'stream'), param('ns3::Time::Unit', 'unit', default_value='::ns3::Time::Unit::S')], 
                   is_const=True, is_virtual=True, visibility='private')
    ## ipv4-nix-vector-routing.h (module 'nix-vector-routing'): bool ns3::Ipv4NixVectorRouting::RouteInput(ns3::Ptr<const ns3::Packet> p, ns3::Ipv4Header const & header, ns3::Ptr<const ns3::NetDevice> idev, ns3::Ipv4RoutingProtocol::UnicastForwardCallback ucb, ns3::Ipv4RoutingProtocol::MulticastForwardCallback mcb, ns3::Ipv4RoutingProtocol::LocalDeliverCallback lcb, ns3::Ipv4RoutingProtocol::ErrorCallback ecb) [member function]
    cls.add_method('RouteInput', 
                   'bool', 
                   [param('ns3::Ptr< ns3::Packet const >', 'p'), param('ns3::Ipv4Header const &', 'header'), param('ns3::Ptr< ns3::NetDevice const >', 'idev'), param('ns3::Callback< void, ns3::Ptr< ns3::Ipv4Route >, ns3::Ptr< ns3::Packet const >, ns3::Ipv4Header const &, ns3::empty, ns3::empty, ns3::empty, ns3::empty, ns3::empty, ns3::empty >', 'ucb'), param('ns3::Callback< void, ns3::Ptr< ns3::Ipv4MulticastRoute >, ns3::Ptr< ns3::Packet const >, ns3::Ipv4Header const &, ns3::empty, ns3::empty, ns3::empty, ns3::empty, ns3::empty, ns3::empty >', 'mcb'), param('ns3::Callback< void, ns3::Ptr< ns3::Packet const >, ns3::Ipv4Header const &, unsigned int, ns3::empty, ns3::empty, ns3::empty, ns3::empty, ns3::empty, ns3::empty >', 'lcb'), param('ns3::Callback< void, ns3::Ptr< ns3::Packet const >, ns3::Ipv4Header const &, ns3::Socket::SocketErrno, ns3::empty, ns3::empty, ns3::empty, ns3::empty, ns3::empty, ns3::empty >', 'ecb')], 
                   is_virtual=True, visibility='private')
    ## ipv4-nix-vector-routing.h (module 'nix-vector-routing'): ns3::Ptr<ns3::Ipv4Route> ns3::Ipv4NixVectorRouting::RouteOutput(ns3::Ptr<ns3::Packet> p, ns3::Ipv4Header const & header, ns3::Ptr<ns3::NetDevice> oif, ns3::Socket::SocketErrno & sockerr) [member function]
    cls.add_method('RouteOutput', 
                   'ns3::Ptr< ns3::Ipv4Route >', 
                   [param('ns3::Ptr< ns3::Packet >', 'p'), param('ns3::Ipv4Header const &', 'header'), param('ns3::Ptr< ns3::NetDevice >', 'oif'), param('ns3::Socket::SocketErrno &', 'sockerr')], 
                   is_virtual=True, visibility='private')
    ## ipv4-nix-vector-routing.h (module 'nix-vector-routing'): void ns3::Ipv4NixVectorRouting::SetIpv4(ns3::Ptr<ns3::Ipv4> ipv4) [member function]
    cls.add_method('SetIpv4', 
                   'void', 
                   [param('ns3::Ptr< ns3::Ipv4 >', 'ipv4')], 
                   is_virtual=True, visibility='private')
    return

def register_Ns3HashImplementation_methods(root_module, cls):
    ## hash-function.h (module 'core'): ns3::Hash::Implementation::Implementation(ns3::Hash::Implementation const & arg0) [constructor]
    cls.add_constructor([param('ns3::Hash::Implementation const &', 'arg0')])
    ## hash-function.h (module 'core'): ns3::Hash::Implementation::Implementation() [constructor]
    cls.add_constructor([])
    ## hash-function.h (module 'core'): uint32_t ns3::Hash::Implementation::GetHash32(char const * buffer, std::size_t const size) [member function]
    cls.add_method('GetHash32', 
                   'uint32_t', 
                   [param('char const *', 'buffer'), param('std::size_t const', 'size')], 
                   is_pure_virtual=True, is_virtual=True)
    ## hash-function.h (module 'core'): uint64_t ns3::Hash::Implementation::GetHash64(char const * buffer, std::size_t const size) [member function]
    cls.add_method('GetHash64', 
                   'uint64_t', 
                   [param('char const *', 'buffer'), param('std::size_t const', 'size')], 
                   is_virtual=True)
    ## hash-function.h (module 'core'): void ns3::Hash::Implementation::clear() [member function]
    cls.add_method('clear', 
                   'void', 
                   [], 
                   is_pure_virtual=True, is_virtual=True)
    return

def register_Ns3HashFunctionFnv1a_methods(root_module, cls):
    ## hash-fnv.h (module 'core'): ns3::Hash::Function::Fnv1a::Fnv1a(ns3::Hash::Function::Fnv1a const & arg0) [constructor]
    cls.add_constructor([param('ns3::Hash::Function::Fnv1a const &', 'arg0')])
    ## hash-fnv.h (module 'core'): ns3::Hash::Function::Fnv1a::Fnv1a() [constructor]
    cls.add_constructor([])
    ## hash-fnv.h (module 'core'): uint32_t ns3::Hash::Function::Fnv1a::GetHash32(char const * buffer, size_t const size) [member function]
    cls.add_method('GetHash32', 
                   'uint32_t', 
                   [param('char const *', 'buffer'), param('size_t const', 'size')], 
                   is_virtual=True)
    ## hash-fnv.h (module 'core'): uint64_t ns3::Hash::Function::Fnv1a::GetHash64(char const * buffer, size_t const size) [member function]
    cls.add_method('GetHash64', 
                   'uint64_t', 
                   [param('char const *', 'buffer'), param('size_t const', 'size')], 
                   is_virtual=True)
    ## hash-fnv.h (module 'core'): void ns3::Hash::Function::Fnv1a::clear() [member function]
    cls.add_method('clear', 
                   'void', 
                   [], 
                   is_virtual=True)
    return

def register_Ns3HashFunctionHash32_methods(root_module, cls):
    ## hash-function.h (module 'core'): ns3::Hash::Function::Hash32::Hash32(ns3::Hash::Function::Hash32 const & arg0) [constructor]
    cls.add_constructor([param('ns3::Hash::Function::Hash32 const &', 'arg0')])
    ## hash-function.h (module 'core'): ns3::Hash::Function::Hash32::Hash32(ns3::Hash::Hash32Function_ptr hp) [constructor]
    cls.add_constructor([param('ns3::Hash::Hash32Function_ptr', 'hp')])
    ## hash-function.h (module 'core'): uint32_t ns3::Hash::Function::Hash32::GetHash32(char const * buffer, std::size_t const size) [member function]
    cls.add_method('GetHash32', 
                   'uint32_t', 
                   [param('char const *', 'buffer'), param('std::size_t const', 'size')], 
                   is_virtual=True)
    ## hash-function.h (module 'core'): void ns3::Hash::Function::Hash32::clear() [member function]
    cls.add_method('clear', 
                   'void', 
                   [], 
                   is_virtual=True)
    return

def register_Ns3HashFunctionHash64_methods(root_module, cls):
    ## hash-function.h (module 'core'): ns3::Hash::Function::Hash64::Hash64(ns3::Hash::Function::Hash64 const & arg0) [constructor]
    cls.add_constructor([param('ns3::Hash::Function::Hash64 const &', 'arg0')])
    ## hash-function.h (module 'core'): ns3::Hash::Function::Hash64::Hash64(ns3::Hash::Hash64Function_ptr hp) [constructor]
    cls.add_constructor([param('ns3::Hash::Hash64Function_ptr', 'hp')])
    ## hash-function.h (module 'core'): uint32_t ns3::Hash::Function::Hash64::GetHash32(char const * buffer, std::size_t const size) [member function]
    cls.add_method('GetHash32', 
                   'uint32_t', 
                   [param('char const *', 'buffer'), param('std::size_t const', 'size')], 
                   is_virtual=True)
    ## hash-function.h (module 'core'): uint64_t ns3::Hash::Function::Hash64::GetHash64(char const * buffer, std::size_t const size) [member function]
    cls.add_method('GetHash64', 
                   'uint64_t', 
                   [param('char const *', 'buffer'), param('std::size_t const', 'size')], 
                   is_virtual=True)
    ## hash-function.h (module 'core'): void ns3::Hash::Function::Hash64::clear() [member function]
    cls.add_method('clear', 
                   'void', 
                   [], 
                   is_virtual=True)
    return

def register_Ns3HashFunctionMurmur3_methods(root_module, cls):
    ## hash-murmur3.h (module 'core'): ns3::Hash::Function::Murmur3::Murmur3(ns3::Hash::Function::Murmur3 const & arg0) [constructor]
    cls.add_constructor([param('ns3::Hash::Function::Murmur3 const &', 'arg0')])
    ## hash-murmur3.h (module 'core'): ns3::Hash::Function::Murmur3::Murmur3() [constructor]
    cls.add_constructor([])
    ## hash-murmur3.h (module 'core'): uint32_t ns3::Hash::Function::Murmur3::GetHash32(char const * buffer, std::size_t const size) [member function]
    cls.add_method('GetHash32', 
                   'uint32_t', 
                   [param('char const *', 'buffer'), param('std::size_t const', 'size')], 
                   is_virtual=True)
    ## hash-murmur3.h (module 'core'): uint64_t ns3::Hash::Function::Murmur3::GetHash64(char const * buffer, std::size_t const size) [member function]
    cls.add_method('GetHash64', 
                   'uint64_t', 
                   [param('char const *', 'buffer'), param('std::size_t const', 'size')], 
                   is_virtual=True)
    ## hash-murmur3.h (module 'core'): void ns3::Hash::Function::Murmur3::clear() [member function]
    cls.add_method('clear', 
                   'void', 
                   [], 
                   is_virtual=True)
    return

def register_functions(root_module):
    module = root_module
    register_functions_ns3_FatalImpl(module.add_cpp_namespace('FatalImpl'), root_module)
    register_functions_ns3_Hash(module.add_cpp_namespace('Hash'), root_module)
    register_functions_ns3_TracedValueCallback(module.add_cpp_namespace('TracedValueCallback'), root_module)
    return

def register_functions_ns3_FatalImpl(module, root_module):
    return

def register_functions_ns3_Hash(module, root_module):
    register_functions_ns3_Hash_Function(module.add_cpp_namespace('Function'), root_module)
    return

def register_functions_ns3_Hash_Function(module, root_module):
    return

def register_functions_ns3_TracedValueCallback(module, root_module):
    return

def main():
    out = FileCodeSink(sys.stdout)
    root_module = module_init()
    register_types(root_module)
    register_methods(root_module)
    register_functions(root_module)
    root_module.generate(out)

if __name__ == '__main__':
    main()
<|MERGE_RESOLUTION|>--- conflicted
+++ resolved
@@ -155,11 +155,7 @@
     ## log.h (module 'core'): ns3::ParameterLogger [class]
     module.add_class('ParameterLogger', import_from_module='ns.core')
     ## simple-ref-count.h (module 'core'): ns3::SimpleRefCount<ns3::Object, ns3::ObjectBase, ns3::ObjectDeleter> [class]
-<<<<<<< HEAD
-    module.add_class('SimpleRefCount', import_from_module='ns.core', memory_policy=cppclass.ReferenceCountingMethodsPolicy(incref_method='Ref', decref_method='Unref', peekref_method='GetReferenceCount'), automatic_type_narrowing=True, parent=root_module['ns3::ObjectBase'], template_parameters=['ns3::Object', 'ns3::ObjectBase', 'ns3::ObjectDeleter'])
-=======
     module.add_class('SimpleRefCount', automatic_type_narrowing=True, import_from_module='ns.core', memory_policy=cppclass.ReferenceCountingMethodsPolicy(incref_method='Ref', decref_method='Unref', peekref_method='GetReferenceCount'), parent=root_module['ns3::ObjectBase'], template_parameters=['ns3::Object', 'ns3::ObjectBase', 'ns3::ObjectDeleter'])
->>>>>>> bc453bcb
     ## simulator.h (module 'core'): ns3::Simulator [class]
     module.add_class('Simulator', destructor_visibility='private', import_from_module='ns.core')
     ## simulator.h (module 'core'): ns3::Simulator [enumeration]
@@ -213,31 +209,6 @@
     ## object.h (module 'core'): ns3::Object::AggregateIterator [class]
     module.add_class('AggregateIterator', import_from_module='ns.core', outer_class=root_module['ns3::Object'])
     ## simple-ref-count.h (module 'core'): ns3::SimpleRefCount<ns3::AttributeAccessor, ns3::empty, ns3::DefaultDeleter<ns3::AttributeAccessor> > [class]
-<<<<<<< HEAD
-    module.add_class('SimpleRefCount', import_from_module='ns.core', memory_policy=cppclass.ReferenceCountingMethodsPolicy(incref_method='Ref', decref_method='Unref', peekref_method='GetReferenceCount'), automatic_type_narrowing=True, parent=root_module['ns3::empty'], template_parameters=['ns3::AttributeAccessor', 'ns3::empty', 'ns3::DefaultDeleter<ns3::AttributeAccessor>'])
-    ## simple-ref-count.h (module 'core'): ns3::SimpleRefCount<ns3::AttributeChecker, ns3::empty, ns3::DefaultDeleter<ns3::AttributeChecker> > [class]
-    module.add_class('SimpleRefCount', import_from_module='ns.core', memory_policy=cppclass.ReferenceCountingMethodsPolicy(incref_method='Ref', decref_method='Unref', peekref_method='GetReferenceCount'), automatic_type_narrowing=True, parent=root_module['ns3::empty'], template_parameters=['ns3::AttributeChecker', 'ns3::empty', 'ns3::DefaultDeleter<ns3::AttributeChecker>'])
-    ## simple-ref-count.h (module 'core'): ns3::SimpleRefCount<ns3::AttributeValue, ns3::empty, ns3::DefaultDeleter<ns3::AttributeValue> > [class]
-    module.add_class('SimpleRefCount', import_from_module='ns.core', memory_policy=cppclass.ReferenceCountingMethodsPolicy(incref_method='Ref', decref_method='Unref', peekref_method='GetReferenceCount'), automatic_type_narrowing=True, parent=root_module['ns3::empty'], template_parameters=['ns3::AttributeValue', 'ns3::empty', 'ns3::DefaultDeleter<ns3::AttributeValue>'])
-    ## simple-ref-count.h (module 'core'): ns3::SimpleRefCount<ns3::CallbackImplBase, ns3::empty, ns3::DefaultDeleter<ns3::CallbackImplBase> > [class]
-    module.add_class('SimpleRefCount', import_from_module='ns.core', memory_policy=cppclass.ReferenceCountingMethodsPolicy(incref_method='Ref', decref_method='Unref', peekref_method='GetReferenceCount'), automatic_type_narrowing=True, parent=root_module['ns3::empty'], template_parameters=['ns3::CallbackImplBase', 'ns3::empty', 'ns3::DefaultDeleter<ns3::CallbackImplBase>'])
-    ## simple-ref-count.h (module 'core'): ns3::SimpleRefCount<ns3::EventImpl, ns3::empty, ns3::DefaultDeleter<ns3::EventImpl> > [class]
-    module.add_class('SimpleRefCount', import_from_module='ns.core', memory_policy=cppclass.ReferenceCountingMethodsPolicy(incref_method='Ref', decref_method='Unref', peekref_method='GetReferenceCount'), automatic_type_narrowing=True, parent=root_module['ns3::empty'], template_parameters=['ns3::EventImpl', 'ns3::empty', 'ns3::DefaultDeleter<ns3::EventImpl>'])
-    ## simple-ref-count.h (module 'core'): ns3::SimpleRefCount<ns3::Hash::Implementation, ns3::empty, ns3::DefaultDeleter<ns3::Hash::Implementation> > [class]
-    module.add_class('SimpleRefCount', import_from_module='ns.core', memory_policy=cppclass.ReferenceCountingMethodsPolicy(incref_method='Ref', decref_method='Unref', peekref_method='GetReferenceCount'), automatic_type_narrowing=True, parent=root_module['ns3::empty'], template_parameters=['ns3::Hash::Implementation', 'ns3::empty', 'ns3::DefaultDeleter<ns3::Hash::Implementation>'])
-    ## simple-ref-count.h (module 'core'): ns3::SimpleRefCount<ns3::Ipv4MulticastRoute, ns3::empty, ns3::DefaultDeleter<ns3::Ipv4MulticastRoute> > [class]
-    module.add_class('SimpleRefCount', import_from_module='ns.core', memory_policy=cppclass.ReferenceCountingMethodsPolicy(incref_method='Ref', decref_method='Unref', peekref_method='GetReferenceCount'), automatic_type_narrowing=True, parent=root_module['ns3::empty'], template_parameters=['ns3::Ipv4MulticastRoute', 'ns3::empty', 'ns3::DefaultDeleter<ns3::Ipv4MulticastRoute>'])
-    ## simple-ref-count.h (module 'core'): ns3::SimpleRefCount<ns3::Ipv4Route, ns3::empty, ns3::DefaultDeleter<ns3::Ipv4Route> > [class]
-    module.add_class('SimpleRefCount', import_from_module='ns.core', memory_policy=cppclass.ReferenceCountingMethodsPolicy(incref_method='Ref', decref_method='Unref', peekref_method='GetReferenceCount'), automatic_type_narrowing=True, parent=root_module['ns3::empty'], template_parameters=['ns3::Ipv4Route', 'ns3::empty', 'ns3::DefaultDeleter<ns3::Ipv4Route>'])
-    ## simple-ref-count.h (module 'core'): ns3::SimpleRefCount<ns3::NixVector, ns3::empty, ns3::DefaultDeleter<ns3::NixVector> > [class]
-    module.add_class('SimpleRefCount', import_from_module='ns.core', memory_policy=cppclass.ReferenceCountingMethodsPolicy(incref_method='Ref', decref_method='Unref', peekref_method='GetReferenceCount'), automatic_type_narrowing=True, parent=root_module['ns3::empty'], template_parameters=['ns3::NixVector', 'ns3::empty', 'ns3::DefaultDeleter<ns3::NixVector>'])
-    ## simple-ref-count.h (module 'core'): ns3::SimpleRefCount<ns3::OutputStreamWrapper, ns3::empty, ns3::DefaultDeleter<ns3::OutputStreamWrapper> > [class]
-    module.add_class('SimpleRefCount', import_from_module='ns.core', memory_policy=cppclass.ReferenceCountingMethodsPolicy(incref_method='Ref', decref_method='Unref', peekref_method='GetReferenceCount'), automatic_type_narrowing=True, parent=root_module['ns3::empty'], template_parameters=['ns3::OutputStreamWrapper', 'ns3::empty', 'ns3::DefaultDeleter<ns3::OutputStreamWrapper>'])
-    ## simple-ref-count.h (module 'core'): ns3::SimpleRefCount<ns3::Packet, ns3::empty, ns3::DefaultDeleter<ns3::Packet> > [class]
-    module.add_class('SimpleRefCount', import_from_module='ns.core', memory_policy=cppclass.ReferenceCountingMethodsPolicy(incref_method='Ref', decref_method='Unref', peekref_method='GetReferenceCount'), automatic_type_narrowing=True, parent=root_module['ns3::empty'], template_parameters=['ns3::Packet', 'ns3::empty', 'ns3::DefaultDeleter<ns3::Packet>'])
-    ## simple-ref-count.h (module 'core'): ns3::SimpleRefCount<ns3::TraceSourceAccessor, ns3::empty, ns3::DefaultDeleter<ns3::TraceSourceAccessor> > [class]
-    module.add_class('SimpleRefCount', import_from_module='ns.core', memory_policy=cppclass.ReferenceCountingMethodsPolicy(incref_method='Ref', decref_method='Unref', peekref_method='GetReferenceCount'), automatic_type_narrowing=True, parent=root_module['ns3::empty'], template_parameters=['ns3::TraceSourceAccessor', 'ns3::empty', 'ns3::DefaultDeleter<ns3::TraceSourceAccessor>'])
-=======
     module.add_class('SimpleRefCount', automatic_type_narrowing=True, import_from_module='ns.core', memory_policy=cppclass.ReferenceCountingMethodsPolicy(incref_method='Ref', decref_method='Unref', peekref_method='GetReferenceCount'), parent=root_module['ns3::empty'], template_parameters=['ns3::AttributeAccessor', 'ns3::empty', 'ns3::DefaultDeleter<ns3::AttributeAccessor>'])
     ## simple-ref-count.h (module 'core'): ns3::SimpleRefCount<ns3::AttributeChecker, ns3::empty, ns3::DefaultDeleter<ns3::AttributeChecker> > [class]
     module.add_class('SimpleRefCount', automatic_type_narrowing=True, import_from_module='ns.core', memory_policy=cppclass.ReferenceCountingMethodsPolicy(incref_method='Ref', decref_method='Unref', peekref_method='GetReferenceCount'), parent=root_module['ns3::empty'], template_parameters=['ns3::AttributeChecker', 'ns3::empty', 'ns3::DefaultDeleter<ns3::AttributeChecker>'])
@@ -261,7 +232,6 @@
     module.add_class('SimpleRefCount', automatic_type_narrowing=True, import_from_module='ns.core', memory_policy=cppclass.ReferenceCountingMethodsPolicy(incref_method='Ref', decref_method='Unref', peekref_method='GetReferenceCount'), parent=root_module['ns3::empty'], template_parameters=['ns3::Packet', 'ns3::empty', 'ns3::DefaultDeleter<ns3::Packet>'])
     ## simple-ref-count.h (module 'core'): ns3::SimpleRefCount<ns3::TraceSourceAccessor, ns3::empty, ns3::DefaultDeleter<ns3::TraceSourceAccessor> > [class]
     module.add_class('SimpleRefCount', automatic_type_narrowing=True, import_from_module='ns.core', memory_policy=cppclass.ReferenceCountingMethodsPolicy(incref_method='Ref', decref_method='Unref', peekref_method='GetReferenceCount'), parent=root_module['ns3::empty'], template_parameters=['ns3::TraceSourceAccessor', 'ns3::empty', 'ns3::DefaultDeleter<ns3::TraceSourceAccessor>'])
->>>>>>> bc453bcb
     ## socket.h (module 'network'): ns3::Socket [class]
     module.add_class('Socket', import_from_module='ns.network', parent=root_module['ns3::Object'])
     ## socket.h (module 'network'): ns3::Socket::SocketErrno [enumeration]
@@ -291,15 +261,9 @@
     ## attribute.h (module 'core'): ns3::AttributeAccessor [class]
     module.add_class('AttributeAccessor', import_from_module='ns.core', parent=root_module['ns3::SimpleRefCount< ns3::AttributeAccessor, ns3::empty, ns3::DefaultDeleter<ns3::AttributeAccessor> >'])
     ## attribute.h (module 'core'): ns3::AttributeChecker [class]
-<<<<<<< HEAD
-    module.add_class('AttributeChecker', import_from_module='ns.core', automatic_type_narrowing=True, allow_subclassing=False, parent=root_module['ns3::SimpleRefCount< ns3::AttributeChecker, ns3::empty, ns3::DefaultDeleter<ns3::AttributeChecker> >'])
-    ## attribute.h (module 'core'): ns3::AttributeValue [class]
-    module.add_class('AttributeValue', import_from_module='ns.core', automatic_type_narrowing=True, allow_subclassing=False, parent=root_module['ns3::SimpleRefCount< ns3::AttributeValue, ns3::empty, ns3::DefaultDeleter<ns3::AttributeValue> >'])
-=======
     module.add_class('AttributeChecker', allow_subclassing=False, automatic_type_narrowing=True, import_from_module='ns.core', parent=root_module['ns3::SimpleRefCount< ns3::AttributeChecker, ns3::empty, ns3::DefaultDeleter<ns3::AttributeChecker> >'])
     ## attribute.h (module 'core'): ns3::AttributeValue [class]
     module.add_class('AttributeValue', allow_subclassing=False, automatic_type_narrowing=True, import_from_module='ns.core', parent=root_module['ns3::SimpleRefCount< ns3::AttributeValue, ns3::empty, ns3::DefaultDeleter<ns3::AttributeValue> >'])
->>>>>>> bc453bcb
     ## callback.h (module 'core'): ns3::CallbackChecker [class]
     module.add_class('CallbackChecker', import_from_module='ns.core', parent=root_module['ns3::AttributeChecker'])
     ## callback.h (module 'core'): ns3::CallbackImplBase [class]
@@ -1509,7 +1473,7 @@
     cls.add_method('IsEqual', 
                    'bool', 
                    [param('ns3::Ipv4Address const &', 'other')], 
-                   is_const=True, deprecated=True)
+                   deprecated=True, is_const=True)
     ## ipv4-address.h (module 'network'): bool ns3::Ipv4Address::IsInitialized() const [member function]
     cls.add_method('IsInitialized', 
                    'bool', 
@@ -1667,7 +1631,7 @@
     cls.add_method('IsEqual', 
                    'bool', 
                    [param('ns3::Ipv4Mask', 'other')], 
-                   is_const=True, deprecated=True)
+                   deprecated=True, is_const=True)
     ## ipv4-address.h (module 'network'): bool ns3::Ipv4Mask::IsMatch(ns3::Ipv4Address a, ns3::Ipv4Address b) const [member function]
     cls.add_method('IsMatch', 
                    'bool', 
@@ -1693,22 +1657,13 @@
     cls.add_method('Copy', 
                    'ns3::Ipv4RoutingHelper *', 
                    [], 
-<<<<<<< HEAD
-                   is_const=True, is_virtual=True, is_pure_virtual=True)
-=======
-                   is_const=True, is_pure_virtual=True, is_virtual=True)
->>>>>>> bc453bcb
+                   is_const=True, is_pure_virtual=True, is_virtual=True)
     ## ipv4-routing-helper.h (module 'internet'): ns3::Ptr<ns3::Ipv4RoutingProtocol> ns3::Ipv4RoutingHelper::Create(ns3::Ptr<ns3::Node> node) const [member function]
     cls.add_method('Create', 
                    'ns3::Ptr< ns3::Ipv4RoutingProtocol >', 
                    [param('ns3::Ptr< ns3::Node >', 'node')], 
-<<<<<<< HEAD
-                   is_const=True, is_virtual=True, is_pure_virtual=True)
-    ## ipv4-routing-helper.h (module 'internet'): static void ns3::Ipv4RoutingHelper::PrintNeighborCacheAllAt(ns3::Time printTime, ns3::Ptr<ns3::OutputStreamWrapper> stream) [member function]
-=======
                    is_const=True, is_pure_virtual=True, is_virtual=True)
     ## ipv4-routing-helper.h (module 'internet'): static void ns3::Ipv4RoutingHelper::PrintNeighborCacheAllAt(ns3::Time printTime, ns3::Ptr<ns3::OutputStreamWrapper> stream, ns3::Time::Unit unit=::ns3::Time::Unit::S) [member function]
->>>>>>> bc453bcb
     cls.add_method('PrintNeighborCacheAllAt', 
                    'void', 
                    [param('ns3::Time', 'printTime'), param('ns3::Ptr< ns3::OutputStreamWrapper >', 'stream'), param('ns3::Time::Unit', 'unit', default_value='::ns3::Time::Unit::S')], 
@@ -1854,7 +1809,7 @@
     cls.add_method('IsEqual', 
                    'bool', 
                    [param('ns3::Ipv6Address const &', 'other')], 
-                   is_const=True, deprecated=True)
+                   deprecated=True, is_const=True)
     ## ipv6-address.h (module 'network'): bool ns3::Ipv6Address::IsInitialized() const [member function]
     cls.add_method('IsInitialized', 
                    'bool', 
@@ -2029,7 +1984,7 @@
     cls.add_method('IsEqual', 
                    'bool', 
                    [param('ns3::Ipv6Prefix const &', 'other')], 
-                   is_const=True, deprecated=True)
+                   deprecated=True, is_const=True)
     ## ipv6-address.h (module 'network'): bool ns3::Ipv6Prefix::IsMatch(ns3::Ipv6Address a, ns3::Ipv6Address b) const [member function]
     cls.add_method('IsMatch', 
                    'bool', 
@@ -2376,11 +2331,7 @@
     cls.add_method('GetInstanceTypeId', 
                    'ns3::TypeId', 
                    [], 
-<<<<<<< HEAD
-                   is_const=True, is_virtual=True, is_pure_virtual=True)
-=======
-                   is_const=True, is_pure_virtual=True, is_virtual=True)
->>>>>>> bc453bcb
+                   is_const=True, is_pure_virtual=True, is_virtual=True)
     ## object-base.h (module 'core'): static ns3::TypeId ns3::ObjectBase::GetTypeId() [member function]
     cls.add_method('GetTypeId', 
                    'ns3::TypeId', 
@@ -2795,11 +2746,7 @@
     cls.add_method('GetSerializedSize', 
                    'uint32_t', 
                    [], 
-<<<<<<< HEAD
-                   is_const=True, is_virtual=True, is_pure_virtual=True)
-=======
-                   is_const=True, is_pure_virtual=True, is_virtual=True)
->>>>>>> bc453bcb
+                   is_const=True, is_pure_virtual=True, is_virtual=True)
     ## tag.h (module 'network'): static ns3::TypeId ns3::Tag::GetTypeId() [member function]
     cls.add_method('GetTypeId', 
                    'ns3::TypeId', 
@@ -2809,20 +2756,12 @@
     cls.add_method('Print', 
                    'void', 
                    [param('std::ostream &', 'os')], 
-<<<<<<< HEAD
-                   is_const=True, is_virtual=True, is_pure_virtual=True)
-=======
-                   is_const=True, is_pure_virtual=True, is_virtual=True)
->>>>>>> bc453bcb
+                   is_const=True, is_pure_virtual=True, is_virtual=True)
     ## tag.h (module 'network'): void ns3::Tag::Serialize(ns3::TagBuffer i) const [member function]
     cls.add_method('Serialize', 
                    'void', 
                    [param('ns3::TagBuffer', 'i')], 
-<<<<<<< HEAD
-                   is_const=True, is_virtual=True, is_pure_virtual=True)
-=======
-                   is_const=True, is_pure_virtual=True, is_virtual=True)
->>>>>>> bc453bcb
+                   is_const=True, is_pure_virtual=True, is_virtual=True)
     return
 
 def register_Ns3TagBuffer_methods(root_module, cls):
@@ -3421,11 +3360,7 @@
     cls.add_method('Print', 
                    'void', 
                    [param('std::ostream &', 'os')], 
-<<<<<<< HEAD
-                   is_const=True, is_virtual=True, is_pure_virtual=True)
-=======
-                   is_const=True, is_pure_virtual=True, is_virtual=True)
->>>>>>> bc453bcb
+                   is_const=True, is_pure_virtual=True, is_virtual=True)
     return
 
 def register_Ns3Header_methods(root_module, cls):
@@ -3443,11 +3378,7 @@
     cls.add_method('GetSerializedSize', 
                    'uint32_t', 
                    [], 
-<<<<<<< HEAD
-                   is_const=True, is_virtual=True, is_pure_virtual=True)
-=======
-                   is_const=True, is_pure_virtual=True, is_virtual=True)
->>>>>>> bc453bcb
+                   is_const=True, is_pure_virtual=True, is_virtual=True)
     ## header.h (module 'network'): static ns3::TypeId ns3::Header::GetTypeId() [member function]
     cls.add_method('GetTypeId', 
                    'ns3::TypeId', 
@@ -3457,20 +3388,12 @@
     cls.add_method('Print', 
                    'void', 
                    [param('std::ostream &', 'os')], 
-<<<<<<< HEAD
-                   is_const=True, is_virtual=True, is_pure_virtual=True)
-=======
-                   is_const=True, is_pure_virtual=True, is_virtual=True)
->>>>>>> bc453bcb
+                   is_const=True, is_pure_virtual=True, is_virtual=True)
     ## header.h (module 'network'): void ns3::Header::Serialize(ns3::Buffer::Iterator start) const [member function]
     cls.add_method('Serialize', 
                    'void', 
                    [param('ns3::Buffer::Iterator', 'start')], 
-<<<<<<< HEAD
-                   is_const=True, is_virtual=True, is_pure_virtual=True)
-=======
-                   is_const=True, is_pure_virtual=True, is_virtual=True)
->>>>>>> bc453bcb
+                   is_const=True, is_pure_virtual=True, is_virtual=True)
     return
 
 def register_Ns3Ipv4Header_methods(root_module, cls):
@@ -3687,20 +3610,12 @@
     cls.add_method('GetObject', 
                    'ns3::Ptr< ns3::Object >', 
                    [], 
-<<<<<<< HEAD
-                   is_const=True, template_parameters=['ns3::Object'], custom_template_method_name='GetObject')
-=======
                    custom_template_method_name='GetObject', is_const=True, template_parameters=['ns3::Object'])
->>>>>>> bc453bcb
     ## object.h (module 'core'): ns3::Ptr<ns3::Object> ns3::Object::GetObject(ns3::TypeId tid) const [member function]
     cls.add_method('GetObject', 
                    'ns3::Ptr< ns3::Object >', 
                    [param('ns3::TypeId', 'tid')], 
-<<<<<<< HEAD
-                   is_const=True, template_parameters=['ns3::Object'], custom_template_method_name='GetObject')
-=======
                    custom_template_method_name='GetObject', is_const=True, template_parameters=['ns3::Object'])
->>>>>>> bc453bcb
     ## object.h (module 'core'): static ns3::TypeId ns3::Object::GetTypeId() [member function]
     cls.add_method('GetTypeId', 
                    'ns3::TypeId', 
@@ -3879,11 +3794,7 @@
     cls.add_method('GetAllowBroadcast', 
                    'bool', 
                    [], 
-<<<<<<< HEAD
-                   is_const=True, is_virtual=True, is_pure_virtual=True)
-=======
-                   is_const=True, is_pure_virtual=True, is_virtual=True)
->>>>>>> bc453bcb
+                   is_const=True, is_pure_virtual=True, is_virtual=True)
     ## socket.h (module 'network'): ns3::Ptr<ns3::NetDevice> ns3::Socket::GetBoundNetDevice() [member function]
     cls.add_method('GetBoundNetDevice', 
                    'ns3::Ptr< ns3::NetDevice >', 
@@ -3892,11 +3803,7 @@
     cls.add_method('GetErrno', 
                    'ns3::Socket::SocketErrno', 
                    [], 
-<<<<<<< HEAD
-                   is_const=True, is_virtual=True, is_pure_virtual=True)
-=======
-                   is_const=True, is_pure_virtual=True, is_virtual=True)
->>>>>>> bc453bcb
+                   is_const=True, is_pure_virtual=True, is_virtual=True)
     ## socket.h (module 'network'): uint8_t ns3::Socket::GetIpTos() const [member function]
     cls.add_method('GetIpTos', 
                    'uint8_t', 
@@ -3921,20 +3828,12 @@
     cls.add_method('GetNode', 
                    'ns3::Ptr< ns3::Node >', 
                    [], 
-<<<<<<< HEAD
-                   is_const=True, is_virtual=True, is_pure_virtual=True)
-=======
-                   is_const=True, is_pure_virtual=True, is_virtual=True)
->>>>>>> bc453bcb
+                   is_const=True, is_pure_virtual=True, is_virtual=True)
     ## socket.h (module 'network'): int ns3::Socket::GetPeerName(ns3::Address & address) const [member function]
     cls.add_method('GetPeerName', 
                    'int', 
                    [param('ns3::Address &', 'address')], 
-<<<<<<< HEAD
-                   is_const=True, is_virtual=True, is_pure_virtual=True)
-=======
-                   is_const=True, is_pure_virtual=True, is_virtual=True)
->>>>>>> bc453bcb
+                   is_const=True, is_pure_virtual=True, is_virtual=True)
     ## socket.h (module 'network'): uint8_t ns3::Socket::GetPriority() const [member function]
     cls.add_method('GetPriority', 
                    'uint8_t', 
@@ -3944,38 +3843,22 @@
     cls.add_method('GetRxAvailable', 
                    'uint32_t', 
                    [], 
-<<<<<<< HEAD
-                   is_const=True, is_virtual=True, is_pure_virtual=True)
-=======
-                   is_const=True, is_pure_virtual=True, is_virtual=True)
->>>>>>> bc453bcb
+                   is_const=True, is_pure_virtual=True, is_virtual=True)
     ## socket.h (module 'network'): int ns3::Socket::GetSockName(ns3::Address & address) const [member function]
     cls.add_method('GetSockName', 
                    'int', 
                    [param('ns3::Address &', 'address')], 
-<<<<<<< HEAD
-                   is_const=True, is_virtual=True, is_pure_virtual=True)
-=======
-                   is_const=True, is_pure_virtual=True, is_virtual=True)
->>>>>>> bc453bcb
+                   is_const=True, is_pure_virtual=True, is_virtual=True)
     ## socket.h (module 'network'): ns3::Socket::SocketType ns3::Socket::GetSocketType() const [member function]
     cls.add_method('GetSocketType', 
                    'ns3::Socket::SocketType', 
                    [], 
-<<<<<<< HEAD
-                   is_const=True, is_virtual=True, is_pure_virtual=True)
-=======
-                   is_const=True, is_pure_virtual=True, is_virtual=True)
->>>>>>> bc453bcb
+                   is_const=True, is_pure_virtual=True, is_virtual=True)
     ## socket.h (module 'network'): uint32_t ns3::Socket::GetTxAvailable() const [member function]
     cls.add_method('GetTxAvailable', 
                    'uint32_t', 
                    [], 
-<<<<<<< HEAD
-                   is_const=True, is_virtual=True, is_pure_virtual=True)
-=======
-                   is_const=True, is_pure_virtual=True, is_virtual=True)
->>>>>>> bc453bcb
+                   is_const=True, is_pure_virtual=True, is_virtual=True)
     ## socket.h (module 'network'): static ns3::TypeId ns3::Socket::GetTypeId() [member function]
     cls.add_method('GetTypeId', 
                    'ns3::TypeId', 
@@ -4516,38 +4399,22 @@
     cls.add_method('Connect', 
                    'bool', 
                    [param('ns3::ObjectBase *', 'obj', transfer_ownership=False), param('std::string', 'context'), param('ns3::CallbackBase const &', 'cb')], 
-<<<<<<< HEAD
-                   is_const=True, is_virtual=True, is_pure_virtual=True)
-=======
-                   is_const=True, is_pure_virtual=True, is_virtual=True)
->>>>>>> bc453bcb
+                   is_const=True, is_pure_virtual=True, is_virtual=True)
     ## trace-source-accessor.h (module 'core'): bool ns3::TraceSourceAccessor::ConnectWithoutContext(ns3::ObjectBase * obj, ns3::CallbackBase const & cb) const [member function]
     cls.add_method('ConnectWithoutContext', 
                    'bool', 
                    [param('ns3::ObjectBase *', 'obj', transfer_ownership=False), param('ns3::CallbackBase const &', 'cb')], 
-<<<<<<< HEAD
-                   is_const=True, is_virtual=True, is_pure_virtual=True)
-=======
-                   is_const=True, is_pure_virtual=True, is_virtual=True)
->>>>>>> bc453bcb
+                   is_const=True, is_pure_virtual=True, is_virtual=True)
     ## trace-source-accessor.h (module 'core'): bool ns3::TraceSourceAccessor::Disconnect(ns3::ObjectBase * obj, std::string context, ns3::CallbackBase const & cb) const [member function]
     cls.add_method('Disconnect', 
                    'bool', 
                    [param('ns3::ObjectBase *', 'obj', transfer_ownership=False), param('std::string', 'context'), param('ns3::CallbackBase const &', 'cb')], 
-<<<<<<< HEAD
-                   is_const=True, is_virtual=True, is_pure_virtual=True)
-=======
-                   is_const=True, is_pure_virtual=True, is_virtual=True)
->>>>>>> bc453bcb
+                   is_const=True, is_pure_virtual=True, is_virtual=True)
     ## trace-source-accessor.h (module 'core'): bool ns3::TraceSourceAccessor::DisconnectWithoutContext(ns3::ObjectBase * obj, ns3::CallbackBase const & cb) const [member function]
     cls.add_method('DisconnectWithoutContext', 
                    'bool', 
                    [param('ns3::ObjectBase *', 'obj', transfer_ownership=False), param('ns3::CallbackBase const &', 'cb')], 
-<<<<<<< HEAD
-                   is_const=True, is_virtual=True, is_pure_virtual=True)
-=======
-                   is_const=True, is_pure_virtual=True, is_virtual=True)
->>>>>>> bc453bcb
+                   is_const=True, is_pure_virtual=True, is_virtual=True)
     return
 
 def register_Ns3Trailer_methods(root_module, cls):
@@ -4570,11 +4437,7 @@
     cls.add_method('GetSerializedSize', 
                    'uint32_t', 
                    [], 
-<<<<<<< HEAD
-                   is_const=True, is_virtual=True, is_pure_virtual=True)
-=======
-                   is_const=True, is_pure_virtual=True, is_virtual=True)
->>>>>>> bc453bcb
+                   is_const=True, is_pure_virtual=True, is_virtual=True)
     ## trailer.h (module 'network'): static ns3::TypeId ns3::Trailer::GetTypeId() [member function]
     cls.add_method('GetTypeId', 
                    'ns3::TypeId', 
@@ -4584,20 +4447,12 @@
     cls.add_method('Print', 
                    'void', 
                    [param('std::ostream &', 'os')], 
-<<<<<<< HEAD
-                   is_const=True, is_virtual=True, is_pure_virtual=True)
-=======
-                   is_const=True, is_pure_virtual=True, is_virtual=True)
->>>>>>> bc453bcb
+                   is_const=True, is_pure_virtual=True, is_virtual=True)
     ## trailer.h (module 'network'): void ns3::Trailer::Serialize(ns3::Buffer::Iterator start) const [member function]
     cls.add_method('Serialize', 
                    'void', 
                    [param('ns3::Buffer::Iterator', 'start')], 
-<<<<<<< HEAD
-                   is_const=True, is_virtual=True, is_pure_virtual=True)
-=======
-                   is_const=True, is_pure_virtual=True, is_virtual=True)
->>>>>>> bc453bcb
+                   is_const=True, is_pure_virtual=True, is_virtual=True)
     return
 
 def register_Ns3AttributeAccessor_methods(root_module, cls):
@@ -4609,38 +4464,22 @@
     cls.add_method('Get', 
                    'bool', 
                    [param('ns3::ObjectBase const *', 'object'), param('ns3::AttributeValue &', 'attribute')], 
-<<<<<<< HEAD
-                   is_const=True, is_virtual=True, is_pure_virtual=True)
-=======
-                   is_const=True, is_pure_virtual=True, is_virtual=True)
->>>>>>> bc453bcb
+                   is_const=True, is_pure_virtual=True, is_virtual=True)
     ## attribute.h (module 'core'): bool ns3::AttributeAccessor::HasGetter() const [member function]
     cls.add_method('HasGetter', 
                    'bool', 
                    [], 
-<<<<<<< HEAD
-                   is_const=True, is_virtual=True, is_pure_virtual=True)
-=======
-                   is_const=True, is_pure_virtual=True, is_virtual=True)
->>>>>>> bc453bcb
+                   is_const=True, is_pure_virtual=True, is_virtual=True)
     ## attribute.h (module 'core'): bool ns3::AttributeAccessor::HasSetter() const [member function]
     cls.add_method('HasSetter', 
                    'bool', 
                    [], 
-<<<<<<< HEAD
-                   is_const=True, is_virtual=True, is_pure_virtual=True)
-=======
-                   is_const=True, is_pure_virtual=True, is_virtual=True)
->>>>>>> bc453bcb
+                   is_const=True, is_pure_virtual=True, is_virtual=True)
     ## attribute.h (module 'core'): bool ns3::AttributeAccessor::Set(ns3::ObjectBase * object, ns3::AttributeValue const & value) const [member function]
     cls.add_method('Set', 
                    'bool', 
                    [param('ns3::ObjectBase *', 'object', transfer_ownership=False), param('ns3::AttributeValue const &', 'value')], 
-<<<<<<< HEAD
-                   is_const=True, is_virtual=True, is_pure_virtual=True)
-=======
-                   is_const=True, is_pure_virtual=True, is_virtual=True)
->>>>>>> bc453bcb
+                   is_const=True, is_pure_virtual=True, is_virtual=True)
     return
 
 def register_Ns3AttributeChecker_methods(root_module, cls):
@@ -4652,29 +4491,17 @@
     cls.add_method('Check', 
                    'bool', 
                    [param('ns3::AttributeValue const &', 'value')], 
-<<<<<<< HEAD
-                   is_const=True, is_virtual=True, is_pure_virtual=True)
-=======
-                   is_const=True, is_pure_virtual=True, is_virtual=True)
->>>>>>> bc453bcb
+                   is_const=True, is_pure_virtual=True, is_virtual=True)
     ## attribute.h (module 'core'): bool ns3::AttributeChecker::Copy(ns3::AttributeValue const & source, ns3::AttributeValue & destination) const [member function]
     cls.add_method('Copy', 
                    'bool', 
                    [param('ns3::AttributeValue const &', 'source'), param('ns3::AttributeValue &', 'destination')], 
-<<<<<<< HEAD
-                   is_const=True, is_virtual=True, is_pure_virtual=True)
-=======
-                   is_const=True, is_pure_virtual=True, is_virtual=True)
->>>>>>> bc453bcb
+                   is_const=True, is_pure_virtual=True, is_virtual=True)
     ## attribute.h (module 'core'): ns3::Ptr<ns3::AttributeValue> ns3::AttributeChecker::Create() const [member function]
     cls.add_method('Create', 
                    'ns3::Ptr< ns3::AttributeValue >', 
                    [], 
-<<<<<<< HEAD
-                   is_const=True, is_virtual=True, is_pure_virtual=True)
-=======
-                   is_const=True, is_pure_virtual=True, is_virtual=True)
->>>>>>> bc453bcb
+                   is_const=True, is_pure_virtual=True, is_virtual=True)
     ## attribute.h (module 'core'): ns3::Ptr<ns3::AttributeValue> ns3::AttributeChecker::CreateValidValue(ns3::AttributeValue const & value) const [member function]
     cls.add_method('CreateValidValue', 
                    'ns3::Ptr< ns3::AttributeValue >', 
@@ -4684,29 +4511,17 @@
     cls.add_method('GetUnderlyingTypeInformation', 
                    'std::string', 
                    [], 
-<<<<<<< HEAD
-                   is_const=True, is_virtual=True, is_pure_virtual=True)
-=======
-                   is_const=True, is_pure_virtual=True, is_virtual=True)
->>>>>>> bc453bcb
+                   is_const=True, is_pure_virtual=True, is_virtual=True)
     ## attribute.h (module 'core'): std::string ns3::AttributeChecker::GetValueTypeName() const [member function]
     cls.add_method('GetValueTypeName', 
                    'std::string', 
                    [], 
-<<<<<<< HEAD
-                   is_const=True, is_virtual=True, is_pure_virtual=True)
-=======
-                   is_const=True, is_pure_virtual=True, is_virtual=True)
->>>>>>> bc453bcb
+                   is_const=True, is_pure_virtual=True, is_virtual=True)
     ## attribute.h (module 'core'): bool ns3::AttributeChecker::HasUnderlyingTypeInformation() const [member function]
     cls.add_method('HasUnderlyingTypeInformation', 
                    'bool', 
                    [], 
-<<<<<<< HEAD
-                   is_const=True, is_virtual=True, is_pure_virtual=True)
-=======
-                   is_const=True, is_pure_virtual=True, is_virtual=True)
->>>>>>> bc453bcb
+                   is_const=True, is_pure_virtual=True, is_virtual=True)
     return
 
 def register_Ns3AttributeValue_methods(root_module, cls):
@@ -4718,11 +4533,7 @@
     cls.add_method('Copy', 
                    'ns3::Ptr< ns3::AttributeValue >', 
                    [], 
-<<<<<<< HEAD
-                   is_const=True, is_virtual=True, is_pure_virtual=True)
-=======
-                   is_const=True, is_pure_virtual=True, is_virtual=True)
->>>>>>> bc453bcb
+                   is_const=True, is_pure_virtual=True, is_virtual=True)
     ## attribute.h (module 'core'): bool ns3::AttributeValue::DeserializeFromString(std::string value, ns3::Ptr<const ns3::AttributeChecker> checker) [member function]
     cls.add_method('DeserializeFromString', 
                    'bool', 
@@ -4732,11 +4543,7 @@
     cls.add_method('SerializeToString', 
                    'std::string', 
                    [param('ns3::Ptr< ns3::AttributeChecker const >', 'checker')], 
-<<<<<<< HEAD
-                   is_const=True, is_virtual=True, is_pure_virtual=True)
-=======
-                   is_const=True, is_pure_virtual=True, is_virtual=True)
->>>>>>> bc453bcb
+                   is_const=True, is_pure_virtual=True, is_virtual=True)
     return
 
 def register_Ns3CallbackChecker_methods(root_module, cls):
@@ -4755,20 +4562,12 @@
     cls.add_method('GetTypeid', 
                    'std::string', 
                    [], 
-<<<<<<< HEAD
-                   is_const=True, is_virtual=True, is_pure_virtual=True)
-=======
-                   is_const=True, is_pure_virtual=True, is_virtual=True)
->>>>>>> bc453bcb
+                   is_const=True, is_pure_virtual=True, is_virtual=True)
     ## callback.h (module 'core'): bool ns3::CallbackImplBase::IsEqual(ns3::Ptr<const ns3::CallbackImplBase> other) const [member function]
     cls.add_method('IsEqual', 
                    'bool', 
                    [param('ns3::Ptr< ns3::CallbackImplBase const >', 'other')], 
-<<<<<<< HEAD
-                   is_const=True, is_virtual=True, is_pure_virtual=True)
-=======
-                   is_const=True, is_pure_virtual=True, is_virtual=True)
->>>>>>> bc453bcb
+                   is_const=True, is_pure_virtual=True, is_virtual=True)
     ## callback.h (module 'core'): static std::string ns3::CallbackImplBase::Demangle(std::string const & mangled) [member function]
     cls.add_method('Demangle', 
                    'std::string', 
@@ -4863,11 +4662,7 @@
     cls.add_method('GetDevice', 
                    'ns3::Ptr< ns3::NetDevice >', 
                    [param('std::size_t', 'i')], 
-<<<<<<< HEAD
-                   is_const=True, is_virtual=True, is_pure_virtual=True)
-=======
-                   is_const=True, is_pure_virtual=True, is_virtual=True)
->>>>>>> bc453bcb
+                   is_const=True, is_pure_virtual=True, is_virtual=True)
     ## channel.h (module 'network'): uint32_t ns3::Channel::GetId() const [member function]
     cls.add_method('GetId', 
                    'uint32_t', 
@@ -4877,11 +4672,7 @@
     cls.add_method('GetNDevices', 
                    'std::size_t', 
                    [], 
-<<<<<<< HEAD
-                   is_const=True, is_virtual=True, is_pure_virtual=True)
-=======
-                   is_const=True, is_pure_virtual=True, is_virtual=True)
->>>>>>> bc453bcb
+                   is_const=True, is_pure_virtual=True, is_virtual=True)
     ## channel.h (module 'network'): static ns3::TypeId ns3::Channel::GetTypeId() [member function]
     cls.add_method('GetTypeId', 
                    'ns3::TypeId', 
@@ -5028,74 +4819,42 @@
     cls.add_method('GetAddress', 
                    'ns3::Ipv4InterfaceAddress', 
                    [param('uint32_t', 'interface'), param('uint32_t', 'addressIndex')], 
-<<<<<<< HEAD
-                   is_const=True, is_virtual=True, is_pure_virtual=True)
-=======
-                   is_const=True, is_pure_virtual=True, is_virtual=True)
->>>>>>> bc453bcb
+                   is_const=True, is_pure_virtual=True, is_virtual=True)
     ## ipv4.h (module 'internet'): int32_t ns3::Ipv4::GetInterfaceForAddress(ns3::Ipv4Address address) const [member function]
     cls.add_method('GetInterfaceForAddress', 
                    'int32_t', 
                    [param('ns3::Ipv4Address', 'address')], 
-<<<<<<< HEAD
-                   is_const=True, is_virtual=True, is_pure_virtual=True)
-=======
-                   is_const=True, is_pure_virtual=True, is_virtual=True)
->>>>>>> bc453bcb
+                   is_const=True, is_pure_virtual=True, is_virtual=True)
     ## ipv4.h (module 'internet'): int32_t ns3::Ipv4::GetInterfaceForDevice(ns3::Ptr<const ns3::NetDevice> device) const [member function]
     cls.add_method('GetInterfaceForDevice', 
                    'int32_t', 
                    [param('ns3::Ptr< ns3::NetDevice const >', 'device')], 
-<<<<<<< HEAD
-                   is_const=True, is_virtual=True, is_pure_virtual=True)
-=======
-                   is_const=True, is_pure_virtual=True, is_virtual=True)
->>>>>>> bc453bcb
+                   is_const=True, is_pure_virtual=True, is_virtual=True)
     ## ipv4.h (module 'internet'): int32_t ns3::Ipv4::GetInterfaceForPrefix(ns3::Ipv4Address address, ns3::Ipv4Mask mask) const [member function]
     cls.add_method('GetInterfaceForPrefix', 
                    'int32_t', 
                    [param('ns3::Ipv4Address', 'address'), param('ns3::Ipv4Mask', 'mask')], 
-<<<<<<< HEAD
-                   is_const=True, is_virtual=True, is_pure_virtual=True)
-=======
-                   is_const=True, is_pure_virtual=True, is_virtual=True)
->>>>>>> bc453bcb
+                   is_const=True, is_pure_virtual=True, is_virtual=True)
     ## ipv4.h (module 'internet'): uint16_t ns3::Ipv4::GetMetric(uint32_t interface) const [member function]
     cls.add_method('GetMetric', 
                    'uint16_t', 
                    [param('uint32_t', 'interface')], 
-<<<<<<< HEAD
-                   is_const=True, is_virtual=True, is_pure_virtual=True)
-=======
-                   is_const=True, is_pure_virtual=True, is_virtual=True)
->>>>>>> bc453bcb
+                   is_const=True, is_pure_virtual=True, is_virtual=True)
     ## ipv4.h (module 'internet'): uint16_t ns3::Ipv4::GetMtu(uint32_t interface) const [member function]
     cls.add_method('GetMtu', 
                    'uint16_t', 
                    [param('uint32_t', 'interface')], 
-<<<<<<< HEAD
-                   is_const=True, is_virtual=True, is_pure_virtual=True)
-=======
-                   is_const=True, is_pure_virtual=True, is_virtual=True)
->>>>>>> bc453bcb
+                   is_const=True, is_pure_virtual=True, is_virtual=True)
     ## ipv4.h (module 'internet'): uint32_t ns3::Ipv4::GetNAddresses(uint32_t interface) const [member function]
     cls.add_method('GetNAddresses', 
                    'uint32_t', 
                    [param('uint32_t', 'interface')], 
-<<<<<<< HEAD
-                   is_const=True, is_virtual=True, is_pure_virtual=True)
-=======
-                   is_const=True, is_pure_virtual=True, is_virtual=True)
->>>>>>> bc453bcb
+                   is_const=True, is_pure_virtual=True, is_virtual=True)
     ## ipv4.h (module 'internet'): uint32_t ns3::Ipv4::GetNInterfaces() const [member function]
     cls.add_method('GetNInterfaces', 
                    'uint32_t', 
                    [], 
-<<<<<<< HEAD
-                   is_const=True, is_virtual=True, is_pure_virtual=True)
-=======
-                   is_const=True, is_pure_virtual=True, is_virtual=True)
->>>>>>> bc453bcb
+                   is_const=True, is_pure_virtual=True, is_virtual=True)
     ## ipv4.h (module 'internet'): ns3::Ptr<ns3::NetDevice> ns3::Ipv4::GetNetDevice(uint32_t interface) [member function]
     cls.add_method('GetNetDevice', 
                    'ns3::Ptr< ns3::NetDevice >', 
@@ -5105,29 +4864,17 @@
     cls.add_method('GetProtocol', 
                    'ns3::Ptr< ns3::IpL4Protocol >', 
                    [param('int', 'protocolNumber')], 
-<<<<<<< HEAD
-                   is_const=True, is_virtual=True, is_pure_virtual=True)
-=======
-                   is_const=True, is_pure_virtual=True, is_virtual=True)
->>>>>>> bc453bcb
+                   is_const=True, is_pure_virtual=True, is_virtual=True)
     ## ipv4.h (module 'internet'): ns3::Ptr<ns3::IpL4Protocol> ns3::Ipv4::GetProtocol(int protocolNumber, int32_t interfaceIndex) const [member function]
     cls.add_method('GetProtocol', 
                    'ns3::Ptr< ns3::IpL4Protocol >', 
                    [param('int', 'protocolNumber'), param('int32_t', 'interfaceIndex')], 
-<<<<<<< HEAD
-                   is_const=True, is_virtual=True, is_pure_virtual=True)
-=======
-                   is_const=True, is_pure_virtual=True, is_virtual=True)
->>>>>>> bc453bcb
+                   is_const=True, is_pure_virtual=True, is_virtual=True)
     ## ipv4.h (module 'internet'): ns3::Ptr<ns3::Ipv4RoutingProtocol> ns3::Ipv4::GetRoutingProtocol() const [member function]
     cls.add_method('GetRoutingProtocol', 
                    'ns3::Ptr< ns3::Ipv4RoutingProtocol >', 
                    [], 
-<<<<<<< HEAD
-                   is_const=True, is_virtual=True, is_pure_virtual=True)
-=======
-                   is_const=True, is_pure_virtual=True, is_virtual=True)
->>>>>>> bc453bcb
+                   is_const=True, is_pure_virtual=True, is_virtual=True)
     ## ipv4.h (module 'internet'): static ns3::TypeId ns3::Ipv4::GetTypeId() [member function]
     cls.add_method('GetTypeId', 
                    'ns3::TypeId', 
@@ -5147,29 +4894,17 @@
     cls.add_method('IsDestinationAddress', 
                    'bool', 
                    [param('ns3::Ipv4Address', 'address'), param('uint32_t', 'iif')], 
-<<<<<<< HEAD
-                   is_const=True, is_virtual=True, is_pure_virtual=True)
-=======
-                   is_const=True, is_pure_virtual=True, is_virtual=True)
->>>>>>> bc453bcb
+                   is_const=True, is_pure_virtual=True, is_virtual=True)
     ## ipv4.h (module 'internet'): bool ns3::Ipv4::IsForwarding(uint32_t interface) const [member function]
     cls.add_method('IsForwarding', 
                    'bool', 
                    [param('uint32_t', 'interface')], 
-<<<<<<< HEAD
-                   is_const=True, is_virtual=True, is_pure_virtual=True)
-=======
-                   is_const=True, is_pure_virtual=True, is_virtual=True)
->>>>>>> bc453bcb
+                   is_const=True, is_pure_virtual=True, is_virtual=True)
     ## ipv4.h (module 'internet'): bool ns3::Ipv4::IsUp(uint32_t interface) const [member function]
     cls.add_method('IsUp', 
                    'bool', 
                    [param('uint32_t', 'interface')], 
-<<<<<<< HEAD
-                   is_const=True, is_virtual=True, is_pure_virtual=True)
-=======
-                   is_const=True, is_pure_virtual=True, is_virtual=True)
->>>>>>> bc453bcb
+                   is_const=True, is_pure_virtual=True, is_virtual=True)
     ## ipv4.h (module 'internet'): void ns3::Ipv4::Remove(ns3::Ptr<ns3::IpL4Protocol> protocol) [member function]
     cls.add_method('Remove', 
                    'void', 
@@ -5241,20 +4976,12 @@
     cls.add_method('GetIpForward', 
                    'bool', 
                    [], 
-<<<<<<< HEAD
-                   is_const=True, is_virtual=True, is_pure_virtual=True, visibility='private')
-=======
                    is_const=True, is_pure_virtual=True, is_virtual=True, visibility='private')
->>>>>>> bc453bcb
     ## ipv4.h (module 'internet'): bool ns3::Ipv4::GetWeakEsModel() const [member function]
     cls.add_method('GetWeakEsModel', 
                    'bool', 
                    [], 
-<<<<<<< HEAD
-                   is_const=True, is_virtual=True, is_pure_virtual=True, visibility='private')
-=======
                    is_const=True, is_pure_virtual=True, is_virtual=True, visibility='private')
->>>>>>> bc453bcb
     ## ipv4.h (module 'internet'): void ns3::Ipv4::SetIpForward(bool forward) [member function]
     cls.add_method('SetIpForward', 
                    'void', 
@@ -5472,11 +5199,7 @@
     cls.add_method('PrintRoutingTable', 
                    'void', 
                    [param('ns3::Ptr< ns3::OutputStreamWrapper >', 'stream'), param('ns3::Time::Unit', 'unit', default_value='::ns3::Time::Unit::S')], 
-<<<<<<< HEAD
-                   is_const=True, is_virtual=True, is_pure_virtual=True)
-=======
-                   is_const=True, is_pure_virtual=True, is_virtual=True)
->>>>>>> bc453bcb
+                   is_const=True, is_pure_virtual=True, is_virtual=True)
     ## ipv4-routing-protocol.h (module 'internet'): bool ns3::Ipv4RoutingProtocol::RouteInput(ns3::Ptr<const ns3::Packet> p, ns3::Ipv4Header const & header, ns3::Ptr<const ns3::NetDevice> idev, ns3::Ipv4RoutingProtocol::UnicastForwardCallback ucb, ns3::Ipv4RoutingProtocol::MulticastForwardCallback mcb, ns3::Ipv4RoutingProtocol::LocalDeliverCallback lcb, ns3::Ipv4RoutingProtocol::ErrorCallback ecb) [member function]
     cls.add_method('RouteInput', 
                    'bool', 
@@ -5628,74 +5351,42 @@
     cls.add_method('GetAddress', 
                    'ns3::Address', 
                    [], 
-<<<<<<< HEAD
-                   is_const=True, is_virtual=True, is_pure_virtual=True)
-=======
-                   is_const=True, is_pure_virtual=True, is_virtual=True)
->>>>>>> bc453bcb
+                   is_const=True, is_pure_virtual=True, is_virtual=True)
     ## net-device.h (module 'network'): ns3::Address ns3::NetDevice::GetBroadcast() const [member function]
     cls.add_method('GetBroadcast', 
                    'ns3::Address', 
                    [], 
-<<<<<<< HEAD
-                   is_const=True, is_virtual=True, is_pure_virtual=True)
-=======
-                   is_const=True, is_pure_virtual=True, is_virtual=True)
->>>>>>> bc453bcb
+                   is_const=True, is_pure_virtual=True, is_virtual=True)
     ## net-device.h (module 'network'): ns3::Ptr<ns3::Channel> ns3::NetDevice::GetChannel() const [member function]
     cls.add_method('GetChannel', 
                    'ns3::Ptr< ns3::Channel >', 
                    [], 
-<<<<<<< HEAD
-                   is_const=True, is_virtual=True, is_pure_virtual=True)
-=======
-                   is_const=True, is_pure_virtual=True, is_virtual=True)
->>>>>>> bc453bcb
+                   is_const=True, is_pure_virtual=True, is_virtual=True)
     ## net-device.h (module 'network'): uint32_t ns3::NetDevice::GetIfIndex() const [member function]
     cls.add_method('GetIfIndex', 
                    'uint32_t', 
                    [], 
-<<<<<<< HEAD
-                   is_const=True, is_virtual=True, is_pure_virtual=True)
-=======
-                   is_const=True, is_pure_virtual=True, is_virtual=True)
->>>>>>> bc453bcb
+                   is_const=True, is_pure_virtual=True, is_virtual=True)
     ## net-device.h (module 'network'): uint16_t ns3::NetDevice::GetMtu() const [member function]
     cls.add_method('GetMtu', 
                    'uint16_t', 
                    [], 
-<<<<<<< HEAD
-                   is_const=True, is_virtual=True, is_pure_virtual=True)
-=======
-                   is_const=True, is_pure_virtual=True, is_virtual=True)
->>>>>>> bc453bcb
+                   is_const=True, is_pure_virtual=True, is_virtual=True)
     ## net-device.h (module 'network'): ns3::Address ns3::NetDevice::GetMulticast(ns3::Ipv4Address multicastGroup) const [member function]
     cls.add_method('GetMulticast', 
                    'ns3::Address', 
                    [param('ns3::Ipv4Address', 'multicastGroup')], 
-<<<<<<< HEAD
-                   is_const=True, is_virtual=True, is_pure_virtual=True)
-=======
-                   is_const=True, is_pure_virtual=True, is_virtual=True)
->>>>>>> bc453bcb
+                   is_const=True, is_pure_virtual=True, is_virtual=True)
     ## net-device.h (module 'network'): ns3::Address ns3::NetDevice::GetMulticast(ns3::Ipv6Address addr) const [member function]
     cls.add_method('GetMulticast', 
                    'ns3::Address', 
                    [param('ns3::Ipv6Address', 'addr')], 
-<<<<<<< HEAD
-                   is_const=True, is_virtual=True, is_pure_virtual=True)
-=======
-                   is_const=True, is_pure_virtual=True, is_virtual=True)
->>>>>>> bc453bcb
+                   is_const=True, is_pure_virtual=True, is_virtual=True)
     ## net-device.h (module 'network'): ns3::Ptr<ns3::Node> ns3::NetDevice::GetNode() const [member function]
     cls.add_method('GetNode', 
                    'ns3::Ptr< ns3::Node >', 
                    [], 
-<<<<<<< HEAD
-                   is_const=True, is_virtual=True, is_pure_virtual=True)
-=======
-                   is_const=True, is_pure_virtual=True, is_virtual=True)
->>>>>>> bc453bcb
+                   is_const=True, is_pure_virtual=True, is_virtual=True)
     ## net-device.h (module 'network'): static ns3::TypeId ns3::NetDevice::GetTypeId() [member function]
     cls.add_method('GetTypeId', 
                    'ns3::TypeId', 
@@ -5705,56 +5396,32 @@
     cls.add_method('IsBridge', 
                    'bool', 
                    [], 
-<<<<<<< HEAD
-                   is_const=True, is_virtual=True, is_pure_virtual=True)
-=======
-                   is_const=True, is_pure_virtual=True, is_virtual=True)
->>>>>>> bc453bcb
+                   is_const=True, is_pure_virtual=True, is_virtual=True)
     ## net-device.h (module 'network'): bool ns3::NetDevice::IsBroadcast() const [member function]
     cls.add_method('IsBroadcast', 
                    'bool', 
                    [], 
-<<<<<<< HEAD
-                   is_const=True, is_virtual=True, is_pure_virtual=True)
-=======
-                   is_const=True, is_pure_virtual=True, is_virtual=True)
->>>>>>> bc453bcb
+                   is_const=True, is_pure_virtual=True, is_virtual=True)
     ## net-device.h (module 'network'): bool ns3::NetDevice::IsLinkUp() const [member function]
     cls.add_method('IsLinkUp', 
                    'bool', 
                    [], 
-<<<<<<< HEAD
-                   is_const=True, is_virtual=True, is_pure_virtual=True)
-=======
-                   is_const=True, is_pure_virtual=True, is_virtual=True)
->>>>>>> bc453bcb
+                   is_const=True, is_pure_virtual=True, is_virtual=True)
     ## net-device.h (module 'network'): bool ns3::NetDevice::IsMulticast() const [member function]
     cls.add_method('IsMulticast', 
                    'bool', 
                    [], 
-<<<<<<< HEAD
-                   is_const=True, is_virtual=True, is_pure_virtual=True)
-=======
-                   is_const=True, is_pure_virtual=True, is_virtual=True)
->>>>>>> bc453bcb
+                   is_const=True, is_pure_virtual=True, is_virtual=True)
     ## net-device.h (module 'network'): bool ns3::NetDevice::IsPointToPoint() const [member function]
     cls.add_method('IsPointToPoint', 
                    'bool', 
                    [], 
-<<<<<<< HEAD
-                   is_const=True, is_virtual=True, is_pure_virtual=True)
-=======
-                   is_const=True, is_pure_virtual=True, is_virtual=True)
->>>>>>> bc453bcb
+                   is_const=True, is_pure_virtual=True, is_virtual=True)
     ## net-device.h (module 'network'): bool ns3::NetDevice::NeedsArp() const [member function]
     cls.add_method('NeedsArp', 
                    'bool', 
                    [], 
-<<<<<<< HEAD
-                   is_const=True, is_virtual=True, is_pure_virtual=True)
-=======
-                   is_const=True, is_pure_virtual=True, is_virtual=True)
->>>>>>> bc453bcb
+                   is_const=True, is_pure_virtual=True, is_virtual=True)
     ## net-device.h (module 'network'): bool ns3::NetDevice::Send(ns3::Ptr<ns3::Packet> packet, ns3::Address const & dest, uint16_t protocolNumber) [member function]
     cls.add_method('Send', 
                    'bool', 
@@ -5799,11 +5466,7 @@
     cls.add_method('SupportsSendFrom', 
                    'bool', 
                    [], 
-<<<<<<< HEAD
-                   is_const=True, is_virtual=True, is_pure_virtual=True)
-=======
-                   is_const=True, is_pure_virtual=True, is_virtual=True)
->>>>>>> bc453bcb
+                   is_const=True, is_pure_virtual=True, is_virtual=True)
     return
 
 def register_Ns3NixVector_methods(root_module, cls):
@@ -6524,11 +6187,7 @@
     cls.add_method('operator()', 
                    'bool', 
                    [param('ns3::Ptr< ns3::Socket >', 'arg0'), param('ns3::Address const &', 'arg1')], 
-<<<<<<< HEAD
-                   custom_name='__call__', is_virtual=True, is_pure_virtual=True)
-=======
                    custom_name='__call__', is_pure_virtual=True, is_virtual=True)
->>>>>>> bc453bcb
     return
 
 def register_Ns3CallbackImpl__Ns3ObjectBase___star___Ns3Empty_Ns3Empty_Ns3Empty_Ns3Empty_Ns3Empty_Ns3Empty_Ns3Empty_Ns3Empty_Ns3Empty_methods(root_module, cls):
@@ -6550,11 +6209,7 @@
     cls.add_method('operator()', 
                    'ns3::ObjectBase *', 
                    [], 
-<<<<<<< HEAD
-                   custom_name='__call__', is_virtual=True, is_pure_virtual=True)
-=======
                    custom_name='__call__', is_pure_virtual=True, is_virtual=True)
->>>>>>> bc453bcb
     return
 
 def register_Ns3CallbackImpl__Void_Ns3Ptr__lt__ns3NetDevice__gt___Ns3Ptr__lt__const_ns3Packet__gt___Unsigned_short_Const_ns3Address___amp___Const_ns3Address___amp___Ns3NetDevicePacketType_Ns3Empty_Ns3Empty_Ns3Empty_methods(root_module, cls):
@@ -6576,11 +6231,7 @@
     cls.add_method('operator()', 
                    'void', 
                    [param('ns3::Ptr< ns3::NetDevice >', 'arg0'), param('ns3::Ptr< ns3::Packet const >', 'arg1'), param('short unsigned int', 'arg2'), param('ns3::Address const &', 'arg3'), param('ns3::Address const &', 'arg4'), param('ns3::NetDevice::PacketType', 'arg5')], 
-<<<<<<< HEAD
-                   custom_name='__call__', is_virtual=True, is_pure_virtual=True)
-=======
                    custom_name='__call__', is_pure_virtual=True, is_virtual=True)
->>>>>>> bc453bcb
     return
 
 def register_Ns3CallbackImpl__Void_Ns3Ptr__lt__ns3NetDevice__gt___Ns3Empty_Ns3Empty_Ns3Empty_Ns3Empty_Ns3Empty_Ns3Empty_Ns3Empty_Ns3Empty_methods(root_module, cls):
@@ -6602,11 +6253,7 @@
     cls.add_method('operator()', 
                    'void', 
                    [param('ns3::Ptr< ns3::NetDevice >', 'arg0')], 
-<<<<<<< HEAD
-                   custom_name='__call__', is_virtual=True, is_pure_virtual=True)
-=======
                    custom_name='__call__', is_pure_virtual=True, is_virtual=True)
->>>>>>> bc453bcb
     return
 
 def register_Ns3CallbackImpl__Void_Ns3Ptr__lt__ns3Socket__gt___Const_ns3Address___amp___Ns3Empty_Ns3Empty_Ns3Empty_Ns3Empty_Ns3Empty_Ns3Empty_Ns3Empty_methods(root_module, cls):
@@ -6628,11 +6275,7 @@
     cls.add_method('operator()', 
                    'void', 
                    [param('ns3::Ptr< ns3::Socket >', 'arg0'), param('ns3::Address const &', 'arg1')], 
-<<<<<<< HEAD
-                   custom_name='__call__', is_virtual=True, is_pure_virtual=True)
-=======
                    custom_name='__call__', is_pure_virtual=True, is_virtual=True)
->>>>>>> bc453bcb
     return
 
 def register_Ns3CallbackImpl__Void_Ns3Ptr__lt__ns3Socket__gt___Ns3Empty_Ns3Empty_Ns3Empty_Ns3Empty_Ns3Empty_Ns3Empty_Ns3Empty_Ns3Empty_methods(root_module, cls):
@@ -6654,11 +6297,7 @@
     cls.add_method('operator()', 
                    'void', 
                    [param('ns3::Ptr< ns3::Socket >', 'arg0')], 
-<<<<<<< HEAD
-                   custom_name='__call__', is_virtual=True, is_pure_virtual=True)
-=======
                    custom_name='__call__', is_pure_virtual=True, is_virtual=True)
->>>>>>> bc453bcb
     return
 
 def register_Ns3CallbackImpl__Void_Ns3Ptr__lt__ns3Socket__gt___Unsigned_int_Ns3Empty_Ns3Empty_Ns3Empty_Ns3Empty_Ns3Empty_Ns3Empty_Ns3Empty_methods(root_module, cls):
@@ -6680,11 +6319,7 @@
     cls.add_method('operator()', 
                    'void', 
                    [param('ns3::Ptr< ns3::Socket >', 'arg0'), param('unsigned int', 'arg1')], 
-<<<<<<< HEAD
-                   custom_name='__call__', is_virtual=True, is_pure_virtual=True)
-=======
                    custom_name='__call__', is_pure_virtual=True, is_virtual=True)
->>>>>>> bc453bcb
     return
 
 def register_Ns3Ipv4ListRouting_methods(root_module, cls):
