--- conflicted
+++ resolved
@@ -20,8 +20,6 @@
 // ns3 - On/Off Data Source Application class
 // George F. Riley, Georgia Tech, Spring 2007
 // Adapted from ApplicationOnOff in GTNetS.
-// Modified by:
-//    NIST // Contributions may not be subject to US copyright.
 
 #include "onoff-application.h"
 
@@ -43,18 +41,10 @@
 #include "ns3/string.h"
 #include "ns3/trace-source-accessor.h"
 #include "ns3/udp-socket-factory.h"
-<<<<<<< HEAD
-#include "ns3/string.h"
-#include "ns3/pointer.h"
-#include "ns3/seq-ts-header.h"
-#include "ns3/boolean.h"
-=======
 #include "ns3/uinteger.h"
->>>>>>> 8d25ef3c
 
 namespace ns3
 {
-
 NS_LOG_COMPONENT_DEFINE("OnOffApplication");
 
 NS_OBJECT_ENSURE_REGISTERED(OnOffApplication);
@@ -62,66 +52,6 @@
 TypeId
 OnOffApplication::GetTypeId()
 {
-<<<<<<< HEAD
-  static TypeId tid = TypeId ("ns3::OnOffApplication")
-    .SetParent<Application> ()
-    .SetGroupName ("Applications")
-    .AddConstructor<OnOffApplication> ()
-    .AddAttribute ("DataRate", "The data rate in on state.",
-                   DataRateValue (DataRate ("500kb/s")),
-                   MakeDataRateAccessor (&OnOffApplication::m_cbrRate),
-                   MakeDataRateChecker ())
-    .AddAttribute ("PacketSize", "The size of packets sent in on state",
-                   UintegerValue (512),
-                   MakeUintegerAccessor (&OnOffApplication::m_pktSize),
-                   MakeUintegerChecker<uint32_t> (1))
-    .AddAttribute ("Remote", "The address of the destination",
-                   AddressValue (),
-                   MakeAddressAccessor (&OnOffApplication::m_peer),
-                   MakeAddressChecker ())
-    .AddAttribute ("Local",
-                   "The Address on which to bind the socket. If not set, it is generated automatically.",
-                   AddressValue (),
-                   MakeAddressAccessor (&OnOffApplication::m_local),
-                   MakeAddressChecker ())
-    .AddAttribute ("OnTime", "A RandomVariableStream used to pick the duration of the 'On' state.",
-                   StringValue ("ns3::ConstantRandomVariable[Constant=1.0]"),
-                   MakePointerAccessor (&OnOffApplication::m_onTime),
-                   MakePointerChecker <RandomVariableStream>())
-    .AddAttribute ("OffTime", "A RandomVariableStream used to pick the duration of the 'Off' state.",
-                   StringValue ("ns3::ConstantRandomVariable[Constant=1.0]"),
-                   MakePointerAccessor (&OnOffApplication::m_offTime),
-                   MakePointerChecker <RandomVariableStream>())
-    .AddAttribute ("MaxBytes",
-                   "The total number of bytes to send. Once these bytes are sent, "
-                   "no packet is sent again, even in on state. The value zero means "
-                   "that there is no limit.",
-                   UintegerValue (0),
-                   MakeUintegerAccessor (&OnOffApplication::m_maxBytes),
-                   MakeUintegerChecker<uint64_t> ())
-    .AddAttribute ("Protocol", "The type of protocol to use. This should be "
-                   "a subclass of ns3::SocketFactory",
-                   TypeIdValue (UdpSocketFactory::GetTypeId ()),
-                   MakeTypeIdAccessor (&OnOffApplication::m_tid),
-                   // This should check for SocketFactory as a parent
-                   MakeTypeIdChecker ())
-    .AddAttribute ("EnableSeqTsSizeHeader",
-                   "Enable use of SeqTsSizeHeader for sequence number and timestamp",
-                   BooleanValue (false),
-                   MakeBooleanAccessor (&OnOffApplication::m_enableSeqTsSizeHeader),
-                   MakeBooleanChecker ())
-    .AddTraceSource ("Tx", "A new packet is created and is sent",
-                     MakeTraceSourceAccessor (&OnOffApplication::m_txTrace),
-                     "ns3::Packet::TracedCallback")
-    .AddTraceSource ("TxWithAddresses", "A new packet is created and is sent",
-                     MakeTraceSourceAccessor (&OnOffApplication::m_txTraceWithAddresses),
-                     "ns3::Packet::TwoAddressTracedCallback")
-    .AddTraceSource ("TxWithSeqTsSize", "A new packet is created with SeqTsSizeHeader",
-                     MakeTraceSourceAccessor (&OnOffApplication::m_txTraceWithSeqTsSize),
-                     "ns3::PacketSink::SeqTsSizeCallback")
-  ;
-  return tid;
-=======
     static TypeId tid =
         TypeId("ns3::OnOffApplication")
             .SetParent<Application>()
@@ -190,7 +120,6 @@
                             MakeTraceSourceAccessor(&OnOffApplication::m_txTraceWithSeqTsSize),
                             "ns3::PacketSink::SeqTsSizeCallback");
     return tid;
->>>>>>> 8d25ef3c
 }
 
 OnOffApplication::OnOffApplication()
@@ -204,17 +133,13 @@
     NS_LOG_FUNCTION(this);
 }
 
-OnOffApplication::~OnOffApplication ()
-{
-    NS_LOG_FUNCTION(this);
-}
-
-void
-<<<<<<< HEAD
-OnOffApplication::SetMaxBytes (uint64_t maxBytes)
-=======
+OnOffApplication::~OnOffApplication()
+{
+    NS_LOG_FUNCTION(this);
+}
+
+void
 OnOffApplication::SetMaxBytes(uint64_t maxBytes)
->>>>>>> 8d25ef3c
 {
     NS_LOG_FUNCTION(this << maxBytes);
     m_maxBytes = maxBytes;
@@ -228,11 +153,7 @@
 }
 
 int64_t
-<<<<<<< HEAD
-OnOffApplication::AssignStreams (int64_t stream)
-=======
 OnOffApplication::AssignStreams(int64_t stream)
->>>>>>> 8d25ef3c
 {
     NS_LOG_FUNCTION(this << stream);
     m_onTime->SetStream(stream);
@@ -318,13 +239,8 @@
 {
     NS_LOG_FUNCTION(this);
 
-<<<<<<< HEAD
-  CancelEvents ();
-  if (m_socket != 0)
-=======
     CancelEvents();
     if (m_socket)
->>>>>>> 8d25ef3c
     {
         m_socket->Close();
     }
