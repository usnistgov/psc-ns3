--- conflicted
+++ resolved
@@ -38,6 +38,8 @@
     module.add_class('DefaultDeleter', import_from_module='ns.core', template_parameters=['ns3::TraceSourceAccessor'])
     ## file-config.h (module 'config-store'): ns3::FileConfig [class]
     module.add_class('FileConfig', allow_subclassing=True)
+    ## gtk-config-store.h (module 'config-store'): ns3::GtkConfigStore [class]
+    module.add_class('GtkConfigStore')
     ## hash.h (module 'core'): ns3::Hasher [class]
     module.add_class('Hasher', import_from_module='ns.core')
     ## log.h (module 'core'): ns3::LogComponent [class]
@@ -73,31 +75,17 @@
     ## config-store.h (module 'config-store'): ns3::ConfigStore::FileFormat [enumeration]
     module.add_enum('FileFormat', ['XML', 'RAW_TEXT'], outer_class=root_module['ns3::ConfigStore'])
     ## simple-ref-count.h (module 'core'): ns3::SimpleRefCount<ns3::AttributeAccessor, ns3::empty, ns3::DefaultDeleter<ns3::AttributeAccessor> > [class]
-<<<<<<< HEAD
-    module.add_class('SimpleRefCount', import_from_module='ns.core', automatic_type_narrowing=True, template_parameters=['ns3::AttributeAccessor', 'ns3::empty', 'ns3::DefaultDeleter<ns3::AttributeAccessor>'], parent=root_module['ns3::empty'], memory_policy=cppclass.ReferenceCountingMethodsPolicy(incref_method='Ref', decref_method='Unref', peekref_method='GetReferenceCount'))
+    module.add_class('SimpleRefCount', import_from_module='ns.core', memory_policy=cppclass.ReferenceCountingMethodsPolicy(incref_method='Ref', decref_method='Unref', peekref_method='GetReferenceCount'), automatic_type_narrowing=True, parent=root_module['ns3::empty'], template_parameters=['ns3::AttributeAccessor', 'ns3::empty', 'ns3::DefaultDeleter<ns3::AttributeAccessor>'])
     ## simple-ref-count.h (module 'core'): ns3::SimpleRefCount<ns3::AttributeChecker, ns3::empty, ns3::DefaultDeleter<ns3::AttributeChecker> > [class]
-    module.add_class('SimpleRefCount', import_from_module='ns.core', automatic_type_narrowing=True, template_parameters=['ns3::AttributeChecker', 'ns3::empty', 'ns3::DefaultDeleter<ns3::AttributeChecker>'], parent=root_module['ns3::empty'], memory_policy=cppclass.ReferenceCountingMethodsPolicy(incref_method='Ref', decref_method='Unref', peekref_method='GetReferenceCount'))
+    module.add_class('SimpleRefCount', import_from_module='ns.core', memory_policy=cppclass.ReferenceCountingMethodsPolicy(incref_method='Ref', decref_method='Unref', peekref_method='GetReferenceCount'), automatic_type_narrowing=True, parent=root_module['ns3::empty'], template_parameters=['ns3::AttributeChecker', 'ns3::empty', 'ns3::DefaultDeleter<ns3::AttributeChecker>'])
     ## simple-ref-count.h (module 'core'): ns3::SimpleRefCount<ns3::AttributeValue, ns3::empty, ns3::DefaultDeleter<ns3::AttributeValue> > [class]
-    module.add_class('SimpleRefCount', import_from_module='ns.core', automatic_type_narrowing=True, template_parameters=['ns3::AttributeValue', 'ns3::empty', 'ns3::DefaultDeleter<ns3::AttributeValue>'], parent=root_module['ns3::empty'], memory_policy=cppclass.ReferenceCountingMethodsPolicy(incref_method='Ref', decref_method='Unref', peekref_method='GetReferenceCount'))
+    module.add_class('SimpleRefCount', import_from_module='ns.core', memory_policy=cppclass.ReferenceCountingMethodsPolicy(incref_method='Ref', decref_method='Unref', peekref_method='GetReferenceCount'), automatic_type_narrowing=True, parent=root_module['ns3::empty'], template_parameters=['ns3::AttributeValue', 'ns3::empty', 'ns3::DefaultDeleter<ns3::AttributeValue>'])
     ## simple-ref-count.h (module 'core'): ns3::SimpleRefCount<ns3::CallbackImplBase, ns3::empty, ns3::DefaultDeleter<ns3::CallbackImplBase> > [class]
-    module.add_class('SimpleRefCount', import_from_module='ns.core', automatic_type_narrowing=True, template_parameters=['ns3::CallbackImplBase', 'ns3::empty', 'ns3::DefaultDeleter<ns3::CallbackImplBase>'], parent=root_module['ns3::empty'], memory_policy=cppclass.ReferenceCountingMethodsPolicy(incref_method='Ref', decref_method='Unref', peekref_method='GetReferenceCount'))
+    module.add_class('SimpleRefCount', import_from_module='ns.core', memory_policy=cppclass.ReferenceCountingMethodsPolicy(incref_method='Ref', decref_method='Unref', peekref_method='GetReferenceCount'), automatic_type_narrowing=True, parent=root_module['ns3::empty'], template_parameters=['ns3::CallbackImplBase', 'ns3::empty', 'ns3::DefaultDeleter<ns3::CallbackImplBase>'])
     ## simple-ref-count.h (module 'core'): ns3::SimpleRefCount<ns3::Hash::Implementation, ns3::empty, ns3::DefaultDeleter<ns3::Hash::Implementation> > [class]
-    module.add_class('SimpleRefCount', import_from_module='ns.core', automatic_type_narrowing=True, template_parameters=['ns3::Hash::Implementation', 'ns3::empty', 'ns3::DefaultDeleter<ns3::Hash::Implementation>'], parent=root_module['ns3::empty'], memory_policy=cppclass.ReferenceCountingMethodsPolicy(incref_method='Ref', decref_method='Unref', peekref_method='GetReferenceCount'))
+    module.add_class('SimpleRefCount', import_from_module='ns.core', memory_policy=cppclass.ReferenceCountingMethodsPolicy(incref_method='Ref', decref_method='Unref', peekref_method='GetReferenceCount'), automatic_type_narrowing=True, parent=root_module['ns3::empty'], template_parameters=['ns3::Hash::Implementation', 'ns3::empty', 'ns3::DefaultDeleter<ns3::Hash::Implementation>'])
     ## simple-ref-count.h (module 'core'): ns3::SimpleRefCount<ns3::TraceSourceAccessor, ns3::empty, ns3::DefaultDeleter<ns3::TraceSourceAccessor> > [class]
-    module.add_class('SimpleRefCount', import_from_module='ns.core', automatic_type_narrowing=True, template_parameters=['ns3::TraceSourceAccessor', 'ns3::empty', 'ns3::DefaultDeleter<ns3::TraceSourceAccessor>'], parent=root_module['ns3::empty'], memory_policy=cppclass.ReferenceCountingMethodsPolicy(incref_method='Ref', decref_method='Unref', peekref_method='GetReferenceCount'))
-=======
-    module.add_class('SimpleRefCount', memory_policy=cppclass.ReferenceCountingMethodsPolicy(incref_method='Ref', decref_method='Unref', peekref_method='GetReferenceCount'), import_from_module='ns.core', automatic_type_narrowing=True, parent=root_module['ns3::empty'], template_parameters=['ns3::AttributeAccessor', 'ns3::empty', 'ns3::DefaultDeleter<ns3::AttributeAccessor>'])
-    ## simple-ref-count.h (module 'core'): ns3::SimpleRefCount<ns3::AttributeChecker, ns3::empty, ns3::DefaultDeleter<ns3::AttributeChecker> > [class]
-    module.add_class('SimpleRefCount', memory_policy=cppclass.ReferenceCountingMethodsPolicy(incref_method='Ref', decref_method='Unref', peekref_method='GetReferenceCount'), import_from_module='ns.core', automatic_type_narrowing=True, parent=root_module['ns3::empty'], template_parameters=['ns3::AttributeChecker', 'ns3::empty', 'ns3::DefaultDeleter<ns3::AttributeChecker>'])
-    ## simple-ref-count.h (module 'core'): ns3::SimpleRefCount<ns3::AttributeValue, ns3::empty, ns3::DefaultDeleter<ns3::AttributeValue> > [class]
-    module.add_class('SimpleRefCount', memory_policy=cppclass.ReferenceCountingMethodsPolicy(incref_method='Ref', decref_method='Unref', peekref_method='GetReferenceCount'), import_from_module='ns.core', automatic_type_narrowing=True, parent=root_module['ns3::empty'], template_parameters=['ns3::AttributeValue', 'ns3::empty', 'ns3::DefaultDeleter<ns3::AttributeValue>'])
-    ## simple-ref-count.h (module 'core'): ns3::SimpleRefCount<ns3::CallbackImplBase, ns3::empty, ns3::DefaultDeleter<ns3::CallbackImplBase> > [class]
-    module.add_class('SimpleRefCount', memory_policy=cppclass.ReferenceCountingMethodsPolicy(incref_method='Ref', decref_method='Unref', peekref_method='GetReferenceCount'), import_from_module='ns.core', automatic_type_narrowing=True, parent=root_module['ns3::empty'], template_parameters=['ns3::CallbackImplBase', 'ns3::empty', 'ns3::DefaultDeleter<ns3::CallbackImplBase>'])
-    ## simple-ref-count.h (module 'core'): ns3::SimpleRefCount<ns3::Hash::Implementation, ns3::empty, ns3::DefaultDeleter<ns3::Hash::Implementation> > [class]
-    module.add_class('SimpleRefCount', memory_policy=cppclass.ReferenceCountingMethodsPolicy(incref_method='Ref', decref_method='Unref', peekref_method='GetReferenceCount'), import_from_module='ns.core', automatic_type_narrowing=True, parent=root_module['ns3::empty'], template_parameters=['ns3::Hash::Implementation', 'ns3::empty', 'ns3::DefaultDeleter<ns3::Hash::Implementation>'])
-    ## simple-ref-count.h (module 'core'): ns3::SimpleRefCount<ns3::TraceSourceAccessor, ns3::empty, ns3::DefaultDeleter<ns3::TraceSourceAccessor> > [class]
-    module.add_class('SimpleRefCount', memory_policy=cppclass.ReferenceCountingMethodsPolicy(incref_method='Ref', decref_method='Unref', peekref_method='GetReferenceCount'), import_from_module='ns.core', automatic_type_narrowing=True, parent=root_module['ns3::empty'], template_parameters=['ns3::TraceSourceAccessor', 'ns3::empty', 'ns3::DefaultDeleter<ns3::TraceSourceAccessor>'])
->>>>>>> 23bb16ae
+    module.add_class('SimpleRefCount', import_from_module='ns.core', memory_policy=cppclass.ReferenceCountingMethodsPolicy(incref_method='Ref', decref_method='Unref', peekref_method='GetReferenceCount'), automatic_type_narrowing=True, parent=root_module['ns3::empty'], template_parameters=['ns3::TraceSourceAccessor', 'ns3::empty', 'ns3::DefaultDeleter<ns3::TraceSourceAccessor>'])
     ## trace-source-accessor.h (module 'core'): ns3::TraceSourceAccessor [class]
     module.add_class('TraceSourceAccessor', import_from_module='ns.core', parent=root_module['ns3::SimpleRefCount< ns3::TraceSourceAccessor, ns3::empty, ns3::DefaultDeleter<ns3::TraceSourceAccessor> >'])
     ## attribute.h (module 'core'): ns3::AttributeAccessor [class]
@@ -187,6 +175,7 @@
     register_Ns3DefaultDeleter__Ns3HashImplementation_methods(root_module, root_module['ns3::DefaultDeleter< ns3::Hash::Implementation >'])
     register_Ns3DefaultDeleter__Ns3TraceSourceAccessor_methods(root_module, root_module['ns3::DefaultDeleter< ns3::TraceSourceAccessor >'])
     register_Ns3FileConfig_methods(root_module, root_module['ns3::FileConfig'])
+    register_Ns3GtkConfigStore_methods(root_module, root_module['ns3::GtkConfigStore'])
     register_Ns3Hasher_methods(root_module, root_module['ns3::Hasher'])
     register_Ns3LogComponent_methods(root_module, root_module['ns3::LogComponent'])
     register_Ns3NoneFileConfig_methods(root_module, root_module['ns3::NoneFileConfig'])
@@ -319,22 +308,37 @@
     cls.add_method('Attributes', 
                    'void', 
                    [], 
-                   is_pure_virtual=True, is_virtual=True)
+                   is_virtual=True, is_pure_virtual=True)
     ## file-config.h (module 'config-store'): void ns3::FileConfig::Default() [member function]
     cls.add_method('Default', 
                    'void', 
                    [], 
-                   is_pure_virtual=True, is_virtual=True)
+                   is_virtual=True, is_pure_virtual=True)
     ## file-config.h (module 'config-store'): void ns3::FileConfig::Global() [member function]
     cls.add_method('Global', 
                    'void', 
                    [], 
-                   is_pure_virtual=True, is_virtual=True)
+                   is_virtual=True, is_pure_virtual=True)
     ## file-config.h (module 'config-store'): void ns3::FileConfig::SetFilename(std::string filename) [member function]
     cls.add_method('SetFilename', 
                    'void', 
                    [param('std::string', 'filename')], 
-                   is_pure_virtual=True, is_virtual=True)
+                   is_virtual=True, is_pure_virtual=True)
+    return
+
+def register_Ns3GtkConfigStore_methods(root_module, cls):
+    ## gtk-config-store.h (module 'config-store'): ns3::GtkConfigStore::GtkConfigStore(ns3::GtkConfigStore const & arg0) [constructor]
+    cls.add_constructor([param('ns3::GtkConfigStore const &', 'arg0')])
+    ## gtk-config-store.h (module 'config-store'): ns3::GtkConfigStore::GtkConfigStore() [constructor]
+    cls.add_constructor([])
+    ## gtk-config-store.h (module 'config-store'): void ns3::GtkConfigStore::ConfigureAttributes() [member function]
+    cls.add_method('ConfigureAttributes', 
+                   'void', 
+                   [])
+    ## gtk-config-store.h (module 'config-store'): void ns3::GtkConfigStore::ConfigureDefaults() [member function]
+    cls.add_method('ConfigureDefaults', 
+                   'void', 
+                   [])
     return
 
 def register_Ns3Hasher_methods(root_module, cls):
@@ -461,11 +465,7 @@
     cls.add_method('GetInstanceTypeId', 
                    'ns3::TypeId', 
                    [], 
-<<<<<<< HEAD
-                   is_pure_virtual=True, is_const=True, is_virtual=True)
-=======
-                   is_virtual=True, is_const=True, is_pure_virtual=True)
->>>>>>> 23bb16ae
+                   is_const=True, is_virtual=True, is_pure_virtual=True)
     ## object-base.h (module 'core'): static ns3::TypeId ns3::ObjectBase::GetTypeId() [member function]
     cls.add_method('GetTypeId', 
                    'ns3::TypeId', 
@@ -504,7 +504,7 @@
     cls.add_method('NotifyConstructionCompleted', 
                    'void', 
                    [], 
-                   visibility='protected', is_virtual=True)
+                   is_virtual=True, visibility='protected')
     return
 
 def register_Ns3ParameterLogger_methods(root_module, cls):
@@ -821,38 +821,22 @@
     cls.add_method('Connect', 
                    'bool', 
                    [param('ns3::ObjectBase *', 'obj', transfer_ownership=False), param('std::string', 'context'), param('ns3::CallbackBase const &', 'cb')], 
-<<<<<<< HEAD
-                   is_pure_virtual=True, is_const=True, is_virtual=True)
-=======
-                   is_virtual=True, is_const=True, is_pure_virtual=True)
->>>>>>> 23bb16ae
+                   is_const=True, is_virtual=True, is_pure_virtual=True)
     ## trace-source-accessor.h (module 'core'): bool ns3::TraceSourceAccessor::ConnectWithoutContext(ns3::ObjectBase * obj, ns3::CallbackBase const & cb) const [member function]
     cls.add_method('ConnectWithoutContext', 
                    'bool', 
                    [param('ns3::ObjectBase *', 'obj', transfer_ownership=False), param('ns3::CallbackBase const &', 'cb')], 
-<<<<<<< HEAD
-                   is_pure_virtual=True, is_const=True, is_virtual=True)
-=======
-                   is_virtual=True, is_const=True, is_pure_virtual=True)
->>>>>>> 23bb16ae
+                   is_const=True, is_virtual=True, is_pure_virtual=True)
     ## trace-source-accessor.h (module 'core'): bool ns3::TraceSourceAccessor::Disconnect(ns3::ObjectBase * obj, std::string context, ns3::CallbackBase const & cb) const [member function]
     cls.add_method('Disconnect', 
                    'bool', 
                    [param('ns3::ObjectBase *', 'obj', transfer_ownership=False), param('std::string', 'context'), param('ns3::CallbackBase const &', 'cb')], 
-<<<<<<< HEAD
-                   is_pure_virtual=True, is_const=True, is_virtual=True)
-=======
-                   is_virtual=True, is_const=True, is_pure_virtual=True)
->>>>>>> 23bb16ae
+                   is_const=True, is_virtual=True, is_pure_virtual=True)
     ## trace-source-accessor.h (module 'core'): bool ns3::TraceSourceAccessor::DisconnectWithoutContext(ns3::ObjectBase * obj, ns3::CallbackBase const & cb) const [member function]
     cls.add_method('DisconnectWithoutContext', 
                    'bool', 
                    [param('ns3::ObjectBase *', 'obj', transfer_ownership=False), param('ns3::CallbackBase const &', 'cb')], 
-<<<<<<< HEAD
-                   is_pure_virtual=True, is_const=True, is_virtual=True)
-=======
-                   is_virtual=True, is_const=True, is_pure_virtual=True)
->>>>>>> 23bb16ae
+                   is_const=True, is_virtual=True, is_pure_virtual=True)
     return
 
 def register_Ns3AttributeAccessor_methods(root_module, cls):
@@ -864,38 +848,22 @@
     cls.add_method('Get', 
                    'bool', 
                    [param('ns3::ObjectBase const *', 'object'), param('ns3::AttributeValue &', 'attribute')], 
-<<<<<<< HEAD
-                   is_pure_virtual=True, is_const=True, is_virtual=True)
-=======
-                   is_virtual=True, is_const=True, is_pure_virtual=True)
->>>>>>> 23bb16ae
+                   is_const=True, is_virtual=True, is_pure_virtual=True)
     ## attribute.h (module 'core'): bool ns3::AttributeAccessor::HasGetter() const [member function]
     cls.add_method('HasGetter', 
                    'bool', 
                    [], 
-<<<<<<< HEAD
-                   is_pure_virtual=True, is_const=True, is_virtual=True)
-=======
-                   is_virtual=True, is_const=True, is_pure_virtual=True)
->>>>>>> 23bb16ae
+                   is_const=True, is_virtual=True, is_pure_virtual=True)
     ## attribute.h (module 'core'): bool ns3::AttributeAccessor::HasSetter() const [member function]
     cls.add_method('HasSetter', 
                    'bool', 
                    [], 
-<<<<<<< HEAD
-                   is_pure_virtual=True, is_const=True, is_virtual=True)
-=======
-                   is_virtual=True, is_const=True, is_pure_virtual=True)
->>>>>>> 23bb16ae
+                   is_const=True, is_virtual=True, is_pure_virtual=True)
     ## attribute.h (module 'core'): bool ns3::AttributeAccessor::Set(ns3::ObjectBase * object, ns3::AttributeValue const & value) const [member function]
     cls.add_method('Set', 
                    'bool', 
                    [param('ns3::ObjectBase *', 'object', transfer_ownership=False), param('ns3::AttributeValue const &', 'value')], 
-<<<<<<< HEAD
-                   is_pure_virtual=True, is_const=True, is_virtual=True)
-=======
-                   is_virtual=True, is_const=True, is_pure_virtual=True)
->>>>>>> 23bb16ae
+                   is_const=True, is_virtual=True, is_pure_virtual=True)
     return
 
 def register_Ns3AttributeChecker_methods(root_module, cls):
@@ -907,29 +875,17 @@
     cls.add_method('Check', 
                    'bool', 
                    [param('ns3::AttributeValue const &', 'value')], 
-<<<<<<< HEAD
-                   is_pure_virtual=True, is_const=True, is_virtual=True)
-=======
-                   is_virtual=True, is_const=True, is_pure_virtual=True)
->>>>>>> 23bb16ae
+                   is_const=True, is_virtual=True, is_pure_virtual=True)
     ## attribute.h (module 'core'): bool ns3::AttributeChecker::Copy(ns3::AttributeValue const & source, ns3::AttributeValue & destination) const [member function]
     cls.add_method('Copy', 
                    'bool', 
                    [param('ns3::AttributeValue const &', 'source'), param('ns3::AttributeValue &', 'destination')], 
-<<<<<<< HEAD
-                   is_pure_virtual=True, is_const=True, is_virtual=True)
-=======
-                   is_virtual=True, is_const=True, is_pure_virtual=True)
->>>>>>> 23bb16ae
+                   is_const=True, is_virtual=True, is_pure_virtual=True)
     ## attribute.h (module 'core'): ns3::Ptr<ns3::AttributeValue> ns3::AttributeChecker::Create() const [member function]
     cls.add_method('Create', 
                    'ns3::Ptr< ns3::AttributeValue >', 
                    [], 
-<<<<<<< HEAD
-                   is_pure_virtual=True, is_const=True, is_virtual=True)
-=======
-                   is_virtual=True, is_const=True, is_pure_virtual=True)
->>>>>>> 23bb16ae
+                   is_const=True, is_virtual=True, is_pure_virtual=True)
     ## attribute.h (module 'core'): ns3::Ptr<ns3::AttributeValue> ns3::AttributeChecker::CreateValidValue(ns3::AttributeValue const & value) const [member function]
     cls.add_method('CreateValidValue', 
                    'ns3::Ptr< ns3::AttributeValue >', 
@@ -939,29 +895,17 @@
     cls.add_method('GetUnderlyingTypeInformation', 
                    'std::string', 
                    [], 
-<<<<<<< HEAD
-                   is_pure_virtual=True, is_const=True, is_virtual=True)
-=======
-                   is_virtual=True, is_const=True, is_pure_virtual=True)
->>>>>>> 23bb16ae
+                   is_const=True, is_virtual=True, is_pure_virtual=True)
     ## attribute.h (module 'core'): std::string ns3::AttributeChecker::GetValueTypeName() const [member function]
     cls.add_method('GetValueTypeName', 
                    'std::string', 
                    [], 
-<<<<<<< HEAD
-                   is_pure_virtual=True, is_const=True, is_virtual=True)
-=======
-                   is_virtual=True, is_const=True, is_pure_virtual=True)
->>>>>>> 23bb16ae
+                   is_const=True, is_virtual=True, is_pure_virtual=True)
     ## attribute.h (module 'core'): bool ns3::AttributeChecker::HasUnderlyingTypeInformation() const [member function]
     cls.add_method('HasUnderlyingTypeInformation', 
                    'bool', 
                    [], 
-<<<<<<< HEAD
-                   is_pure_virtual=True, is_const=True, is_virtual=True)
-=======
-                   is_virtual=True, is_const=True, is_pure_virtual=True)
->>>>>>> 23bb16ae
+                   is_const=True, is_virtual=True, is_pure_virtual=True)
     return
 
 def register_Ns3AttributeValue_methods(root_module, cls):
@@ -973,25 +917,17 @@
     cls.add_method('Copy', 
                    'ns3::Ptr< ns3::AttributeValue >', 
                    [], 
-<<<<<<< HEAD
-                   is_pure_virtual=True, is_const=True, is_virtual=True)
-=======
-                   is_virtual=True, is_const=True, is_pure_virtual=True)
->>>>>>> 23bb16ae
+                   is_const=True, is_virtual=True, is_pure_virtual=True)
     ## attribute.h (module 'core'): bool ns3::AttributeValue::DeserializeFromString(std::string value, ns3::Ptr<const ns3::AttributeChecker> checker) [member function]
     cls.add_method('DeserializeFromString', 
                    'bool', 
                    [param('std::string', 'value'), param('ns3::Ptr< ns3::AttributeChecker const >', 'checker')], 
-                   is_pure_virtual=True, is_virtual=True)
+                   is_virtual=True, is_pure_virtual=True)
     ## attribute.h (module 'core'): std::string ns3::AttributeValue::SerializeToString(ns3::Ptr<const ns3::AttributeChecker> checker) const [member function]
     cls.add_method('SerializeToString', 
                    'std::string', 
                    [param('ns3::Ptr< ns3::AttributeChecker const >', 'checker')], 
-<<<<<<< HEAD
-                   is_pure_virtual=True, is_const=True, is_virtual=True)
-=======
-                   is_virtual=True, is_const=True, is_pure_virtual=True)
->>>>>>> 23bb16ae
+                   is_const=True, is_virtual=True, is_pure_virtual=True)
     return
 
 def register_Ns3CallbackChecker_methods(root_module, cls):
@@ -1010,34 +946,22 @@
     cls.add_method('GetTypeid', 
                    'std::string', 
                    [], 
-<<<<<<< HEAD
-                   is_pure_virtual=True, is_const=True, is_virtual=True)
-=======
-                   is_virtual=True, is_const=True, is_pure_virtual=True)
->>>>>>> 23bb16ae
+                   is_const=True, is_virtual=True, is_pure_virtual=True)
     ## callback.h (module 'core'): bool ns3::CallbackImplBase::IsEqual(ns3::Ptr<const ns3::CallbackImplBase> other) const [member function]
     cls.add_method('IsEqual', 
                    'bool', 
                    [param('ns3::Ptr< ns3::CallbackImplBase const >', 'other')], 
-<<<<<<< HEAD
-                   is_pure_virtual=True, is_const=True, is_virtual=True)
-=======
-                   is_virtual=True, is_const=True, is_pure_virtual=True)
->>>>>>> 23bb16ae
+                   is_const=True, is_virtual=True, is_pure_virtual=True)
     ## callback.h (module 'core'): static std::string ns3::CallbackImplBase::Demangle(std::string const & mangled) [member function]
     cls.add_method('Demangle', 
                    'std::string', 
                    [param('std::string const &', 'mangled')], 
-                   visibility='protected', is_static=True)
+                   is_static=True, visibility='protected')
     ## callback.h (module 'core'): static std::string ns3::CallbackImplBase::GetCppTypeid() [member function]
     cls.add_method('GetCppTypeid', 
                    'std::string', 
                    [], 
-<<<<<<< HEAD
-                   visibility='protected', is_static=True, template_parameters=['ns3::ObjectBase*'])
-=======
-                   visibility='protected', template_parameters=['ns3::ObjectBase*'], is_static=True)
->>>>>>> 23bb16ae
+                   is_static=True, template_parameters=['ns3::ObjectBase*'], visibility='protected')
     return
 
 def register_Ns3CallbackValue_methods(root_module, cls):
@@ -1141,17 +1065,17 @@
     cls.add_method('Copy', 
                    'ns3::Ptr< ns3::AttributeValue >', 
                    [], 
-                   visibility='private', is_const=True, is_virtual=True)
+                   is_const=True, is_virtual=True, visibility='private')
     ## attribute.h (module 'core'): bool ns3::EmptyAttributeValue::DeserializeFromString(std::string value, ns3::Ptr<const ns3::AttributeChecker> checker) [member function]
     cls.add_method('DeserializeFromString', 
                    'bool', 
                    [param('std::string', 'value'), param('ns3::Ptr< ns3::AttributeChecker const >', 'checker')], 
-                   visibility='private', is_virtual=True)
+                   is_virtual=True, visibility='private')
     ## attribute.h (module 'core'): std::string ns3::EmptyAttributeValue::SerializeToString(ns3::Ptr<const ns3::AttributeChecker> checker) const [member function]
     cls.add_method('SerializeToString', 
                    'std::string', 
                    [param('ns3::Ptr< ns3::AttributeChecker const >', 'checker')], 
-                   visibility='private', is_const=True, is_virtual=True)
+                   is_const=True, is_virtual=True, visibility='private')
     return
 
 def register_Ns3TypeIdChecker_methods(root_module, cls):
@@ -1213,7 +1137,7 @@
     cls.add_method('operator()', 
                    'ns3::ObjectBase *', 
                    [], 
-                   is_virtual=True, is_pure_virtual=True, custom_name='__call__')
+                   custom_name='__call__', is_virtual=True, is_pure_virtual=True)
     return
 
 def register_Ns3HashImplementation_methods(root_module, cls):
@@ -1225,7 +1149,7 @@
     cls.add_method('GetHash32', 
                    'uint32_t', 
                    [param('char const *', 'buffer'), param('std::size_t const', 'size')], 
-                   is_pure_virtual=True, is_virtual=True)
+                   is_virtual=True, is_pure_virtual=True)
     ## hash-function.h (module 'core'): uint64_t ns3::Hash::Implementation::GetHash64(char const * buffer, std::size_t const size) [member function]
     cls.add_method('GetHash64', 
                    'uint64_t', 
@@ -1235,7 +1159,7 @@
     cls.add_method('clear', 
                    'void', 
                    [], 
-                   is_pure_virtual=True, is_virtual=True)
+                   is_virtual=True, is_pure_virtual=True)
     return
 
 def register_Ns3HashFunctionFnv1a_methods(root_module, cls):
