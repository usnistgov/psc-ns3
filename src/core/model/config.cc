--- conflicted
+++ resolved
@@ -411,11 +411,10 @@
           NS_LOG_DEBUG ("GetAttribute(vector)="<<item<<" on path="<<GetResolvedPath ());
           ObjectVectorValue vector;
           root->GetAttribute (item, vector);
-<<<<<<< HEAD
-	  m_workStack.push_back (item);
-	  DoArrayResolve (pathLeft, vector);
-	  m_workStack.pop_back ();
-	}
+          m_workStack.push_back (item);
+          DoArrayResolve (pathLeft, vector);
+          m_workStack.pop_back ();
+        }
       // attempt to cast to an object map.
       const ObjectMapChecker *mapChecker = dynamic_cast<const ObjectMapChecker *> (PeekPointer (info.checker));
       if (mapChecker != 0)
@@ -425,10 +424,6 @@
           root->GetAttribute (item, map);
           m_workStack.push_back (item);
           DoMapResolve (pathLeft, map);
-=======
-          m_workStack.push_back (item);
-          DoArrayResolve (pathLeft, vector);
->>>>>>> 08362c62
           m_workStack.pop_back ();
         }
       // this could be anything else and we don't know what to do with it.
