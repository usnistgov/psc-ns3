--- conflicted
+++ resolved
@@ -71,7 +71,7 @@
     typehandlers.add_type_alias('std::map< std::string, ns3::LogComponent * >*', 'ns3::LogComponent::ComponentList*')
     typehandlers.add_type_alias('std::map< std::string, ns3::LogComponent * >&', 'ns3::LogComponent::ComponentList&')
     ## object-base.h (module 'core'): ns3::ObjectBase [class]
-    module.add_class('ObjectBase', import_from_module='ns.core', allow_subclassing=True)
+    module.add_class('ObjectBase', allow_subclassing=True, import_from_module='ns.core')
     ## object.h (module 'core'): ns3::ObjectDeleter [struct]
     module.add_class('ObjectDeleter', import_from_module='ns.core')
     ## object-factory.h (module 'core'): ns3::ObjectFactory [class]
@@ -79,13 +79,9 @@
     ## log.h (module 'core'): ns3::ParameterLogger [class]
     module.add_class('ParameterLogger', import_from_module='ns.core')
     ## simple-ref-count.h (module 'core'): ns3::SimpleRefCount<ns3::Object, ns3::ObjectBase, ns3::ObjectDeleter> [class]
-<<<<<<< HEAD
-    module.add_class('SimpleRefCount', import_from_module='ns.core', memory_policy=cppclass.ReferenceCountingMethodsPolicy(incref_method='Ref', decref_method='Unref', peekref_method='GetReferenceCount'), automatic_type_narrowing=True, parent=root_module['ns3::ObjectBase'], template_parameters=['ns3::Object', 'ns3::ObjectBase', 'ns3::ObjectDeleter'])
-=======
     module.add_class('SimpleRefCount', automatic_type_narrowing=True, import_from_module='ns.core', memory_policy=cppclass.ReferenceCountingMethodsPolicy(incref_method='Ref', decref_method='Unref', peekref_method='GetReferenceCount'), parent=root_module['ns3::ObjectBase'], template_parameters=['ns3::Object', 'ns3::ObjectBase', 'ns3::ObjectDeleter'])
->>>>>>> bc453bcb
     ## simulator.h (module 'core'): ns3::Simulator [class]
-    module.add_class('Simulator', import_from_module='ns.core', destructor_visibility='private')
+    module.add_class('Simulator', destructor_visibility='private', import_from_module='ns.core')
     ## simulator.h (module 'core'): ns3::Simulator [enumeration]
     module.add_enum('', ['NO_CONTEXT'], outer_class=root_module['ns3::Simulator'], import_from_module='ns.core')
     ## data-calculator.h (module 'stats'): ns3::StatisticalSummary [class]
@@ -145,23 +141,6 @@
     ## object.h (module 'core'): ns3::Object::AggregateIterator [class]
     module.add_class('AggregateIterator', import_from_module='ns.core', outer_class=root_module['ns3::Object'])
     ## simple-ref-count.h (module 'core'): ns3::SimpleRefCount<ns3::AttributeAccessor, ns3::empty, ns3::DefaultDeleter<ns3::AttributeAccessor> > [class]
-<<<<<<< HEAD
-    module.add_class('SimpleRefCount', import_from_module='ns.core', memory_policy=cppclass.ReferenceCountingMethodsPolicy(incref_method='Ref', decref_method='Unref', peekref_method='GetReferenceCount'), automatic_type_narrowing=True, parent=root_module['ns3::empty'], template_parameters=['ns3::AttributeAccessor', 'ns3::empty', 'ns3::DefaultDeleter<ns3::AttributeAccessor>'])
-    ## simple-ref-count.h (module 'core'): ns3::SimpleRefCount<ns3::AttributeChecker, ns3::empty, ns3::DefaultDeleter<ns3::AttributeChecker> > [class]
-    module.add_class('SimpleRefCount', import_from_module='ns.core', memory_policy=cppclass.ReferenceCountingMethodsPolicy(incref_method='Ref', decref_method='Unref', peekref_method='GetReferenceCount'), automatic_type_narrowing=True, parent=root_module['ns3::empty'], template_parameters=['ns3::AttributeChecker', 'ns3::empty', 'ns3::DefaultDeleter<ns3::AttributeChecker>'])
-    ## simple-ref-count.h (module 'core'): ns3::SimpleRefCount<ns3::AttributeValue, ns3::empty, ns3::DefaultDeleter<ns3::AttributeValue> > [class]
-    module.add_class('SimpleRefCount', import_from_module='ns.core', memory_policy=cppclass.ReferenceCountingMethodsPolicy(incref_method='Ref', decref_method='Unref', peekref_method='GetReferenceCount'), automatic_type_narrowing=True, parent=root_module['ns3::empty'], template_parameters=['ns3::AttributeValue', 'ns3::empty', 'ns3::DefaultDeleter<ns3::AttributeValue>'])
-    ## simple-ref-count.h (module 'core'): ns3::SimpleRefCount<ns3::CallbackImplBase, ns3::empty, ns3::DefaultDeleter<ns3::CallbackImplBase> > [class]
-    module.add_class('SimpleRefCount', import_from_module='ns.core', memory_policy=cppclass.ReferenceCountingMethodsPolicy(incref_method='Ref', decref_method='Unref', peekref_method='GetReferenceCount'), automatic_type_narrowing=True, parent=root_module['ns3::empty'], template_parameters=['ns3::CallbackImplBase', 'ns3::empty', 'ns3::DefaultDeleter<ns3::CallbackImplBase>'])
-    ## simple-ref-count.h (module 'core'): ns3::SimpleRefCount<ns3::EventImpl, ns3::empty, ns3::DefaultDeleter<ns3::EventImpl> > [class]
-    module.add_class('SimpleRefCount', import_from_module='ns.core', memory_policy=cppclass.ReferenceCountingMethodsPolicy(incref_method='Ref', decref_method='Unref', peekref_method='GetReferenceCount'), automatic_type_narrowing=True, parent=root_module['ns3::empty'], template_parameters=['ns3::EventImpl', 'ns3::empty', 'ns3::DefaultDeleter<ns3::EventImpl>'])
-    ## simple-ref-count.h (module 'core'): ns3::SimpleRefCount<ns3::Hash::Implementation, ns3::empty, ns3::DefaultDeleter<ns3::Hash::Implementation> > [class]
-    module.add_class('SimpleRefCount', import_from_module='ns.core', memory_policy=cppclass.ReferenceCountingMethodsPolicy(incref_method='Ref', decref_method='Unref', peekref_method='GetReferenceCount'), automatic_type_narrowing=True, parent=root_module['ns3::empty'], template_parameters=['ns3::Hash::Implementation', 'ns3::empty', 'ns3::DefaultDeleter<ns3::Hash::Implementation>'])
-    ## simple-ref-count.h (module 'core'): ns3::SimpleRefCount<ns3::SQLiteOutput, ns3::empty, ns3::DefaultDeleter<ns3::SQLiteOutput> > [class]
-    module.add_class('SimpleRefCount', memory_policy=cppclass.ReferenceCountingMethodsPolicy(incref_method='Ref', decref_method='Unref', peekref_method='GetReferenceCount'), automatic_type_narrowing=True, parent=root_module['ns3::empty'], template_parameters=['ns3::SQLiteOutput', 'ns3::empty', 'ns3::DefaultDeleter<ns3::SQLiteOutput>'])
-    ## simple-ref-count.h (module 'core'): ns3::SimpleRefCount<ns3::TraceSourceAccessor, ns3::empty, ns3::DefaultDeleter<ns3::TraceSourceAccessor> > [class]
-    module.add_class('SimpleRefCount', import_from_module='ns.core', memory_policy=cppclass.ReferenceCountingMethodsPolicy(incref_method='Ref', decref_method='Unref', peekref_method='GetReferenceCount'), automatic_type_narrowing=True, parent=root_module['ns3::empty'], template_parameters=['ns3::TraceSourceAccessor', 'ns3::empty', 'ns3::DefaultDeleter<ns3::TraceSourceAccessor>'])
-=======
     module.add_class('SimpleRefCount', automatic_type_narrowing=True, import_from_module='ns.core', memory_policy=cppclass.ReferenceCountingMethodsPolicy(incref_method='Ref', decref_method='Unref', peekref_method='GetReferenceCount'), parent=root_module['ns3::empty'], template_parameters=['ns3::AttributeAccessor', 'ns3::empty', 'ns3::DefaultDeleter<ns3::AttributeAccessor>'])
     ## simple-ref-count.h (module 'core'): ns3::SimpleRefCount<ns3::AttributeChecker, ns3::empty, ns3::DefaultDeleter<ns3::AttributeChecker> > [class]
     module.add_class('SimpleRefCount', automatic_type_narrowing=True, import_from_module='ns.core', memory_policy=cppclass.ReferenceCountingMethodsPolicy(incref_method='Ref', decref_method='Unref', peekref_method='GetReferenceCount'), parent=root_module['ns3::empty'], template_parameters=['ns3::AttributeChecker', 'ns3::empty', 'ns3::DefaultDeleter<ns3::AttributeChecker>'])
@@ -177,21 +156,14 @@
     module.add_class('SimpleRefCount', automatic_type_narrowing=True, memory_policy=cppclass.ReferenceCountingMethodsPolicy(incref_method='Ref', decref_method='Unref', peekref_method='GetReferenceCount'), parent=root_module['ns3::empty'], template_parameters=['ns3::SQLiteOutput', 'ns3::empty', 'ns3::DefaultDeleter<ns3::SQLiteOutput>'])
     ## simple-ref-count.h (module 'core'): ns3::SimpleRefCount<ns3::TraceSourceAccessor, ns3::empty, ns3::DefaultDeleter<ns3::TraceSourceAccessor> > [class]
     module.add_class('SimpleRefCount', automatic_type_narrowing=True, import_from_module='ns.core', memory_policy=cppclass.ReferenceCountingMethodsPolicy(incref_method='Ref', decref_method='Unref', peekref_method='GetReferenceCount'), parent=root_module['ns3::empty'], template_parameters=['ns3::TraceSourceAccessor', 'ns3::empty', 'ns3::DefaultDeleter<ns3::TraceSourceAccessor>'])
->>>>>>> bc453bcb
     ## trace-source-accessor.h (module 'core'): ns3::TraceSourceAccessor [class]
     module.add_class('TraceSourceAccessor', import_from_module='ns.core', parent=root_module['ns3::SimpleRefCount< ns3::TraceSourceAccessor, ns3::empty, ns3::DefaultDeleter<ns3::TraceSourceAccessor> >'])
     ## attribute.h (module 'core'): ns3::AttributeAccessor [class]
     module.add_class('AttributeAccessor', import_from_module='ns.core', parent=root_module['ns3::SimpleRefCount< ns3::AttributeAccessor, ns3::empty, ns3::DefaultDeleter<ns3::AttributeAccessor> >'])
     ## attribute.h (module 'core'): ns3::AttributeChecker [class]
-<<<<<<< HEAD
-    module.add_class('AttributeChecker', import_from_module='ns.core', automatic_type_narrowing=True, allow_subclassing=False, parent=root_module['ns3::SimpleRefCount< ns3::AttributeChecker, ns3::empty, ns3::DefaultDeleter<ns3::AttributeChecker> >'])
-    ## attribute.h (module 'core'): ns3::AttributeValue [class]
-    module.add_class('AttributeValue', import_from_module='ns.core', automatic_type_narrowing=True, allow_subclassing=False, parent=root_module['ns3::SimpleRefCount< ns3::AttributeValue, ns3::empty, ns3::DefaultDeleter<ns3::AttributeValue> >'])
-=======
     module.add_class('AttributeChecker', allow_subclassing=False, automatic_type_narrowing=True, import_from_module='ns.core', parent=root_module['ns3::SimpleRefCount< ns3::AttributeChecker, ns3::empty, ns3::DefaultDeleter<ns3::AttributeChecker> >'])
     ## attribute.h (module 'core'): ns3::AttributeValue [class]
     module.add_class('AttributeValue', allow_subclassing=False, automatic_type_narrowing=True, import_from_module='ns.core', parent=root_module['ns3::SimpleRefCount< ns3::AttributeValue, ns3::empty, ns3::DefaultDeleter<ns3::AttributeValue> >'])
->>>>>>> bc453bcb
     ## boolean.h (module 'core'): ns3::BooleanChecker [class]
     module.add_class('BooleanChecker', import_from_module='ns.core', parent=root_module['ns3::AttributeChecker'])
     ## boolean.h (module 'core'): ns3::BooleanValue [class]
@@ -576,32 +548,32 @@
     cls.add_method('OutputSingleton', 
                    'void', 
                    [param('std::string', 'key'), param('std::string', 'variable'), param('int', 'val')], 
-                   is_virtual=True, is_pure_virtual=True)
+                   is_pure_virtual=True, is_virtual=True)
     ## data-output-interface.h (module 'stats'): void ns3::DataOutputCallback::OutputSingleton(std::string key, std::string variable, uint32_t val) [member function]
     cls.add_method('OutputSingleton', 
                    'void', 
                    [param('std::string', 'key'), param('std::string', 'variable'), param('uint32_t', 'val')], 
-                   is_virtual=True, is_pure_virtual=True)
+                   is_pure_virtual=True, is_virtual=True)
     ## data-output-interface.h (module 'stats'): void ns3::DataOutputCallback::OutputSingleton(std::string key, std::string variable, double val) [member function]
     cls.add_method('OutputSingleton', 
                    'void', 
                    [param('std::string', 'key'), param('std::string', 'variable'), param('double', 'val')], 
-                   is_virtual=True, is_pure_virtual=True)
+                   is_pure_virtual=True, is_virtual=True)
     ## data-output-interface.h (module 'stats'): void ns3::DataOutputCallback::OutputSingleton(std::string key, std::string variable, std::string val) [member function]
     cls.add_method('OutputSingleton', 
                    'void', 
                    [param('std::string', 'key'), param('std::string', 'variable'), param('std::string', 'val')], 
-                   is_virtual=True, is_pure_virtual=True)
+                   is_pure_virtual=True, is_virtual=True)
     ## data-output-interface.h (module 'stats'): void ns3::DataOutputCallback::OutputSingleton(std::string key, std::string variable, ns3::Time val) [member function]
     cls.add_method('OutputSingleton', 
                    'void', 
                    [param('std::string', 'key'), param('std::string', 'variable'), param('ns3::Time', 'val')], 
-                   is_virtual=True, is_pure_virtual=True)
+                   is_pure_virtual=True, is_virtual=True)
     ## data-output-interface.h (module 'stats'): void ns3::DataOutputCallback::OutputStatistic(std::string key, std::string variable, ns3::StatisticalSummary const * statSum) [member function]
     cls.add_method('OutputStatistic', 
                    'void', 
                    [param('std::string', 'key'), param('std::string', 'variable'), param('ns3::StatisticalSummary const *', 'statSum')], 
-                   is_virtual=True, is_pure_virtual=True)
+                   is_pure_virtual=True, is_virtual=True)
     return
 
 def register_Ns3DefaultDeleter__Ns3AttributeAccessor_methods(root_module, cls):
@@ -1103,7 +1075,7 @@
     cls.add_method('GetInstanceTypeId', 
                    'ns3::TypeId', 
                    [], 
-                   is_const=True, is_virtual=True, is_pure_virtual=True)
+                   is_const=True, is_pure_virtual=True, is_virtual=True)
     ## object-base.h (module 'core'): static ns3::TypeId ns3::ObjectBase::GetTypeId() [member function]
     cls.add_method('GetTypeId', 
                    'ns3::TypeId', 
@@ -1306,42 +1278,42 @@
     cls.add_method('getCount', 
                    'long int', 
                    [], 
-                   is_const=True, is_virtual=True, is_pure_virtual=True)
+                   is_const=True, is_pure_virtual=True, is_virtual=True)
     ## data-calculator.h (module 'stats'): double ns3::StatisticalSummary::getMax() const [member function]
     cls.add_method('getMax', 
                    'double', 
                    [], 
-                   is_const=True, is_virtual=True, is_pure_virtual=True)
+                   is_const=True, is_pure_virtual=True, is_virtual=True)
     ## data-calculator.h (module 'stats'): double ns3::StatisticalSummary::getMean() const [member function]
     cls.add_method('getMean', 
                    'double', 
                    [], 
-                   is_const=True, is_virtual=True, is_pure_virtual=True)
+                   is_const=True, is_pure_virtual=True, is_virtual=True)
     ## data-calculator.h (module 'stats'): double ns3::StatisticalSummary::getMin() const [member function]
     cls.add_method('getMin', 
                    'double', 
                    [], 
-                   is_const=True, is_virtual=True, is_pure_virtual=True)
+                   is_const=True, is_pure_virtual=True, is_virtual=True)
     ## data-calculator.h (module 'stats'): double ns3::StatisticalSummary::getSqrSum() const [member function]
     cls.add_method('getSqrSum', 
                    'double', 
                    [], 
-                   is_const=True, is_virtual=True, is_pure_virtual=True)
+                   is_const=True, is_pure_virtual=True, is_virtual=True)
     ## data-calculator.h (module 'stats'): double ns3::StatisticalSummary::getStddev() const [member function]
     cls.add_method('getStddev', 
                    'double', 
                    [], 
-                   is_const=True, is_virtual=True, is_pure_virtual=True)
+                   is_const=True, is_pure_virtual=True, is_virtual=True)
     ## data-calculator.h (module 'stats'): double ns3::StatisticalSummary::getSum() const [member function]
     cls.add_method('getSum', 
                    'double', 
                    [], 
-                   is_const=True, is_virtual=True, is_pure_virtual=True)
+                   is_const=True, is_pure_virtual=True, is_virtual=True)
     ## data-calculator.h (module 'stats'): double ns3::StatisticalSummary::getVariance() const [member function]
     cls.add_method('getVariance', 
                    'double', 
                    [], 
-                   is_const=True, is_virtual=True, is_pure_virtual=True)
+                   is_const=True, is_pure_virtual=True, is_virtual=True)
     return
 
 def register_Ns3Time_methods(root_module, cls):
@@ -2160,20 +2132,12 @@
     cls.add_method('GetObject', 
                    'ns3::Ptr< ns3::Object >', 
                    [], 
-<<<<<<< HEAD
-                   is_const=True, template_parameters=['ns3::Object'], custom_template_method_name='GetObject')
-=======
                    custom_template_method_name='GetObject', is_const=True, template_parameters=['ns3::Object'])
->>>>>>> bc453bcb
     ## object.h (module 'core'): ns3::Ptr<ns3::Object> ns3::Object::GetObject(ns3::TypeId tid) const [member function]
     cls.add_method('GetObject', 
                    'ns3::Ptr< ns3::Object >', 
                    [param('ns3::TypeId', 'tid')], 
-<<<<<<< HEAD
-                   is_const=True, template_parameters=['ns3::Object'], custom_template_method_name='GetObject')
-=======
                    custom_template_method_name='GetObject', is_const=True, template_parameters=['ns3::Object'])
->>>>>>> bc453bcb
     ## object.h (module 'core'): static ns3::TypeId ns3::Object::GetTypeId() [member function]
     cls.add_method('GetTypeId', 
                    'ns3::TypeId', 
@@ -2289,22 +2253,22 @@
     cls.add_method('Connect', 
                    'bool', 
                    [param('ns3::ObjectBase *', 'obj', transfer_ownership=False), param('std::string', 'context'), param('ns3::CallbackBase const &', 'cb')], 
-                   is_const=True, is_virtual=True, is_pure_virtual=True)
+                   is_const=True, is_pure_virtual=True, is_virtual=True)
     ## trace-source-accessor.h (module 'core'): bool ns3::TraceSourceAccessor::ConnectWithoutContext(ns3::ObjectBase * obj, ns3::CallbackBase const & cb) const [member function]
     cls.add_method('ConnectWithoutContext', 
                    'bool', 
                    [param('ns3::ObjectBase *', 'obj', transfer_ownership=False), param('ns3::CallbackBase const &', 'cb')], 
-                   is_const=True, is_virtual=True, is_pure_virtual=True)
+                   is_const=True, is_pure_virtual=True, is_virtual=True)
     ## trace-source-accessor.h (module 'core'): bool ns3::TraceSourceAccessor::Disconnect(ns3::ObjectBase * obj, std::string context, ns3::CallbackBase const & cb) const [member function]
     cls.add_method('Disconnect', 
                    'bool', 
                    [param('ns3::ObjectBase *', 'obj', transfer_ownership=False), param('std::string', 'context'), param('ns3::CallbackBase const &', 'cb')], 
-                   is_const=True, is_virtual=True, is_pure_virtual=True)
+                   is_const=True, is_pure_virtual=True, is_virtual=True)
     ## trace-source-accessor.h (module 'core'): bool ns3::TraceSourceAccessor::DisconnectWithoutContext(ns3::ObjectBase * obj, ns3::CallbackBase const & cb) const [member function]
     cls.add_method('DisconnectWithoutContext', 
                    'bool', 
                    [param('ns3::ObjectBase *', 'obj', transfer_ownership=False), param('ns3::CallbackBase const &', 'cb')], 
-                   is_const=True, is_virtual=True, is_pure_virtual=True)
+                   is_const=True, is_pure_virtual=True, is_virtual=True)
     return
 
 def register_Ns3AttributeAccessor_methods(root_module, cls):
@@ -2316,22 +2280,22 @@
     cls.add_method('Get', 
                    'bool', 
                    [param('ns3::ObjectBase const *', 'object'), param('ns3::AttributeValue &', 'attribute')], 
-                   is_const=True, is_virtual=True, is_pure_virtual=True)
+                   is_const=True, is_pure_virtual=True, is_virtual=True)
     ## attribute.h (module 'core'): bool ns3::AttributeAccessor::HasGetter() const [member function]
     cls.add_method('HasGetter', 
                    'bool', 
                    [], 
-                   is_const=True, is_virtual=True, is_pure_virtual=True)
+                   is_const=True, is_pure_virtual=True, is_virtual=True)
     ## attribute.h (module 'core'): bool ns3::AttributeAccessor::HasSetter() const [member function]
     cls.add_method('HasSetter', 
                    'bool', 
                    [], 
-                   is_const=True, is_virtual=True, is_pure_virtual=True)
+                   is_const=True, is_pure_virtual=True, is_virtual=True)
     ## attribute.h (module 'core'): bool ns3::AttributeAccessor::Set(ns3::ObjectBase * object, ns3::AttributeValue const & value) const [member function]
     cls.add_method('Set', 
                    'bool', 
                    [param('ns3::ObjectBase *', 'object', transfer_ownership=False), param('ns3::AttributeValue const &', 'value')], 
-                   is_const=True, is_virtual=True, is_pure_virtual=True)
+                   is_const=True, is_pure_virtual=True, is_virtual=True)
     return
 
 def register_Ns3AttributeChecker_methods(root_module, cls):
@@ -2343,17 +2307,17 @@
     cls.add_method('Check', 
                    'bool', 
                    [param('ns3::AttributeValue const &', 'value')], 
-                   is_const=True, is_virtual=True, is_pure_virtual=True)
+                   is_const=True, is_pure_virtual=True, is_virtual=True)
     ## attribute.h (module 'core'): bool ns3::AttributeChecker::Copy(ns3::AttributeValue const & source, ns3::AttributeValue & destination) const [member function]
     cls.add_method('Copy', 
                    'bool', 
                    [param('ns3::AttributeValue const &', 'source'), param('ns3::AttributeValue &', 'destination')], 
-                   is_const=True, is_virtual=True, is_pure_virtual=True)
+                   is_const=True, is_pure_virtual=True, is_virtual=True)
     ## attribute.h (module 'core'): ns3::Ptr<ns3::AttributeValue> ns3::AttributeChecker::Create() const [member function]
     cls.add_method('Create', 
                    'ns3::Ptr< ns3::AttributeValue >', 
                    [], 
-                   is_const=True, is_virtual=True, is_pure_virtual=True)
+                   is_const=True, is_pure_virtual=True, is_virtual=True)
     ## attribute.h (module 'core'): ns3::Ptr<ns3::AttributeValue> ns3::AttributeChecker::CreateValidValue(ns3::AttributeValue const & value) const [member function]
     cls.add_method('CreateValidValue', 
                    'ns3::Ptr< ns3::AttributeValue >', 
@@ -2363,17 +2327,17 @@
     cls.add_method('GetUnderlyingTypeInformation', 
                    'std::string', 
                    [], 
-                   is_const=True, is_virtual=True, is_pure_virtual=True)
+                   is_const=True, is_pure_virtual=True, is_virtual=True)
     ## attribute.h (module 'core'): std::string ns3::AttributeChecker::GetValueTypeName() const [member function]
     cls.add_method('GetValueTypeName', 
                    'std::string', 
                    [], 
-                   is_const=True, is_virtual=True, is_pure_virtual=True)
+                   is_const=True, is_pure_virtual=True, is_virtual=True)
     ## attribute.h (module 'core'): bool ns3::AttributeChecker::HasUnderlyingTypeInformation() const [member function]
     cls.add_method('HasUnderlyingTypeInformation', 
                    'bool', 
                    [], 
-                   is_const=True, is_virtual=True, is_pure_virtual=True)
+                   is_const=True, is_pure_virtual=True, is_virtual=True)
     return
 
 def register_Ns3AttributeValue_methods(root_module, cls):
@@ -2385,17 +2349,17 @@
     cls.add_method('Copy', 
                    'ns3::Ptr< ns3::AttributeValue >', 
                    [], 
-                   is_const=True, is_virtual=True, is_pure_virtual=True)
+                   is_const=True, is_pure_virtual=True, is_virtual=True)
     ## attribute.h (module 'core'): bool ns3::AttributeValue::DeserializeFromString(std::string value, ns3::Ptr<const ns3::AttributeChecker> checker) [member function]
     cls.add_method('DeserializeFromString', 
                    'bool', 
                    [param('std::string', 'value'), param('ns3::Ptr< ns3::AttributeChecker const >', 'checker')], 
-                   is_virtual=True, is_pure_virtual=True)
+                   is_pure_virtual=True, is_virtual=True)
     ## attribute.h (module 'core'): std::string ns3::AttributeValue::SerializeToString(ns3::Ptr<const ns3::AttributeChecker> checker) const [member function]
     cls.add_method('SerializeToString', 
                    'std::string', 
                    [param('ns3::Ptr< ns3::AttributeChecker const >', 'checker')], 
-                   is_const=True, is_virtual=True, is_pure_virtual=True)
+                   is_const=True, is_pure_virtual=True, is_virtual=True)
     return
 
 def register_Ns3BooleanChecker_methods(root_module, cls):
@@ -2455,12 +2419,12 @@
     cls.add_method('GetTypeid', 
                    'std::string', 
                    [], 
-                   is_const=True, is_virtual=True, is_pure_virtual=True)
+                   is_const=True, is_pure_virtual=True, is_virtual=True)
     ## callback.h (module 'core'): bool ns3::CallbackImplBase::IsEqual(ns3::Ptr<const ns3::CallbackImplBase> other) const [member function]
     cls.add_method('IsEqual', 
                    'bool', 
                    [param('ns3::Ptr< ns3::CallbackImplBase const >', 'other')], 
-                   is_const=True, is_virtual=True, is_pure_virtual=True)
+                   is_const=True, is_pure_virtual=True, is_virtual=True)
     ## callback.h (module 'core'): static std::string ns3::CallbackImplBase::Demangle(std::string const & mangled) [member function]
     cls.add_method('Demangle', 
                    'std::string', 
@@ -2568,7 +2532,7 @@
     cls.add_method('Output', 
                    'void', 
                    [param('ns3::DataOutputCallback &', 'callback')], 
-                   is_const=True, is_virtual=True, is_pure_virtual=True)
+                   is_const=True, is_pure_virtual=True, is_virtual=True)
     ## data-calculator.h (module 'stats'): void ns3::DataCalculator::SetContext(std::string const context) [member function]
     cls.add_method('SetContext', 
                    'void', 
@@ -2725,7 +2689,7 @@
     cls.add_method('Output', 
                    'void', 
                    [param('ns3::DataCollector &', 'dc')], 
-                   is_virtual=True, is_pure_virtual=True)
+                   is_pure_virtual=True, is_virtual=True)
     ## data-output-interface.h (module 'stats'): void ns3::DataOutputInterface::SetFilePrefix(std::string const prefix) [member function]
     cls.add_method('SetFilePrefix', 
                    'void', 
@@ -2965,11 +2929,7 @@
     cls.add_method('Notify', 
                    'void', 
                    [], 
-<<<<<<< HEAD
-                   is_virtual=True, is_pure_virtual=True, visibility='protected')
-=======
                    is_pure_virtual=True, is_virtual=True, visibility='protected')
->>>>>>> bc453bcb
     return
 
 def register_Ns3FileAggregator_methods(root_module, cls):
@@ -3331,12 +3291,12 @@
     cls.add_method('ConnectByObject', 
                    'bool', 
                    [param('std::string', 'traceSource'), param('ns3::Ptr< ns3::Object >', 'obj')], 
-                   is_virtual=True, is_pure_virtual=True)
+                   is_pure_virtual=True, is_virtual=True)
     ## probe.h (module 'stats'): void ns3::Probe::ConnectByPath(std::string path) [member function]
     cls.add_method('ConnectByPath', 
                    'void', 
                    [param('std::string', 'path')], 
-                   is_virtual=True, is_pure_virtual=True)
+                   is_pure_virtual=True, is_virtual=True)
     ## probe.h (module 'stats'): static ns3::TypeId ns3::Probe::GetTypeId() [member function]
     cls.add_method('GetTypeId', 
                    'ns3::TypeId', 
@@ -3825,11 +3785,7 @@
     cls.add_method('operator()', 
                    'ns3::ObjectBase *', 
                    [], 
-<<<<<<< HEAD
-                   custom_name='__call__', is_virtual=True, is_pure_virtual=True)
-=======
                    custom_name='__call__', is_pure_virtual=True, is_virtual=True)
->>>>>>> bc453bcb
     return
 
 def register_Ns3CallbackImpl__Void_Bool_Bool_Ns3Empty_Ns3Empty_Ns3Empty_Ns3Empty_Ns3Empty_Ns3Empty_Ns3Empty_methods(root_module, cls):
@@ -3851,11 +3807,7 @@
     cls.add_method('operator()', 
                    'void', 
                    [param('bool', 'arg0'), param('bool', 'arg1')], 
-<<<<<<< HEAD
-                   custom_name='__call__', is_virtual=True, is_pure_virtual=True)
-=======
                    custom_name='__call__', is_pure_virtual=True, is_virtual=True)
->>>>>>> bc453bcb
     return
 
 def register_Ns3CallbackImpl__Void_Double_Double_Ns3Empty_Ns3Empty_Ns3Empty_Ns3Empty_Ns3Empty_Ns3Empty_Ns3Empty_methods(root_module, cls):
@@ -3877,11 +3829,7 @@
     cls.add_method('operator()', 
                    'void', 
                    [param('double', 'arg0'), param('double', 'arg1')], 
-<<<<<<< HEAD
-                   custom_name='__call__', is_virtual=True, is_pure_virtual=True)
-=======
                    custom_name='__call__', is_pure_virtual=True, is_virtual=True)
->>>>>>> bc453bcb
     return
 
 def register_Ns3CallbackImpl__Void_Unsigned_char_Unsigned_char_Ns3Empty_Ns3Empty_Ns3Empty_Ns3Empty_Ns3Empty_Ns3Empty_Ns3Empty_methods(root_module, cls):
@@ -3903,11 +3851,7 @@
     cls.add_method('operator()', 
                    'void', 
                    [param('unsigned char', 'arg0'), param('unsigned char', 'arg1')], 
-<<<<<<< HEAD
-                   custom_name='__call__', is_virtual=True, is_pure_virtual=True)
-=======
                    custom_name='__call__', is_pure_virtual=True, is_virtual=True)
->>>>>>> bc453bcb
     return
 
 def register_Ns3CallbackImpl__Void_Unsigned_int_Unsigned_int_Ns3Empty_Ns3Empty_Ns3Empty_Ns3Empty_Ns3Empty_Ns3Empty_Ns3Empty_methods(root_module, cls):
@@ -3929,11 +3873,7 @@
     cls.add_method('operator()', 
                    'void', 
                    [param('unsigned int', 'arg0'), param('unsigned int', 'arg1')], 
-<<<<<<< HEAD
-                   custom_name='__call__', is_virtual=True, is_pure_virtual=True)
-=======
                    custom_name='__call__', is_pure_virtual=True, is_virtual=True)
->>>>>>> bc453bcb
     return
 
 def register_Ns3CallbackImpl__Void_Unsigned_short_Unsigned_short_Ns3Empty_Ns3Empty_Ns3Empty_Ns3Empty_Ns3Empty_Ns3Empty_Ns3Empty_methods(root_module, cls):
@@ -3955,11 +3895,7 @@
     cls.add_method('operator()', 
                    'void', 
                    [param('short unsigned int', 'arg0'), param('short unsigned int', 'arg1')], 
-<<<<<<< HEAD
-                   custom_name='__call__', is_virtual=True, is_pure_virtual=True)
-=======
                    custom_name='__call__', is_pure_virtual=True, is_virtual=True)
->>>>>>> bc453bcb
     return
 
 def register_Ns3DoubleProbe_methods(root_module, cls):
@@ -4007,7 +3943,7 @@
     cls.add_method('GetHash32', 
                    'uint32_t', 
                    [param('char const *', 'buffer'), param('std::size_t const', 'size')], 
-                   is_virtual=True, is_pure_virtual=True)
+                   is_pure_virtual=True, is_virtual=True)
     ## hash-function.h (module 'core'): uint64_t ns3::Hash::Implementation::GetHash64(char const * buffer, std::size_t const size) [member function]
     cls.add_method('GetHash64', 
                    'uint64_t', 
@@ -4017,7 +3953,7 @@
     cls.add_method('clear', 
                    'void', 
                    [], 
-                   is_virtual=True, is_pure_virtual=True)
+                   is_pure_virtual=True, is_virtual=True)
     return
 
 def register_Ns3HashFunctionFnv1a_methods(root_module, cls):
