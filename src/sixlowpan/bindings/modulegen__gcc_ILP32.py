from pybindgen import Module, FileCodeSink, param, retval, cppclass, typehandlers


import pybindgen.settings
import warnings

class ErrorHandler(pybindgen.settings.ErrorHandler):
    def handle_error(self, wrapper, exception, traceback_):
        warnings.warn("exception %r in wrapper %s" % (exception, wrapper))
        return True
pybindgen.settings.error_handler = ErrorHandler()


import sys

def module_init():
    root_module = Module('ns.sixlowpan', cpp_namespace='::ns3')
    return root_module

def register_types(module):
    root_module = module.get_root()
    
    ## log.h (module 'core'): ns3::LogLevel [enumeration]
    module.add_enum('LogLevel', ['LOG_NONE', 'LOG_ERROR', 'LOG_LEVEL_ERROR', 'LOG_WARN', 'LOG_LEVEL_WARN', 'LOG_DEBUG', 'LOG_LEVEL_DEBUG', 'LOG_INFO', 'LOG_LEVEL_INFO', 'LOG_FUNCTION', 'LOG_LEVEL_FUNCTION', 'LOG_LOGIC', 'LOG_LEVEL_LOGIC', 'LOG_ALL', 'LOG_LEVEL_ALL', 'LOG_PREFIX_FUNC', 'LOG_PREFIX_TIME', 'LOG_PREFIX_NODE', 'LOG_PREFIX_LEVEL', 'LOG_PREFIX_ALL'], import_from_module='ns.core')
    ## address.h (module 'network'): ns3::Address [class]
    module.add_class('Address', import_from_module='ns.network')
    ## address.h (module 'network'): ns3::Address::MaxSize_e [enumeration]
    module.add_enum('MaxSize_e', ['MAX_SIZE'], outer_class=root_module['ns3::Address'], import_from_module='ns.network')
    ## attribute-construction-list.h (module 'core'): ns3::AttributeConstructionList [class]
    module.add_class('AttributeConstructionList', import_from_module='ns.core')
    ## attribute-construction-list.h (module 'core'): ns3::AttributeConstructionList::Item [struct]
    module.add_class('Item', import_from_module='ns.core', outer_class=root_module['ns3::AttributeConstructionList'])
    typehandlers.add_type_alias('std::list< ns3::AttributeConstructionList::Item > const_iterator', 'ns3::AttributeConstructionList::CIterator')
    typehandlers.add_type_alias('std::list< ns3::AttributeConstructionList::Item > const_iterator*', 'ns3::AttributeConstructionList::CIterator*')
    typehandlers.add_type_alias('std::list< ns3::AttributeConstructionList::Item > const_iterator&', 'ns3::AttributeConstructionList::CIterator&')
    ## buffer.h (module 'network'): ns3::Buffer [class]
    module.add_class('Buffer', import_from_module='ns.network')
    ## buffer.h (module 'network'): ns3::Buffer::Iterator [class]
    module.add_class('Iterator', import_from_module='ns.network', outer_class=root_module['ns3::Buffer'])
    ## packet.h (module 'network'): ns3::ByteTagIterator [class]
    module.add_class('ByteTagIterator', import_from_module='ns.network')
    ## packet.h (module 'network'): ns3::ByteTagIterator::Item [class]
    module.add_class('Item', import_from_module='ns.network', outer_class=root_module['ns3::ByteTagIterator'])
    ## byte-tag-list.h (module 'network'): ns3::ByteTagList [class]
    module.add_class('ByteTagList', import_from_module='ns.network')
    ## byte-tag-list.h (module 'network'): ns3::ByteTagList::Iterator [class]
    module.add_class('Iterator', import_from_module='ns.network', outer_class=root_module['ns3::ByteTagList'])
    ## byte-tag-list.h (module 'network'): ns3::ByteTagList::Iterator::Item [struct]
    module.add_class('Item', import_from_module='ns.network', outer_class=root_module['ns3::ByteTagList::Iterator'])
    ## callback.h (module 'core'): ns3::CallbackBase [class]
    module.add_class('CallbackBase', import_from_module='ns.core')
    ## default-deleter.h (module 'core'): ns3::DefaultDeleter<ns3::AttributeAccessor> [struct]
    module.add_class('DefaultDeleter', import_from_module='ns.core', template_parameters=['ns3::AttributeAccessor'])
    ## default-deleter.h (module 'core'): ns3::DefaultDeleter<ns3::AttributeChecker> [struct]
    module.add_class('DefaultDeleter', import_from_module='ns.core', template_parameters=['ns3::AttributeChecker'])
    ## default-deleter.h (module 'core'): ns3::DefaultDeleter<ns3::AttributeValue> [struct]
    module.add_class('DefaultDeleter', import_from_module='ns.core', template_parameters=['ns3::AttributeValue'])
    ## default-deleter.h (module 'core'): ns3::DefaultDeleter<ns3::CallbackImplBase> [struct]
    module.add_class('DefaultDeleter', import_from_module='ns.core', template_parameters=['ns3::CallbackImplBase'])
    ## default-deleter.h (module 'core'): ns3::DefaultDeleter<ns3::EventImpl> [struct]
    module.add_class('DefaultDeleter', import_from_module='ns.core', template_parameters=['ns3::EventImpl'])
    ## default-deleter.h (module 'core'): ns3::DefaultDeleter<ns3::Hash::Implementation> [struct]
    module.add_class('DefaultDeleter', import_from_module='ns.core', template_parameters=['ns3::Hash::Implementation'])
    ## default-deleter.h (module 'core'): ns3::DefaultDeleter<ns3::NixVector> [struct]
    module.add_class('DefaultDeleter', import_from_module='ns.core', template_parameters=['ns3::NixVector'])
    ## default-deleter.h (module 'core'): ns3::DefaultDeleter<ns3::Packet> [struct]
    module.add_class('DefaultDeleter', import_from_module='ns.core', template_parameters=['ns3::Packet'])
    ## default-deleter.h (module 'core'): ns3::DefaultDeleter<ns3::TraceSourceAccessor> [struct]
    module.add_class('DefaultDeleter', import_from_module='ns.core', template_parameters=['ns3::TraceSourceAccessor'])
    ## event-id.h (module 'core'): ns3::EventId [class]
    module.add_class('EventId', import_from_module='ns.core')
    ## hash.h (module 'core'): ns3::Hasher [class]
    module.add_class('Hasher', import_from_module='ns.core')
    ## ipv4-address.h (module 'network'): ns3::Ipv4Address [class]
    module.add_class('Ipv4Address', import_from_module='ns.network')
    ## ipv4-address.h (module 'network'): ns3::Ipv4Address [class]
    root_module['ns3::Ipv4Address'].implicitly_converts_to(root_module['ns3::Address'])
    ## ipv4-address.h (module 'network'): ns3::Ipv4Mask [class]
    module.add_class('Ipv4Mask', import_from_module='ns.network')
    ## ipv6-address.h (module 'network'): ns3::Ipv6Address [class]
    module.add_class('Ipv6Address', import_from_module='ns.network')
    ## ipv6-address.h (module 'network'): ns3::Ipv6Address [class]
    root_module['ns3::Ipv6Address'].implicitly_converts_to(root_module['ns3::Address'])
    ## ipv6-address.h (module 'network'): ns3::Ipv6Prefix [class]
    module.add_class('Ipv6Prefix', import_from_module='ns.network')
    ## log.h (module 'core'): ns3::LogComponent [class]
    module.add_class('LogComponent', import_from_module='ns.core')
    typehandlers.add_type_alias('std::map< std::string, ns3::LogComponent * >', 'ns3::LogComponent::ComponentList')
    typehandlers.add_type_alias('std::map< std::string, ns3::LogComponent * >*', 'ns3::LogComponent::ComponentList*')
    typehandlers.add_type_alias('std::map< std::string, ns3::LogComponent * >&', 'ns3::LogComponent::ComponentList&')
    ## mac48-address.h (module 'network'): ns3::Mac48Address [class]
    module.add_class('Mac48Address', import_from_module='ns.network')
    typehandlers.add_type_alias('void ( * ) ( ns3::Mac48Address )', 'ns3::Mac48Address::TracedCallback')
    typehandlers.add_type_alias('void ( * ) ( ns3::Mac48Address )*', 'ns3::Mac48Address::TracedCallback*')
    typehandlers.add_type_alias('void ( * ) ( ns3::Mac48Address )&', 'ns3::Mac48Address::TracedCallback&')
    ## mac48-address.h (module 'network'): ns3::Mac48Address [class]
    root_module['ns3::Mac48Address'].implicitly_converts_to(root_module['ns3::Address'])
    ## mac8-address.h (module 'network'): ns3::Mac8Address [class]
    module.add_class('Mac8Address', import_from_module='ns.network')
    ## mac8-address.h (module 'network'): ns3::Mac8Address [class]
    root_module['ns3::Mac8Address'].implicitly_converts_to(root_module['ns3::Address'])
    ## net-device-container.h (module 'network'): ns3::NetDeviceContainer [class]
    module.add_class('NetDeviceContainer', import_from_module='ns.network')
    typehandlers.add_type_alias('std::vector< ns3::Ptr< ns3::NetDevice > > const_iterator', 'ns3::NetDeviceContainer::Iterator')
    typehandlers.add_type_alias('std::vector< ns3::Ptr< ns3::NetDevice > > const_iterator*', 'ns3::NetDeviceContainer::Iterator*')
    typehandlers.add_type_alias('std::vector< ns3::Ptr< ns3::NetDevice > > const_iterator&', 'ns3::NetDeviceContainer::Iterator&')
    ## object-base.h (module 'core'): ns3::ObjectBase [class]
    module.add_class('ObjectBase', allow_subclassing=True, import_from_module='ns.core')
    ## object.h (module 'core'): ns3::ObjectDeleter [struct]
    module.add_class('ObjectDeleter', import_from_module='ns.core')
    ## object-factory.h (module 'core'): ns3::ObjectFactory [class]
    module.add_class('ObjectFactory', import_from_module='ns.core')
    ## packet-metadata.h (module 'network'): ns3::PacketMetadata [class]
    module.add_class('PacketMetadata', import_from_module='ns.network')
    ## packet-metadata.h (module 'network'): ns3::PacketMetadata::Item [struct]
    module.add_class('Item', import_from_module='ns.network', outer_class=root_module['ns3::PacketMetadata'])
    ## packet-metadata.h (module 'network'): ns3::PacketMetadata::Item::ItemType [enumeration]
    module.add_enum('ItemType', ['PAYLOAD', 'HEADER', 'TRAILER'], outer_class=root_module['ns3::PacketMetadata::Item'], import_from_module='ns.network')
    ## packet-metadata.h (module 'network'): ns3::PacketMetadata::ItemIterator [class]
    module.add_class('ItemIterator', import_from_module='ns.network', outer_class=root_module['ns3::PacketMetadata'])
    ## packet.h (module 'network'): ns3::PacketTagIterator [class]
    module.add_class('PacketTagIterator', import_from_module='ns.network')
    ## packet.h (module 'network'): ns3::PacketTagIterator::Item [class]
    module.add_class('Item', import_from_module='ns.network', outer_class=root_module['ns3::PacketTagIterator'])
    ## packet-tag-list.h (module 'network'): ns3::PacketTagList [class]
    module.add_class('PacketTagList', import_from_module='ns.network')
    ## packet-tag-list.h (module 'network'): ns3::PacketTagList::TagData [struct]
    module.add_class('TagData', import_from_module='ns.network', outer_class=root_module['ns3::PacketTagList'])
    ## log.h (module 'core'): ns3::ParameterLogger [class]
    module.add_class('ParameterLogger', import_from_module='ns.core')
    ## simple-ref-count.h (module 'core'): ns3::SimpleRefCount<ns3::Object, ns3::ObjectBase, ns3::ObjectDeleter> [class]
<<<<<<< HEAD
    module.add_class('SimpleRefCount', import_from_module='ns.core', memory_policy=cppclass.ReferenceCountingMethodsPolicy(incref_method='Ref', decref_method='Unref', peekref_method='GetReferenceCount'), automatic_type_narrowing=True, parent=root_module['ns3::ObjectBase'], template_parameters=['ns3::Object', 'ns3::ObjectBase', 'ns3::ObjectDeleter'])
=======
    module.add_class('SimpleRefCount', automatic_type_narrowing=True, import_from_module='ns.core', memory_policy=cppclass.ReferenceCountingMethodsPolicy(incref_method='Ref', decref_method='Unref', peekref_method='GetReferenceCount'), parent=root_module['ns3::ObjectBase'], template_parameters=['ns3::Object', 'ns3::ObjectBase', 'ns3::ObjectDeleter'])
>>>>>>> bc453bcb
    ## simulator.h (module 'core'): ns3::Simulator [class]
    module.add_class('Simulator', destructor_visibility='private', import_from_module='ns.core')
    ## simulator.h (module 'core'): ns3::Simulator [enumeration]
    module.add_enum('', ['NO_CONTEXT'], outer_class=root_module['ns3::Simulator'], import_from_module='ns.core')
    ## sixlowpan-header.h (module 'sixlowpan'): ns3::SixLowPanDispatch [class]
    module.add_class('SixLowPanDispatch')
    ## sixlowpan-header.h (module 'sixlowpan'): ns3::SixLowPanDispatch::Dispatch_e [enumeration]
    module.add_enum('Dispatch_e', ['LOWPAN_NALP', 'LOWPAN_NALP_N', 'LOWPAN_IPv6', 'LOWPAN_HC1', 'LOWPAN_BC0', 'LOWPAN_IPHC', 'LOWPAN_IPHC_N', 'LOWPAN_MESH', 'LOWPAN_MESH_N', 'LOWPAN_FRAG1', 'LOWPAN_FRAG1_N', 'LOWPAN_FRAGN', 'LOWPAN_FRAGN_N', 'LOWPAN_UNSUPPORTED'], outer_class=root_module['ns3::SixLowPanDispatch'])
    ## sixlowpan-header.h (module 'sixlowpan'): ns3::SixLowPanDispatch::NhcDispatch_e [enumeration]
    module.add_enum('NhcDispatch_e', ['LOWPAN_NHC', 'LOWPAN_NHC_N', 'LOWPAN_UDPNHC', 'LOWPAN_UDPNHC_N', 'LOWPAN_NHCUNSUPPORTED'], outer_class=root_module['ns3::SixLowPanDispatch'])
    ## sixlowpan-helper.h (module 'sixlowpan'): ns3::SixLowPanHelper [class]
    module.add_class('SixLowPanHelper')
    ## tag.h (module 'network'): ns3::Tag [class]
    module.add_class('Tag', import_from_module='ns.network', parent=root_module['ns3::ObjectBase'])
    ## tag-buffer.h (module 'network'): ns3::TagBuffer [class]
    module.add_class('TagBuffer', import_from_module='ns.network')
    ## nstime.h (module 'core'): ns3::Time [class]
    module.add_class('Time', import_from_module='ns.core')
    ## nstime.h (module 'core'): ns3::Time::Unit [enumeration]
    module.add_enum('Unit', ['Y', 'D', 'H', 'MIN', 'S', 'MS', 'US', 'NS', 'PS', 'FS', 'LAST', 'AUTO'], outer_class=root_module['ns3::Time'], import_from_module='ns.core')
    typehandlers.add_type_alias('void ( * ) ( ns3::Time )', 'ns3::Time::TracedCallback')
    typehandlers.add_type_alias('void ( * ) ( ns3::Time )*', 'ns3::Time::TracedCallback*')
    typehandlers.add_type_alias('void ( * ) ( ns3::Time )&', 'ns3::Time::TracedCallback&')
    ## nstime.h (module 'core'): ns3::TimeWithUnit [class]
    module.add_class('TimeWithUnit', import_from_module='ns.core')
    ## type-id.h (module 'core'): ns3::TypeId [class]
    module.add_class('TypeId', import_from_module='ns.core')
    ## type-id.h (module 'core'): ns3::TypeId::AttributeFlag [enumeration]
    module.add_enum('AttributeFlag', ['ATTR_GET', 'ATTR_SET', 'ATTR_CONSTRUCT', 'ATTR_SGC'], outer_class=root_module['ns3::TypeId'], import_from_module='ns.core')
    ## type-id.h (module 'core'): ns3::TypeId::SupportLevel [enumeration]
    module.add_enum('SupportLevel', ['SUPPORTED', 'DEPRECATED', 'OBSOLETE'], outer_class=root_module['ns3::TypeId'], import_from_module='ns.core')
    ## type-id.h (module 'core'): ns3::TypeId::AttributeInformation [struct]
    module.add_class('AttributeInformation', import_from_module='ns.core', outer_class=root_module['ns3::TypeId'])
    ## type-id.h (module 'core'): ns3::TypeId::TraceSourceInformation [struct]
    module.add_class('TraceSourceInformation', import_from_module='ns.core', outer_class=root_module['ns3::TypeId'])
    typehandlers.add_type_alias('uint32_t', 'ns3::TypeId::hash_t')
    typehandlers.add_type_alias('uint32_t*', 'ns3::TypeId::hash_t*')
    typehandlers.add_type_alias('uint32_t&', 'ns3::TypeId::hash_t&')
    ## empty.h (module 'core'): ns3::empty [class]
    module.add_class('empty', import_from_module='ns.core')
    ## int64x64-128.h (module 'core'): ns3::int64x64_t [class]
    module.add_class('int64x64_t', import_from_module='ns.core')
    ## int64x64-128.h (module 'core'): ns3::int64x64_t::impl_type [enumeration]
    module.add_enum('impl_type', ['int128_impl', 'cairo_impl', 'ld_impl'], outer_class=root_module['ns3::int64x64_t'], import_from_module='ns.core')
    ## chunk.h (module 'network'): ns3::Chunk [class]
    module.add_class('Chunk', import_from_module='ns.network', parent=root_module['ns3::ObjectBase'])
    ## header.h (module 'network'): ns3::Header [class]
    module.add_class('Header', import_from_module='ns.network', parent=root_module['ns3::Chunk'])
    ## object.h (module 'core'): ns3::Object [class]
    module.add_class('Object', import_from_module='ns.core', parent=root_module['ns3::SimpleRefCount< ns3::Object, ns3::ObjectBase, ns3::ObjectDeleter >'])
    ## object.h (module 'core'): ns3::Object::AggregateIterator [class]
    module.add_class('AggregateIterator', import_from_module='ns.core', outer_class=root_module['ns3::Object'])
    ## random-variable-stream.h (module 'core'): ns3::RandomVariableStream [class]
    module.add_class('RandomVariableStream', import_from_module='ns.core', parent=root_module['ns3::Object'])
    ## random-variable-stream.h (module 'core'): ns3::SequentialRandomVariable [class]
    module.add_class('SequentialRandomVariable', import_from_module='ns.core', parent=root_module['ns3::RandomVariableStream'])
    ## simple-ref-count.h (module 'core'): ns3::SimpleRefCount<ns3::AttributeAccessor, ns3::empty, ns3::DefaultDeleter<ns3::AttributeAccessor> > [class]
<<<<<<< HEAD
    module.add_class('SimpleRefCount', import_from_module='ns.core', memory_policy=cppclass.ReferenceCountingMethodsPolicy(incref_method='Ref', decref_method='Unref', peekref_method='GetReferenceCount'), automatic_type_narrowing=True, parent=root_module['ns3::empty'], template_parameters=['ns3::AttributeAccessor', 'ns3::empty', 'ns3::DefaultDeleter<ns3::AttributeAccessor>'])
    ## simple-ref-count.h (module 'core'): ns3::SimpleRefCount<ns3::AttributeChecker, ns3::empty, ns3::DefaultDeleter<ns3::AttributeChecker> > [class]
    module.add_class('SimpleRefCount', import_from_module='ns.core', memory_policy=cppclass.ReferenceCountingMethodsPolicy(incref_method='Ref', decref_method='Unref', peekref_method='GetReferenceCount'), automatic_type_narrowing=True, parent=root_module['ns3::empty'], template_parameters=['ns3::AttributeChecker', 'ns3::empty', 'ns3::DefaultDeleter<ns3::AttributeChecker>'])
    ## simple-ref-count.h (module 'core'): ns3::SimpleRefCount<ns3::AttributeValue, ns3::empty, ns3::DefaultDeleter<ns3::AttributeValue> > [class]
    module.add_class('SimpleRefCount', import_from_module='ns.core', memory_policy=cppclass.ReferenceCountingMethodsPolicy(incref_method='Ref', decref_method='Unref', peekref_method='GetReferenceCount'), automatic_type_narrowing=True, parent=root_module['ns3::empty'], template_parameters=['ns3::AttributeValue', 'ns3::empty', 'ns3::DefaultDeleter<ns3::AttributeValue>'])
    ## simple-ref-count.h (module 'core'): ns3::SimpleRefCount<ns3::CallbackImplBase, ns3::empty, ns3::DefaultDeleter<ns3::CallbackImplBase> > [class]
    module.add_class('SimpleRefCount', import_from_module='ns.core', memory_policy=cppclass.ReferenceCountingMethodsPolicy(incref_method='Ref', decref_method='Unref', peekref_method='GetReferenceCount'), automatic_type_narrowing=True, parent=root_module['ns3::empty'], template_parameters=['ns3::CallbackImplBase', 'ns3::empty', 'ns3::DefaultDeleter<ns3::CallbackImplBase>'])
    ## simple-ref-count.h (module 'core'): ns3::SimpleRefCount<ns3::EventImpl, ns3::empty, ns3::DefaultDeleter<ns3::EventImpl> > [class]
    module.add_class('SimpleRefCount', import_from_module='ns.core', memory_policy=cppclass.ReferenceCountingMethodsPolicy(incref_method='Ref', decref_method='Unref', peekref_method='GetReferenceCount'), automatic_type_narrowing=True, parent=root_module['ns3::empty'], template_parameters=['ns3::EventImpl', 'ns3::empty', 'ns3::DefaultDeleter<ns3::EventImpl>'])
    ## simple-ref-count.h (module 'core'): ns3::SimpleRefCount<ns3::Hash::Implementation, ns3::empty, ns3::DefaultDeleter<ns3::Hash::Implementation> > [class]
    module.add_class('SimpleRefCount', import_from_module='ns.core', memory_policy=cppclass.ReferenceCountingMethodsPolicy(incref_method='Ref', decref_method='Unref', peekref_method='GetReferenceCount'), automatic_type_narrowing=True, parent=root_module['ns3::empty'], template_parameters=['ns3::Hash::Implementation', 'ns3::empty', 'ns3::DefaultDeleter<ns3::Hash::Implementation>'])
    ## simple-ref-count.h (module 'core'): ns3::SimpleRefCount<ns3::NixVector, ns3::empty, ns3::DefaultDeleter<ns3::NixVector> > [class]
    module.add_class('SimpleRefCount', import_from_module='ns.core', memory_policy=cppclass.ReferenceCountingMethodsPolicy(incref_method='Ref', decref_method='Unref', peekref_method='GetReferenceCount'), automatic_type_narrowing=True, parent=root_module['ns3::empty'], template_parameters=['ns3::NixVector', 'ns3::empty', 'ns3::DefaultDeleter<ns3::NixVector>'])
    ## simple-ref-count.h (module 'core'): ns3::SimpleRefCount<ns3::Packet, ns3::empty, ns3::DefaultDeleter<ns3::Packet> > [class]
    module.add_class('SimpleRefCount', import_from_module='ns.core', memory_policy=cppclass.ReferenceCountingMethodsPolicy(incref_method='Ref', decref_method='Unref', peekref_method='GetReferenceCount'), automatic_type_narrowing=True, parent=root_module['ns3::empty'], template_parameters=['ns3::Packet', 'ns3::empty', 'ns3::DefaultDeleter<ns3::Packet>'])
    ## simple-ref-count.h (module 'core'): ns3::SimpleRefCount<ns3::TraceSourceAccessor, ns3::empty, ns3::DefaultDeleter<ns3::TraceSourceAccessor> > [class]
    module.add_class('SimpleRefCount', import_from_module='ns.core', memory_policy=cppclass.ReferenceCountingMethodsPolicy(incref_method='Ref', decref_method='Unref', peekref_method='GetReferenceCount'), automatic_type_narrowing=True, parent=root_module['ns3::empty'], template_parameters=['ns3::TraceSourceAccessor', 'ns3::empty', 'ns3::DefaultDeleter<ns3::TraceSourceAccessor>'])
=======
    module.add_class('SimpleRefCount', automatic_type_narrowing=True, import_from_module='ns.core', memory_policy=cppclass.ReferenceCountingMethodsPolicy(incref_method='Ref', decref_method='Unref', peekref_method='GetReferenceCount'), parent=root_module['ns3::empty'], template_parameters=['ns3::AttributeAccessor', 'ns3::empty', 'ns3::DefaultDeleter<ns3::AttributeAccessor>'])
    ## simple-ref-count.h (module 'core'): ns3::SimpleRefCount<ns3::AttributeChecker, ns3::empty, ns3::DefaultDeleter<ns3::AttributeChecker> > [class]
    module.add_class('SimpleRefCount', automatic_type_narrowing=True, import_from_module='ns.core', memory_policy=cppclass.ReferenceCountingMethodsPolicy(incref_method='Ref', decref_method='Unref', peekref_method='GetReferenceCount'), parent=root_module['ns3::empty'], template_parameters=['ns3::AttributeChecker', 'ns3::empty', 'ns3::DefaultDeleter<ns3::AttributeChecker>'])
    ## simple-ref-count.h (module 'core'): ns3::SimpleRefCount<ns3::AttributeValue, ns3::empty, ns3::DefaultDeleter<ns3::AttributeValue> > [class]
    module.add_class('SimpleRefCount', automatic_type_narrowing=True, import_from_module='ns.core', memory_policy=cppclass.ReferenceCountingMethodsPolicy(incref_method='Ref', decref_method='Unref', peekref_method='GetReferenceCount'), parent=root_module['ns3::empty'], template_parameters=['ns3::AttributeValue', 'ns3::empty', 'ns3::DefaultDeleter<ns3::AttributeValue>'])
    ## simple-ref-count.h (module 'core'): ns3::SimpleRefCount<ns3::CallbackImplBase, ns3::empty, ns3::DefaultDeleter<ns3::CallbackImplBase> > [class]
    module.add_class('SimpleRefCount', automatic_type_narrowing=True, import_from_module='ns.core', memory_policy=cppclass.ReferenceCountingMethodsPolicy(incref_method='Ref', decref_method='Unref', peekref_method='GetReferenceCount'), parent=root_module['ns3::empty'], template_parameters=['ns3::CallbackImplBase', 'ns3::empty', 'ns3::DefaultDeleter<ns3::CallbackImplBase>'])
    ## simple-ref-count.h (module 'core'): ns3::SimpleRefCount<ns3::EventImpl, ns3::empty, ns3::DefaultDeleter<ns3::EventImpl> > [class]
    module.add_class('SimpleRefCount', automatic_type_narrowing=True, import_from_module='ns.core', memory_policy=cppclass.ReferenceCountingMethodsPolicy(incref_method='Ref', decref_method='Unref', peekref_method='GetReferenceCount'), parent=root_module['ns3::empty'], template_parameters=['ns3::EventImpl', 'ns3::empty', 'ns3::DefaultDeleter<ns3::EventImpl>'])
    ## simple-ref-count.h (module 'core'): ns3::SimpleRefCount<ns3::Hash::Implementation, ns3::empty, ns3::DefaultDeleter<ns3::Hash::Implementation> > [class]
    module.add_class('SimpleRefCount', automatic_type_narrowing=True, import_from_module='ns.core', memory_policy=cppclass.ReferenceCountingMethodsPolicy(incref_method='Ref', decref_method='Unref', peekref_method='GetReferenceCount'), parent=root_module['ns3::empty'], template_parameters=['ns3::Hash::Implementation', 'ns3::empty', 'ns3::DefaultDeleter<ns3::Hash::Implementation>'])
    ## simple-ref-count.h (module 'core'): ns3::SimpleRefCount<ns3::NixVector, ns3::empty, ns3::DefaultDeleter<ns3::NixVector> > [class]
    module.add_class('SimpleRefCount', automatic_type_narrowing=True, import_from_module='ns.core', memory_policy=cppclass.ReferenceCountingMethodsPolicy(incref_method='Ref', decref_method='Unref', peekref_method='GetReferenceCount'), parent=root_module['ns3::empty'], template_parameters=['ns3::NixVector', 'ns3::empty', 'ns3::DefaultDeleter<ns3::NixVector>'])
    ## simple-ref-count.h (module 'core'): ns3::SimpleRefCount<ns3::Packet, ns3::empty, ns3::DefaultDeleter<ns3::Packet> > [class]
    module.add_class('SimpleRefCount', automatic_type_narrowing=True, import_from_module='ns.core', memory_policy=cppclass.ReferenceCountingMethodsPolicy(incref_method='Ref', decref_method='Unref', peekref_method='GetReferenceCount'), parent=root_module['ns3::empty'], template_parameters=['ns3::Packet', 'ns3::empty', 'ns3::DefaultDeleter<ns3::Packet>'])
    ## simple-ref-count.h (module 'core'): ns3::SimpleRefCount<ns3::TraceSourceAccessor, ns3::empty, ns3::DefaultDeleter<ns3::TraceSourceAccessor> > [class]
    module.add_class('SimpleRefCount', automatic_type_narrowing=True, import_from_module='ns.core', memory_policy=cppclass.ReferenceCountingMethodsPolicy(incref_method='Ref', decref_method='Unref', peekref_method='GetReferenceCount'), parent=root_module['ns3::empty'], template_parameters=['ns3::TraceSourceAccessor', 'ns3::empty', 'ns3::DefaultDeleter<ns3::TraceSourceAccessor>'])
>>>>>>> bc453bcb
    ## sixlowpan-header.h (module 'sixlowpan'): ns3::SixLowPanBc0 [class]
    module.add_class('SixLowPanBc0', parent=root_module['ns3::Header'])
    ## sixlowpan-header.h (module 'sixlowpan'): ns3::SixLowPanFrag1 [class]
    module.add_class('SixLowPanFrag1', parent=root_module['ns3::Header'])
    ## sixlowpan-header.h (module 'sixlowpan'): ns3::SixLowPanFragN [class]
    module.add_class('SixLowPanFragN', parent=root_module['ns3::Header'])
    ## sixlowpan-header.h (module 'sixlowpan'): ns3::SixLowPanHc1 [class]
    module.add_class('SixLowPanHc1', parent=root_module['ns3::Header'])
    ## sixlowpan-header.h (module 'sixlowpan'): ns3::SixLowPanHc1::LowPanHc1Addr_e [enumeration]
    module.add_enum('LowPanHc1Addr_e', ['HC1_PIII', 'HC1_PIIC', 'HC1_PCII', 'HC1_PCIC'], outer_class=root_module['ns3::SixLowPanHc1'])
    ## sixlowpan-header.h (module 'sixlowpan'): ns3::SixLowPanHc1::LowPanHc1NextHeader_e [enumeration]
    module.add_enum('LowPanHc1NextHeader_e', ['HC1_NC', 'HC1_UDP', 'HC1_ICMP', 'HC1_TCP'], outer_class=root_module['ns3::SixLowPanHc1'])
    ## sixlowpan-header.h (module 'sixlowpan'): ns3::SixLowPanIphc [class]
    module.add_class('SixLowPanIphc', parent=root_module['ns3::Header'])
    ## sixlowpan-header.h (module 'sixlowpan'): ns3::SixLowPanIphc::TrafficClassFlowLabel_e [enumeration]
    module.add_enum('TrafficClassFlowLabel_e', ['TF_FULL', 'TF_DSCP_ELIDED', 'TF_FL_ELIDED', 'TF_ELIDED'], outer_class=root_module['ns3::SixLowPanIphc'])
    ## sixlowpan-header.h (module 'sixlowpan'): ns3::SixLowPanIphc::Hlim_e [enumeration]
    module.add_enum('Hlim_e', ['HLIM_INLINE', 'HLIM_COMPR_1', 'HLIM_COMPR_64', 'HLIM_COMPR_255'], outer_class=root_module['ns3::SixLowPanIphc'])
    ## sixlowpan-header.h (module 'sixlowpan'): ns3::SixLowPanIphc::HeaderCompression_e [enumeration]
    module.add_enum('HeaderCompression_e', ['HC_INLINE', 'HC_COMPR_64', 'HC_COMPR_16', 'HC_COMPR_0'], outer_class=root_module['ns3::SixLowPanIphc'])
    ## sixlowpan-header.h (module 'sixlowpan'): ns3::SixLowPanIpv6 [class]
    module.add_class('SixLowPanIpv6', parent=root_module['ns3::Header'])
    ## sixlowpan-header.h (module 'sixlowpan'): ns3::SixLowPanMesh [class]
    module.add_class('SixLowPanMesh', parent=root_module['ns3::Header'])
    ## sixlowpan-header.h (module 'sixlowpan'): ns3::SixLowPanNhcExtension [class]
    module.add_class('SixLowPanNhcExtension', parent=root_module['ns3::Header'])
    ## sixlowpan-header.h (module 'sixlowpan'): ns3::SixLowPanNhcExtension::Eid_e [enumeration]
    module.add_enum('Eid_e', ['EID_HOPBYHOP_OPTIONS_H', 'EID_ROUTING_H', 'EID_FRAGMENTATION_H', 'EID_DESTINATION_OPTIONS_H', 'EID_MOBILITY_H', 'EID_IPv6_H'], outer_class=root_module['ns3::SixLowPanNhcExtension'])
    ## sixlowpan-header.h (module 'sixlowpan'): ns3::SixLowPanUdpNhcExtension [class]
    module.add_class('SixLowPanUdpNhcExtension', parent=root_module['ns3::Header'])
    ## sixlowpan-header.h (module 'sixlowpan'): ns3::SixLowPanUdpNhcExtension::Ports_e [enumeration]
    module.add_enum('Ports_e', ['PORTS_INLINE', 'PORTS_ALL_SRC_LAST_DST', 'PORTS_LAST_SRC_ALL_DST', 'PORTS_LAST_SRC_LAST_DST'], outer_class=root_module['ns3::SixLowPanUdpNhcExtension'])
    ## trace-source-accessor.h (module 'core'): ns3::TraceSourceAccessor [class]
    module.add_class('TraceSourceAccessor', import_from_module='ns.core', parent=root_module['ns3::SimpleRefCount< ns3::TraceSourceAccessor, ns3::empty, ns3::DefaultDeleter<ns3::TraceSourceAccessor> >'])
    ## trailer.h (module 'network'): ns3::Trailer [class]
    module.add_class('Trailer', import_from_module='ns.network', parent=root_module['ns3::Chunk'])
    ## random-variable-stream.h (module 'core'): ns3::TriangularRandomVariable [class]
    module.add_class('TriangularRandomVariable', import_from_module='ns.core', parent=root_module['ns3::RandomVariableStream'])
    ## random-variable-stream.h (module 'core'): ns3::UniformRandomVariable [class]
    module.add_class('UniformRandomVariable', import_from_module='ns.core', parent=root_module['ns3::RandomVariableStream'])
    ## random-variable-stream.h (module 'core'): ns3::WeibullRandomVariable [class]
    module.add_class('WeibullRandomVariable', import_from_module='ns.core', parent=root_module['ns3::RandomVariableStream'])
    ## random-variable-stream.h (module 'core'): ns3::ZetaRandomVariable [class]
    module.add_class('ZetaRandomVariable', import_from_module='ns.core', parent=root_module['ns3::RandomVariableStream'])
    ## random-variable-stream.h (module 'core'): ns3::ZipfRandomVariable [class]
    module.add_class('ZipfRandomVariable', import_from_module='ns.core', parent=root_module['ns3::RandomVariableStream'])
    ## attribute.h (module 'core'): ns3::AttributeAccessor [class]
    module.add_class('AttributeAccessor', import_from_module='ns.core', parent=root_module['ns3::SimpleRefCount< ns3::AttributeAccessor, ns3::empty, ns3::DefaultDeleter<ns3::AttributeAccessor> >'])
    ## attribute.h (module 'core'): ns3::AttributeChecker [class]
<<<<<<< HEAD
    module.add_class('AttributeChecker', import_from_module='ns.core', automatic_type_narrowing=True, allow_subclassing=False, parent=root_module['ns3::SimpleRefCount< ns3::AttributeChecker, ns3::empty, ns3::DefaultDeleter<ns3::AttributeChecker> >'])
    ## attribute.h (module 'core'): ns3::AttributeValue [class]
    module.add_class('AttributeValue', import_from_module='ns.core', automatic_type_narrowing=True, allow_subclassing=False, parent=root_module['ns3::SimpleRefCount< ns3::AttributeValue, ns3::empty, ns3::DefaultDeleter<ns3::AttributeValue> >'])
=======
    module.add_class('AttributeChecker', allow_subclassing=False, automatic_type_narrowing=True, import_from_module='ns.core', parent=root_module['ns3::SimpleRefCount< ns3::AttributeChecker, ns3::empty, ns3::DefaultDeleter<ns3::AttributeChecker> >'])
    ## attribute.h (module 'core'): ns3::AttributeValue [class]
    module.add_class('AttributeValue', allow_subclassing=False, automatic_type_narrowing=True, import_from_module='ns.core', parent=root_module['ns3::SimpleRefCount< ns3::AttributeValue, ns3::empty, ns3::DefaultDeleter<ns3::AttributeValue> >'])
>>>>>>> bc453bcb
    ## callback.h (module 'core'): ns3::CallbackChecker [class]
    module.add_class('CallbackChecker', import_from_module='ns.core', parent=root_module['ns3::AttributeChecker'])
    ## callback.h (module 'core'): ns3::CallbackImplBase [class]
    module.add_class('CallbackImplBase', import_from_module='ns.core', parent=root_module['ns3::SimpleRefCount< ns3::CallbackImplBase, ns3::empty, ns3::DefaultDeleter<ns3::CallbackImplBase> >'])
    ## callback.h (module 'core'): ns3::CallbackValue [class]
    module.add_class('CallbackValue', import_from_module='ns.core', parent=root_module['ns3::AttributeValue'])
    ## random-variable-stream.h (module 'core'): ns3::ConstantRandomVariable [class]
    module.add_class('ConstantRandomVariable', import_from_module='ns.core', parent=root_module['ns3::RandomVariableStream'])
    ## random-variable-stream.h (module 'core'): ns3::DeterministicRandomVariable [class]
    module.add_class('DeterministicRandomVariable', import_from_module='ns.core', parent=root_module['ns3::RandomVariableStream'])
    ## random-variable-stream.h (module 'core'): ns3::EmpiricalRandomVariable [class]
    module.add_class('EmpiricalRandomVariable', import_from_module='ns.core', parent=root_module['ns3::RandomVariableStream'])
    ## attribute.h (module 'core'): ns3::EmptyAttributeAccessor [class]
    module.add_class('EmptyAttributeAccessor', import_from_module='ns.core', parent=root_module['ns3::AttributeAccessor'])
    ## attribute.h (module 'core'): ns3::EmptyAttributeChecker [class]
    module.add_class('EmptyAttributeChecker', import_from_module='ns.core', parent=root_module['ns3::AttributeChecker'])
    ## attribute.h (module 'core'): ns3::EmptyAttributeValue [class]
    module.add_class('EmptyAttributeValue', import_from_module='ns.core', parent=root_module['ns3::AttributeValue'])
    ## random-variable-stream.h (module 'core'): ns3::ErlangRandomVariable [class]
    module.add_class('ErlangRandomVariable', import_from_module='ns.core', parent=root_module['ns3::RandomVariableStream'])
    ## event-impl.h (module 'core'): ns3::EventImpl [class]
    module.add_class('EventImpl', import_from_module='ns.core', parent=root_module['ns3::SimpleRefCount< ns3::EventImpl, ns3::empty, ns3::DefaultDeleter<ns3::EventImpl> >'])
    ## random-variable-stream.h (module 'core'): ns3::ExponentialRandomVariable [class]
    module.add_class('ExponentialRandomVariable', import_from_module='ns.core', parent=root_module['ns3::RandomVariableStream'])
    ## random-variable-stream.h (module 'core'): ns3::GammaRandomVariable [class]
    module.add_class('GammaRandomVariable', import_from_module='ns.core', parent=root_module['ns3::RandomVariableStream'])
    ## ipv4-address.h (module 'network'): ns3::Ipv4AddressChecker [class]
    module.add_class('Ipv4AddressChecker', import_from_module='ns.network', parent=root_module['ns3::AttributeChecker'])
    ## ipv4-address.h (module 'network'): ns3::Ipv4AddressValue [class]
    module.add_class('Ipv4AddressValue', import_from_module='ns.network', parent=root_module['ns3::AttributeValue'])
    ## ipv4-address.h (module 'network'): ns3::Ipv4MaskChecker [class]
    module.add_class('Ipv4MaskChecker', import_from_module='ns.network', parent=root_module['ns3::AttributeChecker'])
    ## ipv4-address.h (module 'network'): ns3::Ipv4MaskValue [class]
    module.add_class('Ipv4MaskValue', import_from_module='ns.network', parent=root_module['ns3::AttributeValue'])
    ## ipv6-address.h (module 'network'): ns3::Ipv6AddressChecker [class]
    module.add_class('Ipv6AddressChecker', import_from_module='ns.network', parent=root_module['ns3::AttributeChecker'])
    ## ipv6-address.h (module 'network'): ns3::Ipv6AddressValue [class]
    module.add_class('Ipv6AddressValue', import_from_module='ns.network', parent=root_module['ns3::AttributeValue'])
    ## ipv6-address.h (module 'network'): ns3::Ipv6PrefixChecker [class]
    module.add_class('Ipv6PrefixChecker', import_from_module='ns.network', parent=root_module['ns3::AttributeChecker'])
    ## ipv6-address.h (module 'network'): ns3::Ipv6PrefixValue [class]
    module.add_class('Ipv6PrefixValue', import_from_module='ns.network', parent=root_module['ns3::AttributeValue'])
    ## random-variable-stream.h (module 'core'): ns3::LogNormalRandomVariable [class]
    module.add_class('LogNormalRandomVariable', import_from_module='ns.core', parent=root_module['ns3::RandomVariableStream'])
    ## mac48-address.h (module 'network'): ns3::Mac48AddressChecker [class]
    module.add_class('Mac48AddressChecker', import_from_module='ns.network', parent=root_module['ns3::AttributeChecker'])
    ## mac48-address.h (module 'network'): ns3::Mac48AddressValue [class]
    module.add_class('Mac48AddressValue', import_from_module='ns.network', parent=root_module['ns3::AttributeValue'])
    ## net-device.h (module 'network'): ns3::NetDevice [class]
    module.add_class('NetDevice', import_from_module='ns.network', parent=root_module['ns3::Object'])
    ## net-device.h (module 'network'): ns3::NetDevice::PacketType [enumeration]
    module.add_enum('PacketType', ['PACKET_HOST', 'NS3_PACKET_HOST', 'PACKET_BROADCAST', 'NS3_PACKET_BROADCAST', 'PACKET_MULTICAST', 'NS3_PACKET_MULTICAST', 'PACKET_OTHERHOST', 'NS3_PACKET_OTHERHOST'], outer_class=root_module['ns3::NetDevice'], import_from_module='ns.network')
    typehandlers.add_type_alias('void ( * ) (  )', 'ns3::NetDevice::LinkChangeTracedCallback')
    typehandlers.add_type_alias('void ( * ) (  )*', 'ns3::NetDevice::LinkChangeTracedCallback*')
    typehandlers.add_type_alias('void ( * ) (  )&', 'ns3::NetDevice::LinkChangeTracedCallback&')
    typehandlers.add_type_alias('ns3::Callback< bool, ns3::Ptr< ns3::NetDevice >, ns3::Ptr< ns3::Packet const >, unsigned short, ns3::Address const &, ns3::empty, ns3::empty, ns3::empty, ns3::empty, ns3::empty >', 'ns3::NetDevice::ReceiveCallback')
    typehandlers.add_type_alias('ns3::Callback< bool, ns3::Ptr< ns3::NetDevice >, ns3::Ptr< ns3::Packet const >, unsigned short, ns3::Address const &, ns3::empty, ns3::empty, ns3::empty, ns3::empty, ns3::empty >*', 'ns3::NetDevice::ReceiveCallback*')
    typehandlers.add_type_alias('ns3::Callback< bool, ns3::Ptr< ns3::NetDevice >, ns3::Ptr< ns3::Packet const >, unsigned short, ns3::Address const &, ns3::empty, ns3::empty, ns3::empty, ns3::empty, ns3::empty >&', 'ns3::NetDevice::ReceiveCallback&')
    typehandlers.add_type_alias('ns3::Callback< bool, ns3::Ptr< ns3::NetDevice >, ns3::Ptr< ns3::Packet const >, unsigned short, ns3::Address const &, ns3::Address const &, ns3::NetDevice::PacketType, ns3::empty, ns3::empty, ns3::empty >', 'ns3::NetDevice::PromiscReceiveCallback')
    typehandlers.add_type_alias('ns3::Callback< bool, ns3::Ptr< ns3::NetDevice >, ns3::Ptr< ns3::Packet const >, unsigned short, ns3::Address const &, ns3::Address const &, ns3::NetDevice::PacketType, ns3::empty, ns3::empty, ns3::empty >*', 'ns3::NetDevice::PromiscReceiveCallback*')
    typehandlers.add_type_alias('ns3::Callback< bool, ns3::Ptr< ns3::NetDevice >, ns3::Ptr< ns3::Packet const >, unsigned short, ns3::Address const &, ns3::Address const &, ns3::NetDevice::PacketType, ns3::empty, ns3::empty, ns3::empty >&', 'ns3::NetDevice::PromiscReceiveCallback&')
    ## nix-vector.h (module 'network'): ns3::NixVector [class]
    module.add_class('NixVector', import_from_module='ns.network', parent=root_module['ns3::SimpleRefCount< ns3::NixVector, ns3::empty, ns3::DefaultDeleter<ns3::NixVector> >'])
    ## random-variable-stream.h (module 'core'): ns3::NormalRandomVariable [class]
    module.add_class('NormalRandomVariable', import_from_module='ns.core', parent=root_module['ns3::RandomVariableStream'])
    ## object-factory.h (module 'core'): ns3::ObjectFactoryChecker [class]
    module.add_class('ObjectFactoryChecker', import_from_module='ns.core', parent=root_module['ns3::AttributeChecker'])
    ## object-factory.h (module 'core'): ns3::ObjectFactoryValue [class]
    module.add_class('ObjectFactoryValue', import_from_module='ns.core', parent=root_module['ns3::AttributeValue'])
    ## packet.h (module 'network'): ns3::Packet [class]
    module.add_class('Packet', import_from_module='ns.network', parent=root_module['ns3::SimpleRefCount< ns3::Packet, ns3::empty, ns3::DefaultDeleter<ns3::Packet> >'])
    typehandlers.add_type_alias('void ( * ) ( ns3::Ptr< ns3::Packet const > )', 'ns3::Packet::TracedCallback')
    typehandlers.add_type_alias('void ( * ) ( ns3::Ptr< ns3::Packet const > )*', 'ns3::Packet::TracedCallback*')
    typehandlers.add_type_alias('void ( * ) ( ns3::Ptr< ns3::Packet const > )&', 'ns3::Packet::TracedCallback&')
    typehandlers.add_type_alias('void ( * ) ( ns3::Ptr< ns3::Packet const >, ns3::Address const & )', 'ns3::Packet::AddressTracedCallback')
    typehandlers.add_type_alias('void ( * ) ( ns3::Ptr< ns3::Packet const >, ns3::Address const & )*', 'ns3::Packet::AddressTracedCallback*')
    typehandlers.add_type_alias('void ( * ) ( ns3::Ptr< ns3::Packet const >, ns3::Address const & )&', 'ns3::Packet::AddressTracedCallback&')
    typehandlers.add_type_alias('void ( * ) ( ns3::Ptr< ns3::Packet const > const, ns3::Address const &, ns3::Address const & )', 'ns3::Packet::TwoAddressTracedCallback')
    typehandlers.add_type_alias('void ( * ) ( ns3::Ptr< ns3::Packet const > const, ns3::Address const &, ns3::Address const & )*', 'ns3::Packet::TwoAddressTracedCallback*')
    typehandlers.add_type_alias('void ( * ) ( ns3::Ptr< ns3::Packet const > const, ns3::Address const &, ns3::Address const & )&', 'ns3::Packet::TwoAddressTracedCallback&')
    typehandlers.add_type_alias('void ( * ) ( ns3::Ptr< ns3::Packet const >, ns3::Mac48Address )', 'ns3::Packet::Mac48AddressTracedCallback')
    typehandlers.add_type_alias('void ( * ) ( ns3::Ptr< ns3::Packet const >, ns3::Mac48Address )*', 'ns3::Packet::Mac48AddressTracedCallback*')
    typehandlers.add_type_alias('void ( * ) ( ns3::Ptr< ns3::Packet const >, ns3::Mac48Address )&', 'ns3::Packet::Mac48AddressTracedCallback&')
    typehandlers.add_type_alias('void ( * ) ( uint32_t, uint32_t )', 'ns3::Packet::SizeTracedCallback')
    typehandlers.add_type_alias('void ( * ) ( uint32_t, uint32_t )*', 'ns3::Packet::SizeTracedCallback*')
    typehandlers.add_type_alias('void ( * ) ( uint32_t, uint32_t )&', 'ns3::Packet::SizeTracedCallback&')
    typehandlers.add_type_alias('void ( * ) ( ns3::Ptr< ns3::Packet const >, double )', 'ns3::Packet::SinrTracedCallback')
    typehandlers.add_type_alias('void ( * ) ( ns3::Ptr< ns3::Packet const >, double )*', 'ns3::Packet::SinrTracedCallback*')
    typehandlers.add_type_alias('void ( * ) ( ns3::Ptr< ns3::Packet const >, double )&', 'ns3::Packet::SinrTracedCallback&')
    ## random-variable-stream.h (module 'core'): ns3::ParetoRandomVariable [class]
    module.add_class('ParetoRandomVariable', import_from_module='ns.core', parent=root_module['ns3::RandomVariableStream'])
    ## sixlowpan-net-device.h (module 'sixlowpan'): ns3::SixLowPanNetDevice [class]
    module.add_class('SixLowPanNetDevice', parent=root_module['ns3::NetDevice'])
    ## sixlowpan-net-device.h (module 'sixlowpan'): ns3::SixLowPanNetDevice::DropReason [enumeration]
    module.add_enum('DropReason', ['DROP_FRAGMENT_TIMEOUT', 'DROP_FRAGMENT_BUFFER_FULL', 'DROP_UNKNOWN_EXTENSION', 'DROP_DISALLOWED_COMPRESSION'], outer_class=root_module['ns3::SixLowPanNetDevice'])
    typehandlers.add_type_alias('void ( * ) ( ns3::Ptr< ns3::Packet const >, ns3::Ptr< ns3::SixLowPanNetDevice >, uint32_t )', 'ns3::SixLowPanNetDevice::RxTxTracedCallback')
    typehandlers.add_type_alias('void ( * ) ( ns3::Ptr< ns3::Packet const >, ns3::Ptr< ns3::SixLowPanNetDevice >, uint32_t )*', 'ns3::SixLowPanNetDevice::RxTxTracedCallback*')
    typehandlers.add_type_alias('void ( * ) ( ns3::Ptr< ns3::Packet const >, ns3::Ptr< ns3::SixLowPanNetDevice >, uint32_t )&', 'ns3::SixLowPanNetDevice::RxTxTracedCallback&')
    typehandlers.add_type_alias('void ( * ) ( ns3::SixLowPanNetDevice::DropReason, ns3::Ptr< ns3::Packet const >, ns3::Ptr< ns3::SixLowPanNetDevice >, uint32_t )', 'ns3::SixLowPanNetDevice::DropTracedCallback')
    typehandlers.add_type_alias('void ( * ) ( ns3::SixLowPanNetDevice::DropReason, ns3::Ptr< ns3::Packet const >, ns3::Ptr< ns3::SixLowPanNetDevice >, uint32_t )*', 'ns3::SixLowPanNetDevice::DropTracedCallback*')
    typehandlers.add_type_alias('void ( * ) ( ns3::SixLowPanNetDevice::DropReason, ns3::Ptr< ns3::Packet const >, ns3::Ptr< ns3::SixLowPanNetDevice >, uint32_t )&', 'ns3::SixLowPanNetDevice::DropTracedCallback&')
    ## nstime.h (module 'core'): ns3::TimeValue [class]
    module.add_class('TimeValue', import_from_module='ns.core', parent=root_module['ns3::AttributeValue'])
    ## type-id.h (module 'core'): ns3::TypeIdChecker [class]
    module.add_class('TypeIdChecker', import_from_module='ns.core', parent=root_module['ns3::AttributeChecker'])
    ## type-id.h (module 'core'): ns3::TypeIdValue [class]
    module.add_class('TypeIdValue', import_from_module='ns.core', parent=root_module['ns3::AttributeValue'])
    ## address.h (module 'network'): ns3::AddressChecker [class]
    module.add_class('AddressChecker', import_from_module='ns.network', parent=root_module['ns3::AttributeChecker'])
    ## address.h (module 'network'): ns3::AddressValue [class]
    module.add_class('AddressValue', import_from_module='ns.network', parent=root_module['ns3::AttributeValue'])
    ## callback.h (module 'core'): ns3::CallbackImpl<ns3::ObjectBase *, ns3::empty, ns3::empty, ns3::empty, ns3::empty, ns3::empty, ns3::empty, ns3::empty, ns3::empty, ns3::empty> [class]
    module.add_class('CallbackImpl', import_from_module='ns.core', parent=root_module['ns3::CallbackImplBase'], template_parameters=['ns3::ObjectBase *', 'ns3::empty', 'ns3::empty', 'ns3::empty', 'ns3::empty', 'ns3::empty', 'ns3::empty', 'ns3::empty', 'ns3::empty', 'ns3::empty'])
    ## callback.h (module 'core'): ns3::CallbackImpl<void, ns3::Ptr<const ns3::Packet>, ns3::Ptr<ns3::SixLowPanNetDevice>, unsigned int, ns3::empty, ns3::empty, ns3::empty, ns3::empty, ns3::empty, ns3::empty> [class]
    module.add_class('CallbackImpl', import_from_module='ns.core', parent=root_module['ns3::CallbackImplBase'], template_parameters=['void', 'ns3::Ptr<const ns3::Packet>', 'ns3::Ptr<ns3::SixLowPanNetDevice>', 'unsigned int', 'ns3::empty', 'ns3::empty', 'ns3::empty', 'ns3::empty', 'ns3::empty', 'ns3::empty'])
    ## callback.h (module 'core'): ns3::CallbackImpl<void, ns3::SixLowPanNetDevice::DropReason, ns3::Ptr<const ns3::Packet>, ns3::Ptr<ns3::SixLowPanNetDevice>, unsigned int, ns3::empty, ns3::empty, ns3::empty, ns3::empty, ns3::empty> [class]
    module.add_class('CallbackImpl', parent=root_module['ns3::CallbackImplBase'], template_parameters=['void', 'ns3::SixLowPanNetDevice::DropReason', 'ns3::Ptr<const ns3::Packet>', 'ns3::Ptr<ns3::SixLowPanNetDevice>', 'unsigned int', 'ns3::empty', 'ns3::empty', 'ns3::empty', 'ns3::empty', 'ns3::empty'])
    module.add_container('std::map< std::string, ns3::LogComponent * >', ('std::string', 'ns3::LogComponent *'), container_type='map')
    typehandlers.add_type_alias('void ( * ) ( std::ostream & )', 'ns3::TimePrinter')
    typehandlers.add_type_alias('void ( * ) ( std::ostream & )*', 'ns3::TimePrinter*')
    typehandlers.add_type_alias('void ( * ) ( std::ostream & )&', 'ns3::TimePrinter&')
    typehandlers.add_type_alias('void ( * ) ( std::ostream & )', 'ns3::NodePrinter')
    typehandlers.add_type_alias('void ( * ) ( std::ostream & )*', 'ns3::NodePrinter*')
    typehandlers.add_type_alias('void ( * ) ( std::ostream & )&', 'ns3::NodePrinter&')
    
    ## Register a nested module for the namespace FatalImpl
    
    nested_module = module.add_cpp_namespace('FatalImpl')
    register_types_ns3_FatalImpl(nested_module)
    
    
    ## Register a nested module for the namespace Hash
    
    nested_module = module.add_cpp_namespace('Hash')
    register_types_ns3_Hash(nested_module)
    
    
    ## Register a nested module for the namespace TracedValueCallback
    
    nested_module = module.add_cpp_namespace('TracedValueCallback')
    register_types_ns3_TracedValueCallback(nested_module)
    

def register_types_ns3_FatalImpl(module):
    root_module = module.get_root()
    

def register_types_ns3_Hash(module):
    root_module = module.get_root()
    
    ## hash-function.h (module 'core'): ns3::Hash::Implementation [class]
    module.add_class('Implementation', import_from_module='ns.core', parent=root_module['ns3::SimpleRefCount< ns3::Hash::Implementation, ns3::empty, ns3::DefaultDeleter<ns3::Hash::Implementation> >'])
    typehandlers.add_type_alias('uint32_t ( * ) ( char const *, std::size_t const )', 'ns3::Hash::Hash32Function_ptr')
    typehandlers.add_type_alias('uint32_t ( * ) ( char const *, std::size_t const )*', 'ns3::Hash::Hash32Function_ptr*')
    typehandlers.add_type_alias('uint32_t ( * ) ( char const *, std::size_t const )&', 'ns3::Hash::Hash32Function_ptr&')
    typehandlers.add_type_alias('uint64_t ( * ) ( char const *, std::size_t const )', 'ns3::Hash::Hash64Function_ptr')
    typehandlers.add_type_alias('uint64_t ( * ) ( char const *, std::size_t const )*', 'ns3::Hash::Hash64Function_ptr*')
    typehandlers.add_type_alias('uint64_t ( * ) ( char const *, std::size_t const )&', 'ns3::Hash::Hash64Function_ptr&')
    
    ## Register a nested module for the namespace Function
    
    nested_module = module.add_cpp_namespace('Function')
    register_types_ns3_Hash_Function(nested_module)
    

def register_types_ns3_Hash_Function(module):
    root_module = module.get_root()
    
    ## hash-fnv.h (module 'core'): ns3::Hash::Function::Fnv1a [class]
    module.add_class('Fnv1a', import_from_module='ns.core', parent=root_module['ns3::Hash::Implementation'])
    ## hash-function.h (module 'core'): ns3::Hash::Function::Hash32 [class]
    module.add_class('Hash32', import_from_module='ns.core', parent=root_module['ns3::Hash::Implementation'])
    ## hash-function.h (module 'core'): ns3::Hash::Function::Hash64 [class]
    module.add_class('Hash64', import_from_module='ns.core', parent=root_module['ns3::Hash::Implementation'])
    ## hash-murmur3.h (module 'core'): ns3::Hash::Function::Murmur3 [class]
    module.add_class('Murmur3', import_from_module='ns.core', parent=root_module['ns3::Hash::Implementation'])

def register_types_ns3_TracedValueCallback(module):
    root_module = module.get_root()
    
    typehandlers.add_type_alias('void ( * ) ( ns3::Time, ns3::Time )', 'ns3::TracedValueCallback::Time')
    typehandlers.add_type_alias('void ( * ) ( ns3::Time, ns3::Time )*', 'ns3::TracedValueCallback::Time*')
    typehandlers.add_type_alias('void ( * ) ( ns3::Time, ns3::Time )&', 'ns3::TracedValueCallback::Time&')

def register_methods(root_module):
    register_Ns3Address_methods(root_module, root_module['ns3::Address'])
    register_Ns3AttributeConstructionList_methods(root_module, root_module['ns3::AttributeConstructionList'])
    register_Ns3AttributeConstructionListItem_methods(root_module, root_module['ns3::AttributeConstructionList::Item'])
    register_Ns3Buffer_methods(root_module, root_module['ns3::Buffer'])
    register_Ns3BufferIterator_methods(root_module, root_module['ns3::Buffer::Iterator'])
    register_Ns3ByteTagIterator_methods(root_module, root_module['ns3::ByteTagIterator'])
    register_Ns3ByteTagIteratorItem_methods(root_module, root_module['ns3::ByteTagIterator::Item'])
    register_Ns3ByteTagList_methods(root_module, root_module['ns3::ByteTagList'])
    register_Ns3ByteTagListIterator_methods(root_module, root_module['ns3::ByteTagList::Iterator'])
    register_Ns3ByteTagListIteratorItem_methods(root_module, root_module['ns3::ByteTagList::Iterator::Item'])
    register_Ns3CallbackBase_methods(root_module, root_module['ns3::CallbackBase'])
    register_Ns3DefaultDeleter__Ns3AttributeAccessor_methods(root_module, root_module['ns3::DefaultDeleter< ns3::AttributeAccessor >'])
    register_Ns3DefaultDeleter__Ns3AttributeChecker_methods(root_module, root_module['ns3::DefaultDeleter< ns3::AttributeChecker >'])
    register_Ns3DefaultDeleter__Ns3AttributeValue_methods(root_module, root_module['ns3::DefaultDeleter< ns3::AttributeValue >'])
    register_Ns3DefaultDeleter__Ns3CallbackImplBase_methods(root_module, root_module['ns3::DefaultDeleter< ns3::CallbackImplBase >'])
    register_Ns3DefaultDeleter__Ns3EventImpl_methods(root_module, root_module['ns3::DefaultDeleter< ns3::EventImpl >'])
    register_Ns3DefaultDeleter__Ns3HashImplementation_methods(root_module, root_module['ns3::DefaultDeleter< ns3::Hash::Implementation >'])
    register_Ns3DefaultDeleter__Ns3NixVector_methods(root_module, root_module['ns3::DefaultDeleter< ns3::NixVector >'])
    register_Ns3DefaultDeleter__Ns3Packet_methods(root_module, root_module['ns3::DefaultDeleter< ns3::Packet >'])
    register_Ns3DefaultDeleter__Ns3TraceSourceAccessor_methods(root_module, root_module['ns3::DefaultDeleter< ns3::TraceSourceAccessor >'])
    register_Ns3EventId_methods(root_module, root_module['ns3::EventId'])
    register_Ns3Hasher_methods(root_module, root_module['ns3::Hasher'])
    register_Ns3Ipv4Address_methods(root_module, root_module['ns3::Ipv4Address'])
    register_Ns3Ipv4Mask_methods(root_module, root_module['ns3::Ipv4Mask'])
    register_Ns3Ipv6Address_methods(root_module, root_module['ns3::Ipv6Address'])
    register_Ns3Ipv6Prefix_methods(root_module, root_module['ns3::Ipv6Prefix'])
    register_Ns3LogComponent_methods(root_module, root_module['ns3::LogComponent'])
    register_Ns3Mac48Address_methods(root_module, root_module['ns3::Mac48Address'])
    register_Ns3Mac8Address_methods(root_module, root_module['ns3::Mac8Address'])
    register_Ns3NetDeviceContainer_methods(root_module, root_module['ns3::NetDeviceContainer'])
    register_Ns3ObjectBase_methods(root_module, root_module['ns3::ObjectBase'])
    register_Ns3ObjectDeleter_methods(root_module, root_module['ns3::ObjectDeleter'])
    register_Ns3ObjectFactory_methods(root_module, root_module['ns3::ObjectFactory'])
    register_Ns3PacketMetadata_methods(root_module, root_module['ns3::PacketMetadata'])
    register_Ns3PacketMetadataItem_methods(root_module, root_module['ns3::PacketMetadata::Item'])
    register_Ns3PacketMetadataItemIterator_methods(root_module, root_module['ns3::PacketMetadata::ItemIterator'])
    register_Ns3PacketTagIterator_methods(root_module, root_module['ns3::PacketTagIterator'])
    register_Ns3PacketTagIteratorItem_methods(root_module, root_module['ns3::PacketTagIterator::Item'])
    register_Ns3PacketTagList_methods(root_module, root_module['ns3::PacketTagList'])
    register_Ns3PacketTagListTagData_methods(root_module, root_module['ns3::PacketTagList::TagData'])
    register_Ns3ParameterLogger_methods(root_module, root_module['ns3::ParameterLogger'])
    register_Ns3SimpleRefCount__Ns3Object_Ns3ObjectBase_Ns3ObjectDeleter_methods(root_module, root_module['ns3::SimpleRefCount< ns3::Object, ns3::ObjectBase, ns3::ObjectDeleter >'])
    register_Ns3Simulator_methods(root_module, root_module['ns3::Simulator'])
    register_Ns3SixLowPanDispatch_methods(root_module, root_module['ns3::SixLowPanDispatch'])
    register_Ns3SixLowPanHelper_methods(root_module, root_module['ns3::SixLowPanHelper'])
    register_Ns3Tag_methods(root_module, root_module['ns3::Tag'])
    register_Ns3TagBuffer_methods(root_module, root_module['ns3::TagBuffer'])
    register_Ns3Time_methods(root_module, root_module['ns3::Time'])
    register_Ns3TimeWithUnit_methods(root_module, root_module['ns3::TimeWithUnit'])
    register_Ns3TypeId_methods(root_module, root_module['ns3::TypeId'])
    register_Ns3TypeIdAttributeInformation_methods(root_module, root_module['ns3::TypeId::AttributeInformation'])
    register_Ns3TypeIdTraceSourceInformation_methods(root_module, root_module['ns3::TypeId::TraceSourceInformation'])
    register_Ns3Empty_methods(root_module, root_module['ns3::empty'])
    register_Ns3Int64x64_t_methods(root_module, root_module['ns3::int64x64_t'])
    register_Ns3Chunk_methods(root_module, root_module['ns3::Chunk'])
    register_Ns3Header_methods(root_module, root_module['ns3::Header'])
    register_Ns3Object_methods(root_module, root_module['ns3::Object'])
    register_Ns3ObjectAggregateIterator_methods(root_module, root_module['ns3::Object::AggregateIterator'])
    register_Ns3RandomVariableStream_methods(root_module, root_module['ns3::RandomVariableStream'])
    register_Ns3SequentialRandomVariable_methods(root_module, root_module['ns3::SequentialRandomVariable'])
    register_Ns3SimpleRefCount__Ns3AttributeAccessor_Ns3Empty_Ns3DefaultDeleter__lt__ns3AttributeAccessor__gt___methods(root_module, root_module['ns3::SimpleRefCount< ns3::AttributeAccessor, ns3::empty, ns3::DefaultDeleter<ns3::AttributeAccessor> >'])
    register_Ns3SimpleRefCount__Ns3AttributeChecker_Ns3Empty_Ns3DefaultDeleter__lt__ns3AttributeChecker__gt___methods(root_module, root_module['ns3::SimpleRefCount< ns3::AttributeChecker, ns3::empty, ns3::DefaultDeleter<ns3::AttributeChecker> >'])
    register_Ns3SimpleRefCount__Ns3AttributeValue_Ns3Empty_Ns3DefaultDeleter__lt__ns3AttributeValue__gt___methods(root_module, root_module['ns3::SimpleRefCount< ns3::AttributeValue, ns3::empty, ns3::DefaultDeleter<ns3::AttributeValue> >'])
    register_Ns3SimpleRefCount__Ns3CallbackImplBase_Ns3Empty_Ns3DefaultDeleter__lt__ns3CallbackImplBase__gt___methods(root_module, root_module['ns3::SimpleRefCount< ns3::CallbackImplBase, ns3::empty, ns3::DefaultDeleter<ns3::CallbackImplBase> >'])
    register_Ns3SimpleRefCount__Ns3EventImpl_Ns3Empty_Ns3DefaultDeleter__lt__ns3EventImpl__gt___methods(root_module, root_module['ns3::SimpleRefCount< ns3::EventImpl, ns3::empty, ns3::DefaultDeleter<ns3::EventImpl> >'])
    register_Ns3SimpleRefCount__Ns3HashImplementation_Ns3Empty_Ns3DefaultDeleter__lt__ns3HashImplementation__gt___methods(root_module, root_module['ns3::SimpleRefCount< ns3::Hash::Implementation, ns3::empty, ns3::DefaultDeleter<ns3::Hash::Implementation> >'])
    register_Ns3SimpleRefCount__Ns3NixVector_Ns3Empty_Ns3DefaultDeleter__lt__ns3NixVector__gt___methods(root_module, root_module['ns3::SimpleRefCount< ns3::NixVector, ns3::empty, ns3::DefaultDeleter<ns3::NixVector> >'])
    register_Ns3SimpleRefCount__Ns3Packet_Ns3Empty_Ns3DefaultDeleter__lt__ns3Packet__gt___methods(root_module, root_module['ns3::SimpleRefCount< ns3::Packet, ns3::empty, ns3::DefaultDeleter<ns3::Packet> >'])
    register_Ns3SimpleRefCount__Ns3TraceSourceAccessor_Ns3Empty_Ns3DefaultDeleter__lt__ns3TraceSourceAccessor__gt___methods(root_module, root_module['ns3::SimpleRefCount< ns3::TraceSourceAccessor, ns3::empty, ns3::DefaultDeleter<ns3::TraceSourceAccessor> >'])
    register_Ns3SixLowPanBc0_methods(root_module, root_module['ns3::SixLowPanBc0'])
    register_Ns3SixLowPanFrag1_methods(root_module, root_module['ns3::SixLowPanFrag1'])
    register_Ns3SixLowPanFragN_methods(root_module, root_module['ns3::SixLowPanFragN'])
    register_Ns3SixLowPanHc1_methods(root_module, root_module['ns3::SixLowPanHc1'])
    register_Ns3SixLowPanIphc_methods(root_module, root_module['ns3::SixLowPanIphc'])
    register_Ns3SixLowPanIpv6_methods(root_module, root_module['ns3::SixLowPanIpv6'])
    register_Ns3SixLowPanMesh_methods(root_module, root_module['ns3::SixLowPanMesh'])
    register_Ns3SixLowPanNhcExtension_methods(root_module, root_module['ns3::SixLowPanNhcExtension'])
    register_Ns3SixLowPanUdpNhcExtension_methods(root_module, root_module['ns3::SixLowPanUdpNhcExtension'])
    register_Ns3TraceSourceAccessor_methods(root_module, root_module['ns3::TraceSourceAccessor'])
    register_Ns3Trailer_methods(root_module, root_module['ns3::Trailer'])
    register_Ns3TriangularRandomVariable_methods(root_module, root_module['ns3::TriangularRandomVariable'])
    register_Ns3UniformRandomVariable_methods(root_module, root_module['ns3::UniformRandomVariable'])
    register_Ns3WeibullRandomVariable_methods(root_module, root_module['ns3::WeibullRandomVariable'])
    register_Ns3ZetaRandomVariable_methods(root_module, root_module['ns3::ZetaRandomVariable'])
    register_Ns3ZipfRandomVariable_methods(root_module, root_module['ns3::ZipfRandomVariable'])
    register_Ns3AttributeAccessor_methods(root_module, root_module['ns3::AttributeAccessor'])
    register_Ns3AttributeChecker_methods(root_module, root_module['ns3::AttributeChecker'])
    register_Ns3AttributeValue_methods(root_module, root_module['ns3::AttributeValue'])
    register_Ns3CallbackChecker_methods(root_module, root_module['ns3::CallbackChecker'])
    register_Ns3CallbackImplBase_methods(root_module, root_module['ns3::CallbackImplBase'])
    register_Ns3CallbackValue_methods(root_module, root_module['ns3::CallbackValue'])
    register_Ns3ConstantRandomVariable_methods(root_module, root_module['ns3::ConstantRandomVariable'])
    register_Ns3DeterministicRandomVariable_methods(root_module, root_module['ns3::DeterministicRandomVariable'])
    register_Ns3EmpiricalRandomVariable_methods(root_module, root_module['ns3::EmpiricalRandomVariable'])
    register_Ns3EmptyAttributeAccessor_methods(root_module, root_module['ns3::EmptyAttributeAccessor'])
    register_Ns3EmptyAttributeChecker_methods(root_module, root_module['ns3::EmptyAttributeChecker'])
    register_Ns3EmptyAttributeValue_methods(root_module, root_module['ns3::EmptyAttributeValue'])
    register_Ns3ErlangRandomVariable_methods(root_module, root_module['ns3::ErlangRandomVariable'])
    register_Ns3EventImpl_methods(root_module, root_module['ns3::EventImpl'])
    register_Ns3ExponentialRandomVariable_methods(root_module, root_module['ns3::ExponentialRandomVariable'])
    register_Ns3GammaRandomVariable_methods(root_module, root_module['ns3::GammaRandomVariable'])
    register_Ns3Ipv4AddressChecker_methods(root_module, root_module['ns3::Ipv4AddressChecker'])
    register_Ns3Ipv4AddressValue_methods(root_module, root_module['ns3::Ipv4AddressValue'])
    register_Ns3Ipv4MaskChecker_methods(root_module, root_module['ns3::Ipv4MaskChecker'])
    register_Ns3Ipv4MaskValue_methods(root_module, root_module['ns3::Ipv4MaskValue'])
    register_Ns3Ipv6AddressChecker_methods(root_module, root_module['ns3::Ipv6AddressChecker'])
    register_Ns3Ipv6AddressValue_methods(root_module, root_module['ns3::Ipv6AddressValue'])
    register_Ns3Ipv6PrefixChecker_methods(root_module, root_module['ns3::Ipv6PrefixChecker'])
    register_Ns3Ipv6PrefixValue_methods(root_module, root_module['ns3::Ipv6PrefixValue'])
    register_Ns3LogNormalRandomVariable_methods(root_module, root_module['ns3::LogNormalRandomVariable'])
    register_Ns3Mac48AddressChecker_methods(root_module, root_module['ns3::Mac48AddressChecker'])
    register_Ns3Mac48AddressValue_methods(root_module, root_module['ns3::Mac48AddressValue'])
    register_Ns3NetDevice_methods(root_module, root_module['ns3::NetDevice'])
    register_Ns3NixVector_methods(root_module, root_module['ns3::NixVector'])
    register_Ns3NormalRandomVariable_methods(root_module, root_module['ns3::NormalRandomVariable'])
    register_Ns3ObjectFactoryChecker_methods(root_module, root_module['ns3::ObjectFactoryChecker'])
    register_Ns3ObjectFactoryValue_methods(root_module, root_module['ns3::ObjectFactoryValue'])
    register_Ns3Packet_methods(root_module, root_module['ns3::Packet'])
    register_Ns3ParetoRandomVariable_methods(root_module, root_module['ns3::ParetoRandomVariable'])
    register_Ns3SixLowPanNetDevice_methods(root_module, root_module['ns3::SixLowPanNetDevice'])
    register_Ns3TimeValue_methods(root_module, root_module['ns3::TimeValue'])
    register_Ns3TypeIdChecker_methods(root_module, root_module['ns3::TypeIdChecker'])
    register_Ns3TypeIdValue_methods(root_module, root_module['ns3::TypeIdValue'])
    register_Ns3AddressChecker_methods(root_module, root_module['ns3::AddressChecker'])
    register_Ns3AddressValue_methods(root_module, root_module['ns3::AddressValue'])
    register_Ns3CallbackImpl__Ns3ObjectBase___star___Ns3Empty_Ns3Empty_Ns3Empty_Ns3Empty_Ns3Empty_Ns3Empty_Ns3Empty_Ns3Empty_Ns3Empty_methods(root_module, root_module['ns3::CallbackImpl< ns3::ObjectBase *, ns3::empty, ns3::empty, ns3::empty, ns3::empty, ns3::empty, ns3::empty, ns3::empty, ns3::empty, ns3::empty >'])
    register_Ns3CallbackImpl__Void_Ns3Ptr__lt__const_ns3Packet__gt___Ns3Ptr__lt__ns3SixLowPanNetDevice__gt___Unsigned_int_Ns3Empty_Ns3Empty_Ns3Empty_Ns3Empty_Ns3Empty_Ns3Empty_methods(root_module, root_module['ns3::CallbackImpl< void, ns3::Ptr<const ns3::Packet>, ns3::Ptr<ns3::SixLowPanNetDevice>, unsigned int, ns3::empty, ns3::empty, ns3::empty, ns3::empty, ns3::empty, ns3::empty >'])
    register_Ns3CallbackImpl__Void_Ns3SixLowPanNetDeviceDropReason_Ns3Ptr__lt__const_ns3Packet__gt___Ns3Ptr__lt__ns3SixLowPanNetDevice__gt___Unsigned_int_Ns3Empty_Ns3Empty_Ns3Empty_Ns3Empty_Ns3Empty_methods(root_module, root_module['ns3::CallbackImpl< void, ns3::SixLowPanNetDevice::DropReason, ns3::Ptr<const ns3::Packet>, ns3::Ptr<ns3::SixLowPanNetDevice>, unsigned int, ns3::empty, ns3::empty, ns3::empty, ns3::empty, ns3::empty >'])
    register_Ns3HashImplementation_methods(root_module, root_module['ns3::Hash::Implementation'])
    register_Ns3HashFunctionFnv1a_methods(root_module, root_module['ns3::Hash::Function::Fnv1a'])
    register_Ns3HashFunctionHash32_methods(root_module, root_module['ns3::Hash::Function::Hash32'])
    register_Ns3HashFunctionHash64_methods(root_module, root_module['ns3::Hash::Function::Hash64'])
    register_Ns3HashFunctionMurmur3_methods(root_module, root_module['ns3::Hash::Function::Murmur3'])
    return

def register_Ns3Address_methods(root_module, cls):
    cls.add_binary_comparison_operator('==')
    cls.add_binary_comparison_operator('!=')
    cls.add_binary_comparison_operator('<')
    cls.add_output_stream_operator()
    ## address.h (module 'network'): ns3::Address::Address() [constructor]
    cls.add_constructor([])
    ## address.h (module 'network'): ns3::Address::Address(uint8_t type, uint8_t const * buffer, uint8_t len) [constructor]
    cls.add_constructor([param('uint8_t', 'type'), param('uint8_t const *', 'buffer'), param('uint8_t', 'len')])
    ## address.h (module 'network'): ns3::Address::Address(ns3::Address const & address) [constructor]
    cls.add_constructor([param('ns3::Address const &', 'address')])
    ## address.h (module 'network'): bool ns3::Address::CheckCompatible(uint8_t type, uint8_t len) const [member function]
    cls.add_method('CheckCompatible', 
                   'bool', 
                   [param('uint8_t', 'type'), param('uint8_t', 'len')], 
                   is_const=True)
    ## address.h (module 'network'): uint32_t ns3::Address::CopyAllFrom(uint8_t const * buffer, uint8_t len) [member function]
    cls.add_method('CopyAllFrom', 
                   'uint32_t', 
                   [param('uint8_t const *', 'buffer'), param('uint8_t', 'len')])
    ## address.h (module 'network'): uint32_t ns3::Address::CopyAllTo(uint8_t * buffer, uint8_t len) const [member function]
    cls.add_method('CopyAllTo', 
                   'uint32_t', 
                   [param('uint8_t *', 'buffer'), param('uint8_t', 'len')], 
                   is_const=True)
    ## address.h (module 'network'): uint32_t ns3::Address::CopyFrom(uint8_t const * buffer, uint8_t len) [member function]
    cls.add_method('CopyFrom', 
                   'uint32_t', 
                   [param('uint8_t const *', 'buffer'), param('uint8_t', 'len')])
    ## address.h (module 'network'): uint32_t ns3::Address::CopyTo(uint8_t * buffer) const [member function]
    cls.add_method('CopyTo', 
                   'uint32_t', 
                   [param('uint8_t *', 'buffer')], 
                   is_const=True)
    ## address.h (module 'network'): void ns3::Address::Deserialize(ns3::TagBuffer buffer) [member function]
    cls.add_method('Deserialize', 
                   'void', 
                   [param('ns3::TagBuffer', 'buffer')])
    ## address.h (module 'network'): uint8_t ns3::Address::GetLength() const [member function]
    cls.add_method('GetLength', 
                   'uint8_t', 
                   [], 
                   is_const=True)
    ## address.h (module 'network'): uint32_t ns3::Address::GetSerializedSize() const [member function]
    cls.add_method('GetSerializedSize', 
                   'uint32_t', 
                   [], 
                   is_const=True)
    ## address.h (module 'network'): bool ns3::Address::IsInvalid() const [member function]
    cls.add_method('IsInvalid', 
                   'bool', 
                   [], 
                   is_const=True)
    ## address.h (module 'network'): bool ns3::Address::IsMatchingType(uint8_t type) const [member function]
    cls.add_method('IsMatchingType', 
                   'bool', 
                   [param('uint8_t', 'type')], 
                   is_const=True)
    ## address.h (module 'network'): static uint8_t ns3::Address::Register() [member function]
    cls.add_method('Register', 
                   'uint8_t', 
                   [], 
                   is_static=True)
    ## address.h (module 'network'): void ns3::Address::Serialize(ns3::TagBuffer buffer) const [member function]
    cls.add_method('Serialize', 
                   'void', 
                   [param('ns3::TagBuffer', 'buffer')], 
                   is_const=True)
    return

def register_Ns3AttributeConstructionList_methods(root_module, cls):
    ## attribute-construction-list.h (module 'core'): ns3::AttributeConstructionList::AttributeConstructionList(ns3::AttributeConstructionList const & arg0) [constructor]
    cls.add_constructor([param('ns3::AttributeConstructionList const &', 'arg0')])
    ## attribute-construction-list.h (module 'core'): ns3::AttributeConstructionList::AttributeConstructionList() [constructor]
    cls.add_constructor([])
    ## attribute-construction-list.h (module 'core'): void ns3::AttributeConstructionList::Add(std::string name, ns3::Ptr<const ns3::AttributeChecker> checker, ns3::Ptr<ns3::AttributeValue> value) [member function]
    cls.add_method('Add', 
                   'void', 
                   [param('std::string', 'name'), param('ns3::Ptr< ns3::AttributeChecker const >', 'checker'), param('ns3::Ptr< ns3::AttributeValue >', 'value')])
    ## attribute-construction-list.h (module 'core'): ns3::AttributeConstructionList::CIterator ns3::AttributeConstructionList::Begin() const [member function]
    cls.add_method('Begin', 
                   'ns3::AttributeConstructionList::CIterator', 
                   [], 
                   is_const=True)
    ## attribute-construction-list.h (module 'core'): ns3::AttributeConstructionList::CIterator ns3::AttributeConstructionList::End() const [member function]
    cls.add_method('End', 
                   'ns3::AttributeConstructionList::CIterator', 
                   [], 
                   is_const=True)
    ## attribute-construction-list.h (module 'core'): ns3::Ptr<ns3::AttributeValue> ns3::AttributeConstructionList::Find(ns3::Ptr<const ns3::AttributeChecker> checker) const [member function]
    cls.add_method('Find', 
                   'ns3::Ptr< ns3::AttributeValue >', 
                   [param('ns3::Ptr< ns3::AttributeChecker const >', 'checker')], 
                   is_const=True)
    return

def register_Ns3AttributeConstructionListItem_methods(root_module, cls):
    ## attribute-construction-list.h (module 'core'): ns3::AttributeConstructionList::Item::Item() [constructor]
    cls.add_constructor([])
    ## attribute-construction-list.h (module 'core'): ns3::AttributeConstructionList::Item::Item(ns3::AttributeConstructionList::Item const & arg0) [constructor]
    cls.add_constructor([param('ns3::AttributeConstructionList::Item const &', 'arg0')])
    ## attribute-construction-list.h (module 'core'): ns3::AttributeConstructionList::Item::checker [variable]
    cls.add_instance_attribute('checker', 'ns3::Ptr< ns3::AttributeChecker const >', is_const=False)
    ## attribute-construction-list.h (module 'core'): ns3::AttributeConstructionList::Item::name [variable]
    cls.add_instance_attribute('name', 'std::string', is_const=False)
    ## attribute-construction-list.h (module 'core'): ns3::AttributeConstructionList::Item::value [variable]
    cls.add_instance_attribute('value', 'ns3::Ptr< ns3::AttributeValue >', is_const=False)
    return

def register_Ns3Buffer_methods(root_module, cls):
    ## buffer.h (module 'network'): ns3::Buffer::Buffer(ns3::Buffer const & o) [constructor]
    cls.add_constructor([param('ns3::Buffer const &', 'o')])
    ## buffer.h (module 'network'): ns3::Buffer::Buffer() [constructor]
    cls.add_constructor([])
    ## buffer.h (module 'network'): ns3::Buffer::Buffer(uint32_t dataSize) [constructor]
    cls.add_constructor([param('uint32_t', 'dataSize')])
    ## buffer.h (module 'network'): ns3::Buffer::Buffer(uint32_t dataSize, bool initialize) [constructor]
    cls.add_constructor([param('uint32_t', 'dataSize'), param('bool', 'initialize')])
    ## buffer.h (module 'network'): void ns3::Buffer::AddAtEnd(uint32_t end) [member function]
    cls.add_method('AddAtEnd', 
                   'void', 
                   [param('uint32_t', 'end')])
    ## buffer.h (module 'network'): void ns3::Buffer::AddAtEnd(ns3::Buffer const & o) [member function]
    cls.add_method('AddAtEnd', 
                   'void', 
                   [param('ns3::Buffer const &', 'o')])
    ## buffer.h (module 'network'): void ns3::Buffer::AddAtStart(uint32_t start) [member function]
    cls.add_method('AddAtStart', 
                   'void', 
                   [param('uint32_t', 'start')])
    ## buffer.h (module 'network'): ns3::Buffer::Iterator ns3::Buffer::Begin() const [member function]
    cls.add_method('Begin', 
                   'ns3::Buffer::Iterator', 
                   [], 
                   is_const=True)
    ## buffer.h (module 'network'): void ns3::Buffer::CopyData(std::ostream * os, uint32_t size) const [member function]
    cls.add_method('CopyData', 
                   'void', 
                   [param('std::ostream *', 'os'), param('uint32_t', 'size')], 
                   is_const=True)
    ## buffer.h (module 'network'): uint32_t ns3::Buffer::CopyData(uint8_t * buffer, uint32_t size) const [member function]
    cls.add_method('CopyData', 
                   'uint32_t', 
                   [param('uint8_t *', 'buffer'), param('uint32_t', 'size')], 
                   is_const=True)
    ## buffer.h (module 'network'): ns3::Buffer ns3::Buffer::CreateFragment(uint32_t start, uint32_t length) const [member function]
    cls.add_method('CreateFragment', 
                   'ns3::Buffer', 
                   [param('uint32_t', 'start'), param('uint32_t', 'length')], 
                   is_const=True)
    ## buffer.h (module 'network'): uint32_t ns3::Buffer::Deserialize(uint8_t const * buffer, uint32_t size) [member function]
    cls.add_method('Deserialize', 
                   'uint32_t', 
                   [param('uint8_t const *', 'buffer'), param('uint32_t', 'size')])
    ## buffer.h (module 'network'): ns3::Buffer::Iterator ns3::Buffer::End() const [member function]
    cls.add_method('End', 
                   'ns3::Buffer::Iterator', 
                   [], 
                   is_const=True)
    ## buffer.h (module 'network'): uint32_t ns3::Buffer::GetSerializedSize() const [member function]
    cls.add_method('GetSerializedSize', 
                   'uint32_t', 
                   [], 
                   is_const=True)
    ## buffer.h (module 'network'): uint32_t ns3::Buffer::GetSize() const [member function]
    cls.add_method('GetSize', 
                   'uint32_t', 
                   [], 
                   is_const=True)
    ## buffer.h (module 'network'): uint8_t const * ns3::Buffer::PeekData() const [member function]
    cls.add_method('PeekData', 
                   'uint8_t const *', 
                   [], 
                   is_const=True)
    ## buffer.h (module 'network'): void ns3::Buffer::RemoveAtEnd(uint32_t end) [member function]
    cls.add_method('RemoveAtEnd', 
                   'void', 
                   [param('uint32_t', 'end')])
    ## buffer.h (module 'network'): void ns3::Buffer::RemoveAtStart(uint32_t start) [member function]
    cls.add_method('RemoveAtStart', 
                   'void', 
                   [param('uint32_t', 'start')])
    ## buffer.h (module 'network'): uint32_t ns3::Buffer::Serialize(uint8_t * buffer, uint32_t maxSize) const [member function]
    cls.add_method('Serialize', 
                   'uint32_t', 
                   [param('uint8_t *', 'buffer'), param('uint32_t', 'maxSize')], 
                   is_const=True)
    return

def register_Ns3BufferIterator_methods(root_module, cls):
    ## buffer.h (module 'network'): ns3::Buffer::Iterator::Iterator(ns3::Buffer::Iterator const & arg0) [constructor]
    cls.add_constructor([param('ns3::Buffer::Iterator const &', 'arg0')])
    ## buffer.h (module 'network'): ns3::Buffer::Iterator::Iterator() [constructor]
    cls.add_constructor([])
    ## buffer.h (module 'network'): uint16_t ns3::Buffer::Iterator::CalculateIpChecksum(uint16_t size) [member function]
    cls.add_method('CalculateIpChecksum', 
                   'uint16_t', 
                   [param('uint16_t', 'size')])
    ## buffer.h (module 'network'): uint16_t ns3::Buffer::Iterator::CalculateIpChecksum(uint16_t size, uint32_t initialChecksum) [member function]
    cls.add_method('CalculateIpChecksum', 
                   'uint16_t', 
                   [param('uint16_t', 'size'), param('uint32_t', 'initialChecksum')])
    ## buffer.h (module 'network'): uint32_t ns3::Buffer::Iterator::GetDistanceFrom(ns3::Buffer::Iterator const & o) const [member function]
    cls.add_method('GetDistanceFrom', 
                   'uint32_t', 
                   [param('ns3::Buffer::Iterator const &', 'o')], 
                   is_const=True)
    ## buffer.h (module 'network'): uint32_t ns3::Buffer::Iterator::GetRemainingSize() const [member function]
    cls.add_method('GetRemainingSize', 
                   'uint32_t', 
                   [], 
                   is_const=True)
    ## buffer.h (module 'network'): uint32_t ns3::Buffer::Iterator::GetSize() const [member function]
    cls.add_method('GetSize', 
                   'uint32_t', 
                   [], 
                   is_const=True)
    ## buffer.h (module 'network'): bool ns3::Buffer::Iterator::IsEnd() const [member function]
    cls.add_method('IsEnd', 
                   'bool', 
                   [], 
                   is_const=True)
    ## buffer.h (module 'network'): bool ns3::Buffer::Iterator::IsStart() const [member function]
    cls.add_method('IsStart', 
                   'bool', 
                   [], 
                   is_const=True)
    ## buffer.h (module 'network'): void ns3::Buffer::Iterator::Next() [member function]
    cls.add_method('Next', 
                   'void', 
                   [])
    ## buffer.h (module 'network'): void ns3::Buffer::Iterator::Next(uint32_t delta) [member function]
    cls.add_method('Next', 
                   'void', 
                   [param('uint32_t', 'delta')])
    ## buffer.h (module 'network'): uint8_t ns3::Buffer::Iterator::PeekU8() [member function]
    cls.add_method('PeekU8', 
                   'uint8_t', 
                   [])
    ## buffer.h (module 'network'): void ns3::Buffer::Iterator::Prev() [member function]
    cls.add_method('Prev', 
                   'void', 
                   [])
    ## buffer.h (module 'network'): void ns3::Buffer::Iterator::Prev(uint32_t delta) [member function]
    cls.add_method('Prev', 
                   'void', 
                   [param('uint32_t', 'delta')])
    ## buffer.h (module 'network'): void ns3::Buffer::Iterator::Read(uint8_t * buffer, uint32_t size) [member function]
    cls.add_method('Read', 
                   'void', 
                   [param('uint8_t *', 'buffer'), param('uint32_t', 'size')])
    ## buffer.h (module 'network'): void ns3::Buffer::Iterator::Read(ns3::Buffer::Iterator start, uint32_t size) [member function]
    cls.add_method('Read', 
                   'void', 
                   [param('ns3::Buffer::Iterator', 'start'), param('uint32_t', 'size')])
    ## buffer.h (module 'network'): uint16_t ns3::Buffer::Iterator::ReadLsbtohU16() [member function]
    cls.add_method('ReadLsbtohU16', 
                   'uint16_t', 
                   [])
    ## buffer.h (module 'network'): uint32_t ns3::Buffer::Iterator::ReadLsbtohU32() [member function]
    cls.add_method('ReadLsbtohU32', 
                   'uint32_t', 
                   [])
    ## buffer.h (module 'network'): uint64_t ns3::Buffer::Iterator::ReadLsbtohU64() [member function]
    cls.add_method('ReadLsbtohU64', 
                   'uint64_t', 
                   [])
    ## buffer.h (module 'network'): uint16_t ns3::Buffer::Iterator::ReadNtohU16() [member function]
    cls.add_method('ReadNtohU16', 
                   'uint16_t', 
                   [])
    ## buffer.h (module 'network'): uint32_t ns3::Buffer::Iterator::ReadNtohU32() [member function]
    cls.add_method('ReadNtohU32', 
                   'uint32_t', 
                   [])
    ## buffer.h (module 'network'): uint64_t ns3::Buffer::Iterator::ReadNtohU64() [member function]
    cls.add_method('ReadNtohU64', 
                   'uint64_t', 
                   [])
    ## buffer.h (module 'network'): uint16_t ns3::Buffer::Iterator::ReadU16() [member function]
    cls.add_method('ReadU16', 
                   'uint16_t', 
                   [])
    ## buffer.h (module 'network'): uint32_t ns3::Buffer::Iterator::ReadU32() [member function]
    cls.add_method('ReadU32', 
                   'uint32_t', 
                   [])
    ## buffer.h (module 'network'): uint64_t ns3::Buffer::Iterator::ReadU64() [member function]
    cls.add_method('ReadU64', 
                   'uint64_t', 
                   [])
    ## buffer.h (module 'network'): uint8_t ns3::Buffer::Iterator::ReadU8() [member function]
    cls.add_method('ReadU8', 
                   'uint8_t', 
                   [])
    ## buffer.h (module 'network'): void ns3::Buffer::Iterator::Write(uint8_t const * buffer, uint32_t size) [member function]
    cls.add_method('Write', 
                   'void', 
                   [param('uint8_t const *', 'buffer'), param('uint32_t', 'size')])
    ## buffer.h (module 'network'): void ns3::Buffer::Iterator::Write(ns3::Buffer::Iterator start, ns3::Buffer::Iterator end) [member function]
    cls.add_method('Write', 
                   'void', 
                   [param('ns3::Buffer::Iterator', 'start'), param('ns3::Buffer::Iterator', 'end')])
    ## buffer.h (module 'network'): void ns3::Buffer::Iterator::WriteHtolsbU16(uint16_t data) [member function]
    cls.add_method('WriteHtolsbU16', 
                   'void', 
                   [param('uint16_t', 'data')])
    ## buffer.h (module 'network'): void ns3::Buffer::Iterator::WriteHtolsbU32(uint32_t data) [member function]
    cls.add_method('WriteHtolsbU32', 
                   'void', 
                   [param('uint32_t', 'data')])
    ## buffer.h (module 'network'): void ns3::Buffer::Iterator::WriteHtolsbU64(uint64_t data) [member function]
    cls.add_method('WriteHtolsbU64', 
                   'void', 
                   [param('uint64_t', 'data')])
    ## buffer.h (module 'network'): void ns3::Buffer::Iterator::WriteHtonU16(uint16_t data) [member function]
    cls.add_method('WriteHtonU16', 
                   'void', 
                   [param('uint16_t', 'data')])
    ## buffer.h (module 'network'): void ns3::Buffer::Iterator::WriteHtonU32(uint32_t data) [member function]
    cls.add_method('WriteHtonU32', 
                   'void', 
                   [param('uint32_t', 'data')])
    ## buffer.h (module 'network'): void ns3::Buffer::Iterator::WriteHtonU64(uint64_t data) [member function]
    cls.add_method('WriteHtonU64', 
                   'void', 
                   [param('uint64_t', 'data')])
    ## buffer.h (module 'network'): void ns3::Buffer::Iterator::WriteU16(uint16_t data) [member function]
    cls.add_method('WriteU16', 
                   'void', 
                   [param('uint16_t', 'data')])
    ## buffer.h (module 'network'): void ns3::Buffer::Iterator::WriteU32(uint32_t data) [member function]
    cls.add_method('WriteU32', 
                   'void', 
                   [param('uint32_t', 'data')])
    ## buffer.h (module 'network'): void ns3::Buffer::Iterator::WriteU64(uint64_t data) [member function]
    cls.add_method('WriteU64', 
                   'void', 
                   [param('uint64_t', 'data')])
    ## buffer.h (module 'network'): void ns3::Buffer::Iterator::WriteU8(uint8_t data) [member function]
    cls.add_method('WriteU8', 
                   'void', 
                   [param('uint8_t', 'data')])
    ## buffer.h (module 'network'): void ns3::Buffer::Iterator::WriteU8(uint8_t data, uint32_t len) [member function]
    cls.add_method('WriteU8', 
                   'void', 
                   [param('uint8_t', 'data'), param('uint32_t', 'len')])
    return

def register_Ns3ByteTagIterator_methods(root_module, cls):
    ## packet.h (module 'network'): ns3::ByteTagIterator::ByteTagIterator(ns3::ByteTagIterator const & arg0) [constructor]
    cls.add_constructor([param('ns3::ByteTagIterator const &', 'arg0')])
    ## packet.h (module 'network'): bool ns3::ByteTagIterator::HasNext() const [member function]
    cls.add_method('HasNext', 
                   'bool', 
                   [], 
                   is_const=True)
    ## packet.h (module 'network'): ns3::ByteTagIterator::Item ns3::ByteTagIterator::Next() [member function]
    cls.add_method('Next', 
                   'ns3::ByteTagIterator::Item', 
                   [])
    return

def register_Ns3ByteTagIteratorItem_methods(root_module, cls):
    ## packet.h (module 'network'): ns3::ByteTagIterator::Item::Item(ns3::ByteTagIterator::Item const & arg0) [constructor]
    cls.add_constructor([param('ns3::ByteTagIterator::Item const &', 'arg0')])
    ## packet.h (module 'network'): uint32_t ns3::ByteTagIterator::Item::GetEnd() const [member function]
    cls.add_method('GetEnd', 
                   'uint32_t', 
                   [], 
                   is_const=True)
    ## packet.h (module 'network'): uint32_t ns3::ByteTagIterator::Item::GetStart() const [member function]
    cls.add_method('GetStart', 
                   'uint32_t', 
                   [], 
                   is_const=True)
    ## packet.h (module 'network'): void ns3::ByteTagIterator::Item::GetTag(ns3::Tag & tag) const [member function]
    cls.add_method('GetTag', 
                   'void', 
                   [param('ns3::Tag &', 'tag')], 
                   is_const=True)
    ## packet.h (module 'network'): ns3::TypeId ns3::ByteTagIterator::Item::GetTypeId() const [member function]
    cls.add_method('GetTypeId', 
                   'ns3::TypeId', 
                   [], 
                   is_const=True)
    return

def register_Ns3ByteTagList_methods(root_module, cls):
    ## byte-tag-list.h (module 'network'): ns3::ByteTagList::ByteTagList() [constructor]
    cls.add_constructor([])
    ## byte-tag-list.h (module 'network'): ns3::ByteTagList::ByteTagList(ns3::ByteTagList const & o) [constructor]
    cls.add_constructor([param('ns3::ByteTagList const &', 'o')])
    ## byte-tag-list.h (module 'network'): ns3::TagBuffer ns3::ByteTagList::Add(ns3::TypeId tid, uint32_t bufferSize, int32_t start, int32_t end) [member function]
    cls.add_method('Add', 
                   'ns3::TagBuffer', 
                   [param('ns3::TypeId', 'tid'), param('uint32_t', 'bufferSize'), param('int32_t', 'start'), param('int32_t', 'end')])
    ## byte-tag-list.h (module 'network'): void ns3::ByteTagList::Add(ns3::ByteTagList const & o) [member function]
    cls.add_method('Add', 
                   'void', 
                   [param('ns3::ByteTagList const &', 'o')])
    ## byte-tag-list.h (module 'network'): void ns3::ByteTagList::AddAtEnd(int32_t appendOffset) [member function]
    cls.add_method('AddAtEnd', 
                   'void', 
                   [param('int32_t', 'appendOffset')])
    ## byte-tag-list.h (module 'network'): void ns3::ByteTagList::AddAtStart(int32_t prependOffset) [member function]
    cls.add_method('AddAtStart', 
                   'void', 
                   [param('int32_t', 'prependOffset')])
    ## byte-tag-list.h (module 'network'): void ns3::ByteTagList::Adjust(int32_t adjustment) [member function]
    cls.add_method('Adjust', 
                   'void', 
                   [param('int32_t', 'adjustment')])
    ## byte-tag-list.h (module 'network'): ns3::ByteTagList::Iterator ns3::ByteTagList::Begin(int32_t offsetStart, int32_t offsetEnd) const [member function]
    cls.add_method('Begin', 
                   'ns3::ByteTagList::Iterator', 
                   [param('int32_t', 'offsetStart'), param('int32_t', 'offsetEnd')], 
                   is_const=True)
    ## byte-tag-list.h (module 'network'): uint32_t ns3::ByteTagList::Deserialize(uint32_t const * buffer, uint32_t size) [member function]
    cls.add_method('Deserialize', 
                   'uint32_t', 
                   [param('uint32_t const *', 'buffer'), param('uint32_t', 'size')])
    ## byte-tag-list.h (module 'network'): uint32_t ns3::ByteTagList::GetSerializedSize() const [member function]
    cls.add_method('GetSerializedSize', 
                   'uint32_t', 
                   [], 
                   is_const=True)
    ## byte-tag-list.h (module 'network'): void ns3::ByteTagList::RemoveAll() [member function]
    cls.add_method('RemoveAll', 
                   'void', 
                   [])
    ## byte-tag-list.h (module 'network'): uint32_t ns3::ByteTagList::Serialize(uint32_t * buffer, uint32_t maxSize) const [member function]
    cls.add_method('Serialize', 
                   'uint32_t', 
                   [param('uint32_t *', 'buffer'), param('uint32_t', 'maxSize')], 
                   is_const=True)
    return

def register_Ns3ByteTagListIterator_methods(root_module, cls):
    ## byte-tag-list.h (module 'network'): ns3::ByteTagList::Iterator::Iterator(ns3::ByteTagList::Iterator const & arg0) [constructor]
    cls.add_constructor([param('ns3::ByteTagList::Iterator const &', 'arg0')])
    ## byte-tag-list.h (module 'network'): uint32_t ns3::ByteTagList::Iterator::GetOffsetStart() const [member function]
    cls.add_method('GetOffsetStart', 
                   'uint32_t', 
                   [], 
                   is_const=True)
    ## byte-tag-list.h (module 'network'): bool ns3::ByteTagList::Iterator::HasNext() const [member function]
    cls.add_method('HasNext', 
                   'bool', 
                   [], 
                   is_const=True)
    ## byte-tag-list.h (module 'network'): ns3::ByteTagList::Iterator::Item ns3::ByteTagList::Iterator::Next() [member function]
    cls.add_method('Next', 
                   'ns3::ByteTagList::Iterator::Item', 
                   [])
    return

def register_Ns3ByteTagListIteratorItem_methods(root_module, cls):
    ## byte-tag-list.h (module 'network'): ns3::ByteTagList::Iterator::Item::Item(ns3::ByteTagList::Iterator::Item const & arg0) [constructor]
    cls.add_constructor([param('ns3::ByteTagList::Iterator::Item const &', 'arg0')])
    ## byte-tag-list.h (module 'network'): ns3::ByteTagList::Iterator::Item::Item(ns3::TagBuffer buf) [constructor]
    cls.add_constructor([param('ns3::TagBuffer', 'buf')])
    ## byte-tag-list.h (module 'network'): ns3::ByteTagList::Iterator::Item::buf [variable]
    cls.add_instance_attribute('buf', 'ns3::TagBuffer', is_const=False)
    ## byte-tag-list.h (module 'network'): ns3::ByteTagList::Iterator::Item::end [variable]
    cls.add_instance_attribute('end', 'int32_t', is_const=False)
    ## byte-tag-list.h (module 'network'): ns3::ByteTagList::Iterator::Item::size [variable]
    cls.add_instance_attribute('size', 'uint32_t', is_const=False)
    ## byte-tag-list.h (module 'network'): ns3::ByteTagList::Iterator::Item::start [variable]
    cls.add_instance_attribute('start', 'int32_t', is_const=False)
    ## byte-tag-list.h (module 'network'): ns3::ByteTagList::Iterator::Item::tid [variable]
    cls.add_instance_attribute('tid', 'ns3::TypeId', is_const=False)
    return

def register_Ns3CallbackBase_methods(root_module, cls):
    ## callback.h (module 'core'): ns3::CallbackBase::CallbackBase(ns3::CallbackBase const & arg0) [constructor]
    cls.add_constructor([param('ns3::CallbackBase const &', 'arg0')])
    ## callback.h (module 'core'): ns3::CallbackBase::CallbackBase() [constructor]
    cls.add_constructor([])
    ## callback.h (module 'core'): ns3::Ptr<ns3::CallbackImplBase> ns3::CallbackBase::GetImpl() const [member function]
    cls.add_method('GetImpl', 
                   'ns3::Ptr< ns3::CallbackImplBase >', 
                   [], 
                   is_const=True)
    ## callback.h (module 'core'): ns3::CallbackBase::CallbackBase(ns3::Ptr<ns3::CallbackImplBase> impl) [constructor]
    cls.add_constructor([param('ns3::Ptr< ns3::CallbackImplBase >', 'impl')], 
                        visibility='protected')
    return

def register_Ns3DefaultDeleter__Ns3AttributeAccessor_methods(root_module, cls):
    ## default-deleter.h (module 'core'): ns3::DefaultDeleter<ns3::AttributeAccessor>::DefaultDeleter() [constructor]
    cls.add_constructor([])
    ## default-deleter.h (module 'core'): ns3::DefaultDeleter<ns3::AttributeAccessor>::DefaultDeleter(ns3::DefaultDeleter<ns3::AttributeAccessor> const & arg0) [constructor]
    cls.add_constructor([param('ns3::DefaultDeleter< ns3::AttributeAccessor > const &', 'arg0')])
    ## default-deleter.h (module 'core'): static void ns3::DefaultDeleter<ns3::AttributeAccessor>::Delete(ns3::AttributeAccessor * object) [member function]
    cls.add_method('Delete', 
                   'void', 
                   [param('ns3::AttributeAccessor *', 'object')], 
                   is_static=True)
    return

def register_Ns3DefaultDeleter__Ns3AttributeChecker_methods(root_module, cls):
    ## default-deleter.h (module 'core'): ns3::DefaultDeleter<ns3::AttributeChecker>::DefaultDeleter() [constructor]
    cls.add_constructor([])
    ## default-deleter.h (module 'core'): ns3::DefaultDeleter<ns3::AttributeChecker>::DefaultDeleter(ns3::DefaultDeleter<ns3::AttributeChecker> const & arg0) [constructor]
    cls.add_constructor([param('ns3::DefaultDeleter< ns3::AttributeChecker > const &', 'arg0')])
    ## default-deleter.h (module 'core'): static void ns3::DefaultDeleter<ns3::AttributeChecker>::Delete(ns3::AttributeChecker * object) [member function]
    cls.add_method('Delete', 
                   'void', 
                   [param('ns3::AttributeChecker *', 'object')], 
                   is_static=True)
    return

def register_Ns3DefaultDeleter__Ns3AttributeValue_methods(root_module, cls):
    ## default-deleter.h (module 'core'): ns3::DefaultDeleter<ns3::AttributeValue>::DefaultDeleter() [constructor]
    cls.add_constructor([])
    ## default-deleter.h (module 'core'): ns3::DefaultDeleter<ns3::AttributeValue>::DefaultDeleter(ns3::DefaultDeleter<ns3::AttributeValue> const & arg0) [constructor]
    cls.add_constructor([param('ns3::DefaultDeleter< ns3::AttributeValue > const &', 'arg0')])
    ## default-deleter.h (module 'core'): static void ns3::DefaultDeleter<ns3::AttributeValue>::Delete(ns3::AttributeValue * object) [member function]
    cls.add_method('Delete', 
                   'void', 
                   [param('ns3::AttributeValue *', 'object')], 
                   is_static=True)
    return

def register_Ns3DefaultDeleter__Ns3CallbackImplBase_methods(root_module, cls):
    ## default-deleter.h (module 'core'): ns3::DefaultDeleter<ns3::CallbackImplBase>::DefaultDeleter() [constructor]
    cls.add_constructor([])
    ## default-deleter.h (module 'core'): ns3::DefaultDeleter<ns3::CallbackImplBase>::DefaultDeleter(ns3::DefaultDeleter<ns3::CallbackImplBase> const & arg0) [constructor]
    cls.add_constructor([param('ns3::DefaultDeleter< ns3::CallbackImplBase > const &', 'arg0')])
    ## default-deleter.h (module 'core'): static void ns3::DefaultDeleter<ns3::CallbackImplBase>::Delete(ns3::CallbackImplBase * object) [member function]
    cls.add_method('Delete', 
                   'void', 
                   [param('ns3::CallbackImplBase *', 'object')], 
                   is_static=True)
    return

def register_Ns3DefaultDeleter__Ns3EventImpl_methods(root_module, cls):
    ## default-deleter.h (module 'core'): ns3::DefaultDeleter<ns3::EventImpl>::DefaultDeleter() [constructor]
    cls.add_constructor([])
    ## default-deleter.h (module 'core'): ns3::DefaultDeleter<ns3::EventImpl>::DefaultDeleter(ns3::DefaultDeleter<ns3::EventImpl> const & arg0) [constructor]
    cls.add_constructor([param('ns3::DefaultDeleter< ns3::EventImpl > const &', 'arg0')])
    ## default-deleter.h (module 'core'): static void ns3::DefaultDeleter<ns3::EventImpl>::Delete(ns3::EventImpl * object) [member function]
    cls.add_method('Delete', 
                   'void', 
                   [param('ns3::EventImpl *', 'object')], 
                   is_static=True)
    return

def register_Ns3DefaultDeleter__Ns3HashImplementation_methods(root_module, cls):
    ## default-deleter.h (module 'core'): ns3::DefaultDeleter<ns3::Hash::Implementation>::DefaultDeleter() [constructor]
    cls.add_constructor([])
    ## default-deleter.h (module 'core'): ns3::DefaultDeleter<ns3::Hash::Implementation>::DefaultDeleter(ns3::DefaultDeleter<ns3::Hash::Implementation> const & arg0) [constructor]
    cls.add_constructor([param('ns3::DefaultDeleter< ns3::Hash::Implementation > const &', 'arg0')])
    ## default-deleter.h (module 'core'): static void ns3::DefaultDeleter<ns3::Hash::Implementation>::Delete(ns3::Hash::Implementation * object) [member function]
    cls.add_method('Delete', 
                   'void', 
                   [param('ns3::Hash::Implementation *', 'object')], 
                   is_static=True)
    return

def register_Ns3DefaultDeleter__Ns3NixVector_methods(root_module, cls):
    ## default-deleter.h (module 'core'): ns3::DefaultDeleter<ns3::NixVector>::DefaultDeleter() [constructor]
    cls.add_constructor([])
    ## default-deleter.h (module 'core'): ns3::DefaultDeleter<ns3::NixVector>::DefaultDeleter(ns3::DefaultDeleter<ns3::NixVector> const & arg0) [constructor]
    cls.add_constructor([param('ns3::DefaultDeleter< ns3::NixVector > const &', 'arg0')])
    ## default-deleter.h (module 'core'): static void ns3::DefaultDeleter<ns3::NixVector>::Delete(ns3::NixVector * object) [member function]
    cls.add_method('Delete', 
                   'void', 
                   [param('ns3::NixVector *', 'object')], 
                   is_static=True)
    return

def register_Ns3DefaultDeleter__Ns3Packet_methods(root_module, cls):
    ## default-deleter.h (module 'core'): ns3::DefaultDeleter<ns3::Packet>::DefaultDeleter() [constructor]
    cls.add_constructor([])
    ## default-deleter.h (module 'core'): ns3::DefaultDeleter<ns3::Packet>::DefaultDeleter(ns3::DefaultDeleter<ns3::Packet> const & arg0) [constructor]
    cls.add_constructor([param('ns3::DefaultDeleter< ns3::Packet > const &', 'arg0')])
    ## default-deleter.h (module 'core'): static void ns3::DefaultDeleter<ns3::Packet>::Delete(ns3::Packet * object) [member function]
    cls.add_method('Delete', 
                   'void', 
                   [param('ns3::Packet *', 'object')], 
                   is_static=True)
    return

def register_Ns3DefaultDeleter__Ns3TraceSourceAccessor_methods(root_module, cls):
    ## default-deleter.h (module 'core'): ns3::DefaultDeleter<ns3::TraceSourceAccessor>::DefaultDeleter() [constructor]
    cls.add_constructor([])
    ## default-deleter.h (module 'core'): ns3::DefaultDeleter<ns3::TraceSourceAccessor>::DefaultDeleter(ns3::DefaultDeleter<ns3::TraceSourceAccessor> const & arg0) [constructor]
    cls.add_constructor([param('ns3::DefaultDeleter< ns3::TraceSourceAccessor > const &', 'arg0')])
    ## default-deleter.h (module 'core'): static void ns3::DefaultDeleter<ns3::TraceSourceAccessor>::Delete(ns3::TraceSourceAccessor * object) [member function]
    cls.add_method('Delete', 
                   'void', 
                   [param('ns3::TraceSourceAccessor *', 'object')], 
                   is_static=True)
    return

def register_Ns3EventId_methods(root_module, cls):
    cls.add_binary_comparison_operator('==')
    cls.add_binary_comparison_operator('!=')
    cls.add_binary_comparison_operator('<')
    ## event-id.h (module 'core'): ns3::EventId::EventId(ns3::EventId const & arg0) [constructor]
    cls.add_constructor([param('ns3::EventId const &', 'arg0')])
    ## event-id.h (module 'core'): ns3::EventId::EventId() [constructor]
    cls.add_constructor([])
    ## event-id.h (module 'core'): ns3::EventId::EventId(ns3::Ptr<ns3::EventImpl> const & impl, uint64_t ts, uint32_t context, uint32_t uid) [constructor]
    cls.add_constructor([param('ns3::Ptr< ns3::EventImpl > const &', 'impl'), param('uint64_t', 'ts'), param('uint32_t', 'context'), param('uint32_t', 'uid')])
    ## event-id.h (module 'core'): void ns3::EventId::Cancel() [member function]
    cls.add_method('Cancel', 
                   'void', 
                   [])
    ## event-id.h (module 'core'): uint32_t ns3::EventId::GetContext() const [member function]
    cls.add_method('GetContext', 
                   'uint32_t', 
                   [], 
                   is_const=True)
    ## event-id.h (module 'core'): uint64_t ns3::EventId::GetTs() const [member function]
    cls.add_method('GetTs', 
                   'uint64_t', 
                   [], 
                   is_const=True)
    ## event-id.h (module 'core'): uint32_t ns3::EventId::GetUid() const [member function]
    cls.add_method('GetUid', 
                   'uint32_t', 
                   [], 
                   is_const=True)
    ## event-id.h (module 'core'): bool ns3::EventId::IsExpired() const [member function]
    cls.add_method('IsExpired', 
                   'bool', 
                   [], 
                   is_const=True)
    ## event-id.h (module 'core'): bool ns3::EventId::IsRunning() const [member function]
    cls.add_method('IsRunning', 
                   'bool', 
                   [], 
                   is_const=True)
    ## event-id.h (module 'core'): ns3::EventImpl * ns3::EventId::PeekEventImpl() const [member function]
    cls.add_method('PeekEventImpl', 
                   'ns3::EventImpl *', 
                   [], 
                   is_const=True)
    ## event-id.h (module 'core'): void ns3::EventId::Remove() [member function]
    cls.add_method('Remove', 
                   'void', 
                   [])
    return

def register_Ns3Hasher_methods(root_module, cls):
    ## hash.h (module 'core'): ns3::Hasher::Hasher(ns3::Hasher const & arg0) [constructor]
    cls.add_constructor([param('ns3::Hasher const &', 'arg0')])
    ## hash.h (module 'core'): ns3::Hasher::Hasher() [constructor]
    cls.add_constructor([])
    ## hash.h (module 'core'): ns3::Hasher::Hasher(ns3::Ptr<ns3::Hash::Implementation> hp) [constructor]
    cls.add_constructor([param('ns3::Ptr< ns3::Hash::Implementation >', 'hp')])
    ## hash.h (module 'core'): uint32_t ns3::Hasher::GetHash32(char const * buffer, std::size_t const size) [member function]
    cls.add_method('GetHash32', 
                   'uint32_t', 
                   [param('char const *', 'buffer'), param('std::size_t const', 'size')])
    ## hash.h (module 'core'): uint32_t ns3::Hasher::GetHash32(std::string const s) [member function]
    cls.add_method('GetHash32', 
                   'uint32_t', 
                   [param('std::string const', 's')])
    ## hash.h (module 'core'): uint64_t ns3::Hasher::GetHash64(char const * buffer, std::size_t const size) [member function]
    cls.add_method('GetHash64', 
                   'uint64_t', 
                   [param('char const *', 'buffer'), param('std::size_t const', 'size')])
    ## hash.h (module 'core'): uint64_t ns3::Hasher::GetHash64(std::string const s) [member function]
    cls.add_method('GetHash64', 
                   'uint64_t', 
                   [param('std::string const', 's')])
    ## hash.h (module 'core'): ns3::Hasher & ns3::Hasher::clear() [member function]
    cls.add_method('clear', 
                   'ns3::Hasher &', 
                   [])
    return

def register_Ns3Ipv4Address_methods(root_module, cls):
    cls.add_output_stream_operator()
    cls.add_binary_comparison_operator('==')
    cls.add_binary_comparison_operator('!=')
    cls.add_binary_comparison_operator('<')
    ## ipv4-address.h (module 'network'): ns3::Ipv4Address::Ipv4Address(ns3::Ipv4Address const & arg0) [constructor]
    cls.add_constructor([param('ns3::Ipv4Address const &', 'arg0')])
    ## ipv4-address.h (module 'network'): ns3::Ipv4Address::Ipv4Address() [constructor]
    cls.add_constructor([])
    ## ipv4-address.h (module 'network'): ns3::Ipv4Address::Ipv4Address(uint32_t address) [constructor]
    cls.add_constructor([param('uint32_t', 'address')])
    ## ipv4-address.h (module 'network'): ns3::Ipv4Address::Ipv4Address(char const * address) [constructor]
    cls.add_constructor([param('char const *', 'address')])
    ## ipv4-address.h (module 'network'): ns3::Ipv4Address ns3::Ipv4Address::CombineMask(ns3::Ipv4Mask const & mask) const [member function]
    cls.add_method('CombineMask', 
                   'ns3::Ipv4Address', 
                   [param('ns3::Ipv4Mask const &', 'mask')], 
                   is_const=True)
    ## ipv4-address.h (module 'network'): static ns3::Ipv4Address ns3::Ipv4Address::ConvertFrom(ns3::Address const & address) [member function]
    cls.add_method('ConvertFrom', 
                   'ns3::Ipv4Address', 
                   [param('ns3::Address const &', 'address')], 
                   is_static=True)
    ## ipv4-address.h (module 'network'): static ns3::Ipv4Address ns3::Ipv4Address::Deserialize(uint8_t const * buf) [member function]
    cls.add_method('Deserialize', 
                   'ns3::Ipv4Address', 
                   [param('uint8_t const *', 'buf')], 
                   is_static=True)
    ## ipv4-address.h (module 'network'): uint32_t ns3::Ipv4Address::Get() const [member function]
    cls.add_method('Get', 
                   'uint32_t', 
                   [], 
                   is_const=True)
    ## ipv4-address.h (module 'network'): static ns3::Ipv4Address ns3::Ipv4Address::GetAny() [member function]
    cls.add_method('GetAny', 
                   'ns3::Ipv4Address', 
                   [], 
                   is_static=True)
    ## ipv4-address.h (module 'network'): static ns3::Ipv4Address ns3::Ipv4Address::GetBroadcast() [member function]
    cls.add_method('GetBroadcast', 
                   'ns3::Ipv4Address', 
                   [], 
                   is_static=True)
    ## ipv4-address.h (module 'network'): static ns3::Ipv4Address ns3::Ipv4Address::GetLoopback() [member function]
    cls.add_method('GetLoopback', 
                   'ns3::Ipv4Address', 
                   [], 
                   is_static=True)
    ## ipv4-address.h (module 'network'): ns3::Ipv4Address ns3::Ipv4Address::GetSubnetDirectedBroadcast(ns3::Ipv4Mask const & mask) const [member function]
    cls.add_method('GetSubnetDirectedBroadcast', 
                   'ns3::Ipv4Address', 
                   [param('ns3::Ipv4Mask const &', 'mask')], 
                   is_const=True)
    ## ipv4-address.h (module 'network'): static ns3::Ipv4Address ns3::Ipv4Address::GetZero() [member function]
    cls.add_method('GetZero', 
                   'ns3::Ipv4Address', 
                   [], 
                   is_static=True)
    ## ipv4-address.h (module 'network'): bool ns3::Ipv4Address::IsAny() const [member function]
    cls.add_method('IsAny', 
                   'bool', 
                   [], 
                   is_const=True)
    ## ipv4-address.h (module 'network'): bool ns3::Ipv4Address::IsBroadcast() const [member function]
    cls.add_method('IsBroadcast', 
                   'bool', 
                   [], 
                   is_const=True)
    ## ipv4-address.h (module 'network'): bool ns3::Ipv4Address::IsEqual(ns3::Ipv4Address const & other) const [member function]
    cls.add_method('IsEqual', 
                   'bool', 
                   [param('ns3::Ipv4Address const &', 'other')], 
                   deprecated=True, is_const=True)
    ## ipv4-address.h (module 'network'): bool ns3::Ipv4Address::IsInitialized() const [member function]
    cls.add_method('IsInitialized', 
                   'bool', 
                   [], 
                   is_const=True)
    ## ipv4-address.h (module 'network'): bool ns3::Ipv4Address::IsLocalMulticast() const [member function]
    cls.add_method('IsLocalMulticast', 
                   'bool', 
                   [], 
                   is_const=True)
    ## ipv4-address.h (module 'network'): bool ns3::Ipv4Address::IsLocalhost() const [member function]
    cls.add_method('IsLocalhost', 
                   'bool', 
                   [], 
                   is_const=True)
    ## ipv4-address.h (module 'network'): static bool ns3::Ipv4Address::IsMatchingType(ns3::Address const & address) [member function]
    cls.add_method('IsMatchingType', 
                   'bool', 
                   [param('ns3::Address const &', 'address')], 
                   is_static=True)
    ## ipv4-address.h (module 'network'): bool ns3::Ipv4Address::IsMulticast() const [member function]
    cls.add_method('IsMulticast', 
                   'bool', 
                   [], 
                   is_const=True)
    ## ipv4-address.h (module 'network'): bool ns3::Ipv4Address::IsSubnetDirectedBroadcast(ns3::Ipv4Mask const & mask) const [member function]
    cls.add_method('IsSubnetDirectedBroadcast', 
                   'bool', 
                   [param('ns3::Ipv4Mask const &', 'mask')], 
                   is_const=True)
    ## ipv4-address.h (module 'network'): void ns3::Ipv4Address::Print(std::ostream & os) const [member function]
    cls.add_method('Print', 
                   'void', 
                   [param('std::ostream &', 'os')], 
                   is_const=True)
    ## ipv4-address.h (module 'network'): void ns3::Ipv4Address::Serialize(uint8_t * buf) const [member function]
    cls.add_method('Serialize', 
                   'void', 
                   [param('uint8_t *', 'buf')], 
                   is_const=True)
    ## ipv4-address.h (module 'network'): void ns3::Ipv4Address::Set(uint32_t address) [member function]
    cls.add_method('Set', 
                   'void', 
                   [param('uint32_t', 'address')])
    ## ipv4-address.h (module 'network'): void ns3::Ipv4Address::Set(char const * address) [member function]
    cls.add_method('Set', 
                   'void', 
                   [param('char const *', 'address')])
    return

def register_Ns3Ipv4Mask_methods(root_module, cls):
    cls.add_output_stream_operator()
    cls.add_binary_comparison_operator('==')
    cls.add_binary_comparison_operator('!=')
    ## ipv4-address.h (module 'network'): ns3::Ipv4Mask::Ipv4Mask(ns3::Ipv4Mask const & arg0) [constructor]
    cls.add_constructor([param('ns3::Ipv4Mask const &', 'arg0')])
    ## ipv4-address.h (module 'network'): ns3::Ipv4Mask::Ipv4Mask() [constructor]
    cls.add_constructor([])
    ## ipv4-address.h (module 'network'): ns3::Ipv4Mask::Ipv4Mask(uint32_t mask) [constructor]
    cls.add_constructor([param('uint32_t', 'mask')])
    ## ipv4-address.h (module 'network'): ns3::Ipv4Mask::Ipv4Mask(char const * mask) [constructor]
    cls.add_constructor([param('char const *', 'mask')])
    ## ipv4-address.h (module 'network'): uint32_t ns3::Ipv4Mask::Get() const [member function]
    cls.add_method('Get', 
                   'uint32_t', 
                   [], 
                   is_const=True)
    ## ipv4-address.h (module 'network'): uint32_t ns3::Ipv4Mask::GetInverse() const [member function]
    cls.add_method('GetInverse', 
                   'uint32_t', 
                   [], 
                   is_const=True)
    ## ipv4-address.h (module 'network'): static ns3::Ipv4Mask ns3::Ipv4Mask::GetLoopback() [member function]
    cls.add_method('GetLoopback', 
                   'ns3::Ipv4Mask', 
                   [], 
                   is_static=True)
    ## ipv4-address.h (module 'network'): static ns3::Ipv4Mask ns3::Ipv4Mask::GetOnes() [member function]
    cls.add_method('GetOnes', 
                   'ns3::Ipv4Mask', 
                   [], 
                   is_static=True)
    ## ipv4-address.h (module 'network'): uint16_t ns3::Ipv4Mask::GetPrefixLength() const [member function]
    cls.add_method('GetPrefixLength', 
                   'uint16_t', 
                   [], 
                   is_const=True)
    ## ipv4-address.h (module 'network'): static ns3::Ipv4Mask ns3::Ipv4Mask::GetZero() [member function]
    cls.add_method('GetZero', 
                   'ns3::Ipv4Mask', 
                   [], 
                   is_static=True)
    ## ipv4-address.h (module 'network'): bool ns3::Ipv4Mask::IsEqual(ns3::Ipv4Mask other) const [member function]
    cls.add_method('IsEqual', 
                   'bool', 
                   [param('ns3::Ipv4Mask', 'other')], 
                   deprecated=True, is_const=True)
    ## ipv4-address.h (module 'network'): bool ns3::Ipv4Mask::IsMatch(ns3::Ipv4Address a, ns3::Ipv4Address b) const [member function]
    cls.add_method('IsMatch', 
                   'bool', 
                   [param('ns3::Ipv4Address', 'a'), param('ns3::Ipv4Address', 'b')], 
                   is_const=True)
    ## ipv4-address.h (module 'network'): void ns3::Ipv4Mask::Print(std::ostream & os) const [member function]
    cls.add_method('Print', 
                   'void', 
                   [param('std::ostream &', 'os')], 
                   is_const=True)
    ## ipv4-address.h (module 'network'): void ns3::Ipv4Mask::Set(uint32_t mask) [member function]
    cls.add_method('Set', 
                   'void', 
                   [param('uint32_t', 'mask')])
    return

def register_Ns3Ipv6Address_methods(root_module, cls):
    cls.add_output_stream_operator()
    cls.add_binary_comparison_operator('==')
    cls.add_binary_comparison_operator('!=')
    cls.add_binary_comparison_operator('<')
    ## ipv6-address.h (module 'network'): ns3::Ipv6Address::Ipv6Address() [constructor]
    cls.add_constructor([])
    ## ipv6-address.h (module 'network'): ns3::Ipv6Address::Ipv6Address(char const * address) [constructor]
    cls.add_constructor([param('char const *', 'address')])
    ## ipv6-address.h (module 'network'): ns3::Ipv6Address::Ipv6Address(uint8_t * address) [constructor]
    cls.add_constructor([param('uint8_t *', 'address')])
    ## ipv6-address.h (module 'network'): ns3::Ipv6Address::Ipv6Address(ns3::Ipv6Address const & addr) [constructor]
    cls.add_constructor([param('ns3::Ipv6Address const &', 'addr')])
    ## ipv6-address.h (module 'network'): ns3::Ipv6Address::Ipv6Address(ns3::Ipv6Address const * addr) [constructor]
    cls.add_constructor([param('ns3::Ipv6Address const *', 'addr')])
    ## ipv6-address.h (module 'network'): ns3::Ipv6Address ns3::Ipv6Address::CombinePrefix(ns3::Ipv6Prefix const & prefix) const [member function]
    cls.add_method('CombinePrefix', 
                   'ns3::Ipv6Address', 
                   [param('ns3::Ipv6Prefix const &', 'prefix')], 
                   is_const=True)
    ## ipv6-address.h (module 'network'): static ns3::Ipv6Address ns3::Ipv6Address::ConvertFrom(ns3::Address const & address) [member function]
    cls.add_method('ConvertFrom', 
                   'ns3::Ipv6Address', 
                   [param('ns3::Address const &', 'address')], 
                   is_static=True)
    ## ipv6-address.h (module 'network'): static ns3::Ipv6Address ns3::Ipv6Address::Deserialize(uint8_t const * buf) [member function]
    cls.add_method('Deserialize', 
                   'ns3::Ipv6Address', 
                   [param('uint8_t const *', 'buf')], 
                   is_static=True)
    ## ipv6-address.h (module 'network'): static ns3::Ipv6Address ns3::Ipv6Address::GetAllHostsMulticast() [member function]
    cls.add_method('GetAllHostsMulticast', 
                   'ns3::Ipv6Address', 
                   [], 
                   is_static=True)
    ## ipv6-address.h (module 'network'): static ns3::Ipv6Address ns3::Ipv6Address::GetAllNodesMulticast() [member function]
    cls.add_method('GetAllNodesMulticast', 
                   'ns3::Ipv6Address', 
                   [], 
                   is_static=True)
    ## ipv6-address.h (module 'network'): static ns3::Ipv6Address ns3::Ipv6Address::GetAllRoutersMulticast() [member function]
    cls.add_method('GetAllRoutersMulticast', 
                   'ns3::Ipv6Address', 
                   [], 
                   is_static=True)
    ## ipv6-address.h (module 'network'): static ns3::Ipv6Address ns3::Ipv6Address::GetAny() [member function]
    cls.add_method('GetAny', 
                   'ns3::Ipv6Address', 
                   [], 
                   is_static=True)
    ## ipv6-address.h (module 'network'): void ns3::Ipv6Address::GetBytes(uint8_t * buf) const [member function]
    cls.add_method('GetBytes', 
                   'void', 
                   [param('uint8_t *', 'buf')], 
                   is_const=True)
    ## ipv6-address.h (module 'network'): ns3::Ipv4Address ns3::Ipv6Address::GetIpv4MappedAddress() const [member function]
    cls.add_method('GetIpv4MappedAddress', 
                   'ns3::Ipv4Address', 
                   [], 
                   is_const=True)
    ## ipv6-address.h (module 'network'): static ns3::Ipv6Address ns3::Ipv6Address::GetLoopback() [member function]
    cls.add_method('GetLoopback', 
                   'ns3::Ipv6Address', 
                   [], 
                   is_static=True)
    ## ipv6-address.h (module 'network'): static ns3::Ipv6Address ns3::Ipv6Address::GetOnes() [member function]
    cls.add_method('GetOnes', 
                   'ns3::Ipv6Address', 
                   [], 
                   is_static=True)
    ## ipv6-address.h (module 'network'): static ns3::Ipv6Address ns3::Ipv6Address::GetZero() [member function]
    cls.add_method('GetZero', 
                   'ns3::Ipv6Address', 
                   [], 
                   is_static=True)
    ## ipv6-address.h (module 'network'): bool ns3::Ipv6Address::HasPrefix(ns3::Ipv6Prefix const & prefix) const [member function]
    cls.add_method('HasPrefix', 
                   'bool', 
                   [param('ns3::Ipv6Prefix const &', 'prefix')], 
                   is_const=True)
    ## ipv6-address.h (module 'network'): bool ns3::Ipv6Address::IsAllNodesMulticast() const [member function]
    cls.add_method('IsAllNodesMulticast', 
                   'bool', 
                   [], 
                   is_const=True)
    ## ipv6-address.h (module 'network'): bool ns3::Ipv6Address::IsAllRoutersMulticast() const [member function]
    cls.add_method('IsAllRoutersMulticast', 
                   'bool', 
                   [], 
                   is_const=True)
    ## ipv6-address.h (module 'network'): bool ns3::Ipv6Address::IsAny() const [member function]
    cls.add_method('IsAny', 
                   'bool', 
                   [], 
                   is_const=True)
    ## ipv6-address.h (module 'network'): bool ns3::Ipv6Address::IsDocumentation() const [member function]
    cls.add_method('IsDocumentation', 
                   'bool', 
                   [], 
                   is_const=True)
    ## ipv6-address.h (module 'network'): bool ns3::Ipv6Address::IsEqual(ns3::Ipv6Address const & other) const [member function]
    cls.add_method('IsEqual', 
                   'bool', 
                   [param('ns3::Ipv6Address const &', 'other')], 
                   deprecated=True, is_const=True)
    ## ipv6-address.h (module 'network'): bool ns3::Ipv6Address::IsInitialized() const [member function]
    cls.add_method('IsInitialized', 
                   'bool', 
                   [], 
                   is_const=True)
    ## ipv6-address.h (module 'network'): bool ns3::Ipv6Address::IsIpv4MappedAddress() const [member function]
    cls.add_method('IsIpv4MappedAddress', 
                   'bool', 
                   [], 
                   is_const=True)
    ## ipv6-address.h (module 'network'): bool ns3::Ipv6Address::IsLinkLocal() const [member function]
    cls.add_method('IsLinkLocal', 
                   'bool', 
                   [], 
                   is_const=True)
    ## ipv6-address.h (module 'network'): bool ns3::Ipv6Address::IsLinkLocalMulticast() const [member function]
    cls.add_method('IsLinkLocalMulticast', 
                   'bool', 
                   [], 
                   is_const=True)
    ## ipv6-address.h (module 'network'): bool ns3::Ipv6Address::IsLocalhost() const [member function]
    cls.add_method('IsLocalhost', 
                   'bool', 
                   [], 
                   is_const=True)
    ## ipv6-address.h (module 'network'): static bool ns3::Ipv6Address::IsMatchingType(ns3::Address const & address) [member function]
    cls.add_method('IsMatchingType', 
                   'bool', 
                   [param('ns3::Address const &', 'address')], 
                   is_static=True)
    ## ipv6-address.h (module 'network'): bool ns3::Ipv6Address::IsMulticast() const [member function]
    cls.add_method('IsMulticast', 
                   'bool', 
                   [], 
                   is_const=True)
    ## ipv6-address.h (module 'network'): bool ns3::Ipv6Address::IsSolicitedMulticast() const [member function]
    cls.add_method('IsSolicitedMulticast', 
                   'bool', 
                   [], 
                   is_const=True)
    ## ipv6-address.h (module 'network'): static ns3::Ipv6Address ns3::Ipv6Address::MakeAutoconfiguredAddress(ns3::Address addr, ns3::Ipv6Address prefix) [member function]
    cls.add_method('MakeAutoconfiguredAddress', 
                   'ns3::Ipv6Address', 
                   [param('ns3::Address', 'addr'), param('ns3::Ipv6Address', 'prefix')], 
                   is_static=True)
    ## ipv6-address.h (module 'network'): static ns3::Ipv6Address ns3::Ipv6Address::MakeAutoconfiguredAddress(ns3::Mac16Address addr, ns3::Ipv6Address prefix) [member function]
    cls.add_method('MakeAutoconfiguredAddress', 
                   'ns3::Ipv6Address', 
                   [param('ns3::Mac16Address', 'addr'), param('ns3::Ipv6Address', 'prefix')], 
                   is_static=True)
    ## ipv6-address.h (module 'network'): static ns3::Ipv6Address ns3::Ipv6Address::MakeAutoconfiguredAddress(ns3::Mac48Address addr, ns3::Ipv6Address prefix) [member function]
    cls.add_method('MakeAutoconfiguredAddress', 
                   'ns3::Ipv6Address', 
                   [param('ns3::Mac48Address', 'addr'), param('ns3::Ipv6Address', 'prefix')], 
                   is_static=True)
    ## ipv6-address.h (module 'network'): static ns3::Ipv6Address ns3::Ipv6Address::MakeAutoconfiguredAddress(ns3::Mac64Address addr, ns3::Ipv6Address prefix) [member function]
    cls.add_method('MakeAutoconfiguredAddress', 
                   'ns3::Ipv6Address', 
                   [param('ns3::Mac64Address', 'addr'), param('ns3::Ipv6Address', 'prefix')], 
                   is_static=True)
    ## ipv6-address.h (module 'network'): static ns3::Ipv6Address ns3::Ipv6Address::MakeAutoconfiguredAddress(ns3::Mac8Address addr, ns3::Ipv6Address prefix) [member function]
    cls.add_method('MakeAutoconfiguredAddress', 
                   'ns3::Ipv6Address', 
                   [param('ns3::Mac8Address', 'addr'), param('ns3::Ipv6Address', 'prefix')], 
                   is_static=True)
    ## ipv6-address.h (module 'network'): static ns3::Ipv6Address ns3::Ipv6Address::MakeAutoconfiguredLinkLocalAddress(ns3::Address mac) [member function]
    cls.add_method('MakeAutoconfiguredLinkLocalAddress', 
                   'ns3::Ipv6Address', 
                   [param('ns3::Address', 'mac')], 
                   is_static=True)
    ## ipv6-address.h (module 'network'): static ns3::Ipv6Address ns3::Ipv6Address::MakeAutoconfiguredLinkLocalAddress(ns3::Mac16Address mac) [member function]
    cls.add_method('MakeAutoconfiguredLinkLocalAddress', 
                   'ns3::Ipv6Address', 
                   [param('ns3::Mac16Address', 'mac')], 
                   is_static=True)
    ## ipv6-address.h (module 'network'): static ns3::Ipv6Address ns3::Ipv6Address::MakeAutoconfiguredLinkLocalAddress(ns3::Mac48Address mac) [member function]
    cls.add_method('MakeAutoconfiguredLinkLocalAddress', 
                   'ns3::Ipv6Address', 
                   [param('ns3::Mac48Address', 'mac')], 
                   is_static=True)
    ## ipv6-address.h (module 'network'): static ns3::Ipv6Address ns3::Ipv6Address::MakeAutoconfiguredLinkLocalAddress(ns3::Mac64Address mac) [member function]
    cls.add_method('MakeAutoconfiguredLinkLocalAddress', 
                   'ns3::Ipv6Address', 
                   [param('ns3::Mac64Address', 'mac')], 
                   is_static=True)
    ## ipv6-address.h (module 'network'): static ns3::Ipv6Address ns3::Ipv6Address::MakeAutoconfiguredLinkLocalAddress(ns3::Mac8Address mac) [member function]
    cls.add_method('MakeAutoconfiguredLinkLocalAddress', 
                   'ns3::Ipv6Address', 
                   [param('ns3::Mac8Address', 'mac')], 
                   is_static=True)
    ## ipv6-address.h (module 'network'): static ns3::Ipv6Address ns3::Ipv6Address::MakeIpv4MappedAddress(ns3::Ipv4Address addr) [member function]
    cls.add_method('MakeIpv4MappedAddress', 
                   'ns3::Ipv6Address', 
                   [param('ns3::Ipv4Address', 'addr')], 
                   is_static=True)
    ## ipv6-address.h (module 'network'): static ns3::Ipv6Address ns3::Ipv6Address::MakeSolicitedAddress(ns3::Ipv6Address addr) [member function]
    cls.add_method('MakeSolicitedAddress', 
                   'ns3::Ipv6Address', 
                   [param('ns3::Ipv6Address', 'addr')], 
                   is_static=True)
    ## ipv6-address.h (module 'network'): void ns3::Ipv6Address::Print(std::ostream & os) const [member function]
    cls.add_method('Print', 
                   'void', 
                   [param('std::ostream &', 'os')], 
                   is_const=True)
    ## ipv6-address.h (module 'network'): void ns3::Ipv6Address::Serialize(uint8_t * buf) const [member function]
    cls.add_method('Serialize', 
                   'void', 
                   [param('uint8_t *', 'buf')], 
                   is_const=True)
    ## ipv6-address.h (module 'network'): void ns3::Ipv6Address::Set(char const * address) [member function]
    cls.add_method('Set', 
                   'void', 
                   [param('char const *', 'address')])
    ## ipv6-address.h (module 'network'): void ns3::Ipv6Address::Set(uint8_t * address) [member function]
    cls.add_method('Set', 
                   'void', 
                   [param('uint8_t *', 'address')])
    return

def register_Ns3Ipv6Prefix_methods(root_module, cls):
    cls.add_output_stream_operator()
    cls.add_binary_comparison_operator('==')
    cls.add_binary_comparison_operator('!=')
    ## ipv6-address.h (module 'network'): ns3::Ipv6Prefix::Ipv6Prefix() [constructor]
    cls.add_constructor([])
    ## ipv6-address.h (module 'network'): ns3::Ipv6Prefix::Ipv6Prefix(uint8_t * prefix) [constructor]
    cls.add_constructor([param('uint8_t *', 'prefix')])
    ## ipv6-address.h (module 'network'): ns3::Ipv6Prefix::Ipv6Prefix(char const * prefix) [constructor]
    cls.add_constructor([param('char const *', 'prefix')])
    ## ipv6-address.h (module 'network'): ns3::Ipv6Prefix::Ipv6Prefix(uint8_t * prefix, uint8_t prefixLength) [constructor]
    cls.add_constructor([param('uint8_t *', 'prefix'), param('uint8_t', 'prefixLength')])
    ## ipv6-address.h (module 'network'): ns3::Ipv6Prefix::Ipv6Prefix(char const * prefix, uint8_t prefixLength) [constructor]
    cls.add_constructor([param('char const *', 'prefix'), param('uint8_t', 'prefixLength')])
    ## ipv6-address.h (module 'network'): ns3::Ipv6Prefix::Ipv6Prefix(uint8_t prefix) [constructor]
    cls.add_constructor([param('uint8_t', 'prefix')])
    ## ipv6-address.h (module 'network'): ns3::Ipv6Prefix::Ipv6Prefix(ns3::Ipv6Prefix const & prefix) [constructor]
    cls.add_constructor([param('ns3::Ipv6Prefix const &', 'prefix')])
    ## ipv6-address.h (module 'network'): ns3::Ipv6Prefix::Ipv6Prefix(ns3::Ipv6Prefix const * prefix) [constructor]
    cls.add_constructor([param('ns3::Ipv6Prefix const *', 'prefix')])
    ## ipv6-address.h (module 'network'): void ns3::Ipv6Prefix::GetBytes(uint8_t * buf) const [member function]
    cls.add_method('GetBytes', 
                   'void', 
                   [param('uint8_t *', 'buf')], 
                   is_const=True)
    ## ipv6-address.h (module 'network'): static ns3::Ipv6Prefix ns3::Ipv6Prefix::GetLoopback() [member function]
    cls.add_method('GetLoopback', 
                   'ns3::Ipv6Prefix', 
                   [], 
                   is_static=True)
    ## ipv6-address.h (module 'network'): uint8_t ns3::Ipv6Prefix::GetMinimumPrefixLength() const [member function]
    cls.add_method('GetMinimumPrefixLength', 
                   'uint8_t', 
                   [], 
                   is_const=True)
    ## ipv6-address.h (module 'network'): static ns3::Ipv6Prefix ns3::Ipv6Prefix::GetOnes() [member function]
    cls.add_method('GetOnes', 
                   'ns3::Ipv6Prefix', 
                   [], 
                   is_static=True)
    ## ipv6-address.h (module 'network'): uint8_t ns3::Ipv6Prefix::GetPrefixLength() const [member function]
    cls.add_method('GetPrefixLength', 
                   'uint8_t', 
                   [], 
                   is_const=True)
    ## ipv6-address.h (module 'network'): static ns3::Ipv6Prefix ns3::Ipv6Prefix::GetZero() [member function]
    cls.add_method('GetZero', 
                   'ns3::Ipv6Prefix', 
                   [], 
                   is_static=True)
    ## ipv6-address.h (module 'network'): bool ns3::Ipv6Prefix::IsEqual(ns3::Ipv6Prefix const & other) const [member function]
    cls.add_method('IsEqual', 
                   'bool', 
                   [param('ns3::Ipv6Prefix const &', 'other')], 
                   deprecated=True, is_const=True)
    ## ipv6-address.h (module 'network'): bool ns3::Ipv6Prefix::IsMatch(ns3::Ipv6Address a, ns3::Ipv6Address b) const [member function]
    cls.add_method('IsMatch', 
                   'bool', 
                   [param('ns3::Ipv6Address', 'a'), param('ns3::Ipv6Address', 'b')], 
                   is_const=True)
    ## ipv6-address.h (module 'network'): void ns3::Ipv6Prefix::Print(std::ostream & os) const [member function]
    cls.add_method('Print', 
                   'void', 
                   [param('std::ostream &', 'os')], 
                   is_const=True)
    ## ipv6-address.h (module 'network'): void ns3::Ipv6Prefix::SetPrefixLength(uint8_t prefixLength) [member function]
    cls.add_method('SetPrefixLength', 
                   'void', 
                   [param('uint8_t', 'prefixLength')])
    return

def register_Ns3LogComponent_methods(root_module, cls):
    ## log.h (module 'core'): ns3::LogComponent::LogComponent(ns3::LogComponent const & arg0) [constructor]
    cls.add_constructor([param('ns3::LogComponent const &', 'arg0')])
    ## log.h (module 'core'): ns3::LogComponent::LogComponent(std::string const & name, std::string const & file, ns3::LogLevel const mask=::ns3::LogLevel::LOG_NONE) [constructor]
    cls.add_constructor([param('std::string const &', 'name'), param('std::string const &', 'file'), param('ns3::LogLevel const', 'mask', default_value='::ns3::LogLevel::LOG_NONE')])
    ## log.h (module 'core'): void ns3::LogComponent::Disable(ns3::LogLevel const level) [member function]
    cls.add_method('Disable', 
                   'void', 
                   [param('ns3::LogLevel const', 'level')])
    ## log.h (module 'core'): void ns3::LogComponent::Enable(ns3::LogLevel const level) [member function]
    cls.add_method('Enable', 
                   'void', 
                   [param('ns3::LogLevel const', 'level')])
    ## log.h (module 'core'): std::string ns3::LogComponent::File() const [member function]
    cls.add_method('File', 
                   'std::string', 
                   [], 
                   is_const=True)
    ## log.h (module 'core'): static ns3::LogComponent::ComponentList * ns3::LogComponent::GetComponentList() [member function]
    cls.add_method('GetComponentList', 
                   'ns3::LogComponent::ComponentList *', 
                   [], 
                   is_static=True)
    ## log.h (module 'core'): static std::string ns3::LogComponent::GetLevelLabel(ns3::LogLevel const level) [member function]
    cls.add_method('GetLevelLabel', 
                   'std::string', 
                   [param('ns3::LogLevel const', 'level')], 
                   is_static=True)
    ## log.h (module 'core'): bool ns3::LogComponent::IsEnabled(ns3::LogLevel const level) const [member function]
    cls.add_method('IsEnabled', 
                   'bool', 
                   [param('ns3::LogLevel const', 'level')], 
                   is_const=True)
    ## log.h (module 'core'): bool ns3::LogComponent::IsNoneEnabled() const [member function]
    cls.add_method('IsNoneEnabled', 
                   'bool', 
                   [], 
                   is_const=True)
    ## log.h (module 'core'): char const * ns3::LogComponent::Name() const [member function]
    cls.add_method('Name', 
                   'char const *', 
                   [], 
                   is_const=True)
    ## log.h (module 'core'): void ns3::LogComponent::SetMask(ns3::LogLevel const level) [member function]
    cls.add_method('SetMask', 
                   'void', 
                   [param('ns3::LogLevel const', 'level')])
    return

def register_Ns3Mac48Address_methods(root_module, cls):
    cls.add_binary_comparison_operator('==')
    cls.add_binary_comparison_operator('!=')
    cls.add_binary_comparison_operator('<')
    cls.add_output_stream_operator()
    ## mac48-address.h (module 'network'): ns3::Mac48Address::Mac48Address(ns3::Mac48Address const & arg0) [constructor]
    cls.add_constructor([param('ns3::Mac48Address const &', 'arg0')])
    ## mac48-address.h (module 'network'): ns3::Mac48Address::Mac48Address() [constructor]
    cls.add_constructor([])
    ## mac48-address.h (module 'network'): ns3::Mac48Address::Mac48Address(char const * str) [constructor]
    cls.add_constructor([param('char const *', 'str')])
    ## mac48-address.h (module 'network'): static ns3::Mac48Address ns3::Mac48Address::Allocate() [member function]
    cls.add_method('Allocate', 
                   'ns3::Mac48Address', 
                   [], 
                   is_static=True)
    ## mac48-address.h (module 'network'): static ns3::Mac48Address ns3::Mac48Address::ConvertFrom(ns3::Address const & address) [member function]
    cls.add_method('ConvertFrom', 
                   'ns3::Mac48Address', 
                   [param('ns3::Address const &', 'address')], 
                   is_static=True)
    ## mac48-address.h (module 'network'): void ns3::Mac48Address::CopyFrom(uint8_t const * buffer) [member function]
    cls.add_method('CopyFrom', 
                   'void', 
                   [param('uint8_t const *', 'buffer')])
    ## mac48-address.h (module 'network'): void ns3::Mac48Address::CopyTo(uint8_t * buffer) const [member function]
    cls.add_method('CopyTo', 
                   'void', 
                   [param('uint8_t *', 'buffer')], 
                   is_const=True)
    ## mac48-address.h (module 'network'): static ns3::Mac48Address ns3::Mac48Address::GetBroadcast() [member function]
    cls.add_method('GetBroadcast', 
                   'ns3::Mac48Address', 
                   [], 
                   is_static=True)
    ## mac48-address.h (module 'network'): static ns3::Mac48Address ns3::Mac48Address::GetMulticast(ns3::Ipv4Address address) [member function]
    cls.add_method('GetMulticast', 
                   'ns3::Mac48Address', 
                   [param('ns3::Ipv4Address', 'address')], 
                   is_static=True)
    ## mac48-address.h (module 'network'): static ns3::Mac48Address ns3::Mac48Address::GetMulticast(ns3::Ipv6Address address) [member function]
    cls.add_method('GetMulticast', 
                   'ns3::Mac48Address', 
                   [param('ns3::Ipv6Address', 'address')], 
                   is_static=True)
    ## mac48-address.h (module 'network'): static ns3::Mac48Address ns3::Mac48Address::GetMulticast6Prefix() [member function]
    cls.add_method('GetMulticast6Prefix', 
                   'ns3::Mac48Address', 
                   [], 
                   is_static=True)
    ## mac48-address.h (module 'network'): static ns3::Mac48Address ns3::Mac48Address::GetMulticastPrefix() [member function]
    cls.add_method('GetMulticastPrefix', 
                   'ns3::Mac48Address', 
                   [], 
                   is_static=True)
    ## mac48-address.h (module 'network'): bool ns3::Mac48Address::IsBroadcast() const [member function]
    cls.add_method('IsBroadcast', 
                   'bool', 
                   [], 
                   is_const=True)
    ## mac48-address.h (module 'network'): bool ns3::Mac48Address::IsGroup() const [member function]
    cls.add_method('IsGroup', 
                   'bool', 
                   [], 
                   is_const=True)
    ## mac48-address.h (module 'network'): static bool ns3::Mac48Address::IsMatchingType(ns3::Address const & address) [member function]
    cls.add_method('IsMatchingType', 
                   'bool', 
                   [param('ns3::Address const &', 'address')], 
                   is_static=True)
    return

def register_Ns3Mac8Address_methods(root_module, cls):
    cls.add_binary_comparison_operator('<')
    cls.add_binary_comparison_operator('==')
    cls.add_binary_comparison_operator('!=')
    cls.add_output_stream_operator()
    ## mac8-address.h (module 'network'): ns3::Mac8Address::Mac8Address(ns3::Mac8Address const & arg0) [constructor]
    cls.add_constructor([param('ns3::Mac8Address const &', 'arg0')])
    ## mac8-address.h (module 'network'): ns3::Mac8Address::Mac8Address() [constructor]
    cls.add_constructor([])
    ## mac8-address.h (module 'network'): ns3::Mac8Address::Mac8Address(uint8_t addr) [constructor]
    cls.add_constructor([param('uint8_t', 'addr')])
    ## mac8-address.h (module 'network'): static ns3::Mac8Address ns3::Mac8Address::Allocate() [member function]
    cls.add_method('Allocate', 
                   'ns3::Mac8Address', 
                   [], 
                   is_static=True)
    ## mac8-address.h (module 'network'): static ns3::Mac8Address ns3::Mac8Address::ConvertFrom(ns3::Address const & address) [member function]
    cls.add_method('ConvertFrom', 
                   'ns3::Mac8Address', 
                   [param('ns3::Address const &', 'address')], 
                   is_static=True)
    ## mac8-address.h (module 'network'): void ns3::Mac8Address::CopyFrom(uint8_t const * pBuffer) [member function]
    cls.add_method('CopyFrom', 
                   'void', 
                   [param('uint8_t const *', 'pBuffer')])
    ## mac8-address.h (module 'network'): void ns3::Mac8Address::CopyTo(uint8_t * pBuffer) const [member function]
    cls.add_method('CopyTo', 
                   'void', 
                   [param('uint8_t *', 'pBuffer')], 
                   is_const=True)
    ## mac8-address.h (module 'network'): static ns3::Mac8Address ns3::Mac8Address::GetBroadcast() [member function]
    cls.add_method('GetBroadcast', 
                   'ns3::Mac8Address', 
                   [], 
                   is_static=True)
    ## mac8-address.h (module 'network'): static bool ns3::Mac8Address::IsMatchingType(ns3::Address const & address) [member function]
    cls.add_method('IsMatchingType', 
                   'bool', 
                   [param('ns3::Address const &', 'address')], 
                   is_static=True)
    return

def register_Ns3NetDeviceContainer_methods(root_module, cls):
    ## net-device-container.h (module 'network'): ns3::NetDeviceContainer::NetDeviceContainer(ns3::NetDeviceContainer const & arg0) [constructor]
    cls.add_constructor([param('ns3::NetDeviceContainer const &', 'arg0')])
    ## net-device-container.h (module 'network'): ns3::NetDeviceContainer::NetDeviceContainer() [constructor]
    cls.add_constructor([])
    ## net-device-container.h (module 'network'): ns3::NetDeviceContainer::NetDeviceContainer(ns3::Ptr<ns3::NetDevice> dev) [constructor]
    cls.add_constructor([param('ns3::Ptr< ns3::NetDevice >', 'dev')])
    ## net-device-container.h (module 'network'): ns3::NetDeviceContainer::NetDeviceContainer(std::string devName) [constructor]
    cls.add_constructor([param('std::string', 'devName')])
    ## net-device-container.h (module 'network'): ns3::NetDeviceContainer::NetDeviceContainer(ns3::NetDeviceContainer const & a, ns3::NetDeviceContainer const & b) [constructor]
    cls.add_constructor([param('ns3::NetDeviceContainer const &', 'a'), param('ns3::NetDeviceContainer const &', 'b')])
    ## net-device-container.h (module 'network'): void ns3::NetDeviceContainer::Add(ns3::NetDeviceContainer other) [member function]
    cls.add_method('Add', 
                   'void', 
                   [param('ns3::NetDeviceContainer', 'other')])
    ## net-device-container.h (module 'network'): void ns3::NetDeviceContainer::Add(ns3::Ptr<ns3::NetDevice> device) [member function]
    cls.add_method('Add', 
                   'void', 
                   [param('ns3::Ptr< ns3::NetDevice >', 'device')])
    ## net-device-container.h (module 'network'): void ns3::NetDeviceContainer::Add(std::string deviceName) [member function]
    cls.add_method('Add', 
                   'void', 
                   [param('std::string', 'deviceName')])
    ## net-device-container.h (module 'network'): ns3::NetDeviceContainer::Iterator ns3::NetDeviceContainer::Begin() const [member function]
    cls.add_method('Begin', 
                   'ns3::NetDeviceContainer::Iterator', 
                   [], 
                   is_const=True)
    ## net-device-container.h (module 'network'): ns3::NetDeviceContainer::Iterator ns3::NetDeviceContainer::End() const [member function]
    cls.add_method('End', 
                   'ns3::NetDeviceContainer::Iterator', 
                   [], 
                   is_const=True)
    ## net-device-container.h (module 'network'): ns3::Ptr<ns3::NetDevice> ns3::NetDeviceContainer::Get(uint32_t i) const [member function]
    cls.add_method('Get', 
                   'ns3::Ptr< ns3::NetDevice >', 
                   [param('uint32_t', 'i')], 
                   is_const=True)
    ## net-device-container.h (module 'network'): uint32_t ns3::NetDeviceContainer::GetN() const [member function]
    cls.add_method('GetN', 
                   'uint32_t', 
                   [], 
                   is_const=True)
    return

def register_Ns3ObjectBase_methods(root_module, cls):
    ## object-base.h (module 'core'): ns3::ObjectBase::ObjectBase() [constructor]
    cls.add_constructor([])
    ## object-base.h (module 'core'): ns3::ObjectBase::ObjectBase(ns3::ObjectBase const & arg0) [constructor]
    cls.add_constructor([param('ns3::ObjectBase const &', 'arg0')])
    ## object-base.h (module 'core'): void ns3::ObjectBase::GetAttribute(std::string name, ns3::AttributeValue & value) const [member function]
    cls.add_method('GetAttribute', 
                   'void', 
                   [param('std::string', 'name'), param('ns3::AttributeValue &', 'value')], 
                   is_const=True)
    ## object-base.h (module 'core'): bool ns3::ObjectBase::GetAttributeFailSafe(std::string name, ns3::AttributeValue & value) const [member function]
    cls.add_method('GetAttributeFailSafe', 
                   'bool', 
                   [param('std::string', 'name'), param('ns3::AttributeValue &', 'value')], 
                   is_const=True)
    ## object-base.h (module 'core'): ns3::TypeId ns3::ObjectBase::GetInstanceTypeId() const [member function]
    cls.add_method('GetInstanceTypeId', 
                   'ns3::TypeId', 
                   [], 
<<<<<<< HEAD
                   is_const=True, is_virtual=True, is_pure_virtual=True)
=======
                   is_const=True, is_pure_virtual=True, is_virtual=True)
>>>>>>> bc453bcb
    ## object-base.h (module 'core'): static ns3::TypeId ns3::ObjectBase::GetTypeId() [member function]
    cls.add_method('GetTypeId', 
                   'ns3::TypeId', 
                   [], 
                   is_static=True)
    ## object-base.h (module 'core'): void ns3::ObjectBase::SetAttribute(std::string name, ns3::AttributeValue const & value) [member function]
    cls.add_method('SetAttribute', 
                   'void', 
                   [param('std::string', 'name'), param('ns3::AttributeValue const &', 'value')])
    ## object-base.h (module 'core'): bool ns3::ObjectBase::SetAttributeFailSafe(std::string name, ns3::AttributeValue const & value) [member function]
    cls.add_method('SetAttributeFailSafe', 
                   'bool', 
                   [param('std::string', 'name'), param('ns3::AttributeValue const &', 'value')])
    ## object-base.h (module 'core'): bool ns3::ObjectBase::TraceConnect(std::string name, std::string context, ns3::CallbackBase const & cb) [member function]
    cls.add_method('TraceConnect', 
                   'bool', 
                   [param('std::string', 'name'), param('std::string', 'context'), param('ns3::CallbackBase const &', 'cb')])
    ## object-base.h (module 'core'): bool ns3::ObjectBase::TraceConnectWithoutContext(std::string name, ns3::CallbackBase const & cb) [member function]
    cls.add_method('TraceConnectWithoutContext', 
                   'bool', 
                   [param('std::string', 'name'), param('ns3::CallbackBase const &', 'cb')])
    ## object-base.h (module 'core'): bool ns3::ObjectBase::TraceDisconnect(std::string name, std::string context, ns3::CallbackBase const & cb) [member function]
    cls.add_method('TraceDisconnect', 
                   'bool', 
                   [param('std::string', 'name'), param('std::string', 'context'), param('ns3::CallbackBase const &', 'cb')])
    ## object-base.h (module 'core'): bool ns3::ObjectBase::TraceDisconnectWithoutContext(std::string name, ns3::CallbackBase const & cb) [member function]
    cls.add_method('TraceDisconnectWithoutContext', 
                   'bool', 
                   [param('std::string', 'name'), param('ns3::CallbackBase const &', 'cb')])
    ## object-base.h (module 'core'): void ns3::ObjectBase::ConstructSelf(ns3::AttributeConstructionList const & attributes) [member function]
    cls.add_method('ConstructSelf', 
                   'void', 
                   [param('ns3::AttributeConstructionList const &', 'attributes')], 
                   visibility='protected')
    ## object-base.h (module 'core'): void ns3::ObjectBase::NotifyConstructionCompleted() [member function]
    cls.add_method('NotifyConstructionCompleted', 
                   'void', 
                   [], 
                   is_virtual=True, visibility='protected')
    return

def register_Ns3ObjectDeleter_methods(root_module, cls):
    ## object.h (module 'core'): ns3::ObjectDeleter::ObjectDeleter() [constructor]
    cls.add_constructor([])
    ## object.h (module 'core'): ns3::ObjectDeleter::ObjectDeleter(ns3::ObjectDeleter const & arg0) [constructor]
    cls.add_constructor([param('ns3::ObjectDeleter const &', 'arg0')])
    ## object.h (module 'core'): static void ns3::ObjectDeleter::Delete(ns3::Object * object) [member function]
    cls.add_method('Delete', 
                   'void', 
                   [param('ns3::Object *', 'object')], 
                   is_static=True)
    return

def register_Ns3ObjectFactory_methods(root_module, cls):
    cls.add_output_stream_operator()
    ## object-factory.h (module 'core'): ns3::ObjectFactory::ObjectFactory(ns3::ObjectFactory const & arg0) [constructor]
    cls.add_constructor([param('ns3::ObjectFactory const &', 'arg0')])
    ## object-factory.h (module 'core'): ns3::ObjectFactory::ObjectFactory() [constructor]
    cls.add_constructor([])
    ## object-factory.h (module 'core'): ns3::ObjectFactory::ObjectFactory(std::string const & typeId) [constructor]
    cls.add_constructor([param('std::string const &', 'typeId')])
    ## object-factory.h (module 'core'): ns3::Ptr<ns3::Object> ns3::ObjectFactory::Create() const [member function]
    cls.add_method('Create', 
                   'ns3::Ptr< ns3::Object >', 
                   [], 
                   is_const=True)
    ## object-factory.h (module 'core'): ns3::TypeId ns3::ObjectFactory::GetTypeId() const [member function]
    cls.add_method('GetTypeId', 
                   'ns3::TypeId', 
                   [], 
                   is_const=True)
    ## object-factory.h (module 'core'): bool ns3::ObjectFactory::IsTypeIdSet() const [member function]
    cls.add_method('IsTypeIdSet', 
                   'bool', 
                   [], 
                   is_const=True)
    ## object-factory.h (module 'core'): void ns3::ObjectFactory::Set() [member function]
    cls.add_method('Set', 
                   'void', 
                   [])
    ## object-factory.h (module 'core'): void ns3::ObjectFactory::SetTypeId(ns3::TypeId tid) [member function]
    cls.add_method('SetTypeId', 
                   'void', 
                   [param('ns3::TypeId', 'tid')])
    ## object-factory.h (module 'core'): void ns3::ObjectFactory::SetTypeId(char const * tid) [member function]
    cls.add_method('SetTypeId', 
                   'void', 
                   [param('char const *', 'tid')])
    ## object-factory.h (module 'core'): void ns3::ObjectFactory::SetTypeId(std::string tid) [member function]
    cls.add_method('SetTypeId', 
                   'void', 
                   [param('std::string', 'tid')])
    return

def register_Ns3PacketMetadata_methods(root_module, cls):
    ## packet-metadata.h (module 'network'): ns3::PacketMetadata::PacketMetadata(uint64_t uid, uint32_t size) [constructor]
    cls.add_constructor([param('uint64_t', 'uid'), param('uint32_t', 'size')])
    ## packet-metadata.h (module 'network'): ns3::PacketMetadata::PacketMetadata(ns3::PacketMetadata const & o) [constructor]
    cls.add_constructor([param('ns3::PacketMetadata const &', 'o')])
    ## packet-metadata.h (module 'network'): void ns3::PacketMetadata::AddAtEnd(ns3::PacketMetadata const & o) [member function]
    cls.add_method('AddAtEnd', 
                   'void', 
                   [param('ns3::PacketMetadata const &', 'o')])
    ## packet-metadata.h (module 'network'): void ns3::PacketMetadata::AddHeader(ns3::Header const & header, uint32_t size) [member function]
    cls.add_method('AddHeader', 
                   'void', 
                   [param('ns3::Header const &', 'header'), param('uint32_t', 'size')])
    ## packet-metadata.h (module 'network'): void ns3::PacketMetadata::AddPaddingAtEnd(uint32_t end) [member function]
    cls.add_method('AddPaddingAtEnd', 
                   'void', 
                   [param('uint32_t', 'end')])
    ## packet-metadata.h (module 'network'): void ns3::PacketMetadata::AddTrailer(ns3::Trailer const & trailer, uint32_t size) [member function]
    cls.add_method('AddTrailer', 
                   'void', 
                   [param('ns3::Trailer const &', 'trailer'), param('uint32_t', 'size')])
    ## packet-metadata.h (module 'network'): ns3::PacketMetadata::ItemIterator ns3::PacketMetadata::BeginItem(ns3::Buffer buffer) const [member function]
    cls.add_method('BeginItem', 
                   'ns3::PacketMetadata::ItemIterator', 
                   [param('ns3::Buffer', 'buffer')], 
                   is_const=True)
    ## packet-metadata.h (module 'network'): ns3::PacketMetadata ns3::PacketMetadata::CreateFragment(uint32_t start, uint32_t end) const [member function]
    cls.add_method('CreateFragment', 
                   'ns3::PacketMetadata', 
                   [param('uint32_t', 'start'), param('uint32_t', 'end')], 
                   is_const=True)
    ## packet-metadata.h (module 'network'): uint32_t ns3::PacketMetadata::Deserialize(uint8_t const * buffer, uint32_t size) [member function]
    cls.add_method('Deserialize', 
                   'uint32_t', 
                   [param('uint8_t const *', 'buffer'), param('uint32_t', 'size')])
    ## packet-metadata.h (module 'network'): static void ns3::PacketMetadata::Enable() [member function]
    cls.add_method('Enable', 
                   'void', 
                   [], 
                   is_static=True)
    ## packet-metadata.h (module 'network'): static void ns3::PacketMetadata::EnableChecking() [member function]
    cls.add_method('EnableChecking', 
                   'void', 
                   [], 
                   is_static=True)
    ## packet-metadata.h (module 'network'): uint32_t ns3::PacketMetadata::GetSerializedSize() const [member function]
    cls.add_method('GetSerializedSize', 
                   'uint32_t', 
                   [], 
                   is_const=True)
    ## packet-metadata.h (module 'network'): uint64_t ns3::PacketMetadata::GetUid() const [member function]
    cls.add_method('GetUid', 
                   'uint64_t', 
                   [], 
                   is_const=True)
    ## packet-metadata.h (module 'network'): void ns3::PacketMetadata::RemoveAtEnd(uint32_t end) [member function]
    cls.add_method('RemoveAtEnd', 
                   'void', 
                   [param('uint32_t', 'end')])
    ## packet-metadata.h (module 'network'): void ns3::PacketMetadata::RemoveAtStart(uint32_t start) [member function]
    cls.add_method('RemoveAtStart', 
                   'void', 
                   [param('uint32_t', 'start')])
    ## packet-metadata.h (module 'network'): void ns3::PacketMetadata::RemoveHeader(ns3::Header const & header, uint32_t size) [member function]
    cls.add_method('RemoveHeader', 
                   'void', 
                   [param('ns3::Header const &', 'header'), param('uint32_t', 'size')])
    ## packet-metadata.h (module 'network'): void ns3::PacketMetadata::RemoveTrailer(ns3::Trailer const & trailer, uint32_t size) [member function]
    cls.add_method('RemoveTrailer', 
                   'void', 
                   [param('ns3::Trailer const &', 'trailer'), param('uint32_t', 'size')])
    ## packet-metadata.h (module 'network'): uint32_t ns3::PacketMetadata::Serialize(uint8_t * buffer, uint32_t maxSize) const [member function]
    cls.add_method('Serialize', 
                   'uint32_t', 
                   [param('uint8_t *', 'buffer'), param('uint32_t', 'maxSize')], 
                   is_const=True)
    return

def register_Ns3PacketMetadataItem_methods(root_module, cls):
    ## packet-metadata.h (module 'network'): ns3::PacketMetadata::Item::Item() [constructor]
    cls.add_constructor([])
    ## packet-metadata.h (module 'network'): ns3::PacketMetadata::Item::Item(ns3::PacketMetadata::Item const & arg0) [constructor]
    cls.add_constructor([param('ns3::PacketMetadata::Item const &', 'arg0')])
    ## packet-metadata.h (module 'network'): ns3::PacketMetadata::Item::current [variable]
    cls.add_instance_attribute('current', 'ns3::Buffer::Iterator', is_const=False)
    ## packet-metadata.h (module 'network'): ns3::PacketMetadata::Item::currentSize [variable]
    cls.add_instance_attribute('currentSize', 'uint32_t', is_const=False)
    ## packet-metadata.h (module 'network'): ns3::PacketMetadata::Item::currentTrimedFromEnd [variable]
    cls.add_instance_attribute('currentTrimedFromEnd', 'uint32_t', is_const=False)
    ## packet-metadata.h (module 'network'): ns3::PacketMetadata::Item::currentTrimedFromStart [variable]
    cls.add_instance_attribute('currentTrimedFromStart', 'uint32_t', is_const=False)
    ## packet-metadata.h (module 'network'): ns3::PacketMetadata::Item::isFragment [variable]
    cls.add_instance_attribute('isFragment', 'bool', is_const=False)
    ## packet-metadata.h (module 'network'): ns3::PacketMetadata::Item::tid [variable]
    cls.add_instance_attribute('tid', 'ns3::TypeId', is_const=False)
    ## packet-metadata.h (module 'network'): ns3::PacketMetadata::Item::type [variable]
    cls.add_instance_attribute('type', 'ns3::PacketMetadata::Item::ItemType', is_const=False)
    return

def register_Ns3PacketMetadataItemIterator_methods(root_module, cls):
    ## packet-metadata.h (module 'network'): ns3::PacketMetadata::ItemIterator::ItemIterator(ns3::PacketMetadata::ItemIterator const & arg0) [constructor]
    cls.add_constructor([param('ns3::PacketMetadata::ItemIterator const &', 'arg0')])
    ## packet-metadata.h (module 'network'): ns3::PacketMetadata::ItemIterator::ItemIterator(ns3::PacketMetadata const * metadata, ns3::Buffer buffer) [constructor]
    cls.add_constructor([param('ns3::PacketMetadata const *', 'metadata'), param('ns3::Buffer', 'buffer')])
    ## packet-metadata.h (module 'network'): bool ns3::PacketMetadata::ItemIterator::HasNext() const [member function]
    cls.add_method('HasNext', 
                   'bool', 
                   [], 
                   is_const=True)
    ## packet-metadata.h (module 'network'): ns3::PacketMetadata::Item ns3::PacketMetadata::ItemIterator::Next() [member function]
    cls.add_method('Next', 
                   'ns3::PacketMetadata::Item', 
                   [])
    return

def register_Ns3PacketTagIterator_methods(root_module, cls):
    ## packet.h (module 'network'): ns3::PacketTagIterator::PacketTagIterator(ns3::PacketTagIterator const & arg0) [constructor]
    cls.add_constructor([param('ns3::PacketTagIterator const &', 'arg0')])
    ## packet.h (module 'network'): bool ns3::PacketTagIterator::HasNext() const [member function]
    cls.add_method('HasNext', 
                   'bool', 
                   [], 
                   is_const=True)
    ## packet.h (module 'network'): ns3::PacketTagIterator::Item ns3::PacketTagIterator::Next() [member function]
    cls.add_method('Next', 
                   'ns3::PacketTagIterator::Item', 
                   [])
    return

def register_Ns3PacketTagIteratorItem_methods(root_module, cls):
    ## packet.h (module 'network'): ns3::PacketTagIterator::Item::Item(ns3::PacketTagIterator::Item const & arg0) [constructor]
    cls.add_constructor([param('ns3::PacketTagIterator::Item const &', 'arg0')])
    ## packet.h (module 'network'): void ns3::PacketTagIterator::Item::GetTag(ns3::Tag & tag) const [member function]
    cls.add_method('GetTag', 
                   'void', 
                   [param('ns3::Tag &', 'tag')], 
                   is_const=True)
    ## packet.h (module 'network'): ns3::TypeId ns3::PacketTagIterator::Item::GetTypeId() const [member function]
    cls.add_method('GetTypeId', 
                   'ns3::TypeId', 
                   [], 
                   is_const=True)
    return

def register_Ns3PacketTagList_methods(root_module, cls):
    ## packet-tag-list.h (module 'network'): ns3::PacketTagList::PacketTagList() [constructor]
    cls.add_constructor([])
    ## packet-tag-list.h (module 'network'): ns3::PacketTagList::PacketTagList(ns3::PacketTagList const & o) [constructor]
    cls.add_constructor([param('ns3::PacketTagList const &', 'o')])
    ## packet-tag-list.h (module 'network'): void ns3::PacketTagList::Add(ns3::Tag const & tag) const [member function]
    cls.add_method('Add', 
                   'void', 
                   [param('ns3::Tag const &', 'tag')], 
                   is_const=True)
    ## packet-tag-list.h (module 'network'): uint32_t ns3::PacketTagList::Deserialize(uint32_t const * buffer, uint32_t size) [member function]
    cls.add_method('Deserialize', 
                   'uint32_t', 
                   [param('uint32_t const *', 'buffer'), param('uint32_t', 'size')])
    ## packet-tag-list.h (module 'network'): uint32_t ns3::PacketTagList::GetSerializedSize() const [member function]
    cls.add_method('GetSerializedSize', 
                   'uint32_t', 
                   [], 
                   is_const=True)
    ## packet-tag-list.h (module 'network'): ns3::PacketTagList::TagData const * ns3::PacketTagList::Head() const [member function]
    cls.add_method('Head', 
                   'ns3::PacketTagList::TagData const *', 
                   [], 
                   is_const=True)
    ## packet-tag-list.h (module 'network'): bool ns3::PacketTagList::Peek(ns3::Tag & tag) const [member function]
    cls.add_method('Peek', 
                   'bool', 
                   [param('ns3::Tag &', 'tag')], 
                   is_const=True)
    ## packet-tag-list.h (module 'network'): bool ns3::PacketTagList::Remove(ns3::Tag & tag) [member function]
    cls.add_method('Remove', 
                   'bool', 
                   [param('ns3::Tag &', 'tag')])
    ## packet-tag-list.h (module 'network'): void ns3::PacketTagList::RemoveAll() [member function]
    cls.add_method('RemoveAll', 
                   'void', 
                   [])
    ## packet-tag-list.h (module 'network'): bool ns3::PacketTagList::Replace(ns3::Tag & tag) [member function]
    cls.add_method('Replace', 
                   'bool', 
                   [param('ns3::Tag &', 'tag')])
    ## packet-tag-list.h (module 'network'): uint32_t ns3::PacketTagList::Serialize(uint32_t * buffer, uint32_t maxSize) const [member function]
    cls.add_method('Serialize', 
                   'uint32_t', 
                   [param('uint32_t *', 'buffer'), param('uint32_t', 'maxSize')], 
                   is_const=True)
    return

def register_Ns3PacketTagListTagData_methods(root_module, cls):
    ## packet-tag-list.h (module 'network'): ns3::PacketTagList::TagData::TagData() [constructor]
    cls.add_constructor([])
    ## packet-tag-list.h (module 'network'): ns3::PacketTagList::TagData::TagData(ns3::PacketTagList::TagData const & arg0) [constructor]
    cls.add_constructor([param('ns3::PacketTagList::TagData const &', 'arg0')])
    ## packet-tag-list.h (module 'network'): ns3::PacketTagList::TagData::count [variable]
    cls.add_instance_attribute('count', 'uint32_t', is_const=False)
    ## packet-tag-list.h (module 'network'): ns3::PacketTagList::TagData::data [variable]
    cls.add_instance_attribute('data', 'uint8_t [ 1 ]', is_const=False)
    ## packet-tag-list.h (module 'network'): ns3::PacketTagList::TagData::next [variable]
    cls.add_instance_attribute('next', 'ns3::PacketTagList::TagData *', is_const=False)
    ## packet-tag-list.h (module 'network'): ns3::PacketTagList::TagData::size [variable]
    cls.add_instance_attribute('size', 'uint32_t', is_const=False)
    ## packet-tag-list.h (module 'network'): ns3::PacketTagList::TagData::tid [variable]
    cls.add_instance_attribute('tid', 'ns3::TypeId', is_const=False)
    return

def register_Ns3ParameterLogger_methods(root_module, cls):
    ## log.h (module 'core'): ns3::ParameterLogger::ParameterLogger(ns3::ParameterLogger const & arg0) [constructor]
    cls.add_constructor([param('ns3::ParameterLogger const &', 'arg0')])
    ## log.h (module 'core'): ns3::ParameterLogger::ParameterLogger(std::ostream & os) [constructor]
    cls.add_constructor([param('std::ostream &', 'os')])
    return

def register_Ns3SimpleRefCount__Ns3Object_Ns3ObjectBase_Ns3ObjectDeleter_methods(root_module, cls):
    ## simple-ref-count.h (module 'core'): ns3::SimpleRefCount<ns3::Object, ns3::ObjectBase, ns3::ObjectDeleter>::SimpleRefCount() [constructor]
    cls.add_constructor([])
    ## simple-ref-count.h (module 'core'): ns3::SimpleRefCount<ns3::Object, ns3::ObjectBase, ns3::ObjectDeleter>::SimpleRefCount(ns3::SimpleRefCount<ns3::Object, ns3::ObjectBase, ns3::ObjectDeleter> const & o) [constructor]
    cls.add_constructor([param('ns3::SimpleRefCount< ns3::Object, ns3::ObjectBase, ns3::ObjectDeleter > const &', 'o')])
    return

def register_Ns3Simulator_methods(root_module, cls):
    ## simulator.h (module 'core'): ns3::Simulator::Simulator(ns3::Simulator const & arg0) [constructor]
    cls.add_constructor([param('ns3::Simulator const &', 'arg0')])
    ## simulator.h (module 'core'): static void ns3::Simulator::Cancel(ns3::EventId const & id) [member function]
    cls.add_method('Cancel', 
                   'void', 
                   [param('ns3::EventId const &', 'id')], 
                   is_static=True)
    ## simulator.h (module 'core'): static void ns3::Simulator::Destroy() [member function]
    cls.add_method('Destroy', 
                   'void', 
                   [], 
                   is_static=True)
    ## simulator.h (module 'core'): static uint32_t ns3::Simulator::GetContext() [member function]
    cls.add_method('GetContext', 
                   'uint32_t', 
                   [], 
                   is_static=True)
    ## simulator.h (module 'core'): static ns3::Time ns3::Simulator::GetDelayLeft(ns3::EventId const & id) [member function]
    cls.add_method('GetDelayLeft', 
                   'ns3::Time', 
                   [param('ns3::EventId const &', 'id')], 
                   is_static=True)
    ## simulator.h (module 'core'): static uint64_t ns3::Simulator::GetEventCount() [member function]
    cls.add_method('GetEventCount', 
                   'uint64_t', 
                   [], 
                   is_static=True)
    ## simulator.h (module 'core'): static ns3::Ptr<ns3::SimulatorImpl> ns3::Simulator::GetImplementation() [member function]
    cls.add_method('GetImplementation', 
                   'ns3::Ptr< ns3::SimulatorImpl >', 
                   [], 
                   is_static=True)
    ## simulator.h (module 'core'): static ns3::Time ns3::Simulator::GetMaximumSimulationTime() [member function]
    cls.add_method('GetMaximumSimulationTime', 
                   'ns3::Time', 
                   [], 
                   is_static=True)
    ## simulator.h (module 'core'): static uint32_t ns3::Simulator::GetSystemId() [member function]
    cls.add_method('GetSystemId', 
                   'uint32_t', 
                   [], 
                   is_static=True)
    ## simulator.h (module 'core'): static bool ns3::Simulator::IsExpired(ns3::EventId const & id) [member function]
    cls.add_method('IsExpired', 
                   'bool', 
                   [param('ns3::EventId const &', 'id')], 
                   is_static=True)
    ## simulator.h (module 'core'): static bool ns3::Simulator::IsFinished() [member function]
    cls.add_method('IsFinished', 
                   'bool', 
                   [], 
                   is_static=True)
    ## simulator.h (module 'core'): static ns3::Time ns3::Simulator::Now() [member function]
    cls.add_method('Now', 
                   'ns3::Time', 
                   [], 
                   is_static=True)
    ## simulator.h (module 'core'): static void ns3::Simulator::Remove(ns3::EventId const & id) [member function]
    cls.add_method('Remove', 
                   'void', 
                   [param('ns3::EventId const &', 'id')], 
                   is_static=True)
    ## simulator.h (module 'core'): static void ns3::Simulator::SetImplementation(ns3::Ptr<ns3::SimulatorImpl> impl) [member function]
    cls.add_method('SetImplementation', 
                   'void', 
                   [param('ns3::Ptr< ns3::SimulatorImpl >', 'impl')], 
                   is_static=True)
    ## simulator.h (module 'core'): static void ns3::Simulator::SetScheduler(ns3::ObjectFactory schedulerFactory) [member function]
    cls.add_method('SetScheduler', 
                   'void', 
                   [param('ns3::ObjectFactory', 'schedulerFactory')], 
                   is_static=True)
    ## simulator.h (module 'core'): static void ns3::Simulator::Stop() [member function]
    cls.add_method('Stop', 
                   'void', 
                   [], 
                   is_static=True)
    ## simulator.h (module 'core'): static void ns3::Simulator::Stop(ns3::Time const & delay) [member function]
    cls.add_method('Stop', 
                   'void', 
                   [param('ns3::Time const &', 'delay')], 
                   is_static=True)
    return

def register_Ns3SixLowPanDispatch_methods(root_module, cls):
    ## sixlowpan-header.h (module 'sixlowpan'): ns3::SixLowPanDispatch::SixLowPanDispatch(ns3::SixLowPanDispatch const & arg0) [constructor]
    cls.add_constructor([param('ns3::SixLowPanDispatch const &', 'arg0')])
    ## sixlowpan-header.h (module 'sixlowpan'): ns3::SixLowPanDispatch::SixLowPanDispatch() [constructor]
    cls.add_constructor([])
    ## sixlowpan-header.h (module 'sixlowpan'): static ns3::SixLowPanDispatch::Dispatch_e ns3::SixLowPanDispatch::GetDispatchType(uint8_t dispatch) [member function]
    cls.add_method('GetDispatchType', 
                   'ns3::SixLowPanDispatch::Dispatch_e', 
                   [param('uint8_t', 'dispatch')], 
                   is_static=True)
    ## sixlowpan-header.h (module 'sixlowpan'): static ns3::SixLowPanDispatch::NhcDispatch_e ns3::SixLowPanDispatch::GetNhcDispatchType(uint8_t dispatch) [member function]
    cls.add_method('GetNhcDispatchType', 
                   'ns3::SixLowPanDispatch::NhcDispatch_e', 
                   [param('uint8_t', 'dispatch')], 
                   is_static=True)
    return

def register_Ns3SixLowPanHelper_methods(root_module, cls):
    ## sixlowpan-helper.h (module 'sixlowpan'): ns3::SixLowPanHelper::SixLowPanHelper(ns3::SixLowPanHelper const & arg0) [constructor]
    cls.add_constructor([param('ns3::SixLowPanHelper const &', 'arg0')])
    ## sixlowpan-helper.h (module 'sixlowpan'): ns3::SixLowPanHelper::SixLowPanHelper() [constructor]
    cls.add_constructor([])
    ## sixlowpan-helper.h (module 'sixlowpan'): int64_t ns3::SixLowPanHelper::AssignStreams(ns3::NetDeviceContainer c, int64_t stream) [member function]
    cls.add_method('AssignStreams', 
                   'int64_t', 
                   [param('ns3::NetDeviceContainer', 'c'), param('int64_t', 'stream')])
    ## sixlowpan-helper.h (module 'sixlowpan'): ns3::NetDeviceContainer ns3::SixLowPanHelper::Install(ns3::NetDeviceContainer c) [member function]
    cls.add_method('Install', 
                   'ns3::NetDeviceContainer', 
                   [param('ns3::NetDeviceContainer', 'c')])
    ## sixlowpan-helper.h (module 'sixlowpan'): void ns3::SixLowPanHelper::SetDeviceAttribute(std::string n1, ns3::AttributeValue const & v1) [member function]
    cls.add_method('SetDeviceAttribute', 
                   'void', 
                   [param('std::string', 'n1'), param('ns3::AttributeValue const &', 'v1')])
    return

def register_Ns3Tag_methods(root_module, cls):
    ## tag.h (module 'network'): ns3::Tag::Tag() [constructor]
    cls.add_constructor([])
    ## tag.h (module 'network'): ns3::Tag::Tag(ns3::Tag const & arg0) [constructor]
    cls.add_constructor([param('ns3::Tag const &', 'arg0')])
    ## tag.h (module 'network'): void ns3::Tag::Deserialize(ns3::TagBuffer i) [member function]
    cls.add_method('Deserialize', 
                   'void', 
                   [param('ns3::TagBuffer', 'i')], 
                   is_pure_virtual=True, is_virtual=True)
    ## tag.h (module 'network'): uint32_t ns3::Tag::GetSerializedSize() const [member function]
    cls.add_method('GetSerializedSize', 
                   'uint32_t', 
                   [], 
<<<<<<< HEAD
                   is_const=True, is_virtual=True, is_pure_virtual=True)
=======
                   is_const=True, is_pure_virtual=True, is_virtual=True)
>>>>>>> bc453bcb
    ## tag.h (module 'network'): static ns3::TypeId ns3::Tag::GetTypeId() [member function]
    cls.add_method('GetTypeId', 
                   'ns3::TypeId', 
                   [], 
                   is_static=True)
    ## tag.h (module 'network'): void ns3::Tag::Print(std::ostream & os) const [member function]
    cls.add_method('Print', 
                   'void', 
                   [param('std::ostream &', 'os')], 
<<<<<<< HEAD
                   is_const=True, is_virtual=True, is_pure_virtual=True)
=======
                   is_const=True, is_pure_virtual=True, is_virtual=True)
>>>>>>> bc453bcb
    ## tag.h (module 'network'): void ns3::Tag::Serialize(ns3::TagBuffer i) const [member function]
    cls.add_method('Serialize', 
                   'void', 
                   [param('ns3::TagBuffer', 'i')], 
<<<<<<< HEAD
                   is_const=True, is_virtual=True, is_pure_virtual=True)
=======
                   is_const=True, is_pure_virtual=True, is_virtual=True)
>>>>>>> bc453bcb
    return

def register_Ns3TagBuffer_methods(root_module, cls):
    ## tag-buffer.h (module 'network'): ns3::TagBuffer::TagBuffer(ns3::TagBuffer const & arg0) [constructor]
    cls.add_constructor([param('ns3::TagBuffer const &', 'arg0')])
    ## tag-buffer.h (module 'network'): ns3::TagBuffer::TagBuffer(uint8_t * start, uint8_t * end) [constructor]
    cls.add_constructor([param('uint8_t *', 'start'), param('uint8_t *', 'end')])
    ## tag-buffer.h (module 'network'): void ns3::TagBuffer::CopyFrom(ns3::TagBuffer o) [member function]
    cls.add_method('CopyFrom', 
                   'void', 
                   [param('ns3::TagBuffer', 'o')])
    ## tag-buffer.h (module 'network'): void ns3::TagBuffer::Read(uint8_t * buffer, uint32_t size) [member function]
    cls.add_method('Read', 
                   'void', 
                   [param('uint8_t *', 'buffer'), param('uint32_t', 'size')])
    ## tag-buffer.h (module 'network'): double ns3::TagBuffer::ReadDouble() [member function]
    cls.add_method('ReadDouble', 
                   'double', 
                   [])
    ## tag-buffer.h (module 'network'): uint16_t ns3::TagBuffer::ReadU16() [member function]
    cls.add_method('ReadU16', 
                   'uint16_t', 
                   [])
    ## tag-buffer.h (module 'network'): uint32_t ns3::TagBuffer::ReadU32() [member function]
    cls.add_method('ReadU32', 
                   'uint32_t', 
                   [])
    ## tag-buffer.h (module 'network'): uint64_t ns3::TagBuffer::ReadU64() [member function]
    cls.add_method('ReadU64', 
                   'uint64_t', 
                   [])
    ## tag-buffer.h (module 'network'): uint8_t ns3::TagBuffer::ReadU8() [member function]
    cls.add_method('ReadU8', 
                   'uint8_t', 
                   [])
    ## tag-buffer.h (module 'network'): void ns3::TagBuffer::TrimAtEnd(uint32_t trim) [member function]
    cls.add_method('TrimAtEnd', 
                   'void', 
                   [param('uint32_t', 'trim')])
    ## tag-buffer.h (module 'network'): void ns3::TagBuffer::Write(uint8_t const * buffer, uint32_t size) [member function]
    cls.add_method('Write', 
                   'void', 
                   [param('uint8_t const *', 'buffer'), param('uint32_t', 'size')])
    ## tag-buffer.h (module 'network'): void ns3::TagBuffer::WriteDouble(double v) [member function]
    cls.add_method('WriteDouble', 
                   'void', 
                   [param('double', 'v')])
    ## tag-buffer.h (module 'network'): void ns3::TagBuffer::WriteU16(uint16_t v) [member function]
    cls.add_method('WriteU16', 
                   'void', 
                   [param('uint16_t', 'v')])
    ## tag-buffer.h (module 'network'): void ns3::TagBuffer::WriteU32(uint32_t v) [member function]
    cls.add_method('WriteU32', 
                   'void', 
                   [param('uint32_t', 'v')])
    ## tag-buffer.h (module 'network'): void ns3::TagBuffer::WriteU64(uint64_t v) [member function]
    cls.add_method('WriteU64', 
                   'void', 
                   [param('uint64_t', 'v')])
    ## tag-buffer.h (module 'network'): void ns3::TagBuffer::WriteU8(uint8_t v) [member function]
    cls.add_method('WriteU8', 
                   'void', 
                   [param('uint8_t', 'v')])
    return

def register_Ns3Time_methods(root_module, cls):
    cls.add_binary_comparison_operator('==')
    cls.add_binary_comparison_operator('!=')
    cls.add_binary_comparison_operator('<=')
    cls.add_binary_comparison_operator('>=')
    cls.add_binary_comparison_operator('<')
    cls.add_binary_comparison_operator('>')
    cls.add_binary_numeric_operator('+', root_module['ns3::Time'], root_module['ns3::Time'], param('ns3::Time const &', 'right'))
    cls.add_binary_numeric_operator('-', root_module['ns3::Time'], root_module['ns3::Time'], param('ns3::Time const &', 'right'))
    cls.add_binary_numeric_operator('*', root_module['ns3::Time'], root_module['ns3::Time'], param('ns3::int64x64_t const &', 'right'))
    cls.add_binary_numeric_operator('/', root_module['ns3::int64x64_t'], root_module['ns3::Time'], param('ns3::Time const &', 'right'))
    cls.add_binary_numeric_operator('/', root_module['ns3::Time'], root_module['ns3::Time'], param('ns3::int64x64_t const &', 'right'))
    cls.add_inplace_numeric_operator('+=', param('ns3::Time const &', 'right'))
    cls.add_inplace_numeric_operator('-=', param('ns3::Time const &', 'right'))
    cls.add_output_stream_operator()
    ## nstime.h (module 'core'): ns3::Time::Time() [constructor]
    cls.add_constructor([])
    ## nstime.h (module 'core'): ns3::Time::Time(ns3::Time const & o) [constructor]
    cls.add_constructor([param('ns3::Time const &', 'o')])
    ## nstime.h (module 'core'): ns3::Time::Time(double v) [constructor]
    cls.add_constructor([param('double', 'v')])
    ## nstime.h (module 'core'): ns3::Time::Time(int v) [constructor]
    cls.add_constructor([param('int', 'v')])
    ## nstime.h (module 'core'): ns3::Time::Time(long int v) [constructor]
    cls.add_constructor([param('long int', 'v')])
    ## nstime.h (module 'core'): ns3::Time::Time(long long int v) [constructor]
    cls.add_constructor([param('long long int', 'v')])
    ## nstime.h (module 'core'): ns3::Time::Time(unsigned int v) [constructor]
    cls.add_constructor([param('unsigned int', 'v')])
    ## nstime.h (module 'core'): ns3::Time::Time(long unsigned int v) [constructor]
    cls.add_constructor([param('long unsigned int', 'v')])
    ## nstime.h (module 'core'): ns3::Time::Time(long long unsigned int v) [constructor]
    cls.add_constructor([param('long long unsigned int', 'v')])
    ## nstime.h (module 'core'): ns3::Time::Time(ns3::int64x64_t const & v) [constructor]
    cls.add_constructor([param('ns3::int64x64_t const &', 'v')])
    ## nstime.h (module 'core'): ns3::Time::Time(std::string const & s) [constructor]
    cls.add_constructor([param('std::string const &', 's')])
    ## nstime.h (module 'core'): ns3::TimeWithUnit ns3::Time::As(ns3::Time::Unit const unit=::ns3::Time::Unit::AUTO) const [member function]
    cls.add_method('As', 
                   'ns3::TimeWithUnit', 
                   [param('ns3::Time::Unit const', 'unit', default_value='::ns3::Time::Unit::AUTO')], 
                   is_const=True)
    ## nstime.h (module 'core'): int ns3::Time::Compare(ns3::Time const & o) const [member function]
    cls.add_method('Compare', 
                   'int', 
                   [param('ns3::Time const &', 'o')], 
                   is_const=True)
    ## nstime.h (module 'core'): static ns3::Time ns3::Time::From(ns3::int64x64_t const & value) [member function]
    cls.add_method('From', 
                   'ns3::Time', 
                   [param('ns3::int64x64_t const &', 'value')], 
                   is_static=True)
    ## nstime.h (module 'core'): static ns3::Time ns3::Time::From(ns3::int64x64_t const & value, ns3::Time::Unit unit) [member function]
    cls.add_method('From', 
                   'ns3::Time', 
                   [param('ns3::int64x64_t const &', 'value'), param('ns3::Time::Unit', 'unit')], 
                   is_static=True)
    ## nstime.h (module 'core'): static ns3::Time ns3::Time::FromDouble(double value, ns3::Time::Unit unit) [member function]
    cls.add_method('FromDouble', 
                   'ns3::Time', 
                   [param('double', 'value'), param('ns3::Time::Unit', 'unit')], 
                   is_static=True)
    ## nstime.h (module 'core'): static ns3::Time ns3::Time::FromInteger(uint64_t value, ns3::Time::Unit unit) [member function]
    cls.add_method('FromInteger', 
                   'ns3::Time', 
                   [param('uint64_t', 'value'), param('ns3::Time::Unit', 'unit')], 
                   is_static=True)
    ## nstime.h (module 'core'): double ns3::Time::GetDays() const [member function]
    cls.add_method('GetDays', 
                   'double', 
                   [], 
                   is_const=True)
    ## nstime.h (module 'core'): double ns3::Time::GetDouble() const [member function]
    cls.add_method('GetDouble', 
                   'double', 
                   [], 
                   is_const=True)
    ## nstime.h (module 'core'): int64_t ns3::Time::GetFemtoSeconds() const [member function]
    cls.add_method('GetFemtoSeconds', 
                   'int64_t', 
                   [], 
                   is_const=True)
    ## nstime.h (module 'core'): double ns3::Time::GetHours() const [member function]
    cls.add_method('GetHours', 
                   'double', 
                   [], 
                   is_const=True)
    ## nstime.h (module 'core'): int64_t ns3::Time::GetInteger() const [member function]
    cls.add_method('GetInteger', 
                   'int64_t', 
                   [], 
                   is_const=True)
    ## nstime.h (module 'core'): int64_t ns3::Time::GetMicroSeconds() const [member function]
    cls.add_method('GetMicroSeconds', 
                   'int64_t', 
                   [], 
                   is_const=True)
    ## nstime.h (module 'core'): int64_t ns3::Time::GetMilliSeconds() const [member function]
    cls.add_method('GetMilliSeconds', 
                   'int64_t', 
                   [], 
                   is_const=True)
    ## nstime.h (module 'core'): double ns3::Time::GetMinutes() const [member function]
    cls.add_method('GetMinutes', 
                   'double', 
                   [], 
                   is_const=True)
    ## nstime.h (module 'core'): int64_t ns3::Time::GetNanoSeconds() const [member function]
    cls.add_method('GetNanoSeconds', 
                   'int64_t', 
                   [], 
                   is_const=True)
    ## nstime.h (module 'core'): int64_t ns3::Time::GetPicoSeconds() const [member function]
    cls.add_method('GetPicoSeconds', 
                   'int64_t', 
                   [], 
                   is_const=True)
    ## nstime.h (module 'core'): static ns3::Time::Unit ns3::Time::GetResolution() [member function]
    cls.add_method('GetResolution', 
                   'ns3::Time::Unit', 
                   [], 
                   is_static=True)
    ## nstime.h (module 'core'): double ns3::Time::GetSeconds() const [member function]
    cls.add_method('GetSeconds', 
                   'double', 
                   [], 
                   is_const=True)
    ## nstime.h (module 'core'): int64_t ns3::Time::GetTimeStep() const [member function]
    cls.add_method('GetTimeStep', 
                   'int64_t', 
                   [], 
                   is_const=True)
    ## nstime.h (module 'core'): double ns3::Time::GetYears() const [member function]
    cls.add_method('GetYears', 
                   'double', 
                   [], 
                   is_const=True)
    ## nstime.h (module 'core'): bool ns3::Time::IsNegative() const [member function]
    cls.add_method('IsNegative', 
                   'bool', 
                   [], 
                   is_const=True)
    ## nstime.h (module 'core'): bool ns3::Time::IsPositive() const [member function]
    cls.add_method('IsPositive', 
                   'bool', 
                   [], 
                   is_const=True)
    ## nstime.h (module 'core'): bool ns3::Time::IsStrictlyNegative() const [member function]
    cls.add_method('IsStrictlyNegative', 
                   'bool', 
                   [], 
                   is_const=True)
    ## nstime.h (module 'core'): bool ns3::Time::IsStrictlyPositive() const [member function]
    cls.add_method('IsStrictlyPositive', 
                   'bool', 
                   [], 
                   is_const=True)
    ## nstime.h (module 'core'): bool ns3::Time::IsZero() const [member function]
    cls.add_method('IsZero', 
                   'bool', 
                   [], 
                   is_const=True)
    ## nstime.h (module 'core'): static ns3::Time ns3::Time::Max() [member function]
    cls.add_method('Max', 
                   'ns3::Time', 
                   [], 
                   is_static=True)
    ## nstime.h (module 'core'): static ns3::Time ns3::Time::Min() [member function]
    cls.add_method('Min', 
                   'ns3::Time', 
                   [], 
                   is_static=True)
    ## nstime.h (module 'core'): ns3::Time ns3::Time::RoundTo(ns3::Time::Unit unit) const [member function]
    cls.add_method('RoundTo', 
                   'ns3::Time', 
                   [param('ns3::Time::Unit', 'unit')], 
                   is_const=True)
    ## nstime.h (module 'core'): static void ns3::Time::SetResolution(ns3::Time::Unit resolution) [member function]
    cls.add_method('SetResolution', 
                   'void', 
                   [param('ns3::Time::Unit', 'resolution')], 
                   is_static=True)
    ## nstime.h (module 'core'): static bool ns3::Time::StaticInit() [member function]
    cls.add_method('StaticInit', 
                   'bool', 
                   [], 
                   is_static=True)
    ## nstime.h (module 'core'): ns3::int64x64_t ns3::Time::To(ns3::Time::Unit unit) const [member function]
    cls.add_method('To', 
                   'ns3::int64x64_t', 
                   [param('ns3::Time::Unit', 'unit')], 
                   is_const=True)
    ## nstime.h (module 'core'): double ns3::Time::ToDouble(ns3::Time::Unit unit) const [member function]
    cls.add_method('ToDouble', 
                   'double', 
                   [param('ns3::Time::Unit', 'unit')], 
                   is_const=True)
    ## nstime.h (module 'core'): int64_t ns3::Time::ToInteger(ns3::Time::Unit unit) const [member function]
    cls.add_method('ToInteger', 
                   'int64_t', 
                   [param('ns3::Time::Unit', 'unit')], 
                   is_const=True)
    return

def register_Ns3TimeWithUnit_methods(root_module, cls):
    cls.add_output_stream_operator()
    ## nstime.h (module 'core'): ns3::TimeWithUnit::TimeWithUnit(ns3::TimeWithUnit const & arg0) [constructor]
    cls.add_constructor([param('ns3::TimeWithUnit const &', 'arg0')])
    ## nstime.h (module 'core'): ns3::TimeWithUnit::TimeWithUnit(ns3::Time const time, ns3::Time::Unit const unit) [constructor]
    cls.add_constructor([param('ns3::Time const', 'time'), param('ns3::Time::Unit const', 'unit')])
    return

def register_Ns3TypeId_methods(root_module, cls):
    cls.add_binary_comparison_operator('==')
    cls.add_binary_comparison_operator('!=')
    cls.add_output_stream_operator()
    cls.add_binary_comparison_operator('<')
    ## type-id.h (module 'core'): ns3::TypeId::TypeId(char const * name) [constructor]
    cls.add_constructor([param('char const *', 'name')])
    ## type-id.h (module 'core'): ns3::TypeId::TypeId() [constructor]
    cls.add_constructor([])
    ## type-id.h (module 'core'): ns3::TypeId::TypeId(ns3::TypeId const & o) [constructor]
    cls.add_constructor([param('ns3::TypeId const &', 'o')])
    ## type-id.h (module 'core'): ns3::TypeId ns3::TypeId::AddAttribute(std::string name, std::string help, ns3::AttributeValue const & initialValue, ns3::Ptr<const ns3::AttributeAccessor> accessor, ns3::Ptr<const ns3::AttributeChecker> checker, ns3::TypeId::SupportLevel supportLevel=::ns3::TypeId::SupportLevel::SUPPORTED, std::string const & supportMsg="") [member function]
    cls.add_method('AddAttribute', 
                   'ns3::TypeId', 
                   [param('std::string', 'name'), param('std::string', 'help'), param('ns3::AttributeValue const &', 'initialValue'), param('ns3::Ptr< ns3::AttributeAccessor const >', 'accessor'), param('ns3::Ptr< ns3::AttributeChecker const >', 'checker'), param('ns3::TypeId::SupportLevel', 'supportLevel', default_value='::ns3::TypeId::SupportLevel::SUPPORTED'), param('std::string const &', 'supportMsg', default_value='""')])
    ## type-id.h (module 'core'): ns3::TypeId ns3::TypeId::AddAttribute(std::string name, std::string help, uint32_t flags, ns3::AttributeValue const & initialValue, ns3::Ptr<const ns3::AttributeAccessor> accessor, ns3::Ptr<const ns3::AttributeChecker> checker, ns3::TypeId::SupportLevel supportLevel=::ns3::TypeId::SupportLevel::SUPPORTED, std::string const & supportMsg="") [member function]
    cls.add_method('AddAttribute', 
                   'ns3::TypeId', 
                   [param('std::string', 'name'), param('std::string', 'help'), param('uint32_t', 'flags'), param('ns3::AttributeValue const &', 'initialValue'), param('ns3::Ptr< ns3::AttributeAccessor const >', 'accessor'), param('ns3::Ptr< ns3::AttributeChecker const >', 'checker'), param('ns3::TypeId::SupportLevel', 'supportLevel', default_value='::ns3::TypeId::SupportLevel::SUPPORTED'), param('std::string const &', 'supportMsg', default_value='""')])
    ## type-id.h (module 'core'): ns3::TypeId ns3::TypeId::AddTraceSource(std::string name, std::string help, ns3::Ptr<const ns3::TraceSourceAccessor> accessor, std::string callback, ns3::TypeId::SupportLevel supportLevel=::ns3::TypeId::SupportLevel::SUPPORTED, std::string const & supportMsg="") [member function]
    cls.add_method('AddTraceSource', 
                   'ns3::TypeId', 
                   [param('std::string', 'name'), param('std::string', 'help'), param('ns3::Ptr< ns3::TraceSourceAccessor const >', 'accessor'), param('std::string', 'callback'), param('ns3::TypeId::SupportLevel', 'supportLevel', default_value='::ns3::TypeId::SupportLevel::SUPPORTED'), param('std::string const &', 'supportMsg', default_value='""')])
    ## type-id.h (module 'core'): ns3::TypeId::AttributeInformation ns3::TypeId::GetAttribute(std::size_t i) const [member function]
    cls.add_method('GetAttribute', 
                   'ns3::TypeId::AttributeInformation', 
                   [param('std::size_t', 'i')], 
                   is_const=True)
    ## type-id.h (module 'core'): std::string ns3::TypeId::GetAttributeFullName(std::size_t i) const [member function]
    cls.add_method('GetAttributeFullName', 
                   'std::string', 
                   [param('std::size_t', 'i')], 
                   is_const=True)
    ## type-id.h (module 'core'): std::size_t ns3::TypeId::GetAttributeN() const [member function]
    cls.add_method('GetAttributeN', 
                   'std::size_t', 
                   [], 
                   is_const=True)
    ## type-id.h (module 'core'): ns3::Callback<ns3::ObjectBase *, ns3::empty, ns3::empty, ns3::empty, ns3::empty, ns3::empty, ns3::empty, ns3::empty, ns3::empty, ns3::empty> ns3::TypeId::GetConstructor() const [member function]
    cls.add_method('GetConstructor', 
                   'ns3::Callback< ns3::ObjectBase *, ns3::empty, ns3::empty, ns3::empty, ns3::empty, ns3::empty, ns3::empty, ns3::empty, ns3::empty, ns3::empty >', 
                   [], 
                   is_const=True)
    ## type-id.h (module 'core'): std::string ns3::TypeId::GetGroupName() const [member function]
    cls.add_method('GetGroupName', 
                   'std::string', 
                   [], 
                   is_const=True)
    ## type-id.h (module 'core'): ns3::TypeId::hash_t ns3::TypeId::GetHash() const [member function]
    cls.add_method('GetHash', 
                   'ns3::TypeId::hash_t', 
                   [], 
                   is_const=True)
    ## type-id.h (module 'core'): std::string ns3::TypeId::GetName() const [member function]
    cls.add_method('GetName', 
                   'std::string', 
                   [], 
                   is_const=True)
    ## type-id.h (module 'core'): ns3::TypeId ns3::TypeId::GetParent() const [member function]
    cls.add_method('GetParent', 
                   'ns3::TypeId', 
                   [], 
                   is_const=True)
    ## type-id.h (module 'core'): static ns3::TypeId ns3::TypeId::GetRegistered(uint16_t i) [member function]
    cls.add_method('GetRegistered', 
                   'ns3::TypeId', 
                   [param('uint16_t', 'i')], 
                   is_static=True)
    ## type-id.h (module 'core'): static uint16_t ns3::TypeId::GetRegisteredN() [member function]
    cls.add_method('GetRegisteredN', 
                   'uint16_t', 
                   [], 
                   is_static=True)
    ## type-id.h (module 'core'): std::size_t ns3::TypeId::GetSize() const [member function]
    cls.add_method('GetSize', 
                   'std::size_t', 
                   [], 
                   is_const=True)
    ## type-id.h (module 'core'): ns3::TypeId::TraceSourceInformation ns3::TypeId::GetTraceSource(std::size_t i) const [member function]
    cls.add_method('GetTraceSource', 
                   'ns3::TypeId::TraceSourceInformation', 
                   [param('std::size_t', 'i')], 
                   is_const=True)
    ## type-id.h (module 'core'): std::size_t ns3::TypeId::GetTraceSourceN() const [member function]
    cls.add_method('GetTraceSourceN', 
                   'std::size_t', 
                   [], 
                   is_const=True)
    ## type-id.h (module 'core'): uint16_t ns3::TypeId::GetUid() const [member function]
    cls.add_method('GetUid', 
                   'uint16_t', 
                   [], 
                   is_const=True)
    ## type-id.h (module 'core'): bool ns3::TypeId::HasConstructor() const [member function]
    cls.add_method('HasConstructor', 
                   'bool', 
                   [], 
                   is_const=True)
    ## type-id.h (module 'core'): bool ns3::TypeId::HasParent() const [member function]
    cls.add_method('HasParent', 
                   'bool', 
                   [], 
                   is_const=True)
    ## type-id.h (module 'core'): ns3::TypeId ns3::TypeId::HideFromDocumentation() [member function]
    cls.add_method('HideFromDocumentation', 
                   'ns3::TypeId', 
                   [])
    ## type-id.h (module 'core'): bool ns3::TypeId::IsChildOf(ns3::TypeId other) const [member function]
    cls.add_method('IsChildOf', 
                   'bool', 
                   [param('ns3::TypeId', 'other')], 
                   is_const=True)
    ## type-id.h (module 'core'): bool ns3::TypeId::LookupAttributeByName(std::string name, ns3::TypeId::AttributeInformation * info) const [member function]
    cls.add_method('LookupAttributeByName', 
                   'bool', 
                   [param('std::string', 'name'), param('ns3::TypeId::AttributeInformation *', 'info', transfer_ownership=False)], 
                   is_const=True)
    ## type-id.h (module 'core'): static ns3::TypeId ns3::TypeId::LookupByHash(ns3::TypeId::hash_t hash) [member function]
    cls.add_method('LookupByHash', 
                   'ns3::TypeId', 
                   [param('uint32_t', 'hash')], 
                   is_static=True)
    ## type-id.h (module 'core'): static bool ns3::TypeId::LookupByHashFailSafe(ns3::TypeId::hash_t hash, ns3::TypeId * tid) [member function]
    cls.add_method('LookupByHashFailSafe', 
                   'bool', 
                   [param('uint32_t', 'hash'), param('ns3::TypeId *', 'tid')], 
                   is_static=True)
    ## type-id.h (module 'core'): static ns3::TypeId ns3::TypeId::LookupByName(std::string name) [member function]
    cls.add_method('LookupByName', 
                   'ns3::TypeId', 
                   [param('std::string', 'name')], 
                   is_static=True)
    ## type-id.h (module 'core'): ns3::Ptr<const ns3::TraceSourceAccessor> ns3::TypeId::LookupTraceSourceByName(std::string name) const [member function]
    cls.add_method('LookupTraceSourceByName', 
                   'ns3::Ptr< ns3::TraceSourceAccessor const >', 
                   [param('std::string', 'name')], 
                   is_const=True)
    ## type-id.h (module 'core'): ns3::Ptr<const ns3::TraceSourceAccessor> ns3::TypeId::LookupTraceSourceByName(std::string name, ns3::TypeId::TraceSourceInformation * info) const [member function]
    cls.add_method('LookupTraceSourceByName', 
                   'ns3::Ptr< ns3::TraceSourceAccessor const >', 
                   [param('std::string', 'name'), param('ns3::TypeId::TraceSourceInformation *', 'info')], 
                   is_const=True)
    ## type-id.h (module 'core'): bool ns3::TypeId::MustHideFromDocumentation() const [member function]
    cls.add_method('MustHideFromDocumentation', 
                   'bool', 
                   [], 
                   is_const=True)
    ## type-id.h (module 'core'): bool ns3::TypeId::SetAttributeInitialValue(std::size_t i, ns3::Ptr<const ns3::AttributeValue> initialValue) [member function]
    cls.add_method('SetAttributeInitialValue', 
                   'bool', 
                   [param('std::size_t', 'i'), param('ns3::Ptr< ns3::AttributeValue const >', 'initialValue')])
    ## type-id.h (module 'core'): ns3::TypeId ns3::TypeId::SetGroupName(std::string groupName) [member function]
    cls.add_method('SetGroupName', 
                   'ns3::TypeId', 
                   [param('std::string', 'groupName')])
    ## type-id.h (module 'core'): ns3::TypeId ns3::TypeId::SetParent(ns3::TypeId tid) [member function]
    cls.add_method('SetParent', 
                   'ns3::TypeId', 
                   [param('ns3::TypeId', 'tid')])
    ## type-id.h (module 'core'): ns3::TypeId ns3::TypeId::SetSize(std::size_t size) [member function]
    cls.add_method('SetSize', 
                   'ns3::TypeId', 
                   [param('std::size_t', 'size')])
    ## type-id.h (module 'core'): void ns3::TypeId::SetUid(uint16_t uid) [member function]
    cls.add_method('SetUid', 
                   'void', 
                   [param('uint16_t', 'uid')])
    return

def register_Ns3TypeIdAttributeInformation_methods(root_module, cls):
    ## type-id.h (module 'core'): ns3::TypeId::AttributeInformation::AttributeInformation() [constructor]
    cls.add_constructor([])
    ## type-id.h (module 'core'): ns3::TypeId::AttributeInformation::AttributeInformation(ns3::TypeId::AttributeInformation const & arg0) [constructor]
    cls.add_constructor([param('ns3::TypeId::AttributeInformation const &', 'arg0')])
    ## type-id.h (module 'core'): ns3::TypeId::AttributeInformation::accessor [variable]
    cls.add_instance_attribute('accessor', 'ns3::Ptr< ns3::AttributeAccessor const >', is_const=False)
    ## type-id.h (module 'core'): ns3::TypeId::AttributeInformation::checker [variable]
    cls.add_instance_attribute('checker', 'ns3::Ptr< ns3::AttributeChecker const >', is_const=False)
    cls.add_instance_attribute('flags', 'uint32_t', is_const=False)
    ## type-id.h (module 'core'): ns3::TypeId::AttributeInformation::help [variable]
    cls.add_instance_attribute('help', 'std::string', is_const=False)
    ## type-id.h (module 'core'): ns3::TypeId::AttributeInformation::initialValue [variable]
    cls.add_instance_attribute('initialValue', 'ns3::Ptr< ns3::AttributeValue const >', is_const=False)
    ## type-id.h (module 'core'): ns3::TypeId::AttributeInformation::name [variable]
    cls.add_instance_attribute('name', 'std::string', is_const=False)
    ## type-id.h (module 'core'): ns3::TypeId::AttributeInformation::originalInitialValue [variable]
    cls.add_instance_attribute('originalInitialValue', 'ns3::Ptr< ns3::AttributeValue const >', is_const=False)
    ## type-id.h (module 'core'): ns3::TypeId::AttributeInformation::supportLevel [variable]
    cls.add_instance_attribute('supportLevel', 'ns3::TypeId::SupportLevel', is_const=False)
    ## type-id.h (module 'core'): ns3::TypeId::AttributeInformation::supportMsg [variable]
    cls.add_instance_attribute('supportMsg', 'std::string', is_const=False)
    return

def register_Ns3TypeIdTraceSourceInformation_methods(root_module, cls):
    ## type-id.h (module 'core'): ns3::TypeId::TraceSourceInformation::TraceSourceInformation() [constructor]
    cls.add_constructor([])
    ## type-id.h (module 'core'): ns3::TypeId::TraceSourceInformation::TraceSourceInformation(ns3::TypeId::TraceSourceInformation const & arg0) [constructor]
    cls.add_constructor([param('ns3::TypeId::TraceSourceInformation const &', 'arg0')])
    ## type-id.h (module 'core'): ns3::TypeId::TraceSourceInformation::accessor [variable]
    cls.add_instance_attribute('accessor', 'ns3::Ptr< ns3::TraceSourceAccessor const >', is_const=False)
    ## type-id.h (module 'core'): ns3::TypeId::TraceSourceInformation::callback [variable]
    cls.add_instance_attribute('callback', 'std::string', is_const=False)
    ## type-id.h (module 'core'): ns3::TypeId::TraceSourceInformation::help [variable]
    cls.add_instance_attribute('help', 'std::string', is_const=False)
    ## type-id.h (module 'core'): ns3::TypeId::TraceSourceInformation::name [variable]
    cls.add_instance_attribute('name', 'std::string', is_const=False)
    ## type-id.h (module 'core'): ns3::TypeId::TraceSourceInformation::supportLevel [variable]
    cls.add_instance_attribute('supportLevel', 'ns3::TypeId::SupportLevel', is_const=False)
    ## type-id.h (module 'core'): ns3::TypeId::TraceSourceInformation::supportMsg [variable]
    cls.add_instance_attribute('supportMsg', 'std::string', is_const=False)
    return

def register_Ns3Empty_methods(root_module, cls):
    ## empty.h (module 'core'): ns3::empty::empty() [constructor]
    cls.add_constructor([])
    ## empty.h (module 'core'): ns3::empty::empty(ns3::empty const & arg0) [constructor]
    cls.add_constructor([param('ns3::empty const &', 'arg0')])
    return

def register_Ns3Int64x64_t_methods(root_module, cls):
    cls.add_binary_numeric_operator('*', root_module['ns3::Time'], root_module['ns3::int64x64_t'], param('ns3::Time const &', 'right'))
    cls.add_binary_numeric_operator('+', root_module['ns3::int64x64_t'], root_module['ns3::int64x64_t'], param('ns3::int64x64_t const &', 'right'))
    cls.add_binary_numeric_operator('-', root_module['ns3::int64x64_t'], root_module['ns3::int64x64_t'], param('ns3::int64x64_t const &', 'right'))
    cls.add_binary_numeric_operator('*', root_module['ns3::int64x64_t'], root_module['ns3::int64x64_t'], param('ns3::int64x64_t const &', 'right'))
    cls.add_binary_numeric_operator('/', root_module['ns3::int64x64_t'], root_module['ns3::int64x64_t'], param('ns3::int64x64_t const &', 'right'))
    cls.add_binary_comparison_operator('!=')
    cls.add_binary_comparison_operator('<=')
    cls.add_binary_comparison_operator('>=')
    cls.add_output_stream_operator()
    cls.add_binary_comparison_operator('==')
    cls.add_binary_comparison_operator('<')
    cls.add_binary_comparison_operator('>')
    cls.add_inplace_numeric_operator('+=', param('ns3::int64x64_t const &', 'right'))
    cls.add_inplace_numeric_operator('-=', param('ns3::int64x64_t const &', 'right'))
    cls.add_inplace_numeric_operator('*=', param('ns3::int64x64_t const &', 'right'))
    cls.add_inplace_numeric_operator('/=', param('ns3::int64x64_t const &', 'right'))
    cls.add_unary_numeric_operator('-')
    ## int64x64-128.h (module 'core'): ns3::int64x64_t::int64x64_t() [constructor]
    cls.add_constructor([])
    ## int64x64-128.h (module 'core'): ns3::int64x64_t::int64x64_t(double const value) [constructor]
    cls.add_constructor([param('double const', 'value')])
    ## int64x64-128.h (module 'core'): ns3::int64x64_t::int64x64_t(long double const value) [constructor]
    cls.add_constructor([param('long double const', 'value')])
    ## int64x64-128.h (module 'core'): ns3::int64x64_t::int64x64_t(int const v) [constructor]
    cls.add_constructor([param('int const', 'v')])
    ## int64x64-128.h (module 'core'): ns3::int64x64_t::int64x64_t(long int const v) [constructor]
    cls.add_constructor([param('long int const', 'v')])
    ## int64x64-128.h (module 'core'): ns3::int64x64_t::int64x64_t(long long int const v) [constructor]
    cls.add_constructor([param('long long int const', 'v')])
    ## int64x64-128.h (module 'core'): ns3::int64x64_t::int64x64_t(unsigned int const v) [constructor]
    cls.add_constructor([param('unsigned int const', 'v')])
    ## int64x64-128.h (module 'core'): ns3::int64x64_t::int64x64_t(long unsigned int const v) [constructor]
    cls.add_constructor([param('long unsigned int const', 'v')])
    ## int64x64-128.h (module 'core'): ns3::int64x64_t::int64x64_t(long long unsigned int const v) [constructor]
    cls.add_constructor([param('long long unsigned int const', 'v')])
    ## int64x64-128.h (module 'core'): ns3::int64x64_t::int64x64_t(int64_t const hi, uint64_t const lo) [constructor]
    cls.add_constructor([param('int64_t const', 'hi'), param('uint64_t const', 'lo')])
    ## int64x64-128.h (module 'core'): ns3::int64x64_t::int64x64_t(ns3::int64x64_t const & o) [constructor]
    cls.add_constructor([param('ns3::int64x64_t const &', 'o')])
    ## int64x64-128.h (module 'core'): double ns3::int64x64_t::GetDouble() const [member function]
    cls.add_method('GetDouble', 
                   'double', 
                   [], 
                   is_const=True)
    ## int64x64-128.h (module 'core'): int64_t ns3::int64x64_t::GetHigh() const [member function]
    cls.add_method('GetHigh', 
                   'int64_t', 
                   [], 
                   is_const=True)
    ## int64x64-128.h (module 'core'): int64_t ns3::int64x64_t::GetInt() const [member function]
    cls.add_method('GetInt', 
                   'int64_t', 
                   [], 
                   is_const=True)
    ## int64x64-128.h (module 'core'): uint64_t ns3::int64x64_t::GetLow() const [member function]
    cls.add_method('GetLow', 
                   'uint64_t', 
                   [], 
                   is_const=True)
    ## int64x64-128.h (module 'core'): static ns3::int64x64_t ns3::int64x64_t::Invert(uint64_t const v) [member function]
    cls.add_method('Invert', 
                   'ns3::int64x64_t', 
                   [param('uint64_t const', 'v')], 
                   is_static=True)
    ## int64x64-128.h (module 'core'): void ns3::int64x64_t::MulByInvert(ns3::int64x64_t const & o) [member function]
    cls.add_method('MulByInvert', 
                   'void', 
                   [param('ns3::int64x64_t const &', 'o')])
    ## int64x64-128.h (module 'core'): int64_t ns3::int64x64_t::Round() const [member function]
    cls.add_method('Round', 
                   'int64_t', 
                   [], 
                   is_const=True)
    ## int64x64-128.h (module 'core'): ns3::int64x64_t::implementation [variable]
    cls.add_static_attribute('implementation', 'ns3::int64x64_t::impl_type const', is_const=True)
    return

def register_Ns3Chunk_methods(root_module, cls):
    ## chunk.h (module 'network'): ns3::Chunk::Chunk() [constructor]
    cls.add_constructor([])
    ## chunk.h (module 'network'): ns3::Chunk::Chunk(ns3::Chunk const & arg0) [constructor]
    cls.add_constructor([param('ns3::Chunk const &', 'arg0')])
    ## chunk.h (module 'network'): uint32_t ns3::Chunk::Deserialize(ns3::Buffer::Iterator start) [member function]
    cls.add_method('Deserialize', 
                   'uint32_t', 
                   [param('ns3::Buffer::Iterator', 'start')], 
                   is_pure_virtual=True, is_virtual=True)
    ## chunk.h (module 'network'): uint32_t ns3::Chunk::Deserialize(ns3::Buffer::Iterator start, ns3::Buffer::Iterator end) [member function]
    cls.add_method('Deserialize', 
                   'uint32_t', 
                   [param('ns3::Buffer::Iterator', 'start'), param('ns3::Buffer::Iterator', 'end')], 
                   is_virtual=True)
    ## chunk.h (module 'network'): static ns3::TypeId ns3::Chunk::GetTypeId() [member function]
    cls.add_method('GetTypeId', 
                   'ns3::TypeId', 
                   [], 
                   is_static=True)
    ## chunk.h (module 'network'): void ns3::Chunk::Print(std::ostream & os) const [member function]
    cls.add_method('Print', 
                   'void', 
                   [param('std::ostream &', 'os')], 
<<<<<<< HEAD
                   is_const=True, is_virtual=True, is_pure_virtual=True)
=======
                   is_const=True, is_pure_virtual=True, is_virtual=True)
>>>>>>> bc453bcb
    return

def register_Ns3Header_methods(root_module, cls):
    cls.add_output_stream_operator()
    ## header.h (module 'network'): ns3::Header::Header() [constructor]
    cls.add_constructor([])
    ## header.h (module 'network'): ns3::Header::Header(ns3::Header const & arg0) [constructor]
    cls.add_constructor([param('ns3::Header const &', 'arg0')])
    ## header.h (module 'network'): uint32_t ns3::Header::Deserialize(ns3::Buffer::Iterator start) [member function]
    cls.add_method('Deserialize', 
                   'uint32_t', 
                   [param('ns3::Buffer::Iterator', 'start')], 
                   is_pure_virtual=True, is_virtual=True)
    ## header.h (module 'network'): uint32_t ns3::Header::GetSerializedSize() const [member function]
    cls.add_method('GetSerializedSize', 
                   'uint32_t', 
                   [], 
<<<<<<< HEAD
                   is_const=True, is_virtual=True, is_pure_virtual=True)
=======
                   is_const=True, is_pure_virtual=True, is_virtual=True)
>>>>>>> bc453bcb
    ## header.h (module 'network'): static ns3::TypeId ns3::Header::GetTypeId() [member function]
    cls.add_method('GetTypeId', 
                   'ns3::TypeId', 
                   [], 
                   is_static=True)
    ## header.h (module 'network'): void ns3::Header::Print(std::ostream & os) const [member function]
    cls.add_method('Print', 
                   'void', 
                   [param('std::ostream &', 'os')], 
<<<<<<< HEAD
                   is_const=True, is_virtual=True, is_pure_virtual=True)
=======
                   is_const=True, is_pure_virtual=True, is_virtual=True)
>>>>>>> bc453bcb
    ## header.h (module 'network'): void ns3::Header::Serialize(ns3::Buffer::Iterator start) const [member function]
    cls.add_method('Serialize', 
                   'void', 
                   [param('ns3::Buffer::Iterator', 'start')], 
<<<<<<< HEAD
                   is_const=True, is_virtual=True, is_pure_virtual=True)
=======
                   is_const=True, is_pure_virtual=True, is_virtual=True)
>>>>>>> bc453bcb
    return

def register_Ns3Object_methods(root_module, cls):
    ## object.h (module 'core'): ns3::Object::Object() [constructor]
    cls.add_constructor([])
    ## object.h (module 'core'): void ns3::Object::AggregateObject(ns3::Ptr<ns3::Object> other) [member function]
    cls.add_method('AggregateObject', 
                   'void', 
                   [param('ns3::Ptr< ns3::Object >', 'other')])
    ## object.h (module 'core'): void ns3::Object::Dispose() [member function]
    cls.add_method('Dispose', 
                   'void', 
                   [])
    ## object.h (module 'core'): ns3::Object::AggregateIterator ns3::Object::GetAggregateIterator() const [member function]
    cls.add_method('GetAggregateIterator', 
                   'ns3::Object::AggregateIterator', 
                   [], 
                   is_const=True)
    ## object.h (module 'core'): ns3::TypeId ns3::Object::GetInstanceTypeId() const [member function]
    cls.add_method('GetInstanceTypeId', 
                   'ns3::TypeId', 
                   [], 
                   is_const=True, is_virtual=True)
    ## object.h (module 'core'): ns3::Ptr<ns3::Object> ns3::Object::GetObject() const [member function]
    cls.add_method('GetObject', 
                   'ns3::Ptr< ns3::Object >', 
                   [], 
<<<<<<< HEAD
                   is_const=True, template_parameters=['ns3::Object'], custom_template_method_name='GetObject')
=======
                   custom_template_method_name='GetObject', is_const=True, template_parameters=['ns3::Object'])
>>>>>>> bc453bcb
    ## object.h (module 'core'): ns3::Ptr<ns3::Object> ns3::Object::GetObject(ns3::TypeId tid) const [member function]
    cls.add_method('GetObject', 
                   'ns3::Ptr< ns3::Object >', 
                   [param('ns3::TypeId', 'tid')], 
<<<<<<< HEAD
                   is_const=True, template_parameters=['ns3::Object'], custom_template_method_name='GetObject')
=======
                   custom_template_method_name='GetObject', is_const=True, template_parameters=['ns3::Object'])
>>>>>>> bc453bcb
    ## object.h (module 'core'): static ns3::TypeId ns3::Object::GetTypeId() [member function]
    cls.add_method('GetTypeId', 
                   'ns3::TypeId', 
                   [], 
                   is_static=True)
    ## object.h (module 'core'): void ns3::Object::Initialize() [member function]
    cls.add_method('Initialize', 
                   'void', 
                   [])
    ## object.h (module 'core'): bool ns3::Object::IsInitialized() const [member function]
    cls.add_method('IsInitialized', 
                   'bool', 
                   [], 
                   is_const=True)
    ## object.h (module 'core'): ns3::Object::Object(ns3::Object const & o) [constructor]
    cls.add_constructor([param('ns3::Object const &', 'o')], 
                        visibility='protected')
    ## object.h (module 'core'): void ns3::Object::DoDispose() [member function]
    cls.add_method('DoDispose', 
                   'void', 
                   [], 
                   is_virtual=True, visibility='protected')
    ## object.h (module 'core'): void ns3::Object::DoInitialize() [member function]
    cls.add_method('DoInitialize', 
                   'void', 
                   [], 
                   is_virtual=True, visibility='protected')
    ## object.h (module 'core'): void ns3::Object::NotifyNewAggregate() [member function]
    cls.add_method('NotifyNewAggregate', 
                   'void', 
                   [], 
                   is_virtual=True, visibility='protected')
    return

def register_Ns3ObjectAggregateIterator_methods(root_module, cls):
    ## object.h (module 'core'): ns3::Object::AggregateIterator::AggregateIterator(ns3::Object::AggregateIterator const & arg0) [constructor]
    cls.add_constructor([param('ns3::Object::AggregateIterator const &', 'arg0')])
    ## object.h (module 'core'): ns3::Object::AggregateIterator::AggregateIterator() [constructor]
    cls.add_constructor([])
    ## object.h (module 'core'): bool ns3::Object::AggregateIterator::HasNext() const [member function]
    cls.add_method('HasNext', 
                   'bool', 
                   [], 
                   is_const=True)
    ## object.h (module 'core'): ns3::Ptr<const ns3::Object> ns3::Object::AggregateIterator::Next() [member function]
    cls.add_method('Next', 
                   'ns3::Ptr< ns3::Object const >', 
                   [])
    return

def register_Ns3RandomVariableStream_methods(root_module, cls):
    ## random-variable-stream.h (module 'core'): static ns3::TypeId ns3::RandomVariableStream::GetTypeId() [member function]
    cls.add_method('GetTypeId', 
                   'ns3::TypeId', 
                   [], 
                   is_static=True)
    ## random-variable-stream.h (module 'core'): ns3::RandomVariableStream::RandomVariableStream() [constructor]
    cls.add_constructor([])
    ## random-variable-stream.h (module 'core'): void ns3::RandomVariableStream::SetStream(int64_t stream) [member function]
    cls.add_method('SetStream', 
                   'void', 
                   [param('int64_t', 'stream')])
    ## random-variable-stream.h (module 'core'): int64_t ns3::RandomVariableStream::GetStream() const [member function]
    cls.add_method('GetStream', 
                   'int64_t', 
                   [], 
                   is_const=True)
    ## random-variable-stream.h (module 'core'): void ns3::RandomVariableStream::SetAntithetic(bool isAntithetic) [member function]
    cls.add_method('SetAntithetic', 
                   'void', 
                   [param('bool', 'isAntithetic')])
    ## random-variable-stream.h (module 'core'): bool ns3::RandomVariableStream::IsAntithetic() const [member function]
    cls.add_method('IsAntithetic', 
                   'bool', 
                   [], 
                   is_const=True)
    ## random-variable-stream.h (module 'core'): double ns3::RandomVariableStream::GetValue() [member function]
    cls.add_method('GetValue', 
                   'double', 
                   [], 
                   is_pure_virtual=True, is_virtual=True)
    ## random-variable-stream.h (module 'core'): uint32_t ns3::RandomVariableStream::GetInteger() [member function]
    cls.add_method('GetInteger', 
                   'uint32_t', 
                   [], 
                   is_pure_virtual=True, is_virtual=True)
    ## random-variable-stream.h (module 'core'): ns3::RngStream * ns3::RandomVariableStream::Peek() const [member function]
    cls.add_method('Peek', 
                   'ns3::RngStream *', 
                   [], 
                   is_const=True, visibility='protected')
    return

def register_Ns3SequentialRandomVariable_methods(root_module, cls):
    ## random-variable-stream.h (module 'core'): static ns3::TypeId ns3::SequentialRandomVariable::GetTypeId() [member function]
    cls.add_method('GetTypeId', 
                   'ns3::TypeId', 
                   [], 
                   is_static=True)
    ## random-variable-stream.h (module 'core'): ns3::SequentialRandomVariable::SequentialRandomVariable() [constructor]
    cls.add_constructor([])
    ## random-variable-stream.h (module 'core'): double ns3::SequentialRandomVariable::GetMin() const [member function]
    cls.add_method('GetMin', 
                   'double', 
                   [], 
                   is_const=True)
    ## random-variable-stream.h (module 'core'): double ns3::SequentialRandomVariable::GetMax() const [member function]
    cls.add_method('GetMax', 
                   'double', 
                   [], 
                   is_const=True)
    ## random-variable-stream.h (module 'core'): ns3::Ptr<ns3::RandomVariableStream> ns3::SequentialRandomVariable::GetIncrement() const [member function]
    cls.add_method('GetIncrement', 
                   'ns3::Ptr< ns3::RandomVariableStream >', 
                   [], 
                   is_const=True)
    ## random-variable-stream.h (module 'core'): uint32_t ns3::SequentialRandomVariable::GetConsecutive() const [member function]
    cls.add_method('GetConsecutive', 
                   'uint32_t', 
                   [], 
                   is_const=True)
    ## random-variable-stream.h (module 'core'): double ns3::SequentialRandomVariable::GetValue() [member function]
    cls.add_method('GetValue', 
                   'double', 
                   [], 
                   is_virtual=True)
    ## random-variable-stream.h (module 'core'): uint32_t ns3::SequentialRandomVariable::GetInteger() [member function]
    cls.add_method('GetInteger', 
                   'uint32_t', 
                   [], 
                   is_virtual=True)
    return

def register_Ns3SimpleRefCount__Ns3AttributeAccessor_Ns3Empty_Ns3DefaultDeleter__lt__ns3AttributeAccessor__gt___methods(root_module, cls):
    ## simple-ref-count.h (module 'core'): ns3::SimpleRefCount<ns3::AttributeAccessor, ns3::empty, ns3::DefaultDeleter<ns3::AttributeAccessor> >::SimpleRefCount() [constructor]
    cls.add_constructor([])
    ## simple-ref-count.h (module 'core'): ns3::SimpleRefCount<ns3::AttributeAccessor, ns3::empty, ns3::DefaultDeleter<ns3::AttributeAccessor> >::SimpleRefCount(ns3::SimpleRefCount<ns3::AttributeAccessor, ns3::empty, ns3::DefaultDeleter<ns3::AttributeAccessor> > const & o) [constructor]
    cls.add_constructor([param('ns3::SimpleRefCount< ns3::AttributeAccessor, ns3::empty, ns3::DefaultDeleter< ns3::AttributeAccessor > > const &', 'o')])
    return

def register_Ns3SimpleRefCount__Ns3AttributeChecker_Ns3Empty_Ns3DefaultDeleter__lt__ns3AttributeChecker__gt___methods(root_module, cls):
    ## simple-ref-count.h (module 'core'): ns3::SimpleRefCount<ns3::AttributeChecker, ns3::empty, ns3::DefaultDeleter<ns3::AttributeChecker> >::SimpleRefCount() [constructor]
    cls.add_constructor([])
    ## simple-ref-count.h (module 'core'): ns3::SimpleRefCount<ns3::AttributeChecker, ns3::empty, ns3::DefaultDeleter<ns3::AttributeChecker> >::SimpleRefCount(ns3::SimpleRefCount<ns3::AttributeChecker, ns3::empty, ns3::DefaultDeleter<ns3::AttributeChecker> > const & o) [constructor]
    cls.add_constructor([param('ns3::SimpleRefCount< ns3::AttributeChecker, ns3::empty, ns3::DefaultDeleter< ns3::AttributeChecker > > const &', 'o')])
    return

def register_Ns3SimpleRefCount__Ns3AttributeValue_Ns3Empty_Ns3DefaultDeleter__lt__ns3AttributeValue__gt___methods(root_module, cls):
    ## simple-ref-count.h (module 'core'): ns3::SimpleRefCount<ns3::AttributeValue, ns3::empty, ns3::DefaultDeleter<ns3::AttributeValue> >::SimpleRefCount() [constructor]
    cls.add_constructor([])
    ## simple-ref-count.h (module 'core'): ns3::SimpleRefCount<ns3::AttributeValue, ns3::empty, ns3::DefaultDeleter<ns3::AttributeValue> >::SimpleRefCount(ns3::SimpleRefCount<ns3::AttributeValue, ns3::empty, ns3::DefaultDeleter<ns3::AttributeValue> > const & o) [constructor]
    cls.add_constructor([param('ns3::SimpleRefCount< ns3::AttributeValue, ns3::empty, ns3::DefaultDeleter< ns3::AttributeValue > > const &', 'o')])
    return

def register_Ns3SimpleRefCount__Ns3CallbackImplBase_Ns3Empty_Ns3DefaultDeleter__lt__ns3CallbackImplBase__gt___methods(root_module, cls):
    ## simple-ref-count.h (module 'core'): ns3::SimpleRefCount<ns3::CallbackImplBase, ns3::empty, ns3::DefaultDeleter<ns3::CallbackImplBase> >::SimpleRefCount() [constructor]
    cls.add_constructor([])
    ## simple-ref-count.h (module 'core'): ns3::SimpleRefCount<ns3::CallbackImplBase, ns3::empty, ns3::DefaultDeleter<ns3::CallbackImplBase> >::SimpleRefCount(ns3::SimpleRefCount<ns3::CallbackImplBase, ns3::empty, ns3::DefaultDeleter<ns3::CallbackImplBase> > const & o) [constructor]
    cls.add_constructor([param('ns3::SimpleRefCount< ns3::CallbackImplBase, ns3::empty, ns3::DefaultDeleter< ns3::CallbackImplBase > > const &', 'o')])
    return

def register_Ns3SimpleRefCount__Ns3EventImpl_Ns3Empty_Ns3DefaultDeleter__lt__ns3EventImpl__gt___methods(root_module, cls):
    ## simple-ref-count.h (module 'core'): ns3::SimpleRefCount<ns3::EventImpl, ns3::empty, ns3::DefaultDeleter<ns3::EventImpl> >::SimpleRefCount() [constructor]
    cls.add_constructor([])
    ## simple-ref-count.h (module 'core'): ns3::SimpleRefCount<ns3::EventImpl, ns3::empty, ns3::DefaultDeleter<ns3::EventImpl> >::SimpleRefCount(ns3::SimpleRefCount<ns3::EventImpl, ns3::empty, ns3::DefaultDeleter<ns3::EventImpl> > const & o) [constructor]
    cls.add_constructor([param('ns3::SimpleRefCount< ns3::EventImpl, ns3::empty, ns3::DefaultDeleter< ns3::EventImpl > > const &', 'o')])
    return

def register_Ns3SimpleRefCount__Ns3HashImplementation_Ns3Empty_Ns3DefaultDeleter__lt__ns3HashImplementation__gt___methods(root_module, cls):
    ## simple-ref-count.h (module 'core'): ns3::SimpleRefCount<ns3::Hash::Implementation, ns3::empty, ns3::DefaultDeleter<ns3::Hash::Implementation> >::SimpleRefCount() [constructor]
    cls.add_constructor([])
    ## simple-ref-count.h (module 'core'): ns3::SimpleRefCount<ns3::Hash::Implementation, ns3::empty, ns3::DefaultDeleter<ns3::Hash::Implementation> >::SimpleRefCount(ns3::SimpleRefCount<ns3::Hash::Implementation, ns3::empty, ns3::DefaultDeleter<ns3::Hash::Implementation> > const & o) [constructor]
    cls.add_constructor([param('ns3::SimpleRefCount< ns3::Hash::Implementation, ns3::empty, ns3::DefaultDeleter< ns3::Hash::Implementation > > const &', 'o')])
    return

def register_Ns3SimpleRefCount__Ns3NixVector_Ns3Empty_Ns3DefaultDeleter__lt__ns3NixVector__gt___methods(root_module, cls):
    ## simple-ref-count.h (module 'core'): ns3::SimpleRefCount<ns3::NixVector, ns3::empty, ns3::DefaultDeleter<ns3::NixVector> >::SimpleRefCount() [constructor]
    cls.add_constructor([])
    ## simple-ref-count.h (module 'core'): ns3::SimpleRefCount<ns3::NixVector, ns3::empty, ns3::DefaultDeleter<ns3::NixVector> >::SimpleRefCount(ns3::SimpleRefCount<ns3::NixVector, ns3::empty, ns3::DefaultDeleter<ns3::NixVector> > const & o) [constructor]
    cls.add_constructor([param('ns3::SimpleRefCount< ns3::NixVector, ns3::empty, ns3::DefaultDeleter< ns3::NixVector > > const &', 'o')])
    return

def register_Ns3SimpleRefCount__Ns3Packet_Ns3Empty_Ns3DefaultDeleter__lt__ns3Packet__gt___methods(root_module, cls):
    ## simple-ref-count.h (module 'core'): ns3::SimpleRefCount<ns3::Packet, ns3::empty, ns3::DefaultDeleter<ns3::Packet> >::SimpleRefCount() [constructor]
    cls.add_constructor([])
    ## simple-ref-count.h (module 'core'): ns3::SimpleRefCount<ns3::Packet, ns3::empty, ns3::DefaultDeleter<ns3::Packet> >::SimpleRefCount(ns3::SimpleRefCount<ns3::Packet, ns3::empty, ns3::DefaultDeleter<ns3::Packet> > const & o) [constructor]
    cls.add_constructor([param('ns3::SimpleRefCount< ns3::Packet, ns3::empty, ns3::DefaultDeleter< ns3::Packet > > const &', 'o')])
    return

def register_Ns3SimpleRefCount__Ns3TraceSourceAccessor_Ns3Empty_Ns3DefaultDeleter__lt__ns3TraceSourceAccessor__gt___methods(root_module, cls):
    ## simple-ref-count.h (module 'core'): ns3::SimpleRefCount<ns3::TraceSourceAccessor, ns3::empty, ns3::DefaultDeleter<ns3::TraceSourceAccessor> >::SimpleRefCount() [constructor]
    cls.add_constructor([])
    ## simple-ref-count.h (module 'core'): ns3::SimpleRefCount<ns3::TraceSourceAccessor, ns3::empty, ns3::DefaultDeleter<ns3::TraceSourceAccessor> >::SimpleRefCount(ns3::SimpleRefCount<ns3::TraceSourceAccessor, ns3::empty, ns3::DefaultDeleter<ns3::TraceSourceAccessor> > const & o) [constructor]
    cls.add_constructor([param('ns3::SimpleRefCount< ns3::TraceSourceAccessor, ns3::empty, ns3::DefaultDeleter< ns3::TraceSourceAccessor > > const &', 'o')])
    return

def register_Ns3SixLowPanBc0_methods(root_module, cls):
    cls.add_output_stream_operator()
    ## sixlowpan-header.h (module 'sixlowpan'): ns3::SixLowPanBc0::SixLowPanBc0(ns3::SixLowPanBc0 const & arg0) [constructor]
    cls.add_constructor([param('ns3::SixLowPanBc0 const &', 'arg0')])
    ## sixlowpan-header.h (module 'sixlowpan'): ns3::SixLowPanBc0::SixLowPanBc0() [constructor]
    cls.add_constructor([])
    ## sixlowpan-header.h (module 'sixlowpan'): uint32_t ns3::SixLowPanBc0::Deserialize(ns3::Buffer::Iterator start) [member function]
    cls.add_method('Deserialize', 
                   'uint32_t', 
                   [param('ns3::Buffer::Iterator', 'start')], 
                   is_virtual=True)
    ## sixlowpan-header.h (module 'sixlowpan'): ns3::TypeId ns3::SixLowPanBc0::GetInstanceTypeId() const [member function]
    cls.add_method('GetInstanceTypeId', 
                   'ns3::TypeId', 
                   [], 
                   is_const=True, is_virtual=True)
    ## sixlowpan-header.h (module 'sixlowpan'): uint8_t ns3::SixLowPanBc0::GetSequenceNumber() const [member function]
    cls.add_method('GetSequenceNumber', 
                   'uint8_t', 
                   [], 
                   is_const=True)
    ## sixlowpan-header.h (module 'sixlowpan'): uint32_t ns3::SixLowPanBc0::GetSerializedSize() const [member function]
    cls.add_method('GetSerializedSize', 
                   'uint32_t', 
                   [], 
                   is_const=True, is_virtual=True)
    ## sixlowpan-header.h (module 'sixlowpan'): static ns3::TypeId ns3::SixLowPanBc0::GetTypeId() [member function]
    cls.add_method('GetTypeId', 
                   'ns3::TypeId', 
                   [], 
                   is_static=True)
    ## sixlowpan-header.h (module 'sixlowpan'): void ns3::SixLowPanBc0::Print(std::ostream & os) const [member function]
    cls.add_method('Print', 
                   'void', 
                   [param('std::ostream &', 'os')], 
                   is_const=True, is_virtual=True)
    ## sixlowpan-header.h (module 'sixlowpan'): void ns3::SixLowPanBc0::Serialize(ns3::Buffer::Iterator start) const [member function]
    cls.add_method('Serialize', 
                   'void', 
                   [param('ns3::Buffer::Iterator', 'start')], 
                   is_const=True, is_virtual=True)
    ## sixlowpan-header.h (module 'sixlowpan'): void ns3::SixLowPanBc0::SetSequenceNumber(uint8_t seqNumber) [member function]
    cls.add_method('SetSequenceNumber', 
                   'void', 
                   [param('uint8_t', 'seqNumber')])
    return

def register_Ns3SixLowPanFrag1_methods(root_module, cls):
    cls.add_output_stream_operator()
    ## sixlowpan-header.h (module 'sixlowpan'): ns3::SixLowPanFrag1::SixLowPanFrag1(ns3::SixLowPanFrag1 const & arg0) [constructor]
    cls.add_constructor([param('ns3::SixLowPanFrag1 const &', 'arg0')])
    ## sixlowpan-header.h (module 'sixlowpan'): ns3::SixLowPanFrag1::SixLowPanFrag1() [constructor]
    cls.add_constructor([])
    ## sixlowpan-header.h (module 'sixlowpan'): uint32_t ns3::SixLowPanFrag1::Deserialize(ns3::Buffer::Iterator start) [member function]
    cls.add_method('Deserialize', 
                   'uint32_t', 
                   [param('ns3::Buffer::Iterator', 'start')], 
                   is_virtual=True)
    ## sixlowpan-header.h (module 'sixlowpan'): uint16_t ns3::SixLowPanFrag1::GetDatagramSize() const [member function]
    cls.add_method('GetDatagramSize', 
                   'uint16_t', 
                   [], 
                   is_const=True)
    ## sixlowpan-header.h (module 'sixlowpan'): uint16_t ns3::SixLowPanFrag1::GetDatagramTag() const [member function]
    cls.add_method('GetDatagramTag', 
                   'uint16_t', 
                   [], 
                   is_const=True)
    ## sixlowpan-header.h (module 'sixlowpan'): ns3::TypeId ns3::SixLowPanFrag1::GetInstanceTypeId() const [member function]
    cls.add_method('GetInstanceTypeId', 
                   'ns3::TypeId', 
                   [], 
                   is_const=True, is_virtual=True)
    ## sixlowpan-header.h (module 'sixlowpan'): uint32_t ns3::SixLowPanFrag1::GetSerializedSize() const [member function]
    cls.add_method('GetSerializedSize', 
                   'uint32_t', 
                   [], 
                   is_const=True, is_virtual=True)
    ## sixlowpan-header.h (module 'sixlowpan'): static ns3::TypeId ns3::SixLowPanFrag1::GetTypeId() [member function]
    cls.add_method('GetTypeId', 
                   'ns3::TypeId', 
                   [], 
                   is_static=True)
    ## sixlowpan-header.h (module 'sixlowpan'): void ns3::SixLowPanFrag1::Print(std::ostream & os) const [member function]
    cls.add_method('Print', 
                   'void', 
                   [param('std::ostream &', 'os')], 
                   is_const=True, is_virtual=True)
    ## sixlowpan-header.h (module 'sixlowpan'): void ns3::SixLowPanFrag1::Serialize(ns3::Buffer::Iterator start) const [member function]
    cls.add_method('Serialize', 
                   'void', 
                   [param('ns3::Buffer::Iterator', 'start')], 
                   is_const=True, is_virtual=True)
    ## sixlowpan-header.h (module 'sixlowpan'): void ns3::SixLowPanFrag1::SetDatagramSize(uint16_t datagramSize) [member function]
    cls.add_method('SetDatagramSize', 
                   'void', 
                   [param('uint16_t', 'datagramSize')])
    ## sixlowpan-header.h (module 'sixlowpan'): void ns3::SixLowPanFrag1::SetDatagramTag(uint16_t datagramTag) [member function]
    cls.add_method('SetDatagramTag', 
                   'void', 
                   [param('uint16_t', 'datagramTag')])
    return

def register_Ns3SixLowPanFragN_methods(root_module, cls):
    cls.add_output_stream_operator()
    ## sixlowpan-header.h (module 'sixlowpan'): ns3::SixLowPanFragN::SixLowPanFragN(ns3::SixLowPanFragN const & arg0) [constructor]
    cls.add_constructor([param('ns3::SixLowPanFragN const &', 'arg0')])
    ## sixlowpan-header.h (module 'sixlowpan'): ns3::SixLowPanFragN::SixLowPanFragN() [constructor]
    cls.add_constructor([])
    ## sixlowpan-header.h (module 'sixlowpan'): uint32_t ns3::SixLowPanFragN::Deserialize(ns3::Buffer::Iterator start) [member function]
    cls.add_method('Deserialize', 
                   'uint32_t', 
                   [param('ns3::Buffer::Iterator', 'start')], 
                   is_virtual=True)
    ## sixlowpan-header.h (module 'sixlowpan'): uint8_t ns3::SixLowPanFragN::GetDatagramOffset() const [member function]
    cls.add_method('GetDatagramOffset', 
                   'uint8_t', 
                   [], 
                   is_const=True)
    ## sixlowpan-header.h (module 'sixlowpan'): uint16_t ns3::SixLowPanFragN::GetDatagramSize() const [member function]
    cls.add_method('GetDatagramSize', 
                   'uint16_t', 
                   [], 
                   is_const=True)
    ## sixlowpan-header.h (module 'sixlowpan'): uint16_t ns3::SixLowPanFragN::GetDatagramTag() const [member function]
    cls.add_method('GetDatagramTag', 
                   'uint16_t', 
                   [], 
                   is_const=True)
    ## sixlowpan-header.h (module 'sixlowpan'): ns3::TypeId ns3::SixLowPanFragN::GetInstanceTypeId() const [member function]
    cls.add_method('GetInstanceTypeId', 
                   'ns3::TypeId', 
                   [], 
                   is_const=True, is_virtual=True)
    ## sixlowpan-header.h (module 'sixlowpan'): uint32_t ns3::SixLowPanFragN::GetSerializedSize() const [member function]
    cls.add_method('GetSerializedSize', 
                   'uint32_t', 
                   [], 
                   is_const=True, is_virtual=True)
    ## sixlowpan-header.h (module 'sixlowpan'): static ns3::TypeId ns3::SixLowPanFragN::GetTypeId() [member function]
    cls.add_method('GetTypeId', 
                   'ns3::TypeId', 
                   [], 
                   is_static=True)
    ## sixlowpan-header.h (module 'sixlowpan'): void ns3::SixLowPanFragN::Print(std::ostream & os) const [member function]
    cls.add_method('Print', 
                   'void', 
                   [param('std::ostream &', 'os')], 
                   is_const=True, is_virtual=True)
    ## sixlowpan-header.h (module 'sixlowpan'): void ns3::SixLowPanFragN::Serialize(ns3::Buffer::Iterator start) const [member function]
    cls.add_method('Serialize', 
                   'void', 
                   [param('ns3::Buffer::Iterator', 'start')], 
                   is_const=True, is_virtual=True)
    ## sixlowpan-header.h (module 'sixlowpan'): void ns3::SixLowPanFragN::SetDatagramOffset(uint8_t datagramOffset) [member function]
    cls.add_method('SetDatagramOffset', 
                   'void', 
                   [param('uint8_t', 'datagramOffset')])
    ## sixlowpan-header.h (module 'sixlowpan'): void ns3::SixLowPanFragN::SetDatagramSize(uint16_t datagramSize) [member function]
    cls.add_method('SetDatagramSize', 
                   'void', 
                   [param('uint16_t', 'datagramSize')])
    ## sixlowpan-header.h (module 'sixlowpan'): void ns3::SixLowPanFragN::SetDatagramTag(uint16_t datagramTag) [member function]
    cls.add_method('SetDatagramTag', 
                   'void', 
                   [param('uint16_t', 'datagramTag')])
    return

def register_Ns3SixLowPanHc1_methods(root_module, cls):
    cls.add_output_stream_operator()
    ## sixlowpan-header.h (module 'sixlowpan'): ns3::SixLowPanHc1::SixLowPanHc1(ns3::SixLowPanHc1 const & arg0) [constructor]
    cls.add_constructor([param('ns3::SixLowPanHc1 const &', 'arg0')])
    ## sixlowpan-header.h (module 'sixlowpan'): ns3::SixLowPanHc1::SixLowPanHc1() [constructor]
    cls.add_constructor([])
    ## sixlowpan-header.h (module 'sixlowpan'): uint32_t ns3::SixLowPanHc1::Deserialize(ns3::Buffer::Iterator start) [member function]
    cls.add_method('Deserialize', 
                   'uint32_t', 
                   [param('ns3::Buffer::Iterator', 'start')], 
                   is_virtual=True)
    ## sixlowpan-header.h (module 'sixlowpan'): ns3::SixLowPanHc1::LowPanHc1Addr_e ns3::SixLowPanHc1::GetDstCompression() const [member function]
    cls.add_method('GetDstCompression', 
                   'ns3::SixLowPanHc1::LowPanHc1Addr_e', 
                   [], 
                   is_const=True)
    ## sixlowpan-header.h (module 'sixlowpan'): uint8_t const * ns3::SixLowPanHc1::GetDstInterface() const [member function]
    cls.add_method('GetDstInterface', 
                   'uint8_t const *', 
                   [], 
                   is_const=True)
    ## sixlowpan-header.h (module 'sixlowpan'): uint8_t const * ns3::SixLowPanHc1::GetDstPrefix() const [member function]
    cls.add_method('GetDstPrefix', 
                   'uint8_t const *', 
                   [], 
                   is_const=True)
    ## sixlowpan-header.h (module 'sixlowpan'): uint32_t ns3::SixLowPanHc1::GetFlowLabel() const [member function]
    cls.add_method('GetFlowLabel', 
                   'uint32_t', 
                   [], 
                   is_const=True)
    ## sixlowpan-header.h (module 'sixlowpan'): uint8_t ns3::SixLowPanHc1::GetHopLimit() const [member function]
    cls.add_method('GetHopLimit', 
                   'uint8_t', 
                   [], 
                   is_const=True)
    ## sixlowpan-header.h (module 'sixlowpan'): ns3::TypeId ns3::SixLowPanHc1::GetInstanceTypeId() const [member function]
    cls.add_method('GetInstanceTypeId', 
                   'ns3::TypeId', 
                   [], 
                   is_const=True, is_virtual=True)
    ## sixlowpan-header.h (module 'sixlowpan'): uint8_t ns3::SixLowPanHc1::GetNextHeader() const [member function]
    cls.add_method('GetNextHeader', 
                   'uint8_t', 
                   [], 
                   is_const=True)
    ## sixlowpan-header.h (module 'sixlowpan'): uint32_t ns3::SixLowPanHc1::GetSerializedSize() const [member function]
    cls.add_method('GetSerializedSize', 
                   'uint32_t', 
                   [], 
                   is_const=True, is_virtual=True)
    ## sixlowpan-header.h (module 'sixlowpan'): ns3::SixLowPanHc1::LowPanHc1Addr_e ns3::SixLowPanHc1::GetSrcCompression() const [member function]
    cls.add_method('GetSrcCompression', 
                   'ns3::SixLowPanHc1::LowPanHc1Addr_e', 
                   [], 
                   is_const=True)
    ## sixlowpan-header.h (module 'sixlowpan'): uint8_t const * ns3::SixLowPanHc1::GetSrcInterface() const [member function]
    cls.add_method('GetSrcInterface', 
                   'uint8_t const *', 
                   [], 
                   is_const=True)
    ## sixlowpan-header.h (module 'sixlowpan'): uint8_t const * ns3::SixLowPanHc1::GetSrcPrefix() const [member function]
    cls.add_method('GetSrcPrefix', 
                   'uint8_t const *', 
                   [], 
                   is_const=True)
    ## sixlowpan-header.h (module 'sixlowpan'): uint8_t ns3::SixLowPanHc1::GetTrafficClass() const [member function]
    cls.add_method('GetTrafficClass', 
                   'uint8_t', 
                   [], 
                   is_const=True)
    ## sixlowpan-header.h (module 'sixlowpan'): static ns3::TypeId ns3::SixLowPanHc1::GetTypeId() [member function]
    cls.add_method('GetTypeId', 
                   'ns3::TypeId', 
                   [], 
                   is_static=True)
    ## sixlowpan-header.h (module 'sixlowpan'): bool ns3::SixLowPanHc1::IsHc2HeaderPresent() const [member function]
    cls.add_method('IsHc2HeaderPresent', 
                   'bool', 
                   [], 
                   is_const=True)
    ## sixlowpan-header.h (module 'sixlowpan'): bool ns3::SixLowPanHc1::IsTcflCompression() const [member function]
    cls.add_method('IsTcflCompression', 
                   'bool', 
                   [], 
                   is_const=True)
    ## sixlowpan-header.h (module 'sixlowpan'): void ns3::SixLowPanHc1::Print(std::ostream & os) const [member function]
    cls.add_method('Print', 
                   'void', 
                   [param('std::ostream &', 'os')], 
                   is_const=True, is_virtual=True)
    ## sixlowpan-header.h (module 'sixlowpan'): void ns3::SixLowPanHc1::Serialize(ns3::Buffer::Iterator start) const [member function]
    cls.add_method('Serialize', 
                   'void', 
                   [param('ns3::Buffer::Iterator', 'start')], 
                   is_const=True, is_virtual=True)
    ## sixlowpan-header.h (module 'sixlowpan'): void ns3::SixLowPanHc1::SetDstCompression(ns3::SixLowPanHc1::LowPanHc1Addr_e dstCompression) [member function]
    cls.add_method('SetDstCompression', 
                   'void', 
                   [param('ns3::SixLowPanHc1::LowPanHc1Addr_e', 'dstCompression')])
    ## sixlowpan-header.h (module 'sixlowpan'): void ns3::SixLowPanHc1::SetDstInterface(uint8_t const * dstInterface) [member function]
    cls.add_method('SetDstInterface', 
                   'void', 
                   [param('uint8_t const *', 'dstInterface')])
    ## sixlowpan-header.h (module 'sixlowpan'): void ns3::SixLowPanHc1::SetDstPrefix(uint8_t const * dstPrefix) [member function]
    cls.add_method('SetDstPrefix', 
                   'void', 
                   [param('uint8_t const *', 'dstPrefix')])
    ## sixlowpan-header.h (module 'sixlowpan'): void ns3::SixLowPanHc1::SetFlowLabel(uint32_t flowLabel) [member function]
    cls.add_method('SetFlowLabel', 
                   'void', 
                   [param('uint32_t', 'flowLabel')])
    ## sixlowpan-header.h (module 'sixlowpan'): void ns3::SixLowPanHc1::SetHc2HeaderPresent(bool hc2HeaderPresent) [member function]
    cls.add_method('SetHc2HeaderPresent', 
                   'void', 
                   [param('bool', 'hc2HeaderPresent')])
    ## sixlowpan-header.h (module 'sixlowpan'): void ns3::SixLowPanHc1::SetHopLimit(uint8_t limit) [member function]
    cls.add_method('SetHopLimit', 
                   'void', 
                   [param('uint8_t', 'limit')])
    ## sixlowpan-header.h (module 'sixlowpan'): void ns3::SixLowPanHc1::SetNextHeader(uint8_t nextHeader) [member function]
    cls.add_method('SetNextHeader', 
                   'void', 
                   [param('uint8_t', 'nextHeader')])
    ## sixlowpan-header.h (module 'sixlowpan'): void ns3::SixLowPanHc1::SetSrcCompression(ns3::SixLowPanHc1::LowPanHc1Addr_e srcCompression) [member function]
    cls.add_method('SetSrcCompression', 
                   'void', 
                   [param('ns3::SixLowPanHc1::LowPanHc1Addr_e', 'srcCompression')])
    ## sixlowpan-header.h (module 'sixlowpan'): void ns3::SixLowPanHc1::SetSrcInterface(uint8_t const * srcInterface) [member function]
    cls.add_method('SetSrcInterface', 
                   'void', 
                   [param('uint8_t const *', 'srcInterface')])
    ## sixlowpan-header.h (module 'sixlowpan'): void ns3::SixLowPanHc1::SetSrcPrefix(uint8_t const * srcPrefix) [member function]
    cls.add_method('SetSrcPrefix', 
                   'void', 
                   [param('uint8_t const *', 'srcPrefix')])
    ## sixlowpan-header.h (module 'sixlowpan'): void ns3::SixLowPanHc1::SetTcflCompression(bool tcflCompression) [member function]
    cls.add_method('SetTcflCompression', 
                   'void', 
                   [param('bool', 'tcflCompression')])
    ## sixlowpan-header.h (module 'sixlowpan'): void ns3::SixLowPanHc1::SetTrafficClass(uint8_t trafficClass) [member function]
    cls.add_method('SetTrafficClass', 
                   'void', 
                   [param('uint8_t', 'trafficClass')])
    return

def register_Ns3SixLowPanIphc_methods(root_module, cls):
    cls.add_output_stream_operator()
    ## sixlowpan-header.h (module 'sixlowpan'): ns3::SixLowPanIphc::SixLowPanIphc(ns3::SixLowPanIphc const & arg0) [constructor]
    cls.add_constructor([param('ns3::SixLowPanIphc const &', 'arg0')])
    ## sixlowpan-header.h (module 'sixlowpan'): ns3::SixLowPanIphc::SixLowPanIphc() [constructor]
    cls.add_constructor([])
    ## sixlowpan-header.h (module 'sixlowpan'): ns3::SixLowPanIphc::SixLowPanIphc(uint8_t dispatch) [constructor]
    cls.add_constructor([param('uint8_t', 'dispatch')])
    ## sixlowpan-header.h (module 'sixlowpan'): uint32_t ns3::SixLowPanIphc::Deserialize(ns3::Buffer::Iterator start) [member function]
    cls.add_method('Deserialize', 
                   'uint32_t', 
                   [param('ns3::Buffer::Iterator', 'start')], 
                   is_virtual=True)
    ## sixlowpan-header.h (module 'sixlowpan'): bool ns3::SixLowPanIphc::GetCid() const [member function]
    cls.add_method('GetCid', 
                   'bool', 
                   [], 
                   is_const=True)
    ## sixlowpan-header.h (module 'sixlowpan'): bool ns3::SixLowPanIphc::GetDac() const [member function]
    cls.add_method('GetDac', 
                   'bool', 
                   [], 
                   is_const=True)
    ## sixlowpan-header.h (module 'sixlowpan'): ns3::SixLowPanIphc::HeaderCompression_e ns3::SixLowPanIphc::GetDam() const [member function]
    cls.add_method('GetDam', 
                   'ns3::SixLowPanIphc::HeaderCompression_e', 
                   [], 
                   is_const=True)
    ## sixlowpan-header.h (module 'sixlowpan'): uint8_t ns3::SixLowPanIphc::GetDscp() const [member function]
    cls.add_method('GetDscp', 
                   'uint8_t', 
                   [], 
                   is_const=True)
    ## sixlowpan-header.h (module 'sixlowpan'): ns3::Ipv6Address ns3::SixLowPanIphc::GetDstAddress() const [member function]
    cls.add_method('GetDstAddress', 
                   'ns3::Ipv6Address', 
                   [], 
                   is_const=True)
    ## sixlowpan-header.h (module 'sixlowpan'): uint8_t ns3::SixLowPanIphc::GetDstContextId() const [member function]
    cls.add_method('GetDstContextId', 
                   'uint8_t', 
                   [], 
                   is_const=True)
    ## sixlowpan-header.h (module 'sixlowpan'): uint8_t ns3::SixLowPanIphc::GetEcn() const [member function]
    cls.add_method('GetEcn', 
                   'uint8_t', 
                   [], 
                   is_const=True)
    ## sixlowpan-header.h (module 'sixlowpan'): uint32_t ns3::SixLowPanIphc::GetFlowLabel() const [member function]
    cls.add_method('GetFlowLabel', 
                   'uint32_t', 
                   [], 
                   is_const=True)
    ## sixlowpan-header.h (module 'sixlowpan'): ns3::SixLowPanIphc::Hlim_e ns3::SixLowPanIphc::GetHlim() const [member function]
    cls.add_method('GetHlim', 
                   'ns3::SixLowPanIphc::Hlim_e', 
                   [], 
                   is_const=True)
    ## sixlowpan-header.h (module 'sixlowpan'): uint8_t ns3::SixLowPanIphc::GetHopLimit() const [member function]
    cls.add_method('GetHopLimit', 
                   'uint8_t', 
                   [], 
                   is_const=True)
    ## sixlowpan-header.h (module 'sixlowpan'): ns3::TypeId ns3::SixLowPanIphc::GetInstanceTypeId() const [member function]
    cls.add_method('GetInstanceTypeId', 
                   'ns3::TypeId', 
                   [], 
                   is_const=True, is_virtual=True)
    ## sixlowpan-header.h (module 'sixlowpan'): bool ns3::SixLowPanIphc::GetM() const [member function]
    cls.add_method('GetM', 
                   'bool', 
                   [], 
                   is_const=True)
    ## sixlowpan-header.h (module 'sixlowpan'): uint8_t ns3::SixLowPanIphc::GetNextHeader() const [member function]
    cls.add_method('GetNextHeader', 
                   'uint8_t', 
                   [], 
                   is_const=True)
    ## sixlowpan-header.h (module 'sixlowpan'): bool ns3::SixLowPanIphc::GetNh() const [member function]
    cls.add_method('GetNh', 
                   'bool', 
                   [], 
                   is_const=True)
    ## sixlowpan-header.h (module 'sixlowpan'): bool ns3::SixLowPanIphc::GetSac() const [member function]
    cls.add_method('GetSac', 
                   'bool', 
                   [], 
                   is_const=True)
    ## sixlowpan-header.h (module 'sixlowpan'): ns3::SixLowPanIphc::HeaderCompression_e ns3::SixLowPanIphc::GetSam() const [member function]
    cls.add_method('GetSam', 
                   'ns3::SixLowPanIphc::HeaderCompression_e', 
                   [], 
                   is_const=True)
    ## sixlowpan-header.h (module 'sixlowpan'): uint32_t ns3::SixLowPanIphc::GetSerializedSize() const [member function]
    cls.add_method('GetSerializedSize', 
                   'uint32_t', 
                   [], 
                   is_const=True, is_virtual=True)
    ## sixlowpan-header.h (module 'sixlowpan'): ns3::Ipv6Address ns3::SixLowPanIphc::GetSrcAddress() const [member function]
    cls.add_method('GetSrcAddress', 
                   'ns3::Ipv6Address', 
                   [], 
                   is_const=True)
    ## sixlowpan-header.h (module 'sixlowpan'): uint8_t ns3::SixLowPanIphc::GetSrcContextId() const [member function]
    cls.add_method('GetSrcContextId', 
                   'uint8_t', 
                   [], 
                   is_const=True)
    ## sixlowpan-header.h (module 'sixlowpan'): ns3::SixLowPanIphc::TrafficClassFlowLabel_e ns3::SixLowPanIphc::GetTf() const [member function]
    cls.add_method('GetTf', 
                   'ns3::SixLowPanIphc::TrafficClassFlowLabel_e', 
                   [], 
                   is_const=True)
    ## sixlowpan-header.h (module 'sixlowpan'): static ns3::TypeId ns3::SixLowPanIphc::GetTypeId() [member function]
    cls.add_method('GetTypeId', 
                   'ns3::TypeId', 
                   [], 
                   is_static=True)
    ## sixlowpan-header.h (module 'sixlowpan'): void ns3::SixLowPanIphc::Print(std::ostream & os) const [member function]
    cls.add_method('Print', 
                   'void', 
                   [param('std::ostream &', 'os')], 
                   is_const=True, is_virtual=True)
    ## sixlowpan-header.h (module 'sixlowpan'): void ns3::SixLowPanIphc::Serialize(ns3::Buffer::Iterator start) const [member function]
    cls.add_method('Serialize', 
                   'void', 
                   [param('ns3::Buffer::Iterator', 'start')], 
                   is_const=True, is_virtual=True)
    ## sixlowpan-header.h (module 'sixlowpan'): void ns3::SixLowPanIphc::SetCid(bool cidField) [member function]
    cls.add_method('SetCid', 
                   'void', 
                   [param('bool', 'cidField')])
    ## sixlowpan-header.h (module 'sixlowpan'): void ns3::SixLowPanIphc::SetDac(bool dacField) [member function]
    cls.add_method('SetDac', 
                   'void', 
                   [param('bool', 'dacField')])
    ## sixlowpan-header.h (module 'sixlowpan'): void ns3::SixLowPanIphc::SetDam(ns3::SixLowPanIphc::HeaderCompression_e damField) [member function]
    cls.add_method('SetDam', 
                   'void', 
                   [param('ns3::SixLowPanIphc::HeaderCompression_e', 'damField')])
    ## sixlowpan-header.h (module 'sixlowpan'): void ns3::SixLowPanIphc::SetDscp(uint8_t dscp) [member function]
    cls.add_method('SetDscp', 
                   'void', 
                   [param('uint8_t', 'dscp')])
    ## sixlowpan-header.h (module 'sixlowpan'): void ns3::SixLowPanIphc::SetDstAddress(ns3::Ipv6Address dstAddress) [member function]
    cls.add_method('SetDstAddress', 
                   'void', 
                   [param('ns3::Ipv6Address', 'dstAddress')])
    ## sixlowpan-header.h (module 'sixlowpan'): void ns3::SixLowPanIphc::SetDstContextId(uint8_t dstContextId) [member function]
    cls.add_method('SetDstContextId', 
                   'void', 
                   [param('uint8_t', 'dstContextId')])
    ## sixlowpan-header.h (module 'sixlowpan'): void ns3::SixLowPanIphc::SetEcn(uint8_t ecn) [member function]
    cls.add_method('SetEcn', 
                   'void', 
                   [param('uint8_t', 'ecn')])
    ## sixlowpan-header.h (module 'sixlowpan'): void ns3::SixLowPanIphc::SetFlowLabel(uint32_t flowLabel) [member function]
    cls.add_method('SetFlowLabel', 
                   'void', 
                   [param('uint32_t', 'flowLabel')])
    ## sixlowpan-header.h (module 'sixlowpan'): void ns3::SixLowPanIphc::SetHlim(ns3::SixLowPanIphc::Hlim_e hlimField) [member function]
    cls.add_method('SetHlim', 
                   'void', 
                   [param('ns3::SixLowPanIphc::Hlim_e', 'hlimField')])
    ## sixlowpan-header.h (module 'sixlowpan'): void ns3::SixLowPanIphc::SetHopLimit(uint8_t hopLimit) [member function]
    cls.add_method('SetHopLimit', 
                   'void', 
                   [param('uint8_t', 'hopLimit')])
    ## sixlowpan-header.h (module 'sixlowpan'): void ns3::SixLowPanIphc::SetM(bool mField) [member function]
    cls.add_method('SetM', 
                   'void', 
                   [param('bool', 'mField')])
    ## sixlowpan-header.h (module 'sixlowpan'): void ns3::SixLowPanIphc::SetNextHeader(uint8_t nextHeader) [member function]
    cls.add_method('SetNextHeader', 
                   'void', 
                   [param('uint8_t', 'nextHeader')])
    ## sixlowpan-header.h (module 'sixlowpan'): void ns3::SixLowPanIphc::SetNh(bool nhField) [member function]
    cls.add_method('SetNh', 
                   'void', 
                   [param('bool', 'nhField')])
    ## sixlowpan-header.h (module 'sixlowpan'): void ns3::SixLowPanIphc::SetSac(bool sacField) [member function]
    cls.add_method('SetSac', 
                   'void', 
                   [param('bool', 'sacField')])
    ## sixlowpan-header.h (module 'sixlowpan'): void ns3::SixLowPanIphc::SetSam(ns3::SixLowPanIphc::HeaderCompression_e samField) [member function]
    cls.add_method('SetSam', 
                   'void', 
                   [param('ns3::SixLowPanIphc::HeaderCompression_e', 'samField')])
    ## sixlowpan-header.h (module 'sixlowpan'): void ns3::SixLowPanIphc::SetSrcAddress(ns3::Ipv6Address srcAddress) [member function]
    cls.add_method('SetSrcAddress', 
                   'void', 
                   [param('ns3::Ipv6Address', 'srcAddress')])
    ## sixlowpan-header.h (module 'sixlowpan'): void ns3::SixLowPanIphc::SetSrcContextId(uint8_t srcContextId) [member function]
    cls.add_method('SetSrcContextId', 
                   'void', 
                   [param('uint8_t', 'srcContextId')])
    ## sixlowpan-header.h (module 'sixlowpan'): void ns3::SixLowPanIphc::SetTf(ns3::SixLowPanIphc::TrafficClassFlowLabel_e tfField) [member function]
    cls.add_method('SetTf', 
                   'void', 
                   [param('ns3::SixLowPanIphc::TrafficClassFlowLabel_e', 'tfField')])
    return

def register_Ns3SixLowPanIpv6_methods(root_module, cls):
    cls.add_output_stream_operator()
    ## sixlowpan-header.h (module 'sixlowpan'): ns3::SixLowPanIpv6::SixLowPanIpv6(ns3::SixLowPanIpv6 const & arg0) [constructor]
    cls.add_constructor([param('ns3::SixLowPanIpv6 const &', 'arg0')])
    ## sixlowpan-header.h (module 'sixlowpan'): ns3::SixLowPanIpv6::SixLowPanIpv6() [constructor]
    cls.add_constructor([])
    ## sixlowpan-header.h (module 'sixlowpan'): uint32_t ns3::SixLowPanIpv6::Deserialize(ns3::Buffer::Iterator start) [member function]
    cls.add_method('Deserialize', 
                   'uint32_t', 
                   [param('ns3::Buffer::Iterator', 'start')], 
                   is_virtual=True)
    ## sixlowpan-header.h (module 'sixlowpan'): ns3::TypeId ns3::SixLowPanIpv6::GetInstanceTypeId() const [member function]
    cls.add_method('GetInstanceTypeId', 
                   'ns3::TypeId', 
                   [], 
                   is_const=True, is_virtual=True)
    ## sixlowpan-header.h (module 'sixlowpan'): uint32_t ns3::SixLowPanIpv6::GetSerializedSize() const [member function]
    cls.add_method('GetSerializedSize', 
                   'uint32_t', 
                   [], 
                   is_const=True, is_virtual=True)
    ## sixlowpan-header.h (module 'sixlowpan'): static ns3::TypeId ns3::SixLowPanIpv6::GetTypeId() [member function]
    cls.add_method('GetTypeId', 
                   'ns3::TypeId', 
                   [], 
                   is_static=True)
    ## sixlowpan-header.h (module 'sixlowpan'): void ns3::SixLowPanIpv6::Print(std::ostream & os) const [member function]
    cls.add_method('Print', 
                   'void', 
                   [param('std::ostream &', 'os')], 
                   is_const=True, is_virtual=True)
    ## sixlowpan-header.h (module 'sixlowpan'): void ns3::SixLowPanIpv6::Serialize(ns3::Buffer::Iterator start) const [member function]
    cls.add_method('Serialize', 
                   'void', 
                   [param('ns3::Buffer::Iterator', 'start')], 
                   is_const=True, is_virtual=True)
    return

def register_Ns3SixLowPanMesh_methods(root_module, cls):
    cls.add_output_stream_operator()
    ## sixlowpan-header.h (module 'sixlowpan'): ns3::SixLowPanMesh::SixLowPanMesh(ns3::SixLowPanMesh const & arg0) [constructor]
    cls.add_constructor([param('ns3::SixLowPanMesh const &', 'arg0')])
    ## sixlowpan-header.h (module 'sixlowpan'): ns3::SixLowPanMesh::SixLowPanMesh() [constructor]
    cls.add_constructor([])
    ## sixlowpan-header.h (module 'sixlowpan'): uint32_t ns3::SixLowPanMesh::Deserialize(ns3::Buffer::Iterator start) [member function]
    cls.add_method('Deserialize', 
                   'uint32_t', 
                   [param('ns3::Buffer::Iterator', 'start')], 
                   is_virtual=True)
    ## sixlowpan-header.h (module 'sixlowpan'): ns3::Address ns3::SixLowPanMesh::GetFinalDst() const [member function]
    cls.add_method('GetFinalDst', 
                   'ns3::Address', 
                   [], 
                   is_const=True)
    ## sixlowpan-header.h (module 'sixlowpan'): uint8_t ns3::SixLowPanMesh::GetHopsLeft() const [member function]
    cls.add_method('GetHopsLeft', 
                   'uint8_t', 
                   [], 
                   is_const=True)
    ## sixlowpan-header.h (module 'sixlowpan'): ns3::TypeId ns3::SixLowPanMesh::GetInstanceTypeId() const [member function]
    cls.add_method('GetInstanceTypeId', 
                   'ns3::TypeId', 
                   [], 
                   is_const=True, is_virtual=True)
    ## sixlowpan-header.h (module 'sixlowpan'): ns3::Address ns3::SixLowPanMesh::GetOriginator() const [member function]
    cls.add_method('GetOriginator', 
                   'ns3::Address', 
                   [], 
                   is_const=True)
    ## sixlowpan-header.h (module 'sixlowpan'): uint32_t ns3::SixLowPanMesh::GetSerializedSize() const [member function]
    cls.add_method('GetSerializedSize', 
                   'uint32_t', 
                   [], 
                   is_const=True, is_virtual=True)
    ## sixlowpan-header.h (module 'sixlowpan'): static ns3::TypeId ns3::SixLowPanMesh::GetTypeId() [member function]
    cls.add_method('GetTypeId', 
                   'ns3::TypeId', 
                   [], 
                   is_static=True)
    ## sixlowpan-header.h (module 'sixlowpan'): void ns3::SixLowPanMesh::Print(std::ostream & os) const [member function]
    cls.add_method('Print', 
                   'void', 
                   [param('std::ostream &', 'os')], 
                   is_const=True, is_virtual=True)
    ## sixlowpan-header.h (module 'sixlowpan'): void ns3::SixLowPanMesh::Serialize(ns3::Buffer::Iterator start) const [member function]
    cls.add_method('Serialize', 
                   'void', 
                   [param('ns3::Buffer::Iterator', 'start')], 
                   is_const=True, is_virtual=True)
    ## sixlowpan-header.h (module 'sixlowpan'): void ns3::SixLowPanMesh::SetFinalDst(ns3::Address finalDst) [member function]
    cls.add_method('SetFinalDst', 
                   'void', 
                   [param('ns3::Address', 'finalDst')])
    ## sixlowpan-header.h (module 'sixlowpan'): void ns3::SixLowPanMesh::SetHopsLeft(uint8_t hopsLeft) [member function]
    cls.add_method('SetHopsLeft', 
                   'void', 
                   [param('uint8_t', 'hopsLeft')])
    ## sixlowpan-header.h (module 'sixlowpan'): void ns3::SixLowPanMesh::SetOriginator(ns3::Address originator) [member function]
    cls.add_method('SetOriginator', 
                   'void', 
                   [param('ns3::Address', 'originator')])
    return

def register_Ns3SixLowPanNhcExtension_methods(root_module, cls):
    cls.add_output_stream_operator()
    ## sixlowpan-header.h (module 'sixlowpan'): ns3::SixLowPanNhcExtension::SixLowPanNhcExtension(ns3::SixLowPanNhcExtension const & arg0) [constructor]
    cls.add_constructor([param('ns3::SixLowPanNhcExtension const &', 'arg0')])
    ## sixlowpan-header.h (module 'sixlowpan'): ns3::SixLowPanNhcExtension::SixLowPanNhcExtension() [constructor]
    cls.add_constructor([])
    ## sixlowpan-header.h (module 'sixlowpan'): uint32_t ns3::SixLowPanNhcExtension::CopyBlob(uint8_t * blob, uint32_t size) const [member function]
    cls.add_method('CopyBlob', 
                   'uint32_t', 
                   [param('uint8_t *', 'blob'), param('uint32_t', 'size')], 
                   is_const=True)
    ## sixlowpan-header.h (module 'sixlowpan'): uint32_t ns3::SixLowPanNhcExtension::Deserialize(ns3::Buffer::Iterator start) [member function]
    cls.add_method('Deserialize', 
                   'uint32_t', 
                   [param('ns3::Buffer::Iterator', 'start')], 
                   is_virtual=True)
    ## sixlowpan-header.h (module 'sixlowpan'): ns3::SixLowPanNhcExtension::Eid_e ns3::SixLowPanNhcExtension::GetEid() const [member function]
    cls.add_method('GetEid', 
                   'ns3::SixLowPanNhcExtension::Eid_e', 
                   [], 
                   is_const=True)
    ## sixlowpan-header.h (module 'sixlowpan'): ns3::TypeId ns3::SixLowPanNhcExtension::GetInstanceTypeId() const [member function]
    cls.add_method('GetInstanceTypeId', 
                   'ns3::TypeId', 
                   [], 
                   is_const=True, is_virtual=True)
    ## sixlowpan-header.h (module 'sixlowpan'): uint8_t ns3::SixLowPanNhcExtension::GetNextHeader() const [member function]
    cls.add_method('GetNextHeader', 
                   'uint8_t', 
                   [], 
                   is_const=True)
    ## sixlowpan-header.h (module 'sixlowpan'): bool ns3::SixLowPanNhcExtension::GetNh() const [member function]
    cls.add_method('GetNh', 
                   'bool', 
                   [], 
                   is_const=True)
    ## sixlowpan-header.h (module 'sixlowpan'): ns3::SixLowPanDispatch::NhcDispatch_e ns3::SixLowPanNhcExtension::GetNhcDispatchType() const [member function]
    cls.add_method('GetNhcDispatchType', 
                   'ns3::SixLowPanDispatch::NhcDispatch_e', 
                   [], 
                   is_const=True, is_virtual=True)
    ## sixlowpan-header.h (module 'sixlowpan'): uint32_t ns3::SixLowPanNhcExtension::GetSerializedSize() const [member function]
    cls.add_method('GetSerializedSize', 
                   'uint32_t', 
                   [], 
                   is_const=True, is_virtual=True)
    ## sixlowpan-header.h (module 'sixlowpan'): static ns3::TypeId ns3::SixLowPanNhcExtension::GetTypeId() [member function]
    cls.add_method('GetTypeId', 
                   'ns3::TypeId', 
                   [], 
                   is_static=True)
    ## sixlowpan-header.h (module 'sixlowpan'): void ns3::SixLowPanNhcExtension::Print(std::ostream & os) const [member function]
    cls.add_method('Print', 
                   'void', 
                   [param('std::ostream &', 'os')], 
                   is_const=True, is_virtual=True)
    ## sixlowpan-header.h (module 'sixlowpan'): void ns3::SixLowPanNhcExtension::Serialize(ns3::Buffer::Iterator start) const [member function]
    cls.add_method('Serialize', 
                   'void', 
                   [param('ns3::Buffer::Iterator', 'start')], 
                   is_const=True, is_virtual=True)
    ## sixlowpan-header.h (module 'sixlowpan'): void ns3::SixLowPanNhcExtension::SetBlob(uint8_t const * blob, uint32_t size) [member function]
    cls.add_method('SetBlob', 
                   'void', 
                   [param('uint8_t const *', 'blob'), param('uint32_t', 'size')])
    ## sixlowpan-header.h (module 'sixlowpan'): void ns3::SixLowPanNhcExtension::SetEid(ns3::SixLowPanNhcExtension::Eid_e extensionHeaderType) [member function]
    cls.add_method('SetEid', 
                   'void', 
                   [param('ns3::SixLowPanNhcExtension::Eid_e', 'extensionHeaderType')])
    ## sixlowpan-header.h (module 'sixlowpan'): void ns3::SixLowPanNhcExtension::SetNextHeader(uint8_t nextHeader) [member function]
    cls.add_method('SetNextHeader', 
                   'void', 
                   [param('uint8_t', 'nextHeader')])
    ## sixlowpan-header.h (module 'sixlowpan'): void ns3::SixLowPanNhcExtension::SetNh(bool nhField) [member function]
    cls.add_method('SetNh', 
                   'void', 
                   [param('bool', 'nhField')])
    return

def register_Ns3SixLowPanUdpNhcExtension_methods(root_module, cls):
    cls.add_output_stream_operator()
    ## sixlowpan-header.h (module 'sixlowpan'): ns3::SixLowPanUdpNhcExtension::SixLowPanUdpNhcExtension(ns3::SixLowPanUdpNhcExtension const & arg0) [constructor]
    cls.add_constructor([param('ns3::SixLowPanUdpNhcExtension const &', 'arg0')])
    ## sixlowpan-header.h (module 'sixlowpan'): ns3::SixLowPanUdpNhcExtension::SixLowPanUdpNhcExtension() [constructor]
    cls.add_constructor([])
    ## sixlowpan-header.h (module 'sixlowpan'): uint32_t ns3::SixLowPanUdpNhcExtension::Deserialize(ns3::Buffer::Iterator start) [member function]
    cls.add_method('Deserialize', 
                   'uint32_t', 
                   [param('ns3::Buffer::Iterator', 'start')], 
                   is_virtual=True)
    ## sixlowpan-header.h (module 'sixlowpan'): bool ns3::SixLowPanUdpNhcExtension::GetC() const [member function]
    cls.add_method('GetC', 
                   'bool', 
                   [], 
                   is_const=True)
    ## sixlowpan-header.h (module 'sixlowpan'): uint16_t ns3::SixLowPanUdpNhcExtension::GetChecksum() const [member function]
    cls.add_method('GetChecksum', 
                   'uint16_t', 
                   [], 
                   is_const=True)
    ## sixlowpan-header.h (module 'sixlowpan'): uint16_t ns3::SixLowPanUdpNhcExtension::GetDstPort() const [member function]
    cls.add_method('GetDstPort', 
                   'uint16_t', 
                   [], 
                   is_const=True)
    ## sixlowpan-header.h (module 'sixlowpan'): ns3::TypeId ns3::SixLowPanUdpNhcExtension::GetInstanceTypeId() const [member function]
    cls.add_method('GetInstanceTypeId', 
                   'ns3::TypeId', 
                   [], 
                   is_const=True, is_virtual=True)
    ## sixlowpan-header.h (module 'sixlowpan'): ns3::SixLowPanDispatch::NhcDispatch_e ns3::SixLowPanUdpNhcExtension::GetNhcDispatchType() const [member function]
    cls.add_method('GetNhcDispatchType', 
                   'ns3::SixLowPanDispatch::NhcDispatch_e', 
                   [], 
                   is_const=True, is_virtual=True)
    ## sixlowpan-header.h (module 'sixlowpan'): ns3::SixLowPanUdpNhcExtension::Ports_e ns3::SixLowPanUdpNhcExtension::GetPorts() const [member function]
    cls.add_method('GetPorts', 
                   'ns3::SixLowPanUdpNhcExtension::Ports_e', 
                   [], 
                   is_const=True)
    ## sixlowpan-header.h (module 'sixlowpan'): uint32_t ns3::SixLowPanUdpNhcExtension::GetSerializedSize() const [member function]
    cls.add_method('GetSerializedSize', 
                   'uint32_t', 
                   [], 
                   is_const=True, is_virtual=True)
    ## sixlowpan-header.h (module 'sixlowpan'): uint16_t ns3::SixLowPanUdpNhcExtension::GetSrcPort() const [member function]
    cls.add_method('GetSrcPort', 
                   'uint16_t', 
                   [], 
                   is_const=True)
    ## sixlowpan-header.h (module 'sixlowpan'): static ns3::TypeId ns3::SixLowPanUdpNhcExtension::GetTypeId() [member function]
    cls.add_method('GetTypeId', 
                   'ns3::TypeId', 
                   [], 
                   is_static=True)
    ## sixlowpan-header.h (module 'sixlowpan'): void ns3::SixLowPanUdpNhcExtension::Print(std::ostream & os) const [member function]
    cls.add_method('Print', 
                   'void', 
                   [param('std::ostream &', 'os')], 
                   is_const=True, is_virtual=True)
    ## sixlowpan-header.h (module 'sixlowpan'): void ns3::SixLowPanUdpNhcExtension::Serialize(ns3::Buffer::Iterator start) const [member function]
    cls.add_method('Serialize', 
                   'void', 
                   [param('ns3::Buffer::Iterator', 'start')], 
                   is_const=True, is_virtual=True)
    ## sixlowpan-header.h (module 'sixlowpan'): void ns3::SixLowPanUdpNhcExtension::SetC(bool cField) [member function]
    cls.add_method('SetC', 
                   'void', 
                   [param('bool', 'cField')])
    ## sixlowpan-header.h (module 'sixlowpan'): void ns3::SixLowPanUdpNhcExtension::SetChecksum(uint16_t checksum) [member function]
    cls.add_method('SetChecksum', 
                   'void', 
                   [param('uint16_t', 'checksum')])
    ## sixlowpan-header.h (module 'sixlowpan'): void ns3::SixLowPanUdpNhcExtension::SetDstPort(uint16_t port) [member function]
    cls.add_method('SetDstPort', 
                   'void', 
                   [param('uint16_t', 'port')])
    ## sixlowpan-header.h (module 'sixlowpan'): void ns3::SixLowPanUdpNhcExtension::SetPorts(ns3::SixLowPanUdpNhcExtension::Ports_e port) [member function]
    cls.add_method('SetPorts', 
                   'void', 
                   [param('ns3::SixLowPanUdpNhcExtension::Ports_e', 'port')])
    ## sixlowpan-header.h (module 'sixlowpan'): void ns3::SixLowPanUdpNhcExtension::SetSrcPort(uint16_t port) [member function]
    cls.add_method('SetSrcPort', 
                   'void', 
                   [param('uint16_t', 'port')])
    return

def register_Ns3TraceSourceAccessor_methods(root_module, cls):
    ## trace-source-accessor.h (module 'core'): ns3::TraceSourceAccessor::TraceSourceAccessor(ns3::TraceSourceAccessor const & arg0) [constructor]
    cls.add_constructor([param('ns3::TraceSourceAccessor const &', 'arg0')])
    ## trace-source-accessor.h (module 'core'): ns3::TraceSourceAccessor::TraceSourceAccessor() [constructor]
    cls.add_constructor([])
    ## trace-source-accessor.h (module 'core'): bool ns3::TraceSourceAccessor::Connect(ns3::ObjectBase * obj, std::string context, ns3::CallbackBase const & cb) const [member function]
    cls.add_method('Connect', 
                   'bool', 
                   [param('ns3::ObjectBase *', 'obj', transfer_ownership=False), param('std::string', 'context'), param('ns3::CallbackBase const &', 'cb')], 
<<<<<<< HEAD
                   is_const=True, is_virtual=True, is_pure_virtual=True)
=======
                   is_const=True, is_pure_virtual=True, is_virtual=True)
>>>>>>> bc453bcb
    ## trace-source-accessor.h (module 'core'): bool ns3::TraceSourceAccessor::ConnectWithoutContext(ns3::ObjectBase * obj, ns3::CallbackBase const & cb) const [member function]
    cls.add_method('ConnectWithoutContext', 
                   'bool', 
                   [param('ns3::ObjectBase *', 'obj', transfer_ownership=False), param('ns3::CallbackBase const &', 'cb')], 
<<<<<<< HEAD
                   is_const=True, is_virtual=True, is_pure_virtual=True)
=======
                   is_const=True, is_pure_virtual=True, is_virtual=True)
>>>>>>> bc453bcb
    ## trace-source-accessor.h (module 'core'): bool ns3::TraceSourceAccessor::Disconnect(ns3::ObjectBase * obj, std::string context, ns3::CallbackBase const & cb) const [member function]
    cls.add_method('Disconnect', 
                   'bool', 
                   [param('ns3::ObjectBase *', 'obj', transfer_ownership=False), param('std::string', 'context'), param('ns3::CallbackBase const &', 'cb')], 
<<<<<<< HEAD
                   is_const=True, is_virtual=True, is_pure_virtual=True)
=======
                   is_const=True, is_pure_virtual=True, is_virtual=True)
>>>>>>> bc453bcb
    ## trace-source-accessor.h (module 'core'): bool ns3::TraceSourceAccessor::DisconnectWithoutContext(ns3::ObjectBase * obj, ns3::CallbackBase const & cb) const [member function]
    cls.add_method('DisconnectWithoutContext', 
                   'bool', 
                   [param('ns3::ObjectBase *', 'obj', transfer_ownership=False), param('ns3::CallbackBase const &', 'cb')], 
<<<<<<< HEAD
                   is_const=True, is_virtual=True, is_pure_virtual=True)
=======
                   is_const=True, is_pure_virtual=True, is_virtual=True)
>>>>>>> bc453bcb
    return

def register_Ns3Trailer_methods(root_module, cls):
    cls.add_output_stream_operator()
    ## trailer.h (module 'network'): ns3::Trailer::Trailer() [constructor]
    cls.add_constructor([])
    ## trailer.h (module 'network'): ns3::Trailer::Trailer(ns3::Trailer const & arg0) [constructor]
    cls.add_constructor([param('ns3::Trailer const &', 'arg0')])
    ## trailer.h (module 'network'): uint32_t ns3::Trailer::Deserialize(ns3::Buffer::Iterator end) [member function]
    cls.add_method('Deserialize', 
                   'uint32_t', 
                   [param('ns3::Buffer::Iterator', 'end')], 
                   is_pure_virtual=True, is_virtual=True)
    ## trailer.h (module 'network'): uint32_t ns3::Trailer::Deserialize(ns3::Buffer::Iterator start, ns3::Buffer::Iterator end) [member function]
    cls.add_method('Deserialize', 
                   'uint32_t', 
                   [param('ns3::Buffer::Iterator', 'start'), param('ns3::Buffer::Iterator', 'end')], 
                   is_virtual=True)
    ## trailer.h (module 'network'): uint32_t ns3::Trailer::GetSerializedSize() const [member function]
    cls.add_method('GetSerializedSize', 
                   'uint32_t', 
                   [], 
<<<<<<< HEAD
                   is_const=True, is_virtual=True, is_pure_virtual=True)
=======
                   is_const=True, is_pure_virtual=True, is_virtual=True)
>>>>>>> bc453bcb
    ## trailer.h (module 'network'): static ns3::TypeId ns3::Trailer::GetTypeId() [member function]
    cls.add_method('GetTypeId', 
                   'ns3::TypeId', 
                   [], 
                   is_static=True)
    ## trailer.h (module 'network'): void ns3::Trailer::Print(std::ostream & os) const [member function]
    cls.add_method('Print', 
                   'void', 
                   [param('std::ostream &', 'os')], 
<<<<<<< HEAD
                   is_const=True, is_virtual=True, is_pure_virtual=True)
=======
                   is_const=True, is_pure_virtual=True, is_virtual=True)
>>>>>>> bc453bcb
    ## trailer.h (module 'network'): void ns3::Trailer::Serialize(ns3::Buffer::Iterator start) const [member function]
    cls.add_method('Serialize', 
                   'void', 
                   [param('ns3::Buffer::Iterator', 'start')], 
<<<<<<< HEAD
                   is_const=True, is_virtual=True, is_pure_virtual=True)
=======
                   is_const=True, is_pure_virtual=True, is_virtual=True)
>>>>>>> bc453bcb
    return

def register_Ns3TriangularRandomVariable_methods(root_module, cls):
    ## random-variable-stream.h (module 'core'): static ns3::TypeId ns3::TriangularRandomVariable::GetTypeId() [member function]
    cls.add_method('GetTypeId', 
                   'ns3::TypeId', 
                   [], 
                   is_static=True)
    ## random-variable-stream.h (module 'core'): ns3::TriangularRandomVariable::TriangularRandomVariable() [constructor]
    cls.add_constructor([])
    ## random-variable-stream.h (module 'core'): double ns3::TriangularRandomVariable::GetMean() const [member function]
    cls.add_method('GetMean', 
                   'double', 
                   [], 
                   is_const=True)
    ## random-variable-stream.h (module 'core'): double ns3::TriangularRandomVariable::GetMin() const [member function]
    cls.add_method('GetMin', 
                   'double', 
                   [], 
                   is_const=True)
    ## random-variable-stream.h (module 'core'): double ns3::TriangularRandomVariable::GetMax() const [member function]
    cls.add_method('GetMax', 
                   'double', 
                   [], 
                   is_const=True)
    ## random-variable-stream.h (module 'core'): double ns3::TriangularRandomVariable::GetValue(double mean, double min, double max) [member function]
    cls.add_method('GetValue', 
                   'double', 
                   [param('double', 'mean'), param('double', 'min'), param('double', 'max')])
    ## random-variable-stream.h (module 'core'): uint32_t ns3::TriangularRandomVariable::GetInteger(uint32_t mean, uint32_t min, uint32_t max) [member function]
    cls.add_method('GetInteger', 
                   'uint32_t', 
                   [param('uint32_t', 'mean'), param('uint32_t', 'min'), param('uint32_t', 'max')])
    ## random-variable-stream.h (module 'core'): double ns3::TriangularRandomVariable::GetValue() [member function]
    cls.add_method('GetValue', 
                   'double', 
                   [], 
                   is_virtual=True)
    ## random-variable-stream.h (module 'core'): uint32_t ns3::TriangularRandomVariable::GetInteger() [member function]
    cls.add_method('GetInteger', 
                   'uint32_t', 
                   [], 
                   is_virtual=True)
    return

def register_Ns3UniformRandomVariable_methods(root_module, cls):
    ## random-variable-stream.h (module 'core'): static ns3::TypeId ns3::UniformRandomVariable::GetTypeId() [member function]
    cls.add_method('GetTypeId', 
                   'ns3::TypeId', 
                   [], 
                   is_static=True)
    ## random-variable-stream.h (module 'core'): ns3::UniformRandomVariable::UniformRandomVariable() [constructor]
    cls.add_constructor([])
    ## random-variable-stream.h (module 'core'): double ns3::UniformRandomVariable::GetMin() const [member function]
    cls.add_method('GetMin', 
                   'double', 
                   [], 
                   is_const=True)
    ## random-variable-stream.h (module 'core'): double ns3::UniformRandomVariable::GetMax() const [member function]
    cls.add_method('GetMax', 
                   'double', 
                   [], 
                   is_const=True)
    ## random-variable-stream.h (module 'core'): double ns3::UniformRandomVariable::GetValue(double min, double max) [member function]
    cls.add_method('GetValue', 
                   'double', 
                   [param('double', 'min'), param('double', 'max')])
    ## random-variable-stream.h (module 'core'): uint32_t ns3::UniformRandomVariable::GetInteger(uint32_t min, uint32_t max) [member function]
    cls.add_method('GetInteger', 
                   'uint32_t', 
                   [param('uint32_t', 'min'), param('uint32_t', 'max')])
    ## random-variable-stream.h (module 'core'): double ns3::UniformRandomVariable::GetValue() [member function]
    cls.add_method('GetValue', 
                   'double', 
                   [], 
                   is_virtual=True)
    ## random-variable-stream.h (module 'core'): uint32_t ns3::UniformRandomVariable::GetInteger() [member function]
    cls.add_method('GetInteger', 
                   'uint32_t', 
                   [], 
                   is_virtual=True)
    return

def register_Ns3WeibullRandomVariable_methods(root_module, cls):
    ## random-variable-stream.h (module 'core'): static ns3::TypeId ns3::WeibullRandomVariable::GetTypeId() [member function]
    cls.add_method('GetTypeId', 
                   'ns3::TypeId', 
                   [], 
                   is_static=True)
    ## random-variable-stream.h (module 'core'): ns3::WeibullRandomVariable::WeibullRandomVariable() [constructor]
    cls.add_constructor([])
    ## random-variable-stream.h (module 'core'): double ns3::WeibullRandomVariable::GetScale() const [member function]
    cls.add_method('GetScale', 
                   'double', 
                   [], 
                   is_const=True)
    ## random-variable-stream.h (module 'core'): double ns3::WeibullRandomVariable::GetShape() const [member function]
    cls.add_method('GetShape', 
                   'double', 
                   [], 
                   is_const=True)
    ## random-variable-stream.h (module 'core'): double ns3::WeibullRandomVariable::GetBound() const [member function]
    cls.add_method('GetBound', 
                   'double', 
                   [], 
                   is_const=True)
    ## random-variable-stream.h (module 'core'): double ns3::WeibullRandomVariable::GetValue(double scale, double shape, double bound) [member function]
    cls.add_method('GetValue', 
                   'double', 
                   [param('double', 'scale'), param('double', 'shape'), param('double', 'bound')])
    ## random-variable-stream.h (module 'core'): uint32_t ns3::WeibullRandomVariable::GetInteger(uint32_t scale, uint32_t shape, uint32_t bound) [member function]
    cls.add_method('GetInteger', 
                   'uint32_t', 
                   [param('uint32_t', 'scale'), param('uint32_t', 'shape'), param('uint32_t', 'bound')])
    ## random-variable-stream.h (module 'core'): double ns3::WeibullRandomVariable::GetValue() [member function]
    cls.add_method('GetValue', 
                   'double', 
                   [], 
                   is_virtual=True)
    ## random-variable-stream.h (module 'core'): uint32_t ns3::WeibullRandomVariable::GetInteger() [member function]
    cls.add_method('GetInteger', 
                   'uint32_t', 
                   [], 
                   is_virtual=True)
    return

def register_Ns3ZetaRandomVariable_methods(root_module, cls):
    ## random-variable-stream.h (module 'core'): static ns3::TypeId ns3::ZetaRandomVariable::GetTypeId() [member function]
    cls.add_method('GetTypeId', 
                   'ns3::TypeId', 
                   [], 
                   is_static=True)
    ## random-variable-stream.h (module 'core'): ns3::ZetaRandomVariable::ZetaRandomVariable() [constructor]
    cls.add_constructor([])
    ## random-variable-stream.h (module 'core'): double ns3::ZetaRandomVariable::GetAlpha() const [member function]
    cls.add_method('GetAlpha', 
                   'double', 
                   [], 
                   is_const=True)
    ## random-variable-stream.h (module 'core'): double ns3::ZetaRandomVariable::GetValue(double alpha) [member function]
    cls.add_method('GetValue', 
                   'double', 
                   [param('double', 'alpha')])
    ## random-variable-stream.h (module 'core'): uint32_t ns3::ZetaRandomVariable::GetInteger(uint32_t alpha) [member function]
    cls.add_method('GetInteger', 
                   'uint32_t', 
                   [param('uint32_t', 'alpha')])
    ## random-variable-stream.h (module 'core'): double ns3::ZetaRandomVariable::GetValue() [member function]
    cls.add_method('GetValue', 
                   'double', 
                   [], 
                   is_virtual=True)
    ## random-variable-stream.h (module 'core'): uint32_t ns3::ZetaRandomVariable::GetInteger() [member function]
    cls.add_method('GetInteger', 
                   'uint32_t', 
                   [], 
                   is_virtual=True)
    return

def register_Ns3ZipfRandomVariable_methods(root_module, cls):
    ## random-variable-stream.h (module 'core'): static ns3::TypeId ns3::ZipfRandomVariable::GetTypeId() [member function]
    cls.add_method('GetTypeId', 
                   'ns3::TypeId', 
                   [], 
                   is_static=True)
    ## random-variable-stream.h (module 'core'): ns3::ZipfRandomVariable::ZipfRandomVariable() [constructor]
    cls.add_constructor([])
    ## random-variable-stream.h (module 'core'): uint32_t ns3::ZipfRandomVariable::GetN() const [member function]
    cls.add_method('GetN', 
                   'uint32_t', 
                   [], 
                   is_const=True)
    ## random-variable-stream.h (module 'core'): double ns3::ZipfRandomVariable::GetAlpha() const [member function]
    cls.add_method('GetAlpha', 
                   'double', 
                   [], 
                   is_const=True)
    ## random-variable-stream.h (module 'core'): double ns3::ZipfRandomVariable::GetValue(uint32_t n, double alpha) [member function]
    cls.add_method('GetValue', 
                   'double', 
                   [param('uint32_t', 'n'), param('double', 'alpha')])
    ## random-variable-stream.h (module 'core'): uint32_t ns3::ZipfRandomVariable::GetInteger(uint32_t n, uint32_t alpha) [member function]
    cls.add_method('GetInteger', 
                   'uint32_t', 
                   [param('uint32_t', 'n'), param('uint32_t', 'alpha')])
    ## random-variable-stream.h (module 'core'): double ns3::ZipfRandomVariable::GetValue() [member function]
    cls.add_method('GetValue', 
                   'double', 
                   [], 
                   is_virtual=True)
    ## random-variable-stream.h (module 'core'): uint32_t ns3::ZipfRandomVariable::GetInteger() [member function]
    cls.add_method('GetInteger', 
                   'uint32_t', 
                   [], 
                   is_virtual=True)
    return

def register_Ns3AttributeAccessor_methods(root_module, cls):
    ## attribute.h (module 'core'): ns3::AttributeAccessor::AttributeAccessor(ns3::AttributeAccessor const & arg0) [constructor]
    cls.add_constructor([param('ns3::AttributeAccessor const &', 'arg0')])
    ## attribute.h (module 'core'): ns3::AttributeAccessor::AttributeAccessor() [constructor]
    cls.add_constructor([])
    ## attribute.h (module 'core'): bool ns3::AttributeAccessor::Get(ns3::ObjectBase const * object, ns3::AttributeValue & attribute) const [member function]
    cls.add_method('Get', 
                   'bool', 
                   [param('ns3::ObjectBase const *', 'object'), param('ns3::AttributeValue &', 'attribute')], 
<<<<<<< HEAD
                   is_const=True, is_virtual=True, is_pure_virtual=True)
=======
                   is_const=True, is_pure_virtual=True, is_virtual=True)
>>>>>>> bc453bcb
    ## attribute.h (module 'core'): bool ns3::AttributeAccessor::HasGetter() const [member function]
    cls.add_method('HasGetter', 
                   'bool', 
                   [], 
<<<<<<< HEAD
                   is_const=True, is_virtual=True, is_pure_virtual=True)
=======
                   is_const=True, is_pure_virtual=True, is_virtual=True)
>>>>>>> bc453bcb
    ## attribute.h (module 'core'): bool ns3::AttributeAccessor::HasSetter() const [member function]
    cls.add_method('HasSetter', 
                   'bool', 
                   [], 
<<<<<<< HEAD
                   is_const=True, is_virtual=True, is_pure_virtual=True)
=======
                   is_const=True, is_pure_virtual=True, is_virtual=True)
>>>>>>> bc453bcb
    ## attribute.h (module 'core'): bool ns3::AttributeAccessor::Set(ns3::ObjectBase * object, ns3::AttributeValue const & value) const [member function]
    cls.add_method('Set', 
                   'bool', 
                   [param('ns3::ObjectBase *', 'object', transfer_ownership=False), param('ns3::AttributeValue const &', 'value')], 
<<<<<<< HEAD
                   is_const=True, is_virtual=True, is_pure_virtual=True)
=======
                   is_const=True, is_pure_virtual=True, is_virtual=True)
>>>>>>> bc453bcb
    return

def register_Ns3AttributeChecker_methods(root_module, cls):
    ## attribute.h (module 'core'): ns3::AttributeChecker::AttributeChecker(ns3::AttributeChecker const & arg0) [constructor]
    cls.add_constructor([param('ns3::AttributeChecker const &', 'arg0')])
    ## attribute.h (module 'core'): ns3::AttributeChecker::AttributeChecker() [constructor]
    cls.add_constructor([])
    ## attribute.h (module 'core'): bool ns3::AttributeChecker::Check(ns3::AttributeValue const & value) const [member function]
    cls.add_method('Check', 
                   'bool', 
                   [param('ns3::AttributeValue const &', 'value')], 
<<<<<<< HEAD
                   is_const=True, is_virtual=True, is_pure_virtual=True)
=======
                   is_const=True, is_pure_virtual=True, is_virtual=True)
>>>>>>> bc453bcb
    ## attribute.h (module 'core'): bool ns3::AttributeChecker::Copy(ns3::AttributeValue const & source, ns3::AttributeValue & destination) const [member function]
    cls.add_method('Copy', 
                   'bool', 
                   [param('ns3::AttributeValue const &', 'source'), param('ns3::AttributeValue &', 'destination')], 
<<<<<<< HEAD
                   is_const=True, is_virtual=True, is_pure_virtual=True)
=======
                   is_const=True, is_pure_virtual=True, is_virtual=True)
>>>>>>> bc453bcb
    ## attribute.h (module 'core'): ns3::Ptr<ns3::AttributeValue> ns3::AttributeChecker::Create() const [member function]
    cls.add_method('Create', 
                   'ns3::Ptr< ns3::AttributeValue >', 
                   [], 
<<<<<<< HEAD
                   is_const=True, is_virtual=True, is_pure_virtual=True)
=======
                   is_const=True, is_pure_virtual=True, is_virtual=True)
>>>>>>> bc453bcb
    ## attribute.h (module 'core'): ns3::Ptr<ns3::AttributeValue> ns3::AttributeChecker::CreateValidValue(ns3::AttributeValue const & value) const [member function]
    cls.add_method('CreateValidValue', 
                   'ns3::Ptr< ns3::AttributeValue >', 
                   [param('ns3::AttributeValue const &', 'value')], 
                   is_const=True)
    ## attribute.h (module 'core'): std::string ns3::AttributeChecker::GetUnderlyingTypeInformation() const [member function]
    cls.add_method('GetUnderlyingTypeInformation', 
                   'std::string', 
                   [], 
<<<<<<< HEAD
                   is_const=True, is_virtual=True, is_pure_virtual=True)
=======
                   is_const=True, is_pure_virtual=True, is_virtual=True)
>>>>>>> bc453bcb
    ## attribute.h (module 'core'): std::string ns3::AttributeChecker::GetValueTypeName() const [member function]
    cls.add_method('GetValueTypeName', 
                   'std::string', 
                   [], 
<<<<<<< HEAD
                   is_const=True, is_virtual=True, is_pure_virtual=True)
=======
                   is_const=True, is_pure_virtual=True, is_virtual=True)
>>>>>>> bc453bcb
    ## attribute.h (module 'core'): bool ns3::AttributeChecker::HasUnderlyingTypeInformation() const [member function]
    cls.add_method('HasUnderlyingTypeInformation', 
                   'bool', 
                   [], 
<<<<<<< HEAD
                   is_const=True, is_virtual=True, is_pure_virtual=True)
=======
                   is_const=True, is_pure_virtual=True, is_virtual=True)
>>>>>>> bc453bcb
    return

def register_Ns3AttributeValue_methods(root_module, cls):
    ## attribute.h (module 'core'): ns3::AttributeValue::AttributeValue(ns3::AttributeValue const & arg0) [constructor]
    cls.add_constructor([param('ns3::AttributeValue const &', 'arg0')])
    ## attribute.h (module 'core'): ns3::AttributeValue::AttributeValue() [constructor]
    cls.add_constructor([])
    ## attribute.h (module 'core'): ns3::Ptr<ns3::AttributeValue> ns3::AttributeValue::Copy() const [member function]
    cls.add_method('Copy', 
                   'ns3::Ptr< ns3::AttributeValue >', 
                   [], 
<<<<<<< HEAD
                   is_const=True, is_virtual=True, is_pure_virtual=True)
=======
                   is_const=True, is_pure_virtual=True, is_virtual=True)
>>>>>>> bc453bcb
    ## attribute.h (module 'core'): bool ns3::AttributeValue::DeserializeFromString(std::string value, ns3::Ptr<const ns3::AttributeChecker> checker) [member function]
    cls.add_method('DeserializeFromString', 
                   'bool', 
                   [param('std::string', 'value'), param('ns3::Ptr< ns3::AttributeChecker const >', 'checker')], 
                   is_pure_virtual=True, is_virtual=True)
    ## attribute.h (module 'core'): std::string ns3::AttributeValue::SerializeToString(ns3::Ptr<const ns3::AttributeChecker> checker) const [member function]
    cls.add_method('SerializeToString', 
                   'std::string', 
                   [param('ns3::Ptr< ns3::AttributeChecker const >', 'checker')], 
<<<<<<< HEAD
                   is_const=True, is_virtual=True, is_pure_virtual=True)
=======
                   is_const=True, is_pure_virtual=True, is_virtual=True)
>>>>>>> bc453bcb
    return

def register_Ns3CallbackChecker_methods(root_module, cls):
    ## callback.h (module 'core'): ns3::CallbackChecker::CallbackChecker() [constructor]
    cls.add_constructor([])
    ## callback.h (module 'core'): ns3::CallbackChecker::CallbackChecker(ns3::CallbackChecker const & arg0) [constructor]
    cls.add_constructor([param('ns3::CallbackChecker const &', 'arg0')])
    return

def register_Ns3CallbackImplBase_methods(root_module, cls):
    ## callback.h (module 'core'): ns3::CallbackImplBase::CallbackImplBase() [constructor]
    cls.add_constructor([])
    ## callback.h (module 'core'): ns3::CallbackImplBase::CallbackImplBase(ns3::CallbackImplBase const & arg0) [constructor]
    cls.add_constructor([param('ns3::CallbackImplBase const &', 'arg0')])
    ## callback.h (module 'core'): std::string ns3::CallbackImplBase::GetTypeid() const [member function]
    cls.add_method('GetTypeid', 
                   'std::string', 
                   [], 
<<<<<<< HEAD
                   is_const=True, is_virtual=True, is_pure_virtual=True)
=======
                   is_const=True, is_pure_virtual=True, is_virtual=True)
>>>>>>> bc453bcb
    ## callback.h (module 'core'): bool ns3::CallbackImplBase::IsEqual(ns3::Ptr<const ns3::CallbackImplBase> other) const [member function]
    cls.add_method('IsEqual', 
                   'bool', 
                   [param('ns3::Ptr< ns3::CallbackImplBase const >', 'other')], 
<<<<<<< HEAD
                   is_const=True, is_virtual=True, is_pure_virtual=True)
=======
                   is_const=True, is_pure_virtual=True, is_virtual=True)
>>>>>>> bc453bcb
    ## callback.h (module 'core'): static std::string ns3::CallbackImplBase::Demangle(std::string const & mangled) [member function]
    cls.add_method('Demangle', 
                   'std::string', 
                   [param('std::string const &', 'mangled')], 
                   is_static=True, visibility='protected')
    ## callback.h (module 'core'): static std::string ns3::CallbackImplBase::GetCppTypeid() [member function]
    cls.add_method('GetCppTypeid', 
                   'std::string', 
                   [], 
                   is_static=True, template_parameters=['ns3::ObjectBase*'], visibility='protected')
    ## callback.h (module 'core'): static std::string ns3::CallbackImplBase::GetCppTypeid() [member function]
    cls.add_method('GetCppTypeid', 
                   'std::string', 
                   [], 
                   is_static=True, template_parameters=['void'], visibility='protected')
    ## callback.h (module 'core'): static std::string ns3::CallbackImplBase::GetCppTypeid() [member function]
    cls.add_method('GetCppTypeid', 
                   'std::string', 
                   [], 
                   is_static=True, template_parameters=['ns3::Ptr<ns3::Packet const> '], visibility='protected')
    ## callback.h (module 'core'): static std::string ns3::CallbackImplBase::GetCppTypeid() [member function]
    cls.add_method('GetCppTypeid', 
                   'std::string', 
                   [], 
                   is_static=True, template_parameters=['ns3::Ptr<ns3::SixLowPanNetDevice> '], visibility='protected')
    ## callback.h (module 'core'): static std::string ns3::CallbackImplBase::GetCppTypeid() [member function]
    cls.add_method('GetCppTypeid', 
                   'std::string', 
                   [], 
                   is_static=True, template_parameters=['unsigned int'], visibility='protected')
    ## callback.h (module 'core'): static std::string ns3::CallbackImplBase::GetCppTypeid() [member function]
    cls.add_method('GetCppTypeid', 
                   'std::string', 
                   [], 
                   is_static=True, template_parameters=['ns3::SixLowPanNetDevice::DropReason'], visibility='protected')
    return

def register_Ns3CallbackValue_methods(root_module, cls):
    ## callback.h (module 'core'): ns3::CallbackValue::CallbackValue(ns3::CallbackValue const & arg0) [constructor]
    cls.add_constructor([param('ns3::CallbackValue const &', 'arg0')])
    ## callback.h (module 'core'): ns3::CallbackValue::CallbackValue() [constructor]
    cls.add_constructor([])
    ## callback.h (module 'core'): ns3::CallbackValue::CallbackValue(ns3::CallbackBase const & base) [constructor]
    cls.add_constructor([param('ns3::CallbackBase const &', 'base')])
    ## callback.h (module 'core'): ns3::Ptr<ns3::AttributeValue> ns3::CallbackValue::Copy() const [member function]
    cls.add_method('Copy', 
                   'ns3::Ptr< ns3::AttributeValue >', 
                   [], 
                   is_const=True, is_virtual=True)
    ## callback.h (module 'core'): bool ns3::CallbackValue::DeserializeFromString(std::string value, ns3::Ptr<const ns3::AttributeChecker> checker) [member function]
    cls.add_method('DeserializeFromString', 
                   'bool', 
                   [param('std::string', 'value'), param('ns3::Ptr< ns3::AttributeChecker const >', 'checker')], 
                   is_virtual=True)
    ## callback.h (module 'core'): std::string ns3::CallbackValue::SerializeToString(ns3::Ptr<const ns3::AttributeChecker> checker) const [member function]
    cls.add_method('SerializeToString', 
                   'std::string', 
                   [param('ns3::Ptr< ns3::AttributeChecker const >', 'checker')], 
                   is_const=True, is_virtual=True)
    ## callback.h (module 'core'): void ns3::CallbackValue::Set(ns3::CallbackBase base) [member function]
    cls.add_method('Set', 
                   'void', 
                   [param('ns3::CallbackBase', 'base')])
    return

def register_Ns3ConstantRandomVariable_methods(root_module, cls):
    ## random-variable-stream.h (module 'core'): static ns3::TypeId ns3::ConstantRandomVariable::GetTypeId() [member function]
    cls.add_method('GetTypeId', 
                   'ns3::TypeId', 
                   [], 
                   is_static=True)
    ## random-variable-stream.h (module 'core'): ns3::ConstantRandomVariable::ConstantRandomVariable() [constructor]
    cls.add_constructor([])
    ## random-variable-stream.h (module 'core'): double ns3::ConstantRandomVariable::GetConstant() const [member function]
    cls.add_method('GetConstant', 
                   'double', 
                   [], 
                   is_const=True)
    ## random-variable-stream.h (module 'core'): double ns3::ConstantRandomVariable::GetValue(double constant) [member function]
    cls.add_method('GetValue', 
                   'double', 
                   [param('double', 'constant')])
    ## random-variable-stream.h (module 'core'): uint32_t ns3::ConstantRandomVariable::GetInteger(uint32_t constant) [member function]
    cls.add_method('GetInteger', 
                   'uint32_t', 
                   [param('uint32_t', 'constant')])
    ## random-variable-stream.h (module 'core'): double ns3::ConstantRandomVariable::GetValue() [member function]
    cls.add_method('GetValue', 
                   'double', 
                   [], 
                   is_virtual=True)
    ## random-variable-stream.h (module 'core'): uint32_t ns3::ConstantRandomVariable::GetInteger() [member function]
    cls.add_method('GetInteger', 
                   'uint32_t', 
                   [], 
                   is_virtual=True)
    return

def register_Ns3DeterministicRandomVariable_methods(root_module, cls):
    ## random-variable-stream.h (module 'core'): static ns3::TypeId ns3::DeterministicRandomVariable::GetTypeId() [member function]
    cls.add_method('GetTypeId', 
                   'ns3::TypeId', 
                   [], 
                   is_static=True)
    ## random-variable-stream.h (module 'core'): ns3::DeterministicRandomVariable::DeterministicRandomVariable() [constructor]
    cls.add_constructor([])
    ## random-variable-stream.h (module 'core'): void ns3::DeterministicRandomVariable::SetValueArray(double * values, std::size_t length) [member function]
    cls.add_method('SetValueArray', 
                   'void', 
                   [param('double *', 'values'), param('std::size_t', 'length')])
    ## random-variable-stream.h (module 'core'): double ns3::DeterministicRandomVariable::GetValue() [member function]
    cls.add_method('GetValue', 
                   'double', 
                   [], 
                   is_virtual=True)
    ## random-variable-stream.h (module 'core'): uint32_t ns3::DeterministicRandomVariable::GetInteger() [member function]
    cls.add_method('GetInteger', 
                   'uint32_t', 
                   [], 
                   is_virtual=True)
    return

def register_Ns3EmpiricalRandomVariable_methods(root_module, cls):
    ## random-variable-stream.h (module 'core'): ns3::EmpiricalRandomVariable::EmpiricalRandomVariable() [constructor]
    cls.add_constructor([])
    ## random-variable-stream.h (module 'core'): void ns3::EmpiricalRandomVariable::CDF(double v, double c) [member function]
    cls.add_method('CDF', 
                   'void', 
                   [param('double', 'v'), param('double', 'c')])
    ## random-variable-stream.h (module 'core'): uint32_t ns3::EmpiricalRandomVariable::GetInteger() [member function]
    cls.add_method('GetInteger', 
                   'uint32_t', 
                   [], 
                   is_virtual=True)
    ## random-variable-stream.h (module 'core'): static ns3::TypeId ns3::EmpiricalRandomVariable::GetTypeId() [member function]
    cls.add_method('GetTypeId', 
                   'ns3::TypeId', 
                   [], 
                   is_static=True)
    ## random-variable-stream.h (module 'core'): double ns3::EmpiricalRandomVariable::GetValue() [member function]
    cls.add_method('GetValue', 
                   'double', 
                   [], 
                   is_virtual=True)
    ## random-variable-stream.h (module 'core'): double ns3::EmpiricalRandomVariable::Interpolate() [member function]
    cls.add_method('Interpolate', 
                   'double', 
                   [], 
                   is_virtual=True)
    ## random-variable-stream.h (module 'core'): bool ns3::EmpiricalRandomVariable::SetInterpolate(bool interpolate) [member function]
    cls.add_method('SetInterpolate', 
                   'bool', 
                   [param('bool', 'interpolate')])
    return

def register_Ns3EmptyAttributeAccessor_methods(root_module, cls):
    ## attribute.h (module 'core'): ns3::EmptyAttributeAccessor::EmptyAttributeAccessor(ns3::EmptyAttributeAccessor const & arg0) [constructor]
    cls.add_constructor([param('ns3::EmptyAttributeAccessor const &', 'arg0')])
    ## attribute.h (module 'core'): ns3::EmptyAttributeAccessor::EmptyAttributeAccessor() [constructor]
    cls.add_constructor([])
    ## attribute.h (module 'core'): bool ns3::EmptyAttributeAccessor::Get(ns3::ObjectBase const * object, ns3::AttributeValue & attribute) const [member function]
    cls.add_method('Get', 
                   'bool', 
                   [param('ns3::ObjectBase const *', 'object'), param('ns3::AttributeValue &', 'attribute')], 
                   is_const=True, is_virtual=True)
    ## attribute.h (module 'core'): bool ns3::EmptyAttributeAccessor::HasGetter() const [member function]
    cls.add_method('HasGetter', 
                   'bool', 
                   [], 
                   is_const=True, is_virtual=True)
    ## attribute.h (module 'core'): bool ns3::EmptyAttributeAccessor::HasSetter() const [member function]
    cls.add_method('HasSetter', 
                   'bool', 
                   [], 
                   is_const=True, is_virtual=True)
    ## attribute.h (module 'core'): bool ns3::EmptyAttributeAccessor::Set(ns3::ObjectBase * object, ns3::AttributeValue const & value) const [member function]
    cls.add_method('Set', 
                   'bool', 
                   [param('ns3::ObjectBase *', 'object'), param('ns3::AttributeValue const &', 'value')], 
                   is_const=True, is_virtual=True)
    return

def register_Ns3EmptyAttributeChecker_methods(root_module, cls):
    ## attribute.h (module 'core'): ns3::EmptyAttributeChecker::EmptyAttributeChecker(ns3::EmptyAttributeChecker const & arg0) [constructor]
    cls.add_constructor([param('ns3::EmptyAttributeChecker const &', 'arg0')])
    ## attribute.h (module 'core'): ns3::EmptyAttributeChecker::EmptyAttributeChecker() [constructor]
    cls.add_constructor([])
    ## attribute.h (module 'core'): bool ns3::EmptyAttributeChecker::Check(ns3::AttributeValue const & value) const [member function]
    cls.add_method('Check', 
                   'bool', 
                   [param('ns3::AttributeValue const &', 'value')], 
                   is_const=True, is_virtual=True)
    ## attribute.h (module 'core'): bool ns3::EmptyAttributeChecker::Copy(ns3::AttributeValue const & source, ns3::AttributeValue & destination) const [member function]
    cls.add_method('Copy', 
                   'bool', 
                   [param('ns3::AttributeValue const &', 'source'), param('ns3::AttributeValue &', 'destination')], 
                   is_const=True, is_virtual=True)
    ## attribute.h (module 'core'): ns3::Ptr<ns3::AttributeValue> ns3::EmptyAttributeChecker::Create() const [member function]
    cls.add_method('Create', 
                   'ns3::Ptr< ns3::AttributeValue >', 
                   [], 
                   is_const=True, is_virtual=True)
    ## attribute.h (module 'core'): std::string ns3::EmptyAttributeChecker::GetUnderlyingTypeInformation() const [member function]
    cls.add_method('GetUnderlyingTypeInformation', 
                   'std::string', 
                   [], 
                   is_const=True, is_virtual=True)
    ## attribute.h (module 'core'): std::string ns3::EmptyAttributeChecker::GetValueTypeName() const [member function]
    cls.add_method('GetValueTypeName', 
                   'std::string', 
                   [], 
                   is_const=True, is_virtual=True)
    ## attribute.h (module 'core'): bool ns3::EmptyAttributeChecker::HasUnderlyingTypeInformation() const [member function]
    cls.add_method('HasUnderlyingTypeInformation', 
                   'bool', 
                   [], 
                   is_const=True, is_virtual=True)
    return

def register_Ns3EmptyAttributeValue_methods(root_module, cls):
    ## attribute.h (module 'core'): ns3::EmptyAttributeValue::EmptyAttributeValue(ns3::EmptyAttributeValue const & arg0) [constructor]
    cls.add_constructor([param('ns3::EmptyAttributeValue const &', 'arg0')])
    ## attribute.h (module 'core'): ns3::EmptyAttributeValue::EmptyAttributeValue() [constructor]
    cls.add_constructor([])
    ## attribute.h (module 'core'): ns3::Ptr<ns3::AttributeValue> ns3::EmptyAttributeValue::Copy() const [member function]
    cls.add_method('Copy', 
                   'ns3::Ptr< ns3::AttributeValue >', 
                   [], 
                   is_const=True, is_virtual=True, visibility='private')
    ## attribute.h (module 'core'): bool ns3::EmptyAttributeValue::DeserializeFromString(std::string value, ns3::Ptr<const ns3::AttributeChecker> checker) [member function]
    cls.add_method('DeserializeFromString', 
                   'bool', 
                   [param('std::string', 'value'), param('ns3::Ptr< ns3::AttributeChecker const >', 'checker')], 
                   is_virtual=True, visibility='private')
    ## attribute.h (module 'core'): std::string ns3::EmptyAttributeValue::SerializeToString(ns3::Ptr<const ns3::AttributeChecker> checker) const [member function]
    cls.add_method('SerializeToString', 
                   'std::string', 
                   [param('ns3::Ptr< ns3::AttributeChecker const >', 'checker')], 
                   is_const=True, is_virtual=True, visibility='private')
    return

def register_Ns3ErlangRandomVariable_methods(root_module, cls):
    ## random-variable-stream.h (module 'core'): static ns3::TypeId ns3::ErlangRandomVariable::GetTypeId() [member function]
    cls.add_method('GetTypeId', 
                   'ns3::TypeId', 
                   [], 
                   is_static=True)
    ## random-variable-stream.h (module 'core'): ns3::ErlangRandomVariable::ErlangRandomVariable() [constructor]
    cls.add_constructor([])
    ## random-variable-stream.h (module 'core'): uint32_t ns3::ErlangRandomVariable::GetK() const [member function]
    cls.add_method('GetK', 
                   'uint32_t', 
                   [], 
                   is_const=True)
    ## random-variable-stream.h (module 'core'): double ns3::ErlangRandomVariable::GetLambda() const [member function]
    cls.add_method('GetLambda', 
                   'double', 
                   [], 
                   is_const=True)
    ## random-variable-stream.h (module 'core'): double ns3::ErlangRandomVariable::GetValue(uint32_t k, double lambda) [member function]
    cls.add_method('GetValue', 
                   'double', 
                   [param('uint32_t', 'k'), param('double', 'lambda')])
    ## random-variable-stream.h (module 'core'): uint32_t ns3::ErlangRandomVariable::GetInteger(uint32_t k, uint32_t lambda) [member function]
    cls.add_method('GetInteger', 
                   'uint32_t', 
                   [param('uint32_t', 'k'), param('uint32_t', 'lambda')])
    ## random-variable-stream.h (module 'core'): double ns3::ErlangRandomVariable::GetValue() [member function]
    cls.add_method('GetValue', 
                   'double', 
                   [], 
                   is_virtual=True)
    ## random-variable-stream.h (module 'core'): uint32_t ns3::ErlangRandomVariable::GetInteger() [member function]
    cls.add_method('GetInteger', 
                   'uint32_t', 
                   [], 
                   is_virtual=True)
    return

def register_Ns3EventImpl_methods(root_module, cls):
    ## event-impl.h (module 'core'): ns3::EventImpl::EventImpl(ns3::EventImpl const & arg0) [constructor]
    cls.add_constructor([param('ns3::EventImpl const &', 'arg0')])
    ## event-impl.h (module 'core'): ns3::EventImpl::EventImpl() [constructor]
    cls.add_constructor([])
    ## event-impl.h (module 'core'): void ns3::EventImpl::Cancel() [member function]
    cls.add_method('Cancel', 
                   'void', 
                   [])
    ## event-impl.h (module 'core'): void ns3::EventImpl::Invoke() [member function]
    cls.add_method('Invoke', 
                   'void', 
                   [])
    ## event-impl.h (module 'core'): bool ns3::EventImpl::IsCancelled() [member function]
    cls.add_method('IsCancelled', 
                   'bool', 
                   [])
    ## event-impl.h (module 'core'): void ns3::EventImpl::Notify() [member function]
    cls.add_method('Notify', 
                   'void', 
                   [], 
<<<<<<< HEAD
                   is_virtual=True, is_pure_virtual=True, visibility='protected')
=======
                   is_pure_virtual=True, is_virtual=True, visibility='protected')
>>>>>>> bc453bcb
    return

def register_Ns3ExponentialRandomVariable_methods(root_module, cls):
    ## random-variable-stream.h (module 'core'): static ns3::TypeId ns3::ExponentialRandomVariable::GetTypeId() [member function]
    cls.add_method('GetTypeId', 
                   'ns3::TypeId', 
                   [], 
                   is_static=True)
    ## random-variable-stream.h (module 'core'): ns3::ExponentialRandomVariable::ExponentialRandomVariable() [constructor]
    cls.add_constructor([])
    ## random-variable-stream.h (module 'core'): double ns3::ExponentialRandomVariable::GetMean() const [member function]
    cls.add_method('GetMean', 
                   'double', 
                   [], 
                   is_const=True)
    ## random-variable-stream.h (module 'core'): double ns3::ExponentialRandomVariable::GetBound() const [member function]
    cls.add_method('GetBound', 
                   'double', 
                   [], 
                   is_const=True)
    ## random-variable-stream.h (module 'core'): double ns3::ExponentialRandomVariable::GetValue(double mean, double bound) [member function]
    cls.add_method('GetValue', 
                   'double', 
                   [param('double', 'mean'), param('double', 'bound')])
    ## random-variable-stream.h (module 'core'): uint32_t ns3::ExponentialRandomVariable::GetInteger(uint32_t mean, uint32_t bound) [member function]
    cls.add_method('GetInteger', 
                   'uint32_t', 
                   [param('uint32_t', 'mean'), param('uint32_t', 'bound')])
    ## random-variable-stream.h (module 'core'): double ns3::ExponentialRandomVariable::GetValue() [member function]
    cls.add_method('GetValue', 
                   'double', 
                   [], 
                   is_virtual=True)
    ## random-variable-stream.h (module 'core'): uint32_t ns3::ExponentialRandomVariable::GetInteger() [member function]
    cls.add_method('GetInteger', 
                   'uint32_t', 
                   [], 
                   is_virtual=True)
    return

def register_Ns3GammaRandomVariable_methods(root_module, cls):
    ## random-variable-stream.h (module 'core'): static ns3::TypeId ns3::GammaRandomVariable::GetTypeId() [member function]
    cls.add_method('GetTypeId', 
                   'ns3::TypeId', 
                   [], 
                   is_static=True)
    ## random-variable-stream.h (module 'core'): ns3::GammaRandomVariable::GammaRandomVariable() [constructor]
    cls.add_constructor([])
    ## random-variable-stream.h (module 'core'): double ns3::GammaRandomVariable::GetAlpha() const [member function]
    cls.add_method('GetAlpha', 
                   'double', 
                   [], 
                   is_const=True)
    ## random-variable-stream.h (module 'core'): double ns3::GammaRandomVariable::GetBeta() const [member function]
    cls.add_method('GetBeta', 
                   'double', 
                   [], 
                   is_const=True)
    ## random-variable-stream.h (module 'core'): double ns3::GammaRandomVariable::GetValue(double alpha, double beta) [member function]
    cls.add_method('GetValue', 
                   'double', 
                   [param('double', 'alpha'), param('double', 'beta')])
    ## random-variable-stream.h (module 'core'): uint32_t ns3::GammaRandomVariable::GetInteger(uint32_t alpha, uint32_t beta) [member function]
    cls.add_method('GetInteger', 
                   'uint32_t', 
                   [param('uint32_t', 'alpha'), param('uint32_t', 'beta')])
    ## random-variable-stream.h (module 'core'): double ns3::GammaRandomVariable::GetValue() [member function]
    cls.add_method('GetValue', 
                   'double', 
                   [], 
                   is_virtual=True)
    ## random-variable-stream.h (module 'core'): uint32_t ns3::GammaRandomVariable::GetInteger() [member function]
    cls.add_method('GetInteger', 
                   'uint32_t', 
                   [], 
                   is_virtual=True)
    return

def register_Ns3Ipv4AddressChecker_methods(root_module, cls):
    ## ipv4-address.h (module 'network'): ns3::Ipv4AddressChecker::Ipv4AddressChecker() [constructor]
    cls.add_constructor([])
    ## ipv4-address.h (module 'network'): ns3::Ipv4AddressChecker::Ipv4AddressChecker(ns3::Ipv4AddressChecker const & arg0) [constructor]
    cls.add_constructor([param('ns3::Ipv4AddressChecker const &', 'arg0')])
    return

def register_Ns3Ipv4AddressValue_methods(root_module, cls):
    ## ipv4-address.h (module 'network'): ns3::Ipv4AddressValue::Ipv4AddressValue() [constructor]
    cls.add_constructor([])
    ## ipv4-address.h (module 'network'): ns3::Ipv4AddressValue::Ipv4AddressValue(ns3::Ipv4Address const & value) [constructor]
    cls.add_constructor([param('ns3::Ipv4Address const &', 'value')])
    ## ipv4-address.h (module 'network'): ns3::Ipv4AddressValue::Ipv4AddressValue(ns3::Ipv4AddressValue const & arg0) [constructor]
    cls.add_constructor([param('ns3::Ipv4AddressValue const &', 'arg0')])
    ## ipv4-address.h (module 'network'): ns3::Ptr<ns3::AttributeValue> ns3::Ipv4AddressValue::Copy() const [member function]
    cls.add_method('Copy', 
                   'ns3::Ptr< ns3::AttributeValue >', 
                   [], 
                   is_const=True, is_virtual=True)
    ## ipv4-address.h (module 'network'): bool ns3::Ipv4AddressValue::DeserializeFromString(std::string value, ns3::Ptr<const ns3::AttributeChecker> checker) [member function]
    cls.add_method('DeserializeFromString', 
                   'bool', 
                   [param('std::string', 'value'), param('ns3::Ptr< ns3::AttributeChecker const >', 'checker')], 
                   is_virtual=True)
    ## ipv4-address.h (module 'network'): ns3::Ipv4Address ns3::Ipv4AddressValue::Get() const [member function]
    cls.add_method('Get', 
                   'ns3::Ipv4Address', 
                   [], 
                   is_const=True)
    ## ipv4-address.h (module 'network'): std::string ns3::Ipv4AddressValue::SerializeToString(ns3::Ptr<const ns3::AttributeChecker> checker) const [member function]
    cls.add_method('SerializeToString', 
                   'std::string', 
                   [param('ns3::Ptr< ns3::AttributeChecker const >', 'checker')], 
                   is_const=True, is_virtual=True)
    ## ipv4-address.h (module 'network'): void ns3::Ipv4AddressValue::Set(ns3::Ipv4Address const & value) [member function]
    cls.add_method('Set', 
                   'void', 
                   [param('ns3::Ipv4Address const &', 'value')])
    return

def register_Ns3Ipv4MaskChecker_methods(root_module, cls):
    ## ipv4-address.h (module 'network'): ns3::Ipv4MaskChecker::Ipv4MaskChecker() [constructor]
    cls.add_constructor([])
    ## ipv4-address.h (module 'network'): ns3::Ipv4MaskChecker::Ipv4MaskChecker(ns3::Ipv4MaskChecker const & arg0) [constructor]
    cls.add_constructor([param('ns3::Ipv4MaskChecker const &', 'arg0')])
    return

def register_Ns3Ipv4MaskValue_methods(root_module, cls):
    ## ipv4-address.h (module 'network'): ns3::Ipv4MaskValue::Ipv4MaskValue() [constructor]
    cls.add_constructor([])
    ## ipv4-address.h (module 'network'): ns3::Ipv4MaskValue::Ipv4MaskValue(ns3::Ipv4Mask const & value) [constructor]
    cls.add_constructor([param('ns3::Ipv4Mask const &', 'value')])
    ## ipv4-address.h (module 'network'): ns3::Ipv4MaskValue::Ipv4MaskValue(ns3::Ipv4MaskValue const & arg0) [constructor]
    cls.add_constructor([param('ns3::Ipv4MaskValue const &', 'arg0')])
    ## ipv4-address.h (module 'network'): ns3::Ptr<ns3::AttributeValue> ns3::Ipv4MaskValue::Copy() const [member function]
    cls.add_method('Copy', 
                   'ns3::Ptr< ns3::AttributeValue >', 
                   [], 
                   is_const=True, is_virtual=True)
    ## ipv4-address.h (module 'network'): bool ns3::Ipv4MaskValue::DeserializeFromString(std::string value, ns3::Ptr<const ns3::AttributeChecker> checker) [member function]
    cls.add_method('DeserializeFromString', 
                   'bool', 
                   [param('std::string', 'value'), param('ns3::Ptr< ns3::AttributeChecker const >', 'checker')], 
                   is_virtual=True)
    ## ipv4-address.h (module 'network'): ns3::Ipv4Mask ns3::Ipv4MaskValue::Get() const [member function]
    cls.add_method('Get', 
                   'ns3::Ipv4Mask', 
                   [], 
                   is_const=True)
    ## ipv4-address.h (module 'network'): std::string ns3::Ipv4MaskValue::SerializeToString(ns3::Ptr<const ns3::AttributeChecker> checker) const [member function]
    cls.add_method('SerializeToString', 
                   'std::string', 
                   [param('ns3::Ptr< ns3::AttributeChecker const >', 'checker')], 
                   is_const=True, is_virtual=True)
    ## ipv4-address.h (module 'network'): void ns3::Ipv4MaskValue::Set(ns3::Ipv4Mask const & value) [member function]
    cls.add_method('Set', 
                   'void', 
                   [param('ns3::Ipv4Mask const &', 'value')])
    return

def register_Ns3Ipv6AddressChecker_methods(root_module, cls):
    ## ipv6-address.h (module 'network'): ns3::Ipv6AddressChecker::Ipv6AddressChecker() [constructor]
    cls.add_constructor([])
    ## ipv6-address.h (module 'network'): ns3::Ipv6AddressChecker::Ipv6AddressChecker(ns3::Ipv6AddressChecker const & arg0) [constructor]
    cls.add_constructor([param('ns3::Ipv6AddressChecker const &', 'arg0')])
    return

def register_Ns3Ipv6AddressValue_methods(root_module, cls):
    ## ipv6-address.h (module 'network'): ns3::Ipv6AddressValue::Ipv6AddressValue() [constructor]
    cls.add_constructor([])
    ## ipv6-address.h (module 'network'): ns3::Ipv6AddressValue::Ipv6AddressValue(ns3::Ipv6Address const & value) [constructor]
    cls.add_constructor([param('ns3::Ipv6Address const &', 'value')])
    ## ipv6-address.h (module 'network'): ns3::Ipv6AddressValue::Ipv6AddressValue(ns3::Ipv6AddressValue const & arg0) [constructor]
    cls.add_constructor([param('ns3::Ipv6AddressValue const &', 'arg0')])
    ## ipv6-address.h (module 'network'): ns3::Ptr<ns3::AttributeValue> ns3::Ipv6AddressValue::Copy() const [member function]
    cls.add_method('Copy', 
                   'ns3::Ptr< ns3::AttributeValue >', 
                   [], 
                   is_const=True, is_virtual=True)
    ## ipv6-address.h (module 'network'): bool ns3::Ipv6AddressValue::DeserializeFromString(std::string value, ns3::Ptr<const ns3::AttributeChecker> checker) [member function]
    cls.add_method('DeserializeFromString', 
                   'bool', 
                   [param('std::string', 'value'), param('ns3::Ptr< ns3::AttributeChecker const >', 'checker')], 
                   is_virtual=True)
    ## ipv6-address.h (module 'network'): ns3::Ipv6Address ns3::Ipv6AddressValue::Get() const [member function]
    cls.add_method('Get', 
                   'ns3::Ipv6Address', 
                   [], 
                   is_const=True)
    ## ipv6-address.h (module 'network'): std::string ns3::Ipv6AddressValue::SerializeToString(ns3::Ptr<const ns3::AttributeChecker> checker) const [member function]
    cls.add_method('SerializeToString', 
                   'std::string', 
                   [param('ns3::Ptr< ns3::AttributeChecker const >', 'checker')], 
                   is_const=True, is_virtual=True)
    ## ipv6-address.h (module 'network'): void ns3::Ipv6AddressValue::Set(ns3::Ipv6Address const & value) [member function]
    cls.add_method('Set', 
                   'void', 
                   [param('ns3::Ipv6Address const &', 'value')])
    return

def register_Ns3Ipv6PrefixChecker_methods(root_module, cls):
    ## ipv6-address.h (module 'network'): ns3::Ipv6PrefixChecker::Ipv6PrefixChecker() [constructor]
    cls.add_constructor([])
    ## ipv6-address.h (module 'network'): ns3::Ipv6PrefixChecker::Ipv6PrefixChecker(ns3::Ipv6PrefixChecker const & arg0) [constructor]
    cls.add_constructor([param('ns3::Ipv6PrefixChecker const &', 'arg0')])
    return

def register_Ns3Ipv6PrefixValue_methods(root_module, cls):
    ## ipv6-address.h (module 'network'): ns3::Ipv6PrefixValue::Ipv6PrefixValue() [constructor]
    cls.add_constructor([])
    ## ipv6-address.h (module 'network'): ns3::Ipv6PrefixValue::Ipv6PrefixValue(ns3::Ipv6Prefix const & value) [constructor]
    cls.add_constructor([param('ns3::Ipv6Prefix const &', 'value')])
    ## ipv6-address.h (module 'network'): ns3::Ipv6PrefixValue::Ipv6PrefixValue(ns3::Ipv6PrefixValue const & arg0) [constructor]
    cls.add_constructor([param('ns3::Ipv6PrefixValue const &', 'arg0')])
    ## ipv6-address.h (module 'network'): ns3::Ptr<ns3::AttributeValue> ns3::Ipv6PrefixValue::Copy() const [member function]
    cls.add_method('Copy', 
                   'ns3::Ptr< ns3::AttributeValue >', 
                   [], 
                   is_const=True, is_virtual=True)
    ## ipv6-address.h (module 'network'): bool ns3::Ipv6PrefixValue::DeserializeFromString(std::string value, ns3::Ptr<const ns3::AttributeChecker> checker) [member function]
    cls.add_method('DeserializeFromString', 
                   'bool', 
                   [param('std::string', 'value'), param('ns3::Ptr< ns3::AttributeChecker const >', 'checker')], 
                   is_virtual=True)
    ## ipv6-address.h (module 'network'): ns3::Ipv6Prefix ns3::Ipv6PrefixValue::Get() const [member function]
    cls.add_method('Get', 
                   'ns3::Ipv6Prefix', 
                   [], 
                   is_const=True)
    ## ipv6-address.h (module 'network'): std::string ns3::Ipv6PrefixValue::SerializeToString(ns3::Ptr<const ns3::AttributeChecker> checker) const [member function]
    cls.add_method('SerializeToString', 
                   'std::string', 
                   [param('ns3::Ptr< ns3::AttributeChecker const >', 'checker')], 
                   is_const=True, is_virtual=True)
    ## ipv6-address.h (module 'network'): void ns3::Ipv6PrefixValue::Set(ns3::Ipv6Prefix const & value) [member function]
    cls.add_method('Set', 
                   'void', 
                   [param('ns3::Ipv6Prefix const &', 'value')])
    return

def register_Ns3LogNormalRandomVariable_methods(root_module, cls):
    ## random-variable-stream.h (module 'core'): static ns3::TypeId ns3::LogNormalRandomVariable::GetTypeId() [member function]
    cls.add_method('GetTypeId', 
                   'ns3::TypeId', 
                   [], 
                   is_static=True)
    ## random-variable-stream.h (module 'core'): ns3::LogNormalRandomVariable::LogNormalRandomVariable() [constructor]
    cls.add_constructor([])
    ## random-variable-stream.h (module 'core'): double ns3::LogNormalRandomVariable::GetMu() const [member function]
    cls.add_method('GetMu', 
                   'double', 
                   [], 
                   is_const=True)
    ## random-variable-stream.h (module 'core'): double ns3::LogNormalRandomVariable::GetSigma() const [member function]
    cls.add_method('GetSigma', 
                   'double', 
                   [], 
                   is_const=True)
    ## random-variable-stream.h (module 'core'): double ns3::LogNormalRandomVariable::GetValue(double mu, double sigma) [member function]
    cls.add_method('GetValue', 
                   'double', 
                   [param('double', 'mu'), param('double', 'sigma')])
    ## random-variable-stream.h (module 'core'): uint32_t ns3::LogNormalRandomVariable::GetInteger(uint32_t mu, uint32_t sigma) [member function]
    cls.add_method('GetInteger', 
                   'uint32_t', 
                   [param('uint32_t', 'mu'), param('uint32_t', 'sigma')])
    ## random-variable-stream.h (module 'core'): double ns3::LogNormalRandomVariable::GetValue() [member function]
    cls.add_method('GetValue', 
                   'double', 
                   [], 
                   is_virtual=True)
    ## random-variable-stream.h (module 'core'): uint32_t ns3::LogNormalRandomVariable::GetInteger() [member function]
    cls.add_method('GetInteger', 
                   'uint32_t', 
                   [], 
                   is_virtual=True)
    return

def register_Ns3Mac48AddressChecker_methods(root_module, cls):
    ## mac48-address.h (module 'network'): ns3::Mac48AddressChecker::Mac48AddressChecker() [constructor]
    cls.add_constructor([])
    ## mac48-address.h (module 'network'): ns3::Mac48AddressChecker::Mac48AddressChecker(ns3::Mac48AddressChecker const & arg0) [constructor]
    cls.add_constructor([param('ns3::Mac48AddressChecker const &', 'arg0')])
    return

def register_Ns3Mac48AddressValue_methods(root_module, cls):
    ## mac48-address.h (module 'network'): ns3::Mac48AddressValue::Mac48AddressValue() [constructor]
    cls.add_constructor([])
    ## mac48-address.h (module 'network'): ns3::Mac48AddressValue::Mac48AddressValue(ns3::Mac48Address const & value) [constructor]
    cls.add_constructor([param('ns3::Mac48Address const &', 'value')])
    ## mac48-address.h (module 'network'): ns3::Mac48AddressValue::Mac48AddressValue(ns3::Mac48AddressValue const & arg0) [constructor]
    cls.add_constructor([param('ns3::Mac48AddressValue const &', 'arg0')])
    ## mac48-address.h (module 'network'): ns3::Ptr<ns3::AttributeValue> ns3::Mac48AddressValue::Copy() const [member function]
    cls.add_method('Copy', 
                   'ns3::Ptr< ns3::AttributeValue >', 
                   [], 
                   is_const=True, is_virtual=True)
    ## mac48-address.h (module 'network'): bool ns3::Mac48AddressValue::DeserializeFromString(std::string value, ns3::Ptr<const ns3::AttributeChecker> checker) [member function]
    cls.add_method('DeserializeFromString', 
                   'bool', 
                   [param('std::string', 'value'), param('ns3::Ptr< ns3::AttributeChecker const >', 'checker')], 
                   is_virtual=True)
    ## mac48-address.h (module 'network'): ns3::Mac48Address ns3::Mac48AddressValue::Get() const [member function]
    cls.add_method('Get', 
                   'ns3::Mac48Address', 
                   [], 
                   is_const=True)
    ## mac48-address.h (module 'network'): std::string ns3::Mac48AddressValue::SerializeToString(ns3::Ptr<const ns3::AttributeChecker> checker) const [member function]
    cls.add_method('SerializeToString', 
                   'std::string', 
                   [param('ns3::Ptr< ns3::AttributeChecker const >', 'checker')], 
                   is_const=True, is_virtual=True)
    ## mac48-address.h (module 'network'): void ns3::Mac48AddressValue::Set(ns3::Mac48Address const & value) [member function]
    cls.add_method('Set', 
                   'void', 
                   [param('ns3::Mac48Address const &', 'value')])
    return

def register_Ns3NetDevice_methods(root_module, cls):
    ## net-device.h (module 'network'): ns3::NetDevice::NetDevice() [constructor]
    cls.add_constructor([])
    ## net-device.h (module 'network'): ns3::NetDevice::NetDevice(ns3::NetDevice const & arg0) [constructor]
    cls.add_constructor([param('ns3::NetDevice const &', 'arg0')])
    ## net-device.h (module 'network'): void ns3::NetDevice::AddLinkChangeCallback(ns3::Callback<void, ns3::empty, ns3::empty, ns3::empty, ns3::empty, ns3::empty, ns3::empty, ns3::empty, ns3::empty, ns3::empty> callback) [member function]
    cls.add_method('AddLinkChangeCallback', 
                   'void', 
                   [param('ns3::Callback< void, ns3::empty, ns3::empty, ns3::empty, ns3::empty, ns3::empty, ns3::empty, ns3::empty, ns3::empty, ns3::empty >', 'callback')], 
                   is_pure_virtual=True, is_virtual=True)
    ## net-device.h (module 'network'): ns3::Address ns3::NetDevice::GetAddress() const [member function]
    cls.add_method('GetAddress', 
                   'ns3::Address', 
                   [], 
<<<<<<< HEAD
                   is_const=True, is_virtual=True, is_pure_virtual=True)
=======
                   is_const=True, is_pure_virtual=True, is_virtual=True)
>>>>>>> bc453bcb
    ## net-device.h (module 'network'): ns3::Address ns3::NetDevice::GetBroadcast() const [member function]
    cls.add_method('GetBroadcast', 
                   'ns3::Address', 
                   [], 
<<<<<<< HEAD
                   is_const=True, is_virtual=True, is_pure_virtual=True)
=======
                   is_const=True, is_pure_virtual=True, is_virtual=True)
>>>>>>> bc453bcb
    ## net-device.h (module 'network'): ns3::Ptr<ns3::Channel> ns3::NetDevice::GetChannel() const [member function]
    cls.add_method('GetChannel', 
                   'ns3::Ptr< ns3::Channel >', 
                   [], 
<<<<<<< HEAD
                   is_const=True, is_virtual=True, is_pure_virtual=True)
=======
                   is_const=True, is_pure_virtual=True, is_virtual=True)
>>>>>>> bc453bcb
    ## net-device.h (module 'network'): uint32_t ns3::NetDevice::GetIfIndex() const [member function]
    cls.add_method('GetIfIndex', 
                   'uint32_t', 
                   [], 
<<<<<<< HEAD
                   is_const=True, is_virtual=True, is_pure_virtual=True)
=======
                   is_const=True, is_pure_virtual=True, is_virtual=True)
>>>>>>> bc453bcb
    ## net-device.h (module 'network'): uint16_t ns3::NetDevice::GetMtu() const [member function]
    cls.add_method('GetMtu', 
                   'uint16_t', 
                   [], 
<<<<<<< HEAD
                   is_const=True, is_virtual=True, is_pure_virtual=True)
=======
                   is_const=True, is_pure_virtual=True, is_virtual=True)
>>>>>>> bc453bcb
    ## net-device.h (module 'network'): ns3::Address ns3::NetDevice::GetMulticast(ns3::Ipv4Address multicastGroup) const [member function]
    cls.add_method('GetMulticast', 
                   'ns3::Address', 
                   [param('ns3::Ipv4Address', 'multicastGroup')], 
<<<<<<< HEAD
                   is_const=True, is_virtual=True, is_pure_virtual=True)
=======
                   is_const=True, is_pure_virtual=True, is_virtual=True)
>>>>>>> bc453bcb
    ## net-device.h (module 'network'): ns3::Address ns3::NetDevice::GetMulticast(ns3::Ipv6Address addr) const [member function]
    cls.add_method('GetMulticast', 
                   'ns3::Address', 
                   [param('ns3::Ipv6Address', 'addr')], 
<<<<<<< HEAD
                   is_const=True, is_virtual=True, is_pure_virtual=True)
=======
                   is_const=True, is_pure_virtual=True, is_virtual=True)
>>>>>>> bc453bcb
    ## net-device.h (module 'network'): ns3::Ptr<ns3::Node> ns3::NetDevice::GetNode() const [member function]
    cls.add_method('GetNode', 
                   'ns3::Ptr< ns3::Node >', 
                   [], 
<<<<<<< HEAD
                   is_const=True, is_virtual=True, is_pure_virtual=True)
=======
                   is_const=True, is_pure_virtual=True, is_virtual=True)
>>>>>>> bc453bcb
    ## net-device.h (module 'network'): static ns3::TypeId ns3::NetDevice::GetTypeId() [member function]
    cls.add_method('GetTypeId', 
                   'ns3::TypeId', 
                   [], 
                   is_static=True)
    ## net-device.h (module 'network'): bool ns3::NetDevice::IsBridge() const [member function]
    cls.add_method('IsBridge', 
                   'bool', 
                   [], 
<<<<<<< HEAD
                   is_const=True, is_virtual=True, is_pure_virtual=True)
=======
                   is_const=True, is_pure_virtual=True, is_virtual=True)
>>>>>>> bc453bcb
    ## net-device.h (module 'network'): bool ns3::NetDevice::IsBroadcast() const [member function]
    cls.add_method('IsBroadcast', 
                   'bool', 
                   [], 
<<<<<<< HEAD
                   is_const=True, is_virtual=True, is_pure_virtual=True)
=======
                   is_const=True, is_pure_virtual=True, is_virtual=True)
>>>>>>> bc453bcb
    ## net-device.h (module 'network'): bool ns3::NetDevice::IsLinkUp() const [member function]
    cls.add_method('IsLinkUp', 
                   'bool', 
                   [], 
<<<<<<< HEAD
                   is_const=True, is_virtual=True, is_pure_virtual=True)
=======
                   is_const=True, is_pure_virtual=True, is_virtual=True)
>>>>>>> bc453bcb
    ## net-device.h (module 'network'): bool ns3::NetDevice::IsMulticast() const [member function]
    cls.add_method('IsMulticast', 
                   'bool', 
                   [], 
<<<<<<< HEAD
                   is_const=True, is_virtual=True, is_pure_virtual=True)
=======
                   is_const=True, is_pure_virtual=True, is_virtual=True)
>>>>>>> bc453bcb
    ## net-device.h (module 'network'): bool ns3::NetDevice::IsPointToPoint() const [member function]
    cls.add_method('IsPointToPoint', 
                   'bool', 
                   [], 
<<<<<<< HEAD
                   is_const=True, is_virtual=True, is_pure_virtual=True)
=======
                   is_const=True, is_pure_virtual=True, is_virtual=True)
>>>>>>> bc453bcb
    ## net-device.h (module 'network'): bool ns3::NetDevice::NeedsArp() const [member function]
    cls.add_method('NeedsArp', 
                   'bool', 
                   [], 
<<<<<<< HEAD
                   is_const=True, is_virtual=True, is_pure_virtual=True)
=======
                   is_const=True, is_pure_virtual=True, is_virtual=True)
>>>>>>> bc453bcb
    ## net-device.h (module 'network'): bool ns3::NetDevice::Send(ns3::Ptr<ns3::Packet> packet, ns3::Address const & dest, uint16_t protocolNumber) [member function]
    cls.add_method('Send', 
                   'bool', 
                   [param('ns3::Ptr< ns3::Packet >', 'packet'), param('ns3::Address const &', 'dest'), param('uint16_t', 'protocolNumber')], 
                   is_pure_virtual=True, is_virtual=True)
    ## net-device.h (module 'network'): bool ns3::NetDevice::SendFrom(ns3::Ptr<ns3::Packet> packet, ns3::Address const & source, ns3::Address const & dest, uint16_t protocolNumber) [member function]
    cls.add_method('SendFrom', 
                   'bool', 
                   [param('ns3::Ptr< ns3::Packet >', 'packet'), param('ns3::Address const &', 'source'), param('ns3::Address const &', 'dest'), param('uint16_t', 'protocolNumber')], 
                   is_pure_virtual=True, is_virtual=True)
    ## net-device.h (module 'network'): void ns3::NetDevice::SetAddress(ns3::Address address) [member function]
    cls.add_method('SetAddress', 
                   'void', 
                   [param('ns3::Address', 'address')], 
                   is_pure_virtual=True, is_virtual=True)
    ## net-device.h (module 'network'): void ns3::NetDevice::SetIfIndex(uint32_t const index) [member function]
    cls.add_method('SetIfIndex', 
                   'void', 
                   [param('uint32_t const', 'index')], 
                   is_pure_virtual=True, is_virtual=True)
    ## net-device.h (module 'network'): bool ns3::NetDevice::SetMtu(uint16_t const mtu) [member function]
    cls.add_method('SetMtu', 
                   'bool', 
                   [param('uint16_t const', 'mtu')], 
                   is_pure_virtual=True, is_virtual=True)
    ## net-device.h (module 'network'): void ns3::NetDevice::SetNode(ns3::Ptr<ns3::Node> node) [member function]
    cls.add_method('SetNode', 
                   'void', 
                   [param('ns3::Ptr< ns3::Node >', 'node')], 
                   is_pure_virtual=True, is_virtual=True)
    ## net-device.h (module 'network'): void ns3::NetDevice::SetPromiscReceiveCallback(ns3::NetDevice::PromiscReceiveCallback cb) [member function]
    cls.add_method('SetPromiscReceiveCallback', 
                   'void', 
                   [param('ns3::Callback< bool, ns3::Ptr< ns3::NetDevice >, ns3::Ptr< ns3::Packet const >, unsigned short, ns3::Address const &, ns3::Address const &, ns3::NetDevice::PacketType, ns3::empty, ns3::empty, ns3::empty >', 'cb')], 
                   is_pure_virtual=True, is_virtual=True)
    ## net-device.h (module 'network'): void ns3::NetDevice::SetReceiveCallback(ns3::NetDevice::ReceiveCallback cb) [member function]
    cls.add_method('SetReceiveCallback', 
                   'void', 
                   [param('ns3::Callback< bool, ns3::Ptr< ns3::NetDevice >, ns3::Ptr< ns3::Packet const >, unsigned short, ns3::Address const &, ns3::empty, ns3::empty, ns3::empty, ns3::empty, ns3::empty >', 'cb')], 
                   is_pure_virtual=True, is_virtual=True)
    ## net-device.h (module 'network'): bool ns3::NetDevice::SupportsSendFrom() const [member function]
    cls.add_method('SupportsSendFrom', 
                   'bool', 
                   [], 
<<<<<<< HEAD
                   is_const=True, is_virtual=True, is_pure_virtual=True)
=======
                   is_const=True, is_pure_virtual=True, is_virtual=True)
>>>>>>> bc453bcb
    return

def register_Ns3NixVector_methods(root_module, cls):
    cls.add_output_stream_operator()
    ## nix-vector.h (module 'network'): ns3::NixVector::NixVector() [constructor]
    cls.add_constructor([])
    ## nix-vector.h (module 'network'): ns3::NixVector::NixVector(ns3::NixVector const & o) [constructor]
    cls.add_constructor([param('ns3::NixVector const &', 'o')])
    ## nix-vector.h (module 'network'): void ns3::NixVector::AddNeighborIndex(uint32_t newBits, uint32_t numberOfBits) [member function]
    cls.add_method('AddNeighborIndex', 
                   'void', 
                   [param('uint32_t', 'newBits'), param('uint32_t', 'numberOfBits')])
    ## nix-vector.h (module 'network'): uint32_t ns3::NixVector::BitCount(uint32_t numberOfNeighbors) const [member function]
    cls.add_method('BitCount', 
                   'uint32_t', 
                   [param('uint32_t', 'numberOfNeighbors')], 
                   is_const=True)
    ## nix-vector.h (module 'network'): ns3::Ptr<ns3::NixVector> ns3::NixVector::Copy() const [member function]
    cls.add_method('Copy', 
                   'ns3::Ptr< ns3::NixVector >', 
                   [], 
                   is_const=True)
    ## nix-vector.h (module 'network'): uint32_t ns3::NixVector::Deserialize(uint32_t const * buffer, uint32_t size) [member function]
    cls.add_method('Deserialize', 
                   'uint32_t', 
                   [param('uint32_t const *', 'buffer'), param('uint32_t', 'size')])
    ## nix-vector.h (module 'network'): uint32_t ns3::NixVector::ExtractNeighborIndex(uint32_t numberOfBits) [member function]
    cls.add_method('ExtractNeighborIndex', 
                   'uint32_t', 
                   [param('uint32_t', 'numberOfBits')])
    ## nix-vector.h (module 'network'): uint32_t ns3::NixVector::GetRemainingBits() [member function]
    cls.add_method('GetRemainingBits', 
                   'uint32_t', 
                   [])
    ## nix-vector.h (module 'network'): uint32_t ns3::NixVector::GetSerializedSize() const [member function]
    cls.add_method('GetSerializedSize', 
                   'uint32_t', 
                   [], 
                   is_const=True)
    ## nix-vector.h (module 'network'): uint32_t ns3::NixVector::Serialize(uint32_t * buffer, uint32_t maxSize) const [member function]
    cls.add_method('Serialize', 
                   'uint32_t', 
                   [param('uint32_t *', 'buffer'), param('uint32_t', 'maxSize')], 
                   is_const=True)
    return

def register_Ns3NormalRandomVariable_methods(root_module, cls):
    ## random-variable-stream.h (module 'core'): ns3::NormalRandomVariable::INFINITE_VALUE [variable]
    cls.add_static_attribute('INFINITE_VALUE', 'double const', is_const=True)
    ## random-variable-stream.h (module 'core'): static ns3::TypeId ns3::NormalRandomVariable::GetTypeId() [member function]
    cls.add_method('GetTypeId', 
                   'ns3::TypeId', 
                   [], 
                   is_static=True)
    ## random-variable-stream.h (module 'core'): ns3::NormalRandomVariable::NormalRandomVariable() [constructor]
    cls.add_constructor([])
    ## random-variable-stream.h (module 'core'): double ns3::NormalRandomVariable::GetMean() const [member function]
    cls.add_method('GetMean', 
                   'double', 
                   [], 
                   is_const=True)
    ## random-variable-stream.h (module 'core'): double ns3::NormalRandomVariable::GetVariance() const [member function]
    cls.add_method('GetVariance', 
                   'double', 
                   [], 
                   is_const=True)
    ## random-variable-stream.h (module 'core'): double ns3::NormalRandomVariable::GetBound() const [member function]
    cls.add_method('GetBound', 
                   'double', 
                   [], 
                   is_const=True)
    ## random-variable-stream.h (module 'core'): double ns3::NormalRandomVariable::GetValue(double mean, double variance, double bound=ns3::NormalRandomVariable::INFINITE_VALUE) [member function]
    cls.add_method('GetValue', 
                   'double', 
                   [param('double', 'mean'), param('double', 'variance'), param('double', 'bound', default_value='ns3::NormalRandomVariable::INFINITE_VALUE')])
    ## random-variable-stream.h (module 'core'): uint32_t ns3::NormalRandomVariable::GetInteger(uint32_t mean, uint32_t variance, uint32_t bound) [member function]
    cls.add_method('GetInteger', 
                   'uint32_t', 
                   [param('uint32_t', 'mean'), param('uint32_t', 'variance'), param('uint32_t', 'bound')])
    ## random-variable-stream.h (module 'core'): double ns3::NormalRandomVariable::GetValue() [member function]
    cls.add_method('GetValue', 
                   'double', 
                   [], 
                   is_virtual=True)
    ## random-variable-stream.h (module 'core'): uint32_t ns3::NormalRandomVariable::GetInteger() [member function]
    cls.add_method('GetInteger', 
                   'uint32_t', 
                   [], 
                   is_virtual=True)
    return

def register_Ns3ObjectFactoryChecker_methods(root_module, cls):
    ## object-factory.h (module 'core'): ns3::ObjectFactoryChecker::ObjectFactoryChecker() [constructor]
    cls.add_constructor([])
    ## object-factory.h (module 'core'): ns3::ObjectFactoryChecker::ObjectFactoryChecker(ns3::ObjectFactoryChecker const & arg0) [constructor]
    cls.add_constructor([param('ns3::ObjectFactoryChecker const &', 'arg0')])
    return

def register_Ns3ObjectFactoryValue_methods(root_module, cls):
    ## object-factory.h (module 'core'): ns3::ObjectFactoryValue::ObjectFactoryValue() [constructor]
    cls.add_constructor([])
    ## object-factory.h (module 'core'): ns3::ObjectFactoryValue::ObjectFactoryValue(ns3::ObjectFactory const & value) [constructor]
    cls.add_constructor([param('ns3::ObjectFactory const &', 'value')])
    ## object-factory.h (module 'core'): ns3::ObjectFactoryValue::ObjectFactoryValue(ns3::ObjectFactoryValue const & arg0) [constructor]
    cls.add_constructor([param('ns3::ObjectFactoryValue const &', 'arg0')])
    ## object-factory.h (module 'core'): ns3::Ptr<ns3::AttributeValue> ns3::ObjectFactoryValue::Copy() const [member function]
    cls.add_method('Copy', 
                   'ns3::Ptr< ns3::AttributeValue >', 
                   [], 
                   is_const=True, is_virtual=True)
    ## object-factory.h (module 'core'): bool ns3::ObjectFactoryValue::DeserializeFromString(std::string value, ns3::Ptr<const ns3::AttributeChecker> checker) [member function]
    cls.add_method('DeserializeFromString', 
                   'bool', 
                   [param('std::string', 'value'), param('ns3::Ptr< ns3::AttributeChecker const >', 'checker')], 
                   is_virtual=True)
    ## object-factory.h (module 'core'): ns3::ObjectFactory ns3::ObjectFactoryValue::Get() const [member function]
    cls.add_method('Get', 
                   'ns3::ObjectFactory', 
                   [], 
                   is_const=True)
    ## object-factory.h (module 'core'): std::string ns3::ObjectFactoryValue::SerializeToString(ns3::Ptr<const ns3::AttributeChecker> checker) const [member function]
    cls.add_method('SerializeToString', 
                   'std::string', 
                   [param('ns3::Ptr< ns3::AttributeChecker const >', 'checker')], 
                   is_const=True, is_virtual=True)
    ## object-factory.h (module 'core'): void ns3::ObjectFactoryValue::Set(ns3::ObjectFactory const & value) [member function]
    cls.add_method('Set', 
                   'void', 
                   [param('ns3::ObjectFactory const &', 'value')])
    return

def register_Ns3Packet_methods(root_module, cls):
    cls.add_output_stream_operator()
    ## packet.h (module 'network'): ns3::Packet::Packet() [constructor]
    cls.add_constructor([])
    ## packet.h (module 'network'): ns3::Packet::Packet(ns3::Packet const & o) [constructor]
    cls.add_constructor([param('ns3::Packet const &', 'o')])
    ## packet.h (module 'network'): ns3::Packet::Packet(uint32_t size) [constructor]
    cls.add_constructor([param('uint32_t', 'size')])
    ## packet.h (module 'network'): ns3::Packet::Packet(uint8_t const * buffer, uint32_t size, bool magic) [constructor]
    cls.add_constructor([param('uint8_t const *', 'buffer'), param('uint32_t', 'size'), param('bool', 'magic')])
    ## packet.h (module 'network'): ns3::Packet::Packet(uint8_t const * buffer, uint32_t size) [constructor]
    cls.add_constructor([param('uint8_t const *', 'buffer'), param('uint32_t', 'size')])
    ## packet.h (module 'network'): void ns3::Packet::AddAtEnd(ns3::Ptr<const ns3::Packet> packet) [member function]
    cls.add_method('AddAtEnd', 
                   'void', 
                   [param('ns3::Ptr< ns3::Packet const >', 'packet')])
    ## packet.h (module 'network'): void ns3::Packet::AddByteTag(ns3::Tag const & tag) const [member function]
    cls.add_method('AddByteTag', 
                   'void', 
                   [param('ns3::Tag const &', 'tag')], 
                   is_const=True)
    ## packet.h (module 'network'): void ns3::Packet::AddByteTag(ns3::Tag const & tag, uint32_t start, uint32_t end) const [member function]
    cls.add_method('AddByteTag', 
                   'void', 
                   [param('ns3::Tag const &', 'tag'), param('uint32_t', 'start'), param('uint32_t', 'end')], 
                   is_const=True)
    ## packet.h (module 'network'): void ns3::Packet::AddHeader(ns3::Header const & header) [member function]
    cls.add_method('AddHeader', 
                   'void', 
                   [param('ns3::Header const &', 'header')])
    ## packet.h (module 'network'): void ns3::Packet::AddPacketTag(ns3::Tag const & tag) const [member function]
    cls.add_method('AddPacketTag', 
                   'void', 
                   [param('ns3::Tag const &', 'tag')], 
                   is_const=True)
    ## packet.h (module 'network'): void ns3::Packet::AddPaddingAtEnd(uint32_t size) [member function]
    cls.add_method('AddPaddingAtEnd', 
                   'void', 
                   [param('uint32_t', 'size')])
    ## packet.h (module 'network'): void ns3::Packet::AddTrailer(ns3::Trailer const & trailer) [member function]
    cls.add_method('AddTrailer', 
                   'void', 
                   [param('ns3::Trailer const &', 'trailer')])
    ## packet.h (module 'network'): ns3::PacketMetadata::ItemIterator ns3::Packet::BeginItem() const [member function]
    cls.add_method('BeginItem', 
                   'ns3::PacketMetadata::ItemIterator', 
                   [], 
                   is_const=True)
    ## packet.h (module 'network'): ns3::Ptr<ns3::Packet> ns3::Packet::Copy() const [member function]
    cls.add_method('Copy', 
                   'ns3::Ptr< ns3::Packet >', 
                   [], 
                   is_const=True)
    ## packet.h (module 'network'): uint32_t ns3::Packet::CopyData(uint8_t * buffer, uint32_t size) const [member function]
    cls.add_method('CopyData', 
                   'uint32_t', 
                   [param('uint8_t *', 'buffer'), param('uint32_t', 'size')], 
                   is_const=True)
    ## packet.h (module 'network'): void ns3::Packet::CopyData(std::ostream * os, uint32_t size) const [member function]
    cls.add_method('CopyData', 
                   'void', 
                   [param('std::ostream *', 'os'), param('uint32_t', 'size')], 
                   is_const=True)
    ## packet.h (module 'network'): ns3::Ptr<ns3::Packet> ns3::Packet::CreateFragment(uint32_t start, uint32_t length) const [member function]
    cls.add_method('CreateFragment', 
                   'ns3::Ptr< ns3::Packet >', 
                   [param('uint32_t', 'start'), param('uint32_t', 'length')], 
                   is_const=True)
    ## packet.h (module 'network'): static void ns3::Packet::EnableChecking() [member function]
    cls.add_method('EnableChecking', 
                   'void', 
                   [], 
                   is_static=True)
    ## packet.h (module 'network'): static void ns3::Packet::EnablePrinting() [member function]
    cls.add_method('EnablePrinting', 
                   'void', 
                   [], 
                   is_static=True)
    ## packet.h (module 'network'): bool ns3::Packet::FindFirstMatchingByteTag(ns3::Tag & tag) const [member function]
    cls.add_method('FindFirstMatchingByteTag', 
                   'bool', 
                   [param('ns3::Tag &', 'tag')], 
                   is_const=True)
    ## packet.h (module 'network'): ns3::ByteTagIterator ns3::Packet::GetByteTagIterator() const [member function]
    cls.add_method('GetByteTagIterator', 
                   'ns3::ByteTagIterator', 
                   [], 
                   is_const=True)
    ## packet.h (module 'network'): ns3::Ptr<ns3::NixVector> ns3::Packet::GetNixVector() const [member function]
    cls.add_method('GetNixVector', 
                   'ns3::Ptr< ns3::NixVector >', 
                   [], 
                   is_const=True)
    ## packet.h (module 'network'): ns3::PacketTagIterator ns3::Packet::GetPacketTagIterator() const [member function]
    cls.add_method('GetPacketTagIterator', 
                   'ns3::PacketTagIterator', 
                   [], 
                   is_const=True)
    ## packet.h (module 'network'): uint32_t ns3::Packet::GetSerializedSize() const [member function]
    cls.add_method('GetSerializedSize', 
                   'uint32_t', 
                   [], 
                   is_const=True)
    ## packet.h (module 'network'): uint32_t ns3::Packet::GetSize() const [member function]
    cls.add_method('GetSize', 
                   'uint32_t', 
                   [], 
                   is_const=True)
    ## packet.h (module 'network'): uint64_t ns3::Packet::GetUid() const [member function]
    cls.add_method('GetUid', 
                   'uint64_t', 
                   [], 
                   is_const=True)
    ## packet.h (module 'network'): uint32_t ns3::Packet::PeekHeader(ns3::Header & header) const [member function]
    cls.add_method('PeekHeader', 
                   'uint32_t', 
                   [param('ns3::Header &', 'header')], 
                   is_const=True)
    ## packet.h (module 'network'): uint32_t ns3::Packet::PeekHeader(ns3::Header & header, uint32_t size) const [member function]
    cls.add_method('PeekHeader', 
                   'uint32_t', 
                   [param('ns3::Header &', 'header'), param('uint32_t', 'size')], 
                   is_const=True)
    ## packet.h (module 'network'): bool ns3::Packet::PeekPacketTag(ns3::Tag & tag) const [member function]
    cls.add_method('PeekPacketTag', 
                   'bool', 
                   [param('ns3::Tag &', 'tag')], 
                   is_const=True)
    ## packet.h (module 'network'): uint32_t ns3::Packet::PeekTrailer(ns3::Trailer & trailer) [member function]
    cls.add_method('PeekTrailer', 
                   'uint32_t', 
                   [param('ns3::Trailer &', 'trailer')])
    ## packet.h (module 'network'): void ns3::Packet::Print(std::ostream & os) const [member function]
    cls.add_method('Print', 
                   'void', 
                   [param('std::ostream &', 'os')], 
                   is_const=True)
    ## packet.h (module 'network'): void ns3::Packet::PrintByteTags(std::ostream & os) const [member function]
    cls.add_method('PrintByteTags', 
                   'void', 
                   [param('std::ostream &', 'os')], 
                   is_const=True)
    ## packet.h (module 'network'): void ns3::Packet::PrintPacketTags(std::ostream & os) const [member function]
    cls.add_method('PrintPacketTags', 
                   'void', 
                   [param('std::ostream &', 'os')], 
                   is_const=True)
    ## packet.h (module 'network'): void ns3::Packet::RemoveAllByteTags() [member function]
    cls.add_method('RemoveAllByteTags', 
                   'void', 
                   [])
    ## packet.h (module 'network'): void ns3::Packet::RemoveAllPacketTags() [member function]
    cls.add_method('RemoveAllPacketTags', 
                   'void', 
                   [])
    ## packet.h (module 'network'): void ns3::Packet::RemoveAtEnd(uint32_t size) [member function]
    cls.add_method('RemoveAtEnd', 
                   'void', 
                   [param('uint32_t', 'size')])
    ## packet.h (module 'network'): void ns3::Packet::RemoveAtStart(uint32_t size) [member function]
    cls.add_method('RemoveAtStart', 
                   'void', 
                   [param('uint32_t', 'size')])
    ## packet.h (module 'network'): uint32_t ns3::Packet::RemoveHeader(ns3::Header & header) [member function]
    cls.add_method('RemoveHeader', 
                   'uint32_t', 
                   [param('ns3::Header &', 'header')])
    ## packet.h (module 'network'): uint32_t ns3::Packet::RemoveHeader(ns3::Header & header, uint32_t size) [member function]
    cls.add_method('RemoveHeader', 
                   'uint32_t', 
                   [param('ns3::Header &', 'header'), param('uint32_t', 'size')])
    ## packet.h (module 'network'): bool ns3::Packet::RemovePacketTag(ns3::Tag & tag) [member function]
    cls.add_method('RemovePacketTag', 
                   'bool', 
                   [param('ns3::Tag &', 'tag')])
    ## packet.h (module 'network'): uint32_t ns3::Packet::RemoveTrailer(ns3::Trailer & trailer) [member function]
    cls.add_method('RemoveTrailer', 
                   'uint32_t', 
                   [param('ns3::Trailer &', 'trailer')])
    ## packet.h (module 'network'): bool ns3::Packet::ReplacePacketTag(ns3::Tag & tag) [member function]
    cls.add_method('ReplacePacketTag', 
                   'bool', 
                   [param('ns3::Tag &', 'tag')])
    ## packet.h (module 'network'): uint32_t ns3::Packet::Serialize(uint8_t * buffer, uint32_t maxSize) const [member function]
    cls.add_method('Serialize', 
                   'uint32_t', 
                   [param('uint8_t *', 'buffer'), param('uint32_t', 'maxSize')], 
                   is_const=True)
    ## packet.h (module 'network'): void ns3::Packet::SetNixVector(ns3::Ptr<ns3::NixVector> nixVector) [member function]
    cls.add_method('SetNixVector', 
                   'void', 
                   [param('ns3::Ptr< ns3::NixVector >', 'nixVector')])
    ## packet.h (module 'network'): std::string ns3::Packet::ToString() const [member function]
    cls.add_method('ToString', 
                   'std::string', 
                   [], 
                   is_const=True)
    return

def register_Ns3ParetoRandomVariable_methods(root_module, cls):
    ## random-variable-stream.h (module 'core'): static ns3::TypeId ns3::ParetoRandomVariable::GetTypeId() [member function]
    cls.add_method('GetTypeId', 
                   'ns3::TypeId', 
                   [], 
                   is_static=True)
    ## random-variable-stream.h (module 'core'): ns3::ParetoRandomVariable::ParetoRandomVariable() [constructor]
    cls.add_constructor([])
    ## random-variable-stream.h (module 'core'): double ns3::ParetoRandomVariable::GetScale() const [member function]
    cls.add_method('GetScale', 
                   'double', 
                   [], 
                   is_const=True)
    ## random-variable-stream.h (module 'core'): double ns3::ParetoRandomVariable::GetShape() const [member function]
    cls.add_method('GetShape', 
                   'double', 
                   [], 
                   is_const=True)
    ## random-variable-stream.h (module 'core'): double ns3::ParetoRandomVariable::GetBound() const [member function]
    cls.add_method('GetBound', 
                   'double', 
                   [], 
                   is_const=True)
    ## random-variable-stream.h (module 'core'): double ns3::ParetoRandomVariable::GetValue(double scale, double shape, double bound) [member function]
    cls.add_method('GetValue', 
                   'double', 
                   [param('double', 'scale'), param('double', 'shape'), param('double', 'bound')])
    ## random-variable-stream.h (module 'core'): uint32_t ns3::ParetoRandomVariable::GetInteger(uint32_t scale, uint32_t shape, uint32_t bound) [member function]
    cls.add_method('GetInteger', 
                   'uint32_t', 
                   [param('uint32_t', 'scale'), param('uint32_t', 'shape'), param('uint32_t', 'bound')])
    ## random-variable-stream.h (module 'core'): double ns3::ParetoRandomVariable::GetValue() [member function]
    cls.add_method('GetValue', 
                   'double', 
                   [], 
                   is_virtual=True)
    ## random-variable-stream.h (module 'core'): uint32_t ns3::ParetoRandomVariable::GetInteger() [member function]
    cls.add_method('GetInteger', 
                   'uint32_t', 
                   [], 
                   is_virtual=True)
    return

def register_Ns3SixLowPanNetDevice_methods(root_module, cls):
    ## sixlowpan-net-device.h (module 'sixlowpan'): ns3::SixLowPanNetDevice::SixLowPanNetDevice() [constructor]
    cls.add_constructor([])
    ## sixlowpan-net-device.h (module 'sixlowpan'): void ns3::SixLowPanNetDevice::AddLinkChangeCallback(ns3::Callback<void, ns3::empty, ns3::empty, ns3::empty, ns3::empty, ns3::empty, ns3::empty, ns3::empty, ns3::empty, ns3::empty> callback) [member function]
    cls.add_method('AddLinkChangeCallback', 
                   'void', 
                   [param('ns3::Callback< void, ns3::empty, ns3::empty, ns3::empty, ns3::empty, ns3::empty, ns3::empty, ns3::empty, ns3::empty, ns3::empty >', 'callback')], 
                   is_virtual=True)
    ## sixlowpan-net-device.h (module 'sixlowpan'): int64_t ns3::SixLowPanNetDevice::AssignStreams(int64_t stream) [member function]
    cls.add_method('AssignStreams', 
                   'int64_t', 
                   [param('int64_t', 'stream')])
    ## sixlowpan-net-device.h (module 'sixlowpan'): ns3::Address ns3::SixLowPanNetDevice::GetAddress() const [member function]
    cls.add_method('GetAddress', 
                   'ns3::Address', 
                   [], 
                   is_const=True, is_virtual=True)
    ## sixlowpan-net-device.h (module 'sixlowpan'): ns3::Address ns3::SixLowPanNetDevice::GetBroadcast() const [member function]
    cls.add_method('GetBroadcast', 
                   'ns3::Address', 
                   [], 
                   is_const=True, is_virtual=True)
    ## sixlowpan-net-device.h (module 'sixlowpan'): ns3::Ptr<ns3::Channel> ns3::SixLowPanNetDevice::GetChannel() const [member function]
    cls.add_method('GetChannel', 
                   'ns3::Ptr< ns3::Channel >', 
                   [], 
                   is_const=True, is_virtual=True)
    ## sixlowpan-net-device.h (module 'sixlowpan'): uint32_t ns3::SixLowPanNetDevice::GetIfIndex() const [member function]
    cls.add_method('GetIfIndex', 
                   'uint32_t', 
                   [], 
                   is_const=True, is_virtual=True)
    ## sixlowpan-net-device.h (module 'sixlowpan'): uint16_t ns3::SixLowPanNetDevice::GetMtu() const [member function]
    cls.add_method('GetMtu', 
                   'uint16_t', 
                   [], 
                   is_const=True, is_virtual=True)
    ## sixlowpan-net-device.h (module 'sixlowpan'): ns3::Address ns3::SixLowPanNetDevice::GetMulticast(ns3::Ipv4Address multicastGroup) const [member function]
    cls.add_method('GetMulticast', 
                   'ns3::Address', 
                   [param('ns3::Ipv4Address', 'multicastGroup')], 
                   is_const=True, is_virtual=True)
    ## sixlowpan-net-device.h (module 'sixlowpan'): ns3::Address ns3::SixLowPanNetDevice::GetMulticast(ns3::Ipv6Address addr) const [member function]
    cls.add_method('GetMulticast', 
                   'ns3::Address', 
                   [param('ns3::Ipv6Address', 'addr')], 
                   is_const=True, is_virtual=True)
    ## sixlowpan-net-device.h (module 'sixlowpan'): ns3::Ptr<ns3::NetDevice> ns3::SixLowPanNetDevice::GetNetDevice() const [member function]
    cls.add_method('GetNetDevice', 
                   'ns3::Ptr< ns3::NetDevice >', 
                   [], 
                   is_const=True)
    ## sixlowpan-net-device.h (module 'sixlowpan'): ns3::Ptr<ns3::Node> ns3::SixLowPanNetDevice::GetNode() const [member function]
    cls.add_method('GetNode', 
                   'ns3::Ptr< ns3::Node >', 
                   [], 
                   is_const=True, is_virtual=True)
    ## sixlowpan-net-device.h (module 'sixlowpan'): static ns3::TypeId ns3::SixLowPanNetDevice::GetTypeId() [member function]
    cls.add_method('GetTypeId', 
                   'ns3::TypeId', 
                   [], 
                   is_static=True)
    ## sixlowpan-net-device.h (module 'sixlowpan'): bool ns3::SixLowPanNetDevice::IsBridge() const [member function]
    cls.add_method('IsBridge', 
                   'bool', 
                   [], 
                   is_const=True, is_virtual=True)
    ## sixlowpan-net-device.h (module 'sixlowpan'): bool ns3::SixLowPanNetDevice::IsBroadcast() const [member function]
    cls.add_method('IsBroadcast', 
                   'bool', 
                   [], 
                   is_const=True, is_virtual=True)
    ## sixlowpan-net-device.h (module 'sixlowpan'): bool ns3::SixLowPanNetDevice::IsLinkUp() const [member function]
    cls.add_method('IsLinkUp', 
                   'bool', 
                   [], 
                   is_const=True, is_virtual=True)
    ## sixlowpan-net-device.h (module 'sixlowpan'): bool ns3::SixLowPanNetDevice::IsMulticast() const [member function]
    cls.add_method('IsMulticast', 
                   'bool', 
                   [], 
                   is_const=True, is_virtual=True)
    ## sixlowpan-net-device.h (module 'sixlowpan'): bool ns3::SixLowPanNetDevice::IsPointToPoint() const [member function]
    cls.add_method('IsPointToPoint', 
                   'bool', 
                   [], 
                   is_const=True, is_virtual=True)
    ## sixlowpan-net-device.h (module 'sixlowpan'): bool ns3::SixLowPanNetDevice::NeedsArp() const [member function]
    cls.add_method('NeedsArp', 
                   'bool', 
                   [], 
                   is_const=True, is_virtual=True)
    ## sixlowpan-net-device.h (module 'sixlowpan'): bool ns3::SixLowPanNetDevice::Send(ns3::Ptr<ns3::Packet> packet, ns3::Address const & dest, uint16_t protocolNumber) [member function]
    cls.add_method('Send', 
                   'bool', 
                   [param('ns3::Ptr< ns3::Packet >', 'packet'), param('ns3::Address const &', 'dest'), param('uint16_t', 'protocolNumber')], 
                   is_virtual=True)
    ## sixlowpan-net-device.h (module 'sixlowpan'): bool ns3::SixLowPanNetDevice::SendFrom(ns3::Ptr<ns3::Packet> packet, ns3::Address const & source, ns3::Address const & dest, uint16_t protocolNumber) [member function]
    cls.add_method('SendFrom', 
                   'bool', 
                   [param('ns3::Ptr< ns3::Packet >', 'packet'), param('ns3::Address const &', 'source'), param('ns3::Address const &', 'dest'), param('uint16_t', 'protocolNumber')], 
                   is_virtual=True)
    ## sixlowpan-net-device.h (module 'sixlowpan'): void ns3::SixLowPanNetDevice::SetAddress(ns3::Address address) [member function]
    cls.add_method('SetAddress', 
                   'void', 
                   [param('ns3::Address', 'address')], 
                   is_virtual=True)
    ## sixlowpan-net-device.h (module 'sixlowpan'): void ns3::SixLowPanNetDevice::SetIfIndex(uint32_t const index) [member function]
    cls.add_method('SetIfIndex', 
                   'void', 
                   [param('uint32_t const', 'index')], 
                   is_virtual=True)
    ## sixlowpan-net-device.h (module 'sixlowpan'): bool ns3::SixLowPanNetDevice::SetMtu(uint16_t const mtu) [member function]
    cls.add_method('SetMtu', 
                   'bool', 
                   [param('uint16_t const', 'mtu')], 
                   is_virtual=True)
    ## sixlowpan-net-device.h (module 'sixlowpan'): void ns3::SixLowPanNetDevice::SetNetDevice(ns3::Ptr<ns3::NetDevice> device) [member function]
    cls.add_method('SetNetDevice', 
                   'void', 
                   [param('ns3::Ptr< ns3::NetDevice >', 'device')])
    ## sixlowpan-net-device.h (module 'sixlowpan'): void ns3::SixLowPanNetDevice::SetNode(ns3::Ptr<ns3::Node> node) [member function]
    cls.add_method('SetNode', 
                   'void', 
                   [param('ns3::Ptr< ns3::Node >', 'node')], 
                   is_virtual=True)
    ## sixlowpan-net-device.h (module 'sixlowpan'): void ns3::SixLowPanNetDevice::SetPromiscReceiveCallback(ns3::NetDevice::PromiscReceiveCallback cb) [member function]
    cls.add_method('SetPromiscReceiveCallback', 
                   'void', 
                   [param('ns3::Callback< bool, ns3::Ptr< ns3::NetDevice >, ns3::Ptr< ns3::Packet const >, unsigned short, ns3::Address const &, ns3::Address const &, ns3::NetDevice::PacketType, ns3::empty, ns3::empty, ns3::empty >', 'cb')], 
                   is_virtual=True)
    ## sixlowpan-net-device.h (module 'sixlowpan'): void ns3::SixLowPanNetDevice::SetReceiveCallback(ns3::NetDevice::ReceiveCallback cb) [member function]
    cls.add_method('SetReceiveCallback', 
                   'void', 
                   [param('ns3::Callback< bool, ns3::Ptr< ns3::NetDevice >, ns3::Ptr< ns3::Packet const >, unsigned short, ns3::Address const &, ns3::empty, ns3::empty, ns3::empty, ns3::empty, ns3::empty >', 'cb')], 
                   is_virtual=True)
    ## sixlowpan-net-device.h (module 'sixlowpan'): bool ns3::SixLowPanNetDevice::SupportsSendFrom() const [member function]
    cls.add_method('SupportsSendFrom', 
                   'bool', 
                   [], 
                   is_const=True, is_virtual=True)
    ## sixlowpan-net-device.h (module 'sixlowpan'): void ns3::SixLowPanNetDevice::DoDispose() [member function]
    cls.add_method('DoDispose', 
                   'void', 
                   [], 
                   is_virtual=True, visibility='protected')
    return

def register_Ns3TimeValue_methods(root_module, cls):
    ## nstime.h (module 'core'): ns3::TimeValue::TimeValue() [constructor]
    cls.add_constructor([])
    ## nstime.h (module 'core'): ns3::TimeValue::TimeValue(ns3::Time const & value) [constructor]
    cls.add_constructor([param('ns3::Time const &', 'value')])
    ## nstime.h (module 'core'): ns3::TimeValue::TimeValue(ns3::TimeValue const & arg0) [constructor]
    cls.add_constructor([param('ns3::TimeValue const &', 'arg0')])
    ## nstime.h (module 'core'): ns3::Ptr<ns3::AttributeValue> ns3::TimeValue::Copy() const [member function]
    cls.add_method('Copy', 
                   'ns3::Ptr< ns3::AttributeValue >', 
                   [], 
                   is_const=True, is_virtual=True)
    ## nstime.h (module 'core'): bool ns3::TimeValue::DeserializeFromString(std::string value, ns3::Ptr<const ns3::AttributeChecker> checker) [member function]
    cls.add_method('DeserializeFromString', 
                   'bool', 
                   [param('std::string', 'value'), param('ns3::Ptr< ns3::AttributeChecker const >', 'checker')], 
                   is_virtual=True)
    ## nstime.h (module 'core'): ns3::Time ns3::TimeValue::Get() const [member function]
    cls.add_method('Get', 
                   'ns3::Time', 
                   [], 
                   is_const=True)
    ## nstime.h (module 'core'): std::string ns3::TimeValue::SerializeToString(ns3::Ptr<const ns3::AttributeChecker> checker) const [member function]
    cls.add_method('SerializeToString', 
                   'std::string', 
                   [param('ns3::Ptr< ns3::AttributeChecker const >', 'checker')], 
                   is_const=True, is_virtual=True)
    ## nstime.h (module 'core'): void ns3::TimeValue::Set(ns3::Time const & value) [member function]
    cls.add_method('Set', 
                   'void', 
                   [param('ns3::Time const &', 'value')])
    return

def register_Ns3TypeIdChecker_methods(root_module, cls):
    ## type-id.h (module 'core'): ns3::TypeIdChecker::TypeIdChecker() [constructor]
    cls.add_constructor([])
    ## type-id.h (module 'core'): ns3::TypeIdChecker::TypeIdChecker(ns3::TypeIdChecker const & arg0) [constructor]
    cls.add_constructor([param('ns3::TypeIdChecker const &', 'arg0')])
    return

def register_Ns3TypeIdValue_methods(root_module, cls):
    ## type-id.h (module 'core'): ns3::TypeIdValue::TypeIdValue() [constructor]
    cls.add_constructor([])
    ## type-id.h (module 'core'): ns3::TypeIdValue::TypeIdValue(ns3::TypeId const & value) [constructor]
    cls.add_constructor([param('ns3::TypeId const &', 'value')])
    ## type-id.h (module 'core'): ns3::TypeIdValue::TypeIdValue(ns3::TypeIdValue const & arg0) [constructor]
    cls.add_constructor([param('ns3::TypeIdValue const &', 'arg0')])
    ## type-id.h (module 'core'): ns3::Ptr<ns3::AttributeValue> ns3::TypeIdValue::Copy() const [member function]
    cls.add_method('Copy', 
                   'ns3::Ptr< ns3::AttributeValue >', 
                   [], 
                   is_const=True, is_virtual=True)
    ## type-id.h (module 'core'): bool ns3::TypeIdValue::DeserializeFromString(std::string value, ns3::Ptr<const ns3::AttributeChecker> checker) [member function]
    cls.add_method('DeserializeFromString', 
                   'bool', 
                   [param('std::string', 'value'), param('ns3::Ptr< ns3::AttributeChecker const >', 'checker')], 
                   is_virtual=True)
    ## type-id.h (module 'core'): ns3::TypeId ns3::TypeIdValue::Get() const [member function]
    cls.add_method('Get', 
                   'ns3::TypeId', 
                   [], 
                   is_const=True)
    ## type-id.h (module 'core'): std::string ns3::TypeIdValue::SerializeToString(ns3::Ptr<const ns3::AttributeChecker> checker) const [member function]
    cls.add_method('SerializeToString', 
                   'std::string', 
                   [param('ns3::Ptr< ns3::AttributeChecker const >', 'checker')], 
                   is_const=True, is_virtual=True)
    ## type-id.h (module 'core'): void ns3::TypeIdValue::Set(ns3::TypeId const & value) [member function]
    cls.add_method('Set', 
                   'void', 
                   [param('ns3::TypeId const &', 'value')])
    return

def register_Ns3AddressChecker_methods(root_module, cls):
    ## address.h (module 'network'): ns3::AddressChecker::AddressChecker() [constructor]
    cls.add_constructor([])
    ## address.h (module 'network'): ns3::AddressChecker::AddressChecker(ns3::AddressChecker const & arg0) [constructor]
    cls.add_constructor([param('ns3::AddressChecker const &', 'arg0')])
    return

def register_Ns3AddressValue_methods(root_module, cls):
    ## address.h (module 'network'): ns3::AddressValue::AddressValue() [constructor]
    cls.add_constructor([])
    ## address.h (module 'network'): ns3::AddressValue::AddressValue(ns3::Address const & value) [constructor]
    cls.add_constructor([param('ns3::Address const &', 'value')])
    ## address.h (module 'network'): ns3::AddressValue::AddressValue(ns3::AddressValue const & arg0) [constructor]
    cls.add_constructor([param('ns3::AddressValue const &', 'arg0')])
    ## address.h (module 'network'): ns3::Ptr<ns3::AttributeValue> ns3::AddressValue::Copy() const [member function]
    cls.add_method('Copy', 
                   'ns3::Ptr< ns3::AttributeValue >', 
                   [], 
                   is_const=True, is_virtual=True)
    ## address.h (module 'network'): bool ns3::AddressValue::DeserializeFromString(std::string value, ns3::Ptr<const ns3::AttributeChecker> checker) [member function]
    cls.add_method('DeserializeFromString', 
                   'bool', 
                   [param('std::string', 'value'), param('ns3::Ptr< ns3::AttributeChecker const >', 'checker')], 
                   is_virtual=True)
    ## address.h (module 'network'): ns3::Address ns3::AddressValue::Get() const [member function]
    cls.add_method('Get', 
                   'ns3::Address', 
                   [], 
                   is_const=True)
    ## address.h (module 'network'): std::string ns3::AddressValue::SerializeToString(ns3::Ptr<const ns3::AttributeChecker> checker) const [member function]
    cls.add_method('SerializeToString', 
                   'std::string', 
                   [param('ns3::Ptr< ns3::AttributeChecker const >', 'checker')], 
                   is_const=True, is_virtual=True)
    ## address.h (module 'network'): void ns3::AddressValue::Set(ns3::Address const & value) [member function]
    cls.add_method('Set', 
                   'void', 
                   [param('ns3::Address const &', 'value')])
    return

def register_Ns3CallbackImpl__Ns3ObjectBase___star___Ns3Empty_Ns3Empty_Ns3Empty_Ns3Empty_Ns3Empty_Ns3Empty_Ns3Empty_Ns3Empty_Ns3Empty_methods(root_module, cls):
    ## callback.h (module 'core'): ns3::CallbackImpl<ns3::ObjectBase *, ns3::empty, ns3::empty, ns3::empty, ns3::empty, ns3::empty, ns3::empty, ns3::empty, ns3::empty, ns3::empty>::CallbackImpl() [constructor]
    cls.add_constructor([])
    ## callback.h (module 'core'): ns3::CallbackImpl<ns3::ObjectBase *, ns3::empty, ns3::empty, ns3::empty, ns3::empty, ns3::empty, ns3::empty, ns3::empty, ns3::empty, ns3::empty>::CallbackImpl(ns3::CallbackImpl<ns3::ObjectBase *, ns3::empty, ns3::empty, ns3::empty, ns3::empty, ns3::empty, ns3::empty, ns3::empty, ns3::empty, ns3::empty> const & arg0) [constructor]
    cls.add_constructor([param('ns3::CallbackImpl< ns3::ObjectBase *, ns3::empty, ns3::empty, ns3::empty, ns3::empty, ns3::empty, ns3::empty, ns3::empty, ns3::empty, ns3::empty > const &', 'arg0')])
    ## callback.h (module 'core'): static std::string ns3::CallbackImpl<ns3::ObjectBase *, ns3::empty, ns3::empty, ns3::empty, ns3::empty, ns3::empty, ns3::empty, ns3::empty, ns3::empty, ns3::empty>::DoGetTypeid() [member function]
    cls.add_method('DoGetTypeid', 
                   'std::string', 
                   [], 
                   is_static=True)
    ## callback.h (module 'core'): std::string ns3::CallbackImpl<ns3::ObjectBase *, ns3::empty, ns3::empty, ns3::empty, ns3::empty, ns3::empty, ns3::empty, ns3::empty, ns3::empty, ns3::empty>::GetTypeid() const [member function]
    cls.add_method('GetTypeid', 
                   'std::string', 
                   [], 
                   is_const=True, is_virtual=True)
    ## callback.h (module 'core'): ns3::ObjectBase * ns3::CallbackImpl<ns3::ObjectBase *, ns3::empty, ns3::empty, ns3::empty, ns3::empty, ns3::empty, ns3::empty, ns3::empty, ns3::empty, ns3::empty>::operator()() [member operator]
    cls.add_method('operator()', 
                   'ns3::ObjectBase *', 
                   [], 
<<<<<<< HEAD
                   custom_name='__call__', is_virtual=True, is_pure_virtual=True)
=======
                   custom_name='__call__', is_pure_virtual=True, is_virtual=True)
>>>>>>> bc453bcb
    return

def register_Ns3CallbackImpl__Void_Ns3Ptr__lt__const_ns3Packet__gt___Ns3Ptr__lt__ns3SixLowPanNetDevice__gt___Unsigned_int_Ns3Empty_Ns3Empty_Ns3Empty_Ns3Empty_Ns3Empty_Ns3Empty_methods(root_module, cls):
    ## callback.h (module 'core'): ns3::CallbackImpl<void, ns3::Ptr<const ns3::Packet>, ns3::Ptr<ns3::SixLowPanNetDevice>, unsigned int, ns3::empty, ns3::empty, ns3::empty, ns3::empty, ns3::empty, ns3::empty>::CallbackImpl() [constructor]
    cls.add_constructor([])
    ## callback.h (module 'core'): ns3::CallbackImpl<void, ns3::Ptr<const ns3::Packet>, ns3::Ptr<ns3::SixLowPanNetDevice>, unsigned int, ns3::empty, ns3::empty, ns3::empty, ns3::empty, ns3::empty, ns3::empty>::CallbackImpl(ns3::CallbackImpl<void, ns3::Ptr<const ns3::Packet>, ns3::Ptr<ns3::SixLowPanNetDevice>, unsigned int, ns3::empty, ns3::empty, ns3::empty, ns3::empty, ns3::empty, ns3::empty> const & arg0) [constructor]
    cls.add_constructor([param('ns3::CallbackImpl< void, ns3::Ptr< ns3::Packet const >, ns3::Ptr< ns3::SixLowPanNetDevice >, unsigned int, ns3::empty, ns3::empty, ns3::empty, ns3::empty, ns3::empty, ns3::empty > const &', 'arg0')])
    ## callback.h (module 'core'): static std::string ns3::CallbackImpl<void, ns3::Ptr<const ns3::Packet>, ns3::Ptr<ns3::SixLowPanNetDevice>, unsigned int, ns3::empty, ns3::empty, ns3::empty, ns3::empty, ns3::empty, ns3::empty>::DoGetTypeid() [member function]
    cls.add_method('DoGetTypeid', 
                   'std::string', 
                   [], 
                   is_static=True)
    ## callback.h (module 'core'): std::string ns3::CallbackImpl<void, ns3::Ptr<const ns3::Packet>, ns3::Ptr<ns3::SixLowPanNetDevice>, unsigned int, ns3::empty, ns3::empty, ns3::empty, ns3::empty, ns3::empty, ns3::empty>::GetTypeid() const [member function]
    cls.add_method('GetTypeid', 
                   'std::string', 
                   [], 
                   is_const=True, is_virtual=True)
    ## callback.h (module 'core'): void ns3::CallbackImpl<void, ns3::Ptr<const ns3::Packet>, ns3::Ptr<ns3::SixLowPanNetDevice>, unsigned int, ns3::empty, ns3::empty, ns3::empty, ns3::empty, ns3::empty, ns3::empty>::operator()(ns3::Ptr<const ns3::Packet> arg0, ns3::Ptr<ns3::SixLowPanNetDevice> arg1, unsigned int arg2) [member operator]
    cls.add_method('operator()', 
                   'void', 
                   [param('ns3::Ptr< ns3::Packet const >', 'arg0'), param('ns3::Ptr< ns3::SixLowPanNetDevice >', 'arg1'), param('unsigned int', 'arg2')], 
<<<<<<< HEAD
                   custom_name='__call__', is_virtual=True, is_pure_virtual=True)
=======
                   custom_name='__call__', is_pure_virtual=True, is_virtual=True)
>>>>>>> bc453bcb
    return

def register_Ns3CallbackImpl__Void_Ns3SixLowPanNetDeviceDropReason_Ns3Ptr__lt__const_ns3Packet__gt___Ns3Ptr__lt__ns3SixLowPanNetDevice__gt___Unsigned_int_Ns3Empty_Ns3Empty_Ns3Empty_Ns3Empty_Ns3Empty_methods(root_module, cls):
    ## callback.h (module 'core'): ns3::CallbackImpl<void, ns3::SixLowPanNetDevice::DropReason, ns3::Ptr<const ns3::Packet>, ns3::Ptr<ns3::SixLowPanNetDevice>, unsigned int, ns3::empty, ns3::empty, ns3::empty, ns3::empty, ns3::empty>::CallbackImpl() [constructor]
    cls.add_constructor([])
    ## callback.h (module 'core'): ns3::CallbackImpl<void, ns3::SixLowPanNetDevice::DropReason, ns3::Ptr<const ns3::Packet>, ns3::Ptr<ns3::SixLowPanNetDevice>, unsigned int, ns3::empty, ns3::empty, ns3::empty, ns3::empty, ns3::empty>::CallbackImpl(ns3::CallbackImpl<void, ns3::SixLowPanNetDevice::DropReason, ns3::Ptr<const ns3::Packet>, ns3::Ptr<ns3::SixLowPanNetDevice>, unsigned int, ns3::empty, ns3::empty, ns3::empty, ns3::empty, ns3::empty> const & arg0) [constructor]
    cls.add_constructor([param('ns3::CallbackImpl< void, ns3::SixLowPanNetDevice::DropReason, ns3::Ptr< ns3::Packet const >, ns3::Ptr< ns3::SixLowPanNetDevice >, unsigned int, ns3::empty, ns3::empty, ns3::empty, ns3::empty, ns3::empty > const &', 'arg0')])
    ## callback.h (module 'core'): static std::string ns3::CallbackImpl<void, ns3::SixLowPanNetDevice::DropReason, ns3::Ptr<const ns3::Packet>, ns3::Ptr<ns3::SixLowPanNetDevice>, unsigned int, ns3::empty, ns3::empty, ns3::empty, ns3::empty, ns3::empty>::DoGetTypeid() [member function]
    cls.add_method('DoGetTypeid', 
                   'std::string', 
                   [], 
                   is_static=True)
    ## callback.h (module 'core'): std::string ns3::CallbackImpl<void, ns3::SixLowPanNetDevice::DropReason, ns3::Ptr<const ns3::Packet>, ns3::Ptr<ns3::SixLowPanNetDevice>, unsigned int, ns3::empty, ns3::empty, ns3::empty, ns3::empty, ns3::empty>::GetTypeid() const [member function]
    cls.add_method('GetTypeid', 
                   'std::string', 
                   [], 
                   is_const=True, is_virtual=True)
    ## callback.h (module 'core'): void ns3::CallbackImpl<void, ns3::SixLowPanNetDevice::DropReason, ns3::Ptr<const ns3::Packet>, ns3::Ptr<ns3::SixLowPanNetDevice>, unsigned int, ns3::empty, ns3::empty, ns3::empty, ns3::empty, ns3::empty>::operator()(ns3::SixLowPanNetDevice::DropReason arg0, ns3::Ptr<const ns3::Packet> arg1, ns3::Ptr<ns3::SixLowPanNetDevice> arg2, unsigned int arg3) [member operator]
    cls.add_method('operator()', 
                   'void', 
                   [param('ns3::SixLowPanNetDevice::DropReason', 'arg0'), param('ns3::Ptr< ns3::Packet const >', 'arg1'), param('ns3::Ptr< ns3::SixLowPanNetDevice >', 'arg2'), param('unsigned int', 'arg3')], 
<<<<<<< HEAD
                   custom_name='__call__', is_virtual=True, is_pure_virtual=True)
=======
                   custom_name='__call__', is_pure_virtual=True, is_virtual=True)
>>>>>>> bc453bcb
    return

def register_Ns3HashImplementation_methods(root_module, cls):
    ## hash-function.h (module 'core'): ns3::Hash::Implementation::Implementation(ns3::Hash::Implementation const & arg0) [constructor]
    cls.add_constructor([param('ns3::Hash::Implementation const &', 'arg0')])
    ## hash-function.h (module 'core'): ns3::Hash::Implementation::Implementation() [constructor]
    cls.add_constructor([])
    ## hash-function.h (module 'core'): uint32_t ns3::Hash::Implementation::GetHash32(char const * buffer, std::size_t const size) [member function]
    cls.add_method('GetHash32', 
                   'uint32_t', 
                   [param('char const *', 'buffer'), param('std::size_t const', 'size')], 
                   is_pure_virtual=True, is_virtual=True)
    ## hash-function.h (module 'core'): uint64_t ns3::Hash::Implementation::GetHash64(char const * buffer, std::size_t const size) [member function]
    cls.add_method('GetHash64', 
                   'uint64_t', 
                   [param('char const *', 'buffer'), param('std::size_t const', 'size')], 
                   is_virtual=True)
    ## hash-function.h (module 'core'): void ns3::Hash::Implementation::clear() [member function]
    cls.add_method('clear', 
                   'void', 
                   [], 
                   is_pure_virtual=True, is_virtual=True)
    return

def register_Ns3HashFunctionFnv1a_methods(root_module, cls):
    ## hash-fnv.h (module 'core'): ns3::Hash::Function::Fnv1a::Fnv1a(ns3::Hash::Function::Fnv1a const & arg0) [constructor]
    cls.add_constructor([param('ns3::Hash::Function::Fnv1a const &', 'arg0')])
    ## hash-fnv.h (module 'core'): ns3::Hash::Function::Fnv1a::Fnv1a() [constructor]
    cls.add_constructor([])
    ## hash-fnv.h (module 'core'): uint32_t ns3::Hash::Function::Fnv1a::GetHash32(char const * buffer, size_t const size) [member function]
    cls.add_method('GetHash32', 
                   'uint32_t', 
                   [param('char const *', 'buffer'), param('size_t const', 'size')], 
                   is_virtual=True)
    ## hash-fnv.h (module 'core'): uint64_t ns3::Hash::Function::Fnv1a::GetHash64(char const * buffer, size_t const size) [member function]
    cls.add_method('GetHash64', 
                   'uint64_t', 
                   [param('char const *', 'buffer'), param('size_t const', 'size')], 
                   is_virtual=True)
    ## hash-fnv.h (module 'core'): void ns3::Hash::Function::Fnv1a::clear() [member function]
    cls.add_method('clear', 
                   'void', 
                   [], 
                   is_virtual=True)
    return

def register_Ns3HashFunctionHash32_methods(root_module, cls):
    ## hash-function.h (module 'core'): ns3::Hash::Function::Hash32::Hash32(ns3::Hash::Function::Hash32 const & arg0) [constructor]
    cls.add_constructor([param('ns3::Hash::Function::Hash32 const &', 'arg0')])
    ## hash-function.h (module 'core'): ns3::Hash::Function::Hash32::Hash32(ns3::Hash::Hash32Function_ptr hp) [constructor]
    cls.add_constructor([param('ns3::Hash::Hash32Function_ptr', 'hp')])
    ## hash-function.h (module 'core'): uint32_t ns3::Hash::Function::Hash32::GetHash32(char const * buffer, std::size_t const size) [member function]
    cls.add_method('GetHash32', 
                   'uint32_t', 
                   [param('char const *', 'buffer'), param('std::size_t const', 'size')], 
                   is_virtual=True)
    ## hash-function.h (module 'core'): void ns3::Hash::Function::Hash32::clear() [member function]
    cls.add_method('clear', 
                   'void', 
                   [], 
                   is_virtual=True)
    return

def register_Ns3HashFunctionHash64_methods(root_module, cls):
    ## hash-function.h (module 'core'): ns3::Hash::Function::Hash64::Hash64(ns3::Hash::Function::Hash64 const & arg0) [constructor]
    cls.add_constructor([param('ns3::Hash::Function::Hash64 const &', 'arg0')])
    ## hash-function.h (module 'core'): ns3::Hash::Function::Hash64::Hash64(ns3::Hash::Hash64Function_ptr hp) [constructor]
    cls.add_constructor([param('ns3::Hash::Hash64Function_ptr', 'hp')])
    ## hash-function.h (module 'core'): uint32_t ns3::Hash::Function::Hash64::GetHash32(char const * buffer, std::size_t const size) [member function]
    cls.add_method('GetHash32', 
                   'uint32_t', 
                   [param('char const *', 'buffer'), param('std::size_t const', 'size')], 
                   is_virtual=True)
    ## hash-function.h (module 'core'): uint64_t ns3::Hash::Function::Hash64::GetHash64(char const * buffer, std::size_t const size) [member function]
    cls.add_method('GetHash64', 
                   'uint64_t', 
                   [param('char const *', 'buffer'), param('std::size_t const', 'size')], 
                   is_virtual=True)
    ## hash-function.h (module 'core'): void ns3::Hash::Function::Hash64::clear() [member function]
    cls.add_method('clear', 
                   'void', 
                   [], 
                   is_virtual=True)
    return

def register_Ns3HashFunctionMurmur3_methods(root_module, cls):
    ## hash-murmur3.h (module 'core'): ns3::Hash::Function::Murmur3::Murmur3(ns3::Hash::Function::Murmur3 const & arg0) [constructor]
    cls.add_constructor([param('ns3::Hash::Function::Murmur3 const &', 'arg0')])
    ## hash-murmur3.h (module 'core'): ns3::Hash::Function::Murmur3::Murmur3() [constructor]
    cls.add_constructor([])
    ## hash-murmur3.h (module 'core'): uint32_t ns3::Hash::Function::Murmur3::GetHash32(char const * buffer, std::size_t const size) [member function]
    cls.add_method('GetHash32', 
                   'uint32_t', 
                   [param('char const *', 'buffer'), param('std::size_t const', 'size')], 
                   is_virtual=True)
    ## hash-murmur3.h (module 'core'): uint64_t ns3::Hash::Function::Murmur3::GetHash64(char const * buffer, std::size_t const size) [member function]
    cls.add_method('GetHash64', 
                   'uint64_t', 
                   [param('char const *', 'buffer'), param('std::size_t const', 'size')], 
                   is_virtual=True)
    ## hash-murmur3.h (module 'core'): void ns3::Hash::Function::Murmur3::clear() [member function]
    cls.add_method('clear', 
                   'void', 
                   [], 
                   is_virtual=True)
    return

def register_functions(root_module):
    module = root_module
    register_functions_ns3_FatalImpl(module.add_cpp_namespace('FatalImpl'), root_module)
    register_functions_ns3_Hash(module.add_cpp_namespace('Hash'), root_module)
    register_functions_ns3_TracedValueCallback(module.add_cpp_namespace('TracedValueCallback'), root_module)
    return

def register_functions_ns3_FatalImpl(module, root_module):
    return

def register_functions_ns3_Hash(module, root_module):
    register_functions_ns3_Hash_Function(module.add_cpp_namespace('Function'), root_module)
    return

def register_functions_ns3_Hash_Function(module, root_module):
    return

def register_functions_ns3_TracedValueCallback(module, root_module):
    return

def main():
    out = FileCodeSink(sys.stdout)
    root_module = module_init()
    register_types(root_module)
    register_methods(root_module)
    register_functions(root_module)
    root_module.generate(out)

if __name__ == '__main__':
    main()
<|MERGE_RESOLUTION|>--- conflicted
+++ resolved
@@ -129,11 +129,7 @@
     ## log.h (module 'core'): ns3::ParameterLogger [class]
     module.add_class('ParameterLogger', import_from_module='ns.core')
     ## simple-ref-count.h (module 'core'): ns3::SimpleRefCount<ns3::Object, ns3::ObjectBase, ns3::ObjectDeleter> [class]
-<<<<<<< HEAD
-    module.add_class('SimpleRefCount', import_from_module='ns.core', memory_policy=cppclass.ReferenceCountingMethodsPolicy(incref_method='Ref', decref_method='Unref', peekref_method='GetReferenceCount'), automatic_type_narrowing=True, parent=root_module['ns3::ObjectBase'], template_parameters=['ns3::Object', 'ns3::ObjectBase', 'ns3::ObjectDeleter'])
-=======
     module.add_class('SimpleRefCount', automatic_type_narrowing=True, import_from_module='ns.core', memory_policy=cppclass.ReferenceCountingMethodsPolicy(incref_method='Ref', decref_method='Unref', peekref_method='GetReferenceCount'), parent=root_module['ns3::ObjectBase'], template_parameters=['ns3::Object', 'ns3::ObjectBase', 'ns3::ObjectDeleter'])
->>>>>>> bc453bcb
     ## simulator.h (module 'core'): ns3::Simulator [class]
     module.add_class('Simulator', destructor_visibility='private', import_from_module='ns.core')
     ## simulator.h (module 'core'): ns3::Simulator [enumeration]
@@ -191,25 +187,6 @@
     ## random-variable-stream.h (module 'core'): ns3::SequentialRandomVariable [class]
     module.add_class('SequentialRandomVariable', import_from_module='ns.core', parent=root_module['ns3::RandomVariableStream'])
     ## simple-ref-count.h (module 'core'): ns3::SimpleRefCount<ns3::AttributeAccessor, ns3::empty, ns3::DefaultDeleter<ns3::AttributeAccessor> > [class]
-<<<<<<< HEAD
-    module.add_class('SimpleRefCount', import_from_module='ns.core', memory_policy=cppclass.ReferenceCountingMethodsPolicy(incref_method='Ref', decref_method='Unref', peekref_method='GetReferenceCount'), automatic_type_narrowing=True, parent=root_module['ns3::empty'], template_parameters=['ns3::AttributeAccessor', 'ns3::empty', 'ns3::DefaultDeleter<ns3::AttributeAccessor>'])
-    ## simple-ref-count.h (module 'core'): ns3::SimpleRefCount<ns3::AttributeChecker, ns3::empty, ns3::DefaultDeleter<ns3::AttributeChecker> > [class]
-    module.add_class('SimpleRefCount', import_from_module='ns.core', memory_policy=cppclass.ReferenceCountingMethodsPolicy(incref_method='Ref', decref_method='Unref', peekref_method='GetReferenceCount'), automatic_type_narrowing=True, parent=root_module['ns3::empty'], template_parameters=['ns3::AttributeChecker', 'ns3::empty', 'ns3::DefaultDeleter<ns3::AttributeChecker>'])
-    ## simple-ref-count.h (module 'core'): ns3::SimpleRefCount<ns3::AttributeValue, ns3::empty, ns3::DefaultDeleter<ns3::AttributeValue> > [class]
-    module.add_class('SimpleRefCount', import_from_module='ns.core', memory_policy=cppclass.ReferenceCountingMethodsPolicy(incref_method='Ref', decref_method='Unref', peekref_method='GetReferenceCount'), automatic_type_narrowing=True, parent=root_module['ns3::empty'], template_parameters=['ns3::AttributeValue', 'ns3::empty', 'ns3::DefaultDeleter<ns3::AttributeValue>'])
-    ## simple-ref-count.h (module 'core'): ns3::SimpleRefCount<ns3::CallbackImplBase, ns3::empty, ns3::DefaultDeleter<ns3::CallbackImplBase> > [class]
-    module.add_class('SimpleRefCount', import_from_module='ns.core', memory_policy=cppclass.ReferenceCountingMethodsPolicy(incref_method='Ref', decref_method='Unref', peekref_method='GetReferenceCount'), automatic_type_narrowing=True, parent=root_module['ns3::empty'], template_parameters=['ns3::CallbackImplBase', 'ns3::empty', 'ns3::DefaultDeleter<ns3::CallbackImplBase>'])
-    ## simple-ref-count.h (module 'core'): ns3::SimpleRefCount<ns3::EventImpl, ns3::empty, ns3::DefaultDeleter<ns3::EventImpl> > [class]
-    module.add_class('SimpleRefCount', import_from_module='ns.core', memory_policy=cppclass.ReferenceCountingMethodsPolicy(incref_method='Ref', decref_method='Unref', peekref_method='GetReferenceCount'), automatic_type_narrowing=True, parent=root_module['ns3::empty'], template_parameters=['ns3::EventImpl', 'ns3::empty', 'ns3::DefaultDeleter<ns3::EventImpl>'])
-    ## simple-ref-count.h (module 'core'): ns3::SimpleRefCount<ns3::Hash::Implementation, ns3::empty, ns3::DefaultDeleter<ns3::Hash::Implementation> > [class]
-    module.add_class('SimpleRefCount', import_from_module='ns.core', memory_policy=cppclass.ReferenceCountingMethodsPolicy(incref_method='Ref', decref_method='Unref', peekref_method='GetReferenceCount'), automatic_type_narrowing=True, parent=root_module['ns3::empty'], template_parameters=['ns3::Hash::Implementation', 'ns3::empty', 'ns3::DefaultDeleter<ns3::Hash::Implementation>'])
-    ## simple-ref-count.h (module 'core'): ns3::SimpleRefCount<ns3::NixVector, ns3::empty, ns3::DefaultDeleter<ns3::NixVector> > [class]
-    module.add_class('SimpleRefCount', import_from_module='ns.core', memory_policy=cppclass.ReferenceCountingMethodsPolicy(incref_method='Ref', decref_method='Unref', peekref_method='GetReferenceCount'), automatic_type_narrowing=True, parent=root_module['ns3::empty'], template_parameters=['ns3::NixVector', 'ns3::empty', 'ns3::DefaultDeleter<ns3::NixVector>'])
-    ## simple-ref-count.h (module 'core'): ns3::SimpleRefCount<ns3::Packet, ns3::empty, ns3::DefaultDeleter<ns3::Packet> > [class]
-    module.add_class('SimpleRefCount', import_from_module='ns.core', memory_policy=cppclass.ReferenceCountingMethodsPolicy(incref_method='Ref', decref_method='Unref', peekref_method='GetReferenceCount'), automatic_type_narrowing=True, parent=root_module['ns3::empty'], template_parameters=['ns3::Packet', 'ns3::empty', 'ns3::DefaultDeleter<ns3::Packet>'])
-    ## simple-ref-count.h (module 'core'): ns3::SimpleRefCount<ns3::TraceSourceAccessor, ns3::empty, ns3::DefaultDeleter<ns3::TraceSourceAccessor> > [class]
-    module.add_class('SimpleRefCount', import_from_module='ns.core', memory_policy=cppclass.ReferenceCountingMethodsPolicy(incref_method='Ref', decref_method='Unref', peekref_method='GetReferenceCount'), automatic_type_narrowing=True, parent=root_module['ns3::empty'], template_parameters=['ns3::TraceSourceAccessor', 'ns3::empty', 'ns3::DefaultDeleter<ns3::TraceSourceAccessor>'])
-=======
     module.add_class('SimpleRefCount', automatic_type_narrowing=True, import_from_module='ns.core', memory_policy=cppclass.ReferenceCountingMethodsPolicy(incref_method='Ref', decref_method='Unref', peekref_method='GetReferenceCount'), parent=root_module['ns3::empty'], template_parameters=['ns3::AttributeAccessor', 'ns3::empty', 'ns3::DefaultDeleter<ns3::AttributeAccessor>'])
     ## simple-ref-count.h (module 'core'): ns3::SimpleRefCount<ns3::AttributeChecker, ns3::empty, ns3::DefaultDeleter<ns3::AttributeChecker> > [class]
     module.add_class('SimpleRefCount', automatic_type_narrowing=True, import_from_module='ns.core', memory_policy=cppclass.ReferenceCountingMethodsPolicy(incref_method='Ref', decref_method='Unref', peekref_method='GetReferenceCount'), parent=root_module['ns3::empty'], template_parameters=['ns3::AttributeChecker', 'ns3::empty', 'ns3::DefaultDeleter<ns3::AttributeChecker>'])
@@ -227,7 +204,6 @@
     module.add_class('SimpleRefCount', automatic_type_narrowing=True, import_from_module='ns.core', memory_policy=cppclass.ReferenceCountingMethodsPolicy(incref_method='Ref', decref_method='Unref', peekref_method='GetReferenceCount'), parent=root_module['ns3::empty'], template_parameters=['ns3::Packet', 'ns3::empty', 'ns3::DefaultDeleter<ns3::Packet>'])
     ## simple-ref-count.h (module 'core'): ns3::SimpleRefCount<ns3::TraceSourceAccessor, ns3::empty, ns3::DefaultDeleter<ns3::TraceSourceAccessor> > [class]
     module.add_class('SimpleRefCount', automatic_type_narrowing=True, import_from_module='ns.core', memory_policy=cppclass.ReferenceCountingMethodsPolicy(incref_method='Ref', decref_method='Unref', peekref_method='GetReferenceCount'), parent=root_module['ns3::empty'], template_parameters=['ns3::TraceSourceAccessor', 'ns3::empty', 'ns3::DefaultDeleter<ns3::TraceSourceAccessor>'])
->>>>>>> bc453bcb
     ## sixlowpan-header.h (module 'sixlowpan'): ns3::SixLowPanBc0 [class]
     module.add_class('SixLowPanBc0', parent=root_module['ns3::Header'])
     ## sixlowpan-header.h (module 'sixlowpan'): ns3::SixLowPanFrag1 [class]
@@ -277,15 +253,9 @@
     ## attribute.h (module 'core'): ns3::AttributeAccessor [class]
     module.add_class('AttributeAccessor', import_from_module='ns.core', parent=root_module['ns3::SimpleRefCount< ns3::AttributeAccessor, ns3::empty, ns3::DefaultDeleter<ns3::AttributeAccessor> >'])
     ## attribute.h (module 'core'): ns3::AttributeChecker [class]
-<<<<<<< HEAD
-    module.add_class('AttributeChecker', import_from_module='ns.core', automatic_type_narrowing=True, allow_subclassing=False, parent=root_module['ns3::SimpleRefCount< ns3::AttributeChecker, ns3::empty, ns3::DefaultDeleter<ns3::AttributeChecker> >'])
-    ## attribute.h (module 'core'): ns3::AttributeValue [class]
-    module.add_class('AttributeValue', import_from_module='ns.core', automatic_type_narrowing=True, allow_subclassing=False, parent=root_module['ns3::SimpleRefCount< ns3::AttributeValue, ns3::empty, ns3::DefaultDeleter<ns3::AttributeValue> >'])
-=======
     module.add_class('AttributeChecker', allow_subclassing=False, automatic_type_narrowing=True, import_from_module='ns.core', parent=root_module['ns3::SimpleRefCount< ns3::AttributeChecker, ns3::empty, ns3::DefaultDeleter<ns3::AttributeChecker> >'])
     ## attribute.h (module 'core'): ns3::AttributeValue [class]
     module.add_class('AttributeValue', allow_subclassing=False, automatic_type_narrowing=True, import_from_module='ns.core', parent=root_module['ns3::SimpleRefCount< ns3::AttributeValue, ns3::empty, ns3::DefaultDeleter<ns3::AttributeValue> >'])
->>>>>>> bc453bcb
     ## callback.h (module 'core'): ns3::CallbackChecker [class]
     module.add_class('CallbackChecker', import_from_module='ns.core', parent=root_module['ns3::AttributeChecker'])
     ## callback.h (module 'core'): ns3::CallbackImplBase [class]
@@ -1991,11 +1961,7 @@
     cls.add_method('GetInstanceTypeId', 
                    'ns3::TypeId', 
                    [], 
-<<<<<<< HEAD
-                   is_const=True, is_virtual=True, is_pure_virtual=True)
-=======
                    is_const=True, is_pure_virtual=True, is_virtual=True)
->>>>>>> bc453bcb
     ## object-base.h (module 'core'): static ns3::TypeId ns3::ObjectBase::GetTypeId() [member function]
     cls.add_method('GetTypeId', 
                    'ns3::TypeId', 
@@ -2448,11 +2414,7 @@
     cls.add_method('GetSerializedSize', 
                    'uint32_t', 
                    [], 
-<<<<<<< HEAD
-                   is_const=True, is_virtual=True, is_pure_virtual=True)
-=======
                    is_const=True, is_pure_virtual=True, is_virtual=True)
->>>>>>> bc453bcb
     ## tag.h (module 'network'): static ns3::TypeId ns3::Tag::GetTypeId() [member function]
     cls.add_method('GetTypeId', 
                    'ns3::TypeId', 
@@ -2462,20 +2424,12 @@
     cls.add_method('Print', 
                    'void', 
                    [param('std::ostream &', 'os')], 
-<<<<<<< HEAD
-                   is_const=True, is_virtual=True, is_pure_virtual=True)
-=======
                    is_const=True, is_pure_virtual=True, is_virtual=True)
->>>>>>> bc453bcb
     ## tag.h (module 'network'): void ns3::Tag::Serialize(ns3::TagBuffer i) const [member function]
     cls.add_method('Serialize', 
                    'void', 
                    [param('ns3::TagBuffer', 'i')], 
-<<<<<<< HEAD
-                   is_const=True, is_virtual=True, is_pure_virtual=True)
-=======
                    is_const=True, is_pure_virtual=True, is_virtual=True)
->>>>>>> bc453bcb
     return
 
 def register_Ns3TagBuffer_methods(root_module, cls):
@@ -3074,11 +3028,7 @@
     cls.add_method('Print', 
                    'void', 
                    [param('std::ostream &', 'os')], 
-<<<<<<< HEAD
-                   is_const=True, is_virtual=True, is_pure_virtual=True)
-=======
                    is_const=True, is_pure_virtual=True, is_virtual=True)
->>>>>>> bc453bcb
     return
 
 def register_Ns3Header_methods(root_module, cls):
@@ -3096,11 +3046,7 @@
     cls.add_method('GetSerializedSize', 
                    'uint32_t', 
                    [], 
-<<<<<<< HEAD
-                   is_const=True, is_virtual=True, is_pure_virtual=True)
-=======
                    is_const=True, is_pure_virtual=True, is_virtual=True)
->>>>>>> bc453bcb
     ## header.h (module 'network'): static ns3::TypeId ns3::Header::GetTypeId() [member function]
     cls.add_method('GetTypeId', 
                    'ns3::TypeId', 
@@ -3110,20 +3056,12 @@
     cls.add_method('Print', 
                    'void', 
                    [param('std::ostream &', 'os')], 
-<<<<<<< HEAD
-                   is_const=True, is_virtual=True, is_pure_virtual=True)
-=======
                    is_const=True, is_pure_virtual=True, is_virtual=True)
->>>>>>> bc453bcb
     ## header.h (module 'network'): void ns3::Header::Serialize(ns3::Buffer::Iterator start) const [member function]
     cls.add_method('Serialize', 
                    'void', 
                    [param('ns3::Buffer::Iterator', 'start')], 
-<<<<<<< HEAD
-                   is_const=True, is_virtual=True, is_pure_virtual=True)
-=======
                    is_const=True, is_pure_virtual=True, is_virtual=True)
->>>>>>> bc453bcb
     return
 
 def register_Ns3Object_methods(root_module, cls):
@@ -3151,20 +3089,12 @@
     cls.add_method('GetObject', 
                    'ns3::Ptr< ns3::Object >', 
                    [], 
-<<<<<<< HEAD
-                   is_const=True, template_parameters=['ns3::Object'], custom_template_method_name='GetObject')
-=======
                    custom_template_method_name='GetObject', is_const=True, template_parameters=['ns3::Object'])
->>>>>>> bc453bcb
     ## object.h (module 'core'): ns3::Ptr<ns3::Object> ns3::Object::GetObject(ns3::TypeId tid) const [member function]
     cls.add_method('GetObject', 
                    'ns3::Ptr< ns3::Object >', 
                    [param('ns3::TypeId', 'tid')], 
-<<<<<<< HEAD
-                   is_const=True, template_parameters=['ns3::Object'], custom_template_method_name='GetObject')
-=======
                    custom_template_method_name='GetObject', is_const=True, template_parameters=['ns3::Object'])
->>>>>>> bc453bcb
     ## object.h (module 'core'): static ns3::TypeId ns3::Object::GetTypeId() [member function]
     cls.add_method('GetTypeId', 
                    'ns3::TypeId', 
@@ -4156,38 +4086,22 @@
     cls.add_method('Connect', 
                    'bool', 
                    [param('ns3::ObjectBase *', 'obj', transfer_ownership=False), param('std::string', 'context'), param('ns3::CallbackBase const &', 'cb')], 
-<<<<<<< HEAD
-                   is_const=True, is_virtual=True, is_pure_virtual=True)
-=======
                    is_const=True, is_pure_virtual=True, is_virtual=True)
->>>>>>> bc453bcb
     ## trace-source-accessor.h (module 'core'): bool ns3::TraceSourceAccessor::ConnectWithoutContext(ns3::ObjectBase * obj, ns3::CallbackBase const & cb) const [member function]
     cls.add_method('ConnectWithoutContext', 
                    'bool', 
                    [param('ns3::ObjectBase *', 'obj', transfer_ownership=False), param('ns3::CallbackBase const &', 'cb')], 
-<<<<<<< HEAD
-                   is_const=True, is_virtual=True, is_pure_virtual=True)
-=======
                    is_const=True, is_pure_virtual=True, is_virtual=True)
->>>>>>> bc453bcb
     ## trace-source-accessor.h (module 'core'): bool ns3::TraceSourceAccessor::Disconnect(ns3::ObjectBase * obj, std::string context, ns3::CallbackBase const & cb) const [member function]
     cls.add_method('Disconnect', 
                    'bool', 
                    [param('ns3::ObjectBase *', 'obj', transfer_ownership=False), param('std::string', 'context'), param('ns3::CallbackBase const &', 'cb')], 
-<<<<<<< HEAD
-                   is_const=True, is_virtual=True, is_pure_virtual=True)
-=======
                    is_const=True, is_pure_virtual=True, is_virtual=True)
->>>>>>> bc453bcb
     ## trace-source-accessor.h (module 'core'): bool ns3::TraceSourceAccessor::DisconnectWithoutContext(ns3::ObjectBase * obj, ns3::CallbackBase const & cb) const [member function]
     cls.add_method('DisconnectWithoutContext', 
                    'bool', 
                    [param('ns3::ObjectBase *', 'obj', transfer_ownership=False), param('ns3::CallbackBase const &', 'cb')], 
-<<<<<<< HEAD
-                   is_const=True, is_virtual=True, is_pure_virtual=True)
-=======
                    is_const=True, is_pure_virtual=True, is_virtual=True)
->>>>>>> bc453bcb
     return
 
 def register_Ns3Trailer_methods(root_module, cls):
@@ -4210,11 +4124,7 @@
     cls.add_method('GetSerializedSize', 
                    'uint32_t', 
                    [], 
-<<<<<<< HEAD
-                   is_const=True, is_virtual=True, is_pure_virtual=True)
-=======
                    is_const=True, is_pure_virtual=True, is_virtual=True)
->>>>>>> bc453bcb
     ## trailer.h (module 'network'): static ns3::TypeId ns3::Trailer::GetTypeId() [member function]
     cls.add_method('GetTypeId', 
                    'ns3::TypeId', 
@@ -4224,20 +4134,12 @@
     cls.add_method('Print', 
                    'void', 
                    [param('std::ostream &', 'os')], 
-<<<<<<< HEAD
-                   is_const=True, is_virtual=True, is_pure_virtual=True)
-=======
                    is_const=True, is_pure_virtual=True, is_virtual=True)
->>>>>>> bc453bcb
     ## trailer.h (module 'network'): void ns3::Trailer::Serialize(ns3::Buffer::Iterator start) const [member function]
     cls.add_method('Serialize', 
                    'void', 
                    [param('ns3::Buffer::Iterator', 'start')], 
-<<<<<<< HEAD
-                   is_const=True, is_virtual=True, is_pure_virtual=True)
-=======
                    is_const=True, is_pure_virtual=True, is_virtual=True)
->>>>>>> bc453bcb
     return
 
 def register_Ns3TriangularRandomVariable_methods(root_module, cls):
@@ -4444,38 +4346,22 @@
     cls.add_method('Get', 
                    'bool', 
                    [param('ns3::ObjectBase const *', 'object'), param('ns3::AttributeValue &', 'attribute')], 
-<<<<<<< HEAD
-                   is_const=True, is_virtual=True, is_pure_virtual=True)
-=======
                    is_const=True, is_pure_virtual=True, is_virtual=True)
->>>>>>> bc453bcb
     ## attribute.h (module 'core'): bool ns3::AttributeAccessor::HasGetter() const [member function]
     cls.add_method('HasGetter', 
                    'bool', 
                    [], 
-<<<<<<< HEAD
-                   is_const=True, is_virtual=True, is_pure_virtual=True)
-=======
                    is_const=True, is_pure_virtual=True, is_virtual=True)
->>>>>>> bc453bcb
     ## attribute.h (module 'core'): bool ns3::AttributeAccessor::HasSetter() const [member function]
     cls.add_method('HasSetter', 
                    'bool', 
                    [], 
-<<<<<<< HEAD
-                   is_const=True, is_virtual=True, is_pure_virtual=True)
-=======
                    is_const=True, is_pure_virtual=True, is_virtual=True)
->>>>>>> bc453bcb
     ## attribute.h (module 'core'): bool ns3::AttributeAccessor::Set(ns3::ObjectBase * object, ns3::AttributeValue const & value) const [member function]
     cls.add_method('Set', 
                    'bool', 
                    [param('ns3::ObjectBase *', 'object', transfer_ownership=False), param('ns3::AttributeValue const &', 'value')], 
-<<<<<<< HEAD
-                   is_const=True, is_virtual=True, is_pure_virtual=True)
-=======
                    is_const=True, is_pure_virtual=True, is_virtual=True)
->>>>>>> bc453bcb
     return
 
 def register_Ns3AttributeChecker_methods(root_module, cls):
@@ -4487,29 +4373,17 @@
     cls.add_method('Check', 
                    'bool', 
                    [param('ns3::AttributeValue const &', 'value')], 
-<<<<<<< HEAD
-                   is_const=True, is_virtual=True, is_pure_virtual=True)
-=======
                    is_const=True, is_pure_virtual=True, is_virtual=True)
->>>>>>> bc453bcb
     ## attribute.h (module 'core'): bool ns3::AttributeChecker::Copy(ns3::AttributeValue const & source, ns3::AttributeValue & destination) const [member function]
     cls.add_method('Copy', 
                    'bool', 
                    [param('ns3::AttributeValue const &', 'source'), param('ns3::AttributeValue &', 'destination')], 
-<<<<<<< HEAD
-                   is_const=True, is_virtual=True, is_pure_virtual=True)
-=======
                    is_const=True, is_pure_virtual=True, is_virtual=True)
->>>>>>> bc453bcb
     ## attribute.h (module 'core'): ns3::Ptr<ns3::AttributeValue> ns3::AttributeChecker::Create() const [member function]
     cls.add_method('Create', 
                    'ns3::Ptr< ns3::AttributeValue >', 
                    [], 
-<<<<<<< HEAD
-                   is_const=True, is_virtual=True, is_pure_virtual=True)
-=======
                    is_const=True, is_pure_virtual=True, is_virtual=True)
->>>>>>> bc453bcb
     ## attribute.h (module 'core'): ns3::Ptr<ns3::AttributeValue> ns3::AttributeChecker::CreateValidValue(ns3::AttributeValue const & value) const [member function]
     cls.add_method('CreateValidValue', 
                    'ns3::Ptr< ns3::AttributeValue >', 
@@ -4519,29 +4393,17 @@
     cls.add_method('GetUnderlyingTypeInformation', 
                    'std::string', 
                    [], 
-<<<<<<< HEAD
-                   is_const=True, is_virtual=True, is_pure_virtual=True)
-=======
                    is_const=True, is_pure_virtual=True, is_virtual=True)
->>>>>>> bc453bcb
     ## attribute.h (module 'core'): std::string ns3::AttributeChecker::GetValueTypeName() const [member function]
     cls.add_method('GetValueTypeName', 
                    'std::string', 
                    [], 
-<<<<<<< HEAD
-                   is_const=True, is_virtual=True, is_pure_virtual=True)
-=======
                    is_const=True, is_pure_virtual=True, is_virtual=True)
->>>>>>> bc453bcb
     ## attribute.h (module 'core'): bool ns3::AttributeChecker::HasUnderlyingTypeInformation() const [member function]
     cls.add_method('HasUnderlyingTypeInformation', 
                    'bool', 
                    [], 
-<<<<<<< HEAD
-                   is_const=True, is_virtual=True, is_pure_virtual=True)
-=======
                    is_const=True, is_pure_virtual=True, is_virtual=True)
->>>>>>> bc453bcb
     return
 
 def register_Ns3AttributeValue_methods(root_module, cls):
@@ -4553,11 +4415,7 @@
     cls.add_method('Copy', 
                    'ns3::Ptr< ns3::AttributeValue >', 
                    [], 
-<<<<<<< HEAD
-                   is_const=True, is_virtual=True, is_pure_virtual=True)
-=======
                    is_const=True, is_pure_virtual=True, is_virtual=True)
->>>>>>> bc453bcb
     ## attribute.h (module 'core'): bool ns3::AttributeValue::DeserializeFromString(std::string value, ns3::Ptr<const ns3::AttributeChecker> checker) [member function]
     cls.add_method('DeserializeFromString', 
                    'bool', 
@@ -4567,11 +4425,7 @@
     cls.add_method('SerializeToString', 
                    'std::string', 
                    [param('ns3::Ptr< ns3::AttributeChecker const >', 'checker')], 
-<<<<<<< HEAD
-                   is_const=True, is_virtual=True, is_pure_virtual=True)
-=======
                    is_const=True, is_pure_virtual=True, is_virtual=True)
->>>>>>> bc453bcb
     return
 
 def register_Ns3CallbackChecker_methods(root_module, cls):
@@ -4590,20 +4444,12 @@
     cls.add_method('GetTypeid', 
                    'std::string', 
                    [], 
-<<<<<<< HEAD
-                   is_const=True, is_virtual=True, is_pure_virtual=True)
-=======
                    is_const=True, is_pure_virtual=True, is_virtual=True)
->>>>>>> bc453bcb
     ## callback.h (module 'core'): bool ns3::CallbackImplBase::IsEqual(ns3::Ptr<const ns3::CallbackImplBase> other) const [member function]
     cls.add_method('IsEqual', 
                    'bool', 
                    [param('ns3::Ptr< ns3::CallbackImplBase const >', 'other')], 
-<<<<<<< HEAD
-                   is_const=True, is_virtual=True, is_pure_virtual=True)
-=======
                    is_const=True, is_pure_virtual=True, is_virtual=True)
->>>>>>> bc453bcb
     ## callback.h (module 'core'): static std::string ns3::CallbackImplBase::Demangle(std::string const & mangled) [member function]
     cls.add_method('Demangle', 
                    'std::string', 
@@ -4904,11 +4750,7 @@
     cls.add_method('Notify', 
                    'void', 
                    [], 
-<<<<<<< HEAD
-                   is_virtual=True, is_pure_virtual=True, visibility='protected')
-=======
                    is_pure_virtual=True, is_virtual=True, visibility='protected')
->>>>>>> bc453bcb
     return
 
 def register_Ns3ExponentialRandomVariable_methods(root_module, cls):
@@ -5239,74 +5081,42 @@
     cls.add_method('GetAddress', 
                    'ns3::Address', 
                    [], 
-<<<<<<< HEAD
-                   is_const=True, is_virtual=True, is_pure_virtual=True)
-=======
                    is_const=True, is_pure_virtual=True, is_virtual=True)
->>>>>>> bc453bcb
     ## net-device.h (module 'network'): ns3::Address ns3::NetDevice::GetBroadcast() const [member function]
     cls.add_method('GetBroadcast', 
                    'ns3::Address', 
                    [], 
-<<<<<<< HEAD
-                   is_const=True, is_virtual=True, is_pure_virtual=True)
-=======
                    is_const=True, is_pure_virtual=True, is_virtual=True)
->>>>>>> bc453bcb
     ## net-device.h (module 'network'): ns3::Ptr<ns3::Channel> ns3::NetDevice::GetChannel() const [member function]
     cls.add_method('GetChannel', 
                    'ns3::Ptr< ns3::Channel >', 
                    [], 
-<<<<<<< HEAD
-                   is_const=True, is_virtual=True, is_pure_virtual=True)
-=======
                    is_const=True, is_pure_virtual=True, is_virtual=True)
->>>>>>> bc453bcb
     ## net-device.h (module 'network'): uint32_t ns3::NetDevice::GetIfIndex() const [member function]
     cls.add_method('GetIfIndex', 
                    'uint32_t', 
                    [], 
-<<<<<<< HEAD
-                   is_const=True, is_virtual=True, is_pure_virtual=True)
-=======
                    is_const=True, is_pure_virtual=True, is_virtual=True)
->>>>>>> bc453bcb
     ## net-device.h (module 'network'): uint16_t ns3::NetDevice::GetMtu() const [member function]
     cls.add_method('GetMtu', 
                    'uint16_t', 
                    [], 
-<<<<<<< HEAD
-                   is_const=True, is_virtual=True, is_pure_virtual=True)
-=======
                    is_const=True, is_pure_virtual=True, is_virtual=True)
->>>>>>> bc453bcb
     ## net-device.h (module 'network'): ns3::Address ns3::NetDevice::GetMulticast(ns3::Ipv4Address multicastGroup) const [member function]
     cls.add_method('GetMulticast', 
                    'ns3::Address', 
                    [param('ns3::Ipv4Address', 'multicastGroup')], 
-<<<<<<< HEAD
-                   is_const=True, is_virtual=True, is_pure_virtual=True)
-=======
                    is_const=True, is_pure_virtual=True, is_virtual=True)
->>>>>>> bc453bcb
     ## net-device.h (module 'network'): ns3::Address ns3::NetDevice::GetMulticast(ns3::Ipv6Address addr) const [member function]
     cls.add_method('GetMulticast', 
                    'ns3::Address', 
                    [param('ns3::Ipv6Address', 'addr')], 
-<<<<<<< HEAD
-                   is_const=True, is_virtual=True, is_pure_virtual=True)
-=======
                    is_const=True, is_pure_virtual=True, is_virtual=True)
->>>>>>> bc453bcb
     ## net-device.h (module 'network'): ns3::Ptr<ns3::Node> ns3::NetDevice::GetNode() const [member function]
     cls.add_method('GetNode', 
                    'ns3::Ptr< ns3::Node >', 
                    [], 
-<<<<<<< HEAD
-                   is_const=True, is_virtual=True, is_pure_virtual=True)
-=======
                    is_const=True, is_pure_virtual=True, is_virtual=True)
->>>>>>> bc453bcb
     ## net-device.h (module 'network'): static ns3::TypeId ns3::NetDevice::GetTypeId() [member function]
     cls.add_method('GetTypeId', 
                    'ns3::TypeId', 
@@ -5316,56 +5126,32 @@
     cls.add_method('IsBridge', 
                    'bool', 
                    [], 
-<<<<<<< HEAD
-                   is_const=True, is_virtual=True, is_pure_virtual=True)
-=======
                    is_const=True, is_pure_virtual=True, is_virtual=True)
->>>>>>> bc453bcb
     ## net-device.h (module 'network'): bool ns3::NetDevice::IsBroadcast() const [member function]
     cls.add_method('IsBroadcast', 
                    'bool', 
                    [], 
-<<<<<<< HEAD
-                   is_const=True, is_virtual=True, is_pure_virtual=True)
-=======
                    is_const=True, is_pure_virtual=True, is_virtual=True)
->>>>>>> bc453bcb
     ## net-device.h (module 'network'): bool ns3::NetDevice::IsLinkUp() const [member function]
     cls.add_method('IsLinkUp', 
                    'bool', 
                    [], 
-<<<<<<< HEAD
-                   is_const=True, is_virtual=True, is_pure_virtual=True)
-=======
                    is_const=True, is_pure_virtual=True, is_virtual=True)
->>>>>>> bc453bcb
     ## net-device.h (module 'network'): bool ns3::NetDevice::IsMulticast() const [member function]
     cls.add_method('IsMulticast', 
                    'bool', 
                    [], 
-<<<<<<< HEAD
-                   is_const=True, is_virtual=True, is_pure_virtual=True)
-=======
                    is_const=True, is_pure_virtual=True, is_virtual=True)
->>>>>>> bc453bcb
     ## net-device.h (module 'network'): bool ns3::NetDevice::IsPointToPoint() const [member function]
     cls.add_method('IsPointToPoint', 
                    'bool', 
                    [], 
-<<<<<<< HEAD
-                   is_const=True, is_virtual=True, is_pure_virtual=True)
-=======
                    is_const=True, is_pure_virtual=True, is_virtual=True)
->>>>>>> bc453bcb
     ## net-device.h (module 'network'): bool ns3::NetDevice::NeedsArp() const [member function]
     cls.add_method('NeedsArp', 
                    'bool', 
                    [], 
-<<<<<<< HEAD
-                   is_const=True, is_virtual=True, is_pure_virtual=True)
-=======
                    is_const=True, is_pure_virtual=True, is_virtual=True)
->>>>>>> bc453bcb
     ## net-device.h (module 'network'): bool ns3::NetDevice::Send(ns3::Ptr<ns3::Packet> packet, ns3::Address const & dest, uint16_t protocolNumber) [member function]
     cls.add_method('Send', 
                    'bool', 
@@ -5410,11 +5196,7 @@
     cls.add_method('SupportsSendFrom', 
                    'bool', 
                    [], 
-<<<<<<< HEAD
-                   is_const=True, is_virtual=True, is_pure_virtual=True)
-=======
                    is_const=True, is_pure_virtual=True, is_virtual=True)
->>>>>>> bc453bcb
     return
 
 def register_Ns3NixVector_methods(root_module, cls):
@@ -6068,11 +5850,7 @@
     cls.add_method('operator()', 
                    'ns3::ObjectBase *', 
                    [], 
-<<<<<<< HEAD
-                   custom_name='__call__', is_virtual=True, is_pure_virtual=True)
-=======
                    custom_name='__call__', is_pure_virtual=True, is_virtual=True)
->>>>>>> bc453bcb
     return
 
 def register_Ns3CallbackImpl__Void_Ns3Ptr__lt__const_ns3Packet__gt___Ns3Ptr__lt__ns3SixLowPanNetDevice__gt___Unsigned_int_Ns3Empty_Ns3Empty_Ns3Empty_Ns3Empty_Ns3Empty_Ns3Empty_methods(root_module, cls):
@@ -6094,11 +5872,7 @@
     cls.add_method('operator()', 
                    'void', 
                    [param('ns3::Ptr< ns3::Packet const >', 'arg0'), param('ns3::Ptr< ns3::SixLowPanNetDevice >', 'arg1'), param('unsigned int', 'arg2')], 
-<<<<<<< HEAD
-                   custom_name='__call__', is_virtual=True, is_pure_virtual=True)
-=======
                    custom_name='__call__', is_pure_virtual=True, is_virtual=True)
->>>>>>> bc453bcb
     return
 
 def register_Ns3CallbackImpl__Void_Ns3SixLowPanNetDeviceDropReason_Ns3Ptr__lt__const_ns3Packet__gt___Ns3Ptr__lt__ns3SixLowPanNetDevice__gt___Unsigned_int_Ns3Empty_Ns3Empty_Ns3Empty_Ns3Empty_Ns3Empty_methods(root_module, cls):
@@ -6120,11 +5894,7 @@
     cls.add_method('operator()', 
                    'void', 
                    [param('ns3::SixLowPanNetDevice::DropReason', 'arg0'), param('ns3::Ptr< ns3::Packet const >', 'arg1'), param('ns3::Ptr< ns3::SixLowPanNetDevice >', 'arg2'), param('unsigned int', 'arg3')], 
-<<<<<<< HEAD
-                   custom_name='__call__', is_virtual=True, is_pure_virtual=True)
-=======
                    custom_name='__call__', is_pure_virtual=True, is_virtual=True)
->>>>>>> bc453bcb
     return
 
 def register_Ns3HashImplementation_methods(root_module, cls):
