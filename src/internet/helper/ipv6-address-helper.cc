--- conflicted
+++ resolved
@@ -15,7 +15,7 @@
  * Foundation, Inc., 59 Temple Place, Suite 330, Boston, MA  02111-1307  USA
  *
  * Author: Sebastien Vincent <vincent@clarinet.u-strasbg.fr>
- * Modified by: NIST // Contributions may not be subject to US copyright. 
+ * Modified by: NIST // Contributions may not be subject to US copyright.
  */
 
 #include "ipv6-address-helper.h"
@@ -335,71 +335,70 @@
     return Assign(c, withConfiguration, onLink);
 }
 
-<<<<<<< HEAD
-Ipv6InterfaceContainer Ipv6AddressHelper::AssignManualAddress (const NetDeviceContainer &c, std::vector<Ipv6Address> addresses)
-{
-  NS_LOG_FUNCTION (this);
-  
-  if (c.GetN () != addresses.size ())
-    {
-      NS_FATAL_ERROR ("Ipv6AddressHelper::AssignManualAddress ()"
-            ": mismatch between number of netdevices and addresses to assign");
-    }
-  
-  Ipv6InterfaceContainer retval;
-
-  for (uint32_t i = 0; i < c.GetN (); ++i) 
-    {
-      Ptr<NetDevice> device = c.Get (i);
-
-      Ptr<Node> node = device->GetNode ();
-      NS_ASSERT_MSG (node, "Ipv6AddressHelper::Allocate (): Bad node");
-
-      Ptr<Ipv6> ipv6 = node->GetObject<Ipv6> ();
-      NS_ASSERT_MSG (ipv6, "Ipv6AddressHelper::Allocate (): Bad ipv6");
-      int32_t ifIndex = 0;
-
-      ifIndex = ipv6->GetInterfaceForDevice (device);
-      if (ifIndex == -1)
-        {
-          ifIndex = ipv6->AddInterface (device);
-        }
-      NS_ASSERT_MSG (ifIndex >= 0, "Ipv6AddressHelper::Allocate (): "
-                     "Interface index not found");
-
-      ipv6->SetUp (ifIndex);
-      Ipv6InterfaceAddress ipv6Addr = Ipv6InterfaceAddress (addresses.at (i), Ipv6Prefix (64));
-      ipv6->SetMetric (ifIndex, 1);
-      ipv6->AddAddress (ifIndex, ipv6Addr);
-      ipv6->SetUp (ifIndex);
-
-      retval.Add (ipv6, ifIndex);
-
-      // Install the default traffic control configuration if the traffic
-      // control layer has been aggregated, if this is not
-      // a loopback interface, and there is no queue disc installed already
-      Ptr<TrafficControlLayer> tc = node->GetObject<TrafficControlLayer> ();
-      if (tc && DynamicCast<LoopbackNetDevice> (device) == 0 && tc->GetRootQueueDiscOnDevice (device) == 0)
-        {
-          Ptr<NetDeviceQueueInterface> ndqi = device->GetObject<NetDeviceQueueInterface> ();
-          // It is useless to install a queue disc if the device has no
-          // NetDeviceQueueInterface attached: the device queue is never
-          // stopped and every packet enqueued in the queue disc is
-          // immediately dequeued, hence there will never be backlog
-          if (ndqi)
+Ipv6InterfaceContainer
+Ipv6AddressHelper::AssignManualAddress(const NetDeviceContainer& c,
+                                       std::vector<Ipv6Address> addresses)
+{
+    NS_LOG_FUNCTION(this);
+
+    if (c.GetN() != addresses.size())
+    {
+        NS_FATAL_ERROR("Ipv6AddressHelper::AssignManualAddress ()"
+                       ": mismatch between number of netdevices and addresses to assign");
+    }
+
+    Ipv6InterfaceContainer retval;
+
+    for (uint32_t i = 0; i < c.GetN(); ++i)
+    {
+        Ptr<NetDevice> device = c.Get(i);
+
+        Ptr<Node> node = device->GetNode();
+        NS_ASSERT_MSG(node, "Ipv6AddressHelper::Allocate (): Bad node");
+
+        Ptr<Ipv6> ipv6 = node->GetObject<Ipv6>();
+        NS_ASSERT_MSG(ipv6, "Ipv6AddressHelper::Allocate (): Bad ipv6");
+        int32_t ifIndex = 0;
+
+        ifIndex = ipv6->GetInterfaceForDevice(device);
+        if (ifIndex == -1)
+        {
+            ifIndex = ipv6->AddInterface(device);
+        }
+        NS_ASSERT_MSG(ifIndex >= 0,
+                      "Ipv6AddressHelper::Allocate (): "
+                      "Interface index not found");
+
+        ipv6->SetUp(ifIndex);
+        Ipv6InterfaceAddress ipv6Addr = Ipv6InterfaceAddress(addresses.at(i), Ipv6Prefix(64));
+        ipv6->SetMetric(ifIndex, 1);
+        ipv6->AddAddress(ifIndex, ipv6Addr);
+        ipv6->SetUp(ifIndex);
+
+        retval.Add(ipv6, ifIndex);
+
+        // Install the default traffic control configuration if the traffic
+        // control layer has been aggregated, if this is not
+        // a loopback interface, and there is no queue disc installed already
+        Ptr<TrafficControlLayer> tc = node->GetObject<TrafficControlLayer>();
+        if (tc && !DynamicCast<LoopbackNetDevice>(device) && !tc->GetRootQueueDiscOnDevice(device))
+        {
+            Ptr<NetDeviceQueueInterface> ndqi = device->GetObject<NetDeviceQueueInterface>();
+            // It is useless to install a queue disc if the device has no
+            // NetDeviceQueueInterface attached: the device queue is never
+            // stopped and every packet enqueued in the queue disc is
+            // immediately dequeued, hence there will never be backlog
+            if (ndqi)
             {
-              std::size_t nTxQueues = ndqi->GetNTxQueues ();
-              NS_LOG_LOGIC ("Installing default traffic control configuration ("
-                            << nTxQueues << " device queue(s))");
-              TrafficControlHelper tcHelper = TrafficControlHelper::Default (nTxQueues);
-              tcHelper.Install (device);
+                std::size_t nTxQueues = ndqi->GetNTxQueues();
+                NS_LOG_LOGIC("Installing default traffic control configuration ("
+                             << nTxQueues << " device queue(s))");
+                TrafficControlHelper tcHelper = TrafficControlHelper::Default(nTxQueues);
+                tcHelper.Install(device);
             }
         }
     }
-  return retval;
-}
-
-} /* namespace ns3 */
-=======
-} /* namespace ns3 */
->>>>>>> 8d25ef3c
+    return retval;
+}
+
+} /* namespace ns3 */